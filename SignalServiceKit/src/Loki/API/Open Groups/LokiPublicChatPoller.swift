--- conflicted
+++ resolved
@@ -215,11 +215,7 @@
     
     private func pollForDeletedMessages() {
         let publicChat = self.publicChat
-<<<<<<< HEAD
         let _ = LokiPublicChatAPI.getDeletedMessageServerIDs(for: publicChat.channel, on: publicChat.server).done2 { deletedMessageServerIDs in
-=======
-        let _ = LokiPublicChatAPI.getDeletedMessageServerIDs(for: publicChat.channel, on: publicChat.server).done(on: DispatchQueue.global()) { deletedMessageServerIDs in
->>>>>>> 8d73f822
             try! Storage.writeSync { transaction in
                 let deletedMessageIDs = deletedMessageServerIDs.compactMap { OWSPrimaryStorage.shared().getIDForMessage(withServerID: UInt($0), in: transaction) }
                 deletedMessageIDs.forEach { messageID in
