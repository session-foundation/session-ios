--- conflicted
+++ resolved
@@ -388,29 +388,9 @@
             if oldProfilePictureURL != info.profilePictureURL || groupModel.groupImage == nil {
                 storage.setProfilePictureURL(info.profilePictureURL, forPublicChatWithID: publicChatID, in: transaction)
                 if let profilePictureURL = info.profilePictureURL {
-<<<<<<< HEAD
-                    var error: NSError?
-                    let url = "\(server)/loki/v1\(profilePictureURL)"
-                    let request = AFHTTPRequestSerializer().request(withMethod: "GET", urlString: url, parameters: nil, error: &error)
-                    request.allHTTPHeaderFields = [ "Content-Type" : "application/json", "Authorization" : "Bearer \(token)" ]
-                    if let error = error {
-                        print("[Loki] Couldn't download open group avatar due to error: \(error).")
-                        return
-                    }
-                    OnionRequestAPI.sendOnionRequest(request, to: server, using: serverPublicKey, isJSONRequired: false).map(on: DispatchQueue.global(qos: .default)) { json in
-                        guard let body = json["body"] as? JSON, let data = body["data"] as? [UInt8] else {
-                            print("[Loki] Couldn't parse open group profile picture from: \(json).")
-                            return
-                        }
-                        let profilePicture = Data(data)
-                        let attachmentStream = TSAttachmentStream(contentType: OWSMimeTypeImageJpeg, byteCount: UInt32(profilePicture.count),
-                            sourceFilename: nil, caption: nil, albumMessageId: nil)
-                        try! attachmentStream.write(profilePicture)
-=======
-                    FileServerAPI.downloadAttachment("\(server)\(profilePictureURL)").map { avatarData in
-                        let attachmentStream = TSAttachmentStream(contentType: OWSMimeTypeImageJpeg, byteCount: UInt32(avatarData.count), sourceFilename: nil, caption: nil, albumMessageId: nil)
-                        try! attachmentStream.write(avatarData)
->>>>>>> 24825a2e
+                    FileServerAPI.downloadAttachment(from: "\(server)\(profilePictureURL)").map2 { data in
+                        let attachmentStream = TSAttachmentStream(contentType: OWSMimeTypeImageJpeg, byteCount: UInt32(data.count), sourceFilename: nil, caption: nil, albumMessageId: nil)
+                        try attachmentStream.write(data)
                         groupThread.updateAvatar(with: attachmentStream)
                     }
                 }
