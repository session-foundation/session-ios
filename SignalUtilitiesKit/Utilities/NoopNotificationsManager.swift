--- conflicted
+++ resolved
@@ -15,15 +15,11 @@
         owsFailDebug("")
     }
     
-<<<<<<< HEAD
-    public func notifyUser(forReaction reactMessage: ReactMessage, in thread: TSThread, transaction: YapDatabaseReadTransaction) {
+    public func notifyUser(_ db: Database, forReaction reaction: Reaction, in thread: SessionThread) {
         owsFailDebug("")
     }
     
-    public func cancelNotification(_ identifier: String) {
-=======
     public func cancelNotifications(identifiers: [String]) {
->>>>>>> 3df3114b
         owsFailDebug("")
     }
 
