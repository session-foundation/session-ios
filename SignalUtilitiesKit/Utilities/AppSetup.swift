// Copyright © 2022 Rangeproof Pty Ltd. All rights reserved.

import Foundation
import GRDB
import SessionUIKit
import SessionSnodeKit
import SessionMessagingKit
import SessionUtilitiesKit

public enum AppSetup {
    @ThreadSafe private static var cachedHasRun: Bool = false
    public static var hasRun: Bool { cachedHasRun }
    
    public static func setupEnvironment(
        additionalMigrationTargets: [MigratableTarget.Type] = [],
        retrySetupIfDatabaseInvalid: Bool = false,
        appSpecificBlock: (() -> ())? = nil,
        migrationProgressChanged: ((CGFloat, TimeInterval) -> ())? = nil,
        migrationsCompletion: @escaping (Result<Void, Error>, Bool) -> (),
        using dependencies: Dependencies
    ) {
        // If we've already run the app setup then only continue under certain circumstances
<<<<<<< HEAD
        guard !AppSetup._hasRun.wrappedValue else {
            let storageIsValid: Bool = dependencies[singleton: .storage].isValid
            
            switch (retrySetupIfDatabaseInvalid, storageIsValid) {
                case (true, false):
                    dependencies[singleton: .storage].reconfigureDatabase()
                    AppSetup._hasRun.mutate { $0 = false }
=======
        guard !AppSetup.cachedHasRun else {
            let storageIsValid: Bool = dependencies.storage.isValid
            
            switch (retrySetupIfDatabaseInvalid, storageIsValid) {
                case (true, false):
                    dependencies.storage.reconfigureDatabase()
                    AppSetup.cachedHasRun = false
>>>>>>> 3a91bc52
                    AppSetup.setupEnvironment(
                        retrySetupIfDatabaseInvalid: false, // Don't want to get stuck in a loop
                        appSpecificBlock: appSpecificBlock,
                        migrationProgressChanged: migrationProgressChanged,
                        migrationsCompletion: migrationsCompletion,
                        using: dependencies
                    )
                    
                default:
                    migrationsCompletion(
                        (storageIsValid ? .success(()) : .failure(StorageError.startupFailed)),
                        false
                    )
            }
            return
        }
        
        AppSetup.cachedHasRun = true
        
        var backgroundTask: SessionBackgroundTask? = SessionBackgroundTask(label: #function, using: dependencies)
        
        DispatchQueue.global(qos: .userInitiated).async {
            // Order matters here.
            //
            // All of these "singletons" should have any dependencies used in their
            // initializers injected.
            dependencies[singleton: .backgroundTaskManager].startObservingNotifications()
            
            // Attachments can be stored to NSTemporaryDirectory()
            // If you receive a media message while the device is locked, the download will fail if
            // the temporary directory is NSFileProtectionComplete
            try? dependencies[singleton: .fileManager].protectFileOrFolder(
                at: NSTemporaryDirectory(),
                fileProtectionType: .completeUntilFirstUserAuthentication
            )

            SessionEnvironment.shared = SessionEnvironment(
                audioSession: OWSAudioSession(),
                proximityMonitoringManager: OWSProximityMonitoringManagerImpl(using: dependencies),
                windowManager: OWSWindowManager(default: ())
            )
            appSpecificBlock?()            
            
            runPostSetupMigrations(
                backgroundTask: backgroundTask,
                additionalMigrationTargets: additionalMigrationTargets,
                migrationProgressChanged: migrationProgressChanged,
                migrationsCompletion: migrationsCompletion,
                using: dependencies
            )
            
            // The 'if' is only there to prevent the "variable never read" warning from showing
            if backgroundTask != nil { backgroundTask = nil }
        }
    }
    
    public static func runPostSetupMigrations(
        backgroundTask: SessionBackgroundTask? = nil,
        additionalMigrationTargets: [MigratableTarget.Type] = [],
        migrationProgressChanged: ((CGFloat, TimeInterval) -> ())? = nil,
        migrationsCompletion: @escaping (Result<Void, Error>, Bool) -> (),
        using dependencies: Dependencies
    ) {
        var backgroundTask: SessionBackgroundTask? = (backgroundTask ?? SessionBackgroundTask(label: #function, using: dependencies))
        
        dependencies[singleton: .storage].perform(
            migrationTargets: additionalMigrationTargets
                .appending(contentsOf: [
                    SNUtilitiesKit.self,
                    SNSnodeKit.self,
                    SNMessagingKit.self
                ]),
            onProgressUpdate: migrationProgressChanged,
            onMigrationRequirement: { db, requirement in
                switch requirement {
                    case .sessionIdCached:
                        guard let userKeyPair: KeyPair = Identity.fetchUserKeyPair(db) else { return }
                        
                        // Cache the users session id so we don't need to fetch it from the database every time
                        dependencies.mutate(cache: .general) {
                            $0.setCachedSessionId(sessionId: SessionId(.standard, publicKey: userKeyPair.publicKey))
                        }
                        
                    case .libSessionStateLoaded:
                        guard Identity.userExists(db, using: dependencies) else { return }
                        
                        // After the migrations have run but before the migration completion we load the
                        // SessionUtil state
                        let cache: LibSession.Cache = LibSession.Cache(
                            userSessionId: dependencies[cache: .general].sessionId,
                            using: dependencies
                        )
                        cache.loadState(db)
                        dependencies.set(cache: .libSession, to: cache)
                }
            },
            onComplete: { result, needsConfigSync in
                // The 'needsConfigSync' flag should be based on whether either a migration or the
                // configs need to be sync'ed
                migrationsCompletion(result, (needsConfigSync || dependencies.mutate(cache: .libSession) { $0.needsSync }))
                
                // The 'if' is only there to prevent the "variable never read" warning from showing
                if backgroundTask != nil { backgroundTask = nil }
            }
        )
    }
}<|MERGE_RESOLUTION|>--- conflicted
+++ resolved
@@ -20,23 +20,13 @@
         using dependencies: Dependencies
     ) {
         // If we've already run the app setup then only continue under certain circumstances
-<<<<<<< HEAD
-        guard !AppSetup._hasRun.wrappedValue else {
+        guard !AppSetup.cachedHasRun else {
             let storageIsValid: Bool = dependencies[singleton: .storage].isValid
             
             switch (retrySetupIfDatabaseInvalid, storageIsValid) {
                 case (true, false):
                     dependencies[singleton: .storage].reconfigureDatabase()
-                    AppSetup._hasRun.mutate { $0 = false }
-=======
-        guard !AppSetup.cachedHasRun else {
-            let storageIsValid: Bool = dependencies.storage.isValid
-            
-            switch (retrySetupIfDatabaseInvalid, storageIsValid) {
-                case (true, false):
-                    dependencies.storage.reconfigureDatabase()
                     AppSetup.cachedHasRun = false
->>>>>>> 3a91bc52
                     AppSetup.setupEnvironment(
                         retrySetupIfDatabaseInvalid: false, // Don't want to get stuck in a loop
                         appSpecificBlock: appSpecificBlock,
