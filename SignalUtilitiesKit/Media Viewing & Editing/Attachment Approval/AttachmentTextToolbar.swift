--- conflicted
+++ resolved
@@ -214,11 +214,5 @@
         delegate?.attachmentTextToolbarDidChange(self)
     }
     
-<<<<<<< HEAD
-    func didPasteImageDataFromPasteboard(_ inputTextView: InputTextView, imageData: Data) {
-        
-    }
-=======
-    @MainActor func didPasteImageFromPasteboard(_ inputTextView: InputTextView, image: UIImage) {}
->>>>>>> 36e8d5a9
+    @MainActor func didPasteImageDataFromPasteboard(_ inputTextView: InputTextView, imageData: Data) {}
 }