--- conflicted
+++ resolved
@@ -70,15 +70,9 @@
     private let threadId: String
     private let threadVariant: SessionThread.Variant
     private let isAddMoreVisible: Bool
-<<<<<<< HEAD
-=======
     private let initialMessageText: String
     private var quoteViewModel: QuoteViewModel?
     private let onQuoteCancelled: (() -> Void)?
-    private var isSessionPro: Bool {
-        dependencies[cache: .libSession].isSessionPro
-    }
->>>>>>> d452f4b4
     
     var isKeyboardVisible: Bool = false
     private let disableLinkPreviewImageDownload: Bool
@@ -733,13 +727,6 @@
     }
 }
 
-<<<<<<< HEAD
-// MARK: - AttachmentTextToolbarDelegate
-
-extension AttachmentApprovalViewController: AttachmentTextToolbarDelegate {
-    @MainActor func attachmentTextToolBarDidTapCharacterLimitLabel(_ attachmentTextToolbar: AttachmentTextToolbar) {
-        let didShowCTAModal: Bool = dependencies[singleton: .sessionProManager].showSessionProCTAIfNeeded(
-=======
 // MARK: - InputViewDelegate
 
 extension AttachmentApprovalViewController: InputViewDelegate {
@@ -755,8 +742,7 @@
     public func cancelVoiceMessageRecording() {}
     
     public func handleCharacterLimitLabelTapped() {
-        guard dependencies[singleton: .sessionProState].showSessionProCTAIfNeeded(
->>>>>>> d452f4b4
+        let didShowCTAModal: Bool = dependencies[singleton: .sessionProManager].showSessionProCTAIfNeeded(
             .longerMessages,
             afterClosed: { [weak self] in
                 self?.snInputView.updateNumberOfCharactersLeft(self?.snInputView.text ?? "")
@@ -786,15 +772,8 @@
 
     public func handleSendButtonTapped() {
         guard
-<<<<<<< HEAD
-            let text = attachmentTextToolbar.text,
             dependencies[singleton: .sessionProManager].numberOfCharactersLeft(
-                for: text.trimmingCharacters(in: .whitespacesAndNewlines)
-=======
-            LibSession.numberOfCharactersLeft(
-                for: snInputView.text.trimmingCharacters(in: .whitespacesAndNewlines),
-                isSessionPro: isSessionPro
->>>>>>> d452f4b4
+                for: snInputView.text.trimmingCharacters(in: .whitespacesAndNewlines)
             ) >= 0
         else {
             showModalForMessagesExceedingCharacterLimit()
