--- conflicted
+++ resolved
@@ -226,11 +226,7 @@
             delegate: self,
             imageDataManager: dependencies[singleton: .imageDataManager],
             linkPreviewManager: dependencies[singleton: .linkPreviewManager],
-<<<<<<< HEAD
             sessionProManager: dependencies[singleton: .sessionProManager],
-=======
-            sessionProStatePublisher: dependencies[singleton: .sessionProState].isSessionProActivePublisher,
->>>>>>> c6efa606
             onQuoteCancelled: onQuoteCancelled,
             didLoadLinkPreview: { [weak self] result in
                 self?.didLoadLinkPreview?(result)
@@ -697,18 +693,11 @@
         self.approvalDelegate?.attachmentApprovalDidCancel(self)
     }
     
-<<<<<<< HEAD
     @MainActor func showModalForMessagesExceedingCharacterLimit() {
         let didShowCTAModal: Bool = dependencies[singleton: .sessionProManager].showSessionProCTAIfNeeded(
-            .longerMessages,
+            .longerMessages(renew: (dependencies[singleton: .sessionProManager].currentUserCurrentProState.status == .expired)),
             onConfirm: { [weak self] in
-                self?.snInputView.updateNumberOfCharactersLeft(self?.snInputView.text ?? "")
-=======
-    @MainActor func showModalForMessagesExceedingCharacterLimit(isSessionPro: Bool) {
-        guard dependencies[singleton: .sessionProState].showSessionProCTAIfNeeded(
-            .longerMessages(renew: dependencies[singleton: .sessionProState].isSessionProExpired),
-            onConfirm: { [weak self, dependencies] in
-                dependencies[singleton: .sessionProState].showSessionProBottomSheetIfNeeded(
+                dependencies[singleton: .sessionProManager].showSessionProBottomSheetIfNeeded(
                     afterClosed: {
                         self?.snInputView.updateNumberOfCharactersLeft(self?.snInputView.text ?? "")
                     },
@@ -716,7 +705,6 @@
                         self?.present(bottomSheet, animated: true)
                     }
                 )
->>>>>>> c6efa606
             },
             onCancel: { [weak self] in
                 self?.snInputView.updateNumberOfCharactersLeft(self?.snInputView.text ?? "")
@@ -760,16 +748,10 @@
     public func cancelVoiceMessageRecording() {}
     
     public func handleCharacterLimitLabelTapped() {
-<<<<<<< HEAD
         let didShowCTAModal: Bool = dependencies[singleton: .sessionProManager].showSessionProCTAIfNeeded(
-            .longerMessages,
+            .longerMessages(renew: (dependencies[singleton: .sessionProManager].currentUserCurrentProState.status == .expired)),
             onConfirm: { [weak self] in
-                self?.snInputView.updateNumberOfCharactersLeft(self?.snInputView.text ?? "")
-=======
-        guard dependencies[singleton: .sessionProState].showSessionProCTAIfNeeded(
-            .longerMessages(renew: dependencies[singleton: .sessionProState].isSessionProExpired),
-            onConfirm: { [weak self, dependencies] in
-                dependencies[singleton: .sessionProState].showSessionProBottomSheetIfNeeded(
+                dependencies[singleton: .sessionProManager].showSessionProBottomSheetIfNeeded(
                     afterClosed: {
                         self?.snInputView.updateNumberOfCharactersLeft(self?.snInputView.text ?? "")
                     },
@@ -777,7 +759,6 @@
                         self?.present(bottomSheet, animated: true)
                     }
                 )
->>>>>>> c6efa606
             },
             onCancel: { [weak self] in
                 self?.snInputView.updateNumberOfCharactersLeft(self?.snInputView.text ?? "")
