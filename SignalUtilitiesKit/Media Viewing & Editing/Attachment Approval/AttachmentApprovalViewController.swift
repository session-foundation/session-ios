//
//  Copyright (c) 2019 Open Whisper Systems. All rights reserved.
//

import UIKit
import AVFoundation
import MediaPlayer
import CoreServices
import SessionUIKit
import SessionMessagingKit
import SessionUtilitiesKit

// MARK: - Log.Category

private extension Log.Category {
    static let cat: Log.Category = .create("AttachmentApprovalViewController", defaultLevel: .info)
}

// MARK: - AttachmentApprovalViewControllerDelegate

public protocol AttachmentApprovalViewControllerDelegate: AnyObject {
    func attachmentApproval(
        _ attachmentApproval: AttachmentApprovalViewController,
        didApproveAttachments attachments: [SignalAttachment],
        forThreadId threadId: String,
        threadVariant: SessionThread.Variant,
        messageText: String?
    )

    func attachmentApprovalDidCancel(_ attachmentApproval: AttachmentApprovalViewController)

    func attachmentApproval(
        _ attachmentApproval: AttachmentApprovalViewController,
        didChangeMessageText newMessageText: String?
    )

    func attachmentApproval(
        _ attachmentApproval: AttachmentApprovalViewController,
        didRemoveAttachment attachment: SignalAttachment
    )

    func attachmentApprovalDidTapAddMore(_ attachmentApproval: AttachmentApprovalViewController)
}

// MARK: -

@objc
public enum AttachmentApprovalViewControllerMode: UInt {
    case modal
    case sharedNavigation
}

// MARK: -

public class AttachmentApprovalViewController: UIPageViewController, UIPageViewControllerDataSource, UIPageViewControllerDelegate {
    public override var preferredStatusBarStyle: UIStatusBarStyle {
        return ThemeManager.currentTheme.statusBarStyle
    }
    
    public enum Mode: UInt {
        case modal
        case sharedNavigation
    }

    // MARK: - Properties

    private let dependencies: Dependencies
    private let mode: Mode
    private let threadId: String
    private let threadVariant: SessionThread.Variant
    private let isAddMoreVisible: Bool
<<<<<<< HEAD
    private var isSessionPro: Bool {
        dependencies[cache: .libSession].isSessionPro
    }
    
    var isKeyboardVisible: Bool = false
=======
    private let disableLinkPreviewImageDownload: Bool
>>>>>>> 2ab1cbf7

    public weak var approvalDelegate: AttachmentApprovalViewControllerDelegate?
    
    let attachmentItemCollection: AttachmentItemCollection

    var attachmentItems: [SignalAttachmentItem] {
        return attachmentItemCollection.attachmentItems
    }

    var attachments: [SignalAttachment] {
        return attachmentItems.map { (attachmentItem) in
            autoreleasepool {
                return self.processedAttachment(forAttachmentItem: attachmentItem)
            }
        }
    }
    
    public var pageViewControllers: [AttachmentPrepViewController]? {
        return viewControllers?.compactMap { $0 as? AttachmentPrepViewController }
    }
    
    public var currentPageViewController: AttachmentPrepViewController? {
        return pageViewControllers?.first
    }
    
    var currentItem: SignalAttachmentItem? {
        get { return currentPageViewController?.attachmentItem }
        set { setCurrentItem(newValue, direction: .forward, animated: false) }
    }
    
    private var cachedPages: [UUID: AttachmentPrepViewController] = [:]

    public var shouldHideControls: Bool {
        guard let pageViewController: AttachmentPrepViewController = pageViewControllers?.first else {
            return false
        }
        
        return pageViewController.shouldHideControls
    }
    
    override public var inputAccessoryView: UIView? {
        bottomToolView.layoutIfNeeded()
        return bottomToolView
    }

    override public var canBecomeFirstResponder: Bool {
        return !shouldHideControls
    }
    
    public var messageText: String? {
        get { return bottomToolView.attachmentTextToolbar.text }
        set { bottomToolView.attachmentTextToolbar.text = newValue }
    }

    // MARK: - Initializers

    @available(*, unavailable, message:"use attachment: constructor instead.")
    required public init?(coder aDecoder: NSCoder) {
        fatalError("init(coder:) has not been implemented")
    }

    required public init?(
        mode: Mode,
        threadId: String,
        threadVariant: SessionThread.Variant,
        attachments: [SignalAttachment],
        disableLinkPreviewImageDownload: Bool,
        using dependencies: Dependencies
    ) {
        guard !attachments.isEmpty else { return nil }
        
        self.dependencies = dependencies
        self.mode = mode
        self.threadId = threadId
        self.threadVariant = threadVariant
        let attachmentItems = attachments.map { SignalAttachmentItem(attachment: $0, using: dependencies)}
        self.isAddMoreVisible = (mode == .sharedNavigation)
        self.disableLinkPreviewImageDownload = disableLinkPreviewImageDownload

        self.attachmentItemCollection = AttachmentItemCollection(attachmentItems: attachmentItems, isAddMoreVisible: isAddMoreVisible)

        super.init(
            transitionStyle: .scroll,
            navigationOrientation: .horizontal,
            options: [
                .interPageSpacing: kSpacingBetweenItems
            ]
        )
        self.dataSource = self
        self.delegate = self

        NotificationCenter.default.addObserver(
            self,
            selector: #selector(didBecomeActive),
            name: .sessionDidBecomeActive,
            object: nil
        )
    }

    deinit {
        NotificationCenter.default.removeObserver(self)
    }

    public class func wrappedInNavController(
        threadId: String,
        threadVariant: SessionThread.Variant,
        attachments: [SignalAttachment],
        approvalDelegate: AttachmentApprovalViewControllerDelegate,
        disableLinkPreviewImageDownload: Bool,
        using dependencies: Dependencies
    ) -> UINavigationController? {
        guard let vc = AttachmentApprovalViewController(
            mode: .modal,
            threadId: threadId,
            threadVariant: threadVariant,
            attachments: attachments,
            disableLinkPreviewImageDownload: disableLinkPreviewImageDownload,
            using: dependencies
        ) else { return nil }
        vc.approvalDelegate = approvalDelegate
        
        let navController = StyledNavigationController(rootViewController: vc)
        
        return navController
    }

    // MARK: - UI
    
    private let kSpacingBetweenItems: CGFloat = 20
    
    private lazy var bottomToolView: AttachmentApprovalInputAccessoryView = {
        let bottomToolView = AttachmentApprovalInputAccessoryView(delegate: self, using: dependencies)
        bottomToolView.delegate = self
        bottomToolView.attachmentTextToolbar.delegate = self
        bottomToolView.galleryRailView.delegate = self

        return bottomToolView
    }()

    private var galleryRailView: GalleryRailView { return bottomToolView.galleryRailView }

    private lazy var pagerScrollView: UIScrollView? = {
        // This is kind of a hack. Since we don't have first class access to the superview's `scrollView`
        // we traverse the view hierarchy until we find it.
        let pagerScrollView = view.subviews.first { $0 is UIScrollView } as? UIScrollView
        assert(pagerScrollView != nil)

        return pagerScrollView
    }()

    // MARK: - Lifecycle

    override public func viewDidLoad() {
        super.viewDidLoad()

        self.view.themeBackgroundColor = .newConversation_background
        
        // Avoid an unpleasant "bounce" which doesn't make sense in the context of a single item.
        pagerScrollView?.isScrollEnabled = (attachmentItems.count > 1)

        guard let firstItem = attachmentItems.first else {
            Log.error(.cat, "firstItem was unexpectedly nil")
            return
        }

        self.setCurrentItem(firstItem, direction: .forward, animated: false)

        // layout immediately to avoid animating the layout process during the transition
        UIView.performWithoutAnimation {
            self.currentPageViewController?.view.layoutIfNeeded()
        }
        
        // If the first item is just text, or is a URL and LinkPreviews are disabled
        // then just fill the 'message' box with it
        if firstItem.attachment.isText || (firstItem.attachment.isUrl && LinkPreview.previewUrl(for: firstItem.attachment.text(), using: dependencies) == nil) {
            bottomToolView.attachmentTextToolbar.text = firstItem.attachment.text()
        }
    }

    override public func viewWillAppear(_ animated: Bool) {
        super.viewWillAppear(animated)

        updateContents()
    }

    override public func viewDidAppear(_ animated: Bool) {
        super.viewDidAppear(animated)

        updateContents()
    }
    
    // MARK: - Notifications

    @objc func didBecomeActive() {
        Log.assertOnMainThread()

        updateContents()
    }
    
    // MARK: - Contents
    
    private func updateContents() {
        updateNavigationBar()
        updateInputAccessory()
    }

    // MARK: - Input Accessory

    public func updateInputAccessory() {
        var currentPageViewController: AttachmentPrepViewController?
        
        if pageViewControllers?.count == 1 {
            currentPageViewController = pageViewControllers?.first
        }
        let currentAttachmentItem: SignalAttachmentItem? = currentPageViewController?.attachmentItem

        let hasPresentedView = (self.presentedViewController != nil)
        let isToolbarFirstResponder = bottomToolView.hasFirstResponder
        
        if !shouldHideControls, !isFirstResponder, !hasPresentedView, !isToolbarFirstResponder {
            becomeFirstResponder()
        }

        bottomToolView.update(
            currentAttachmentItem: currentAttachmentItem,
            shouldHideControls: shouldHideControls
        )
    }

    // MARK: - Navigation Bar

    public func updateNavigationBar() {
        guard !shouldHideControls else {
            self.navigationItem.leftBarButtonItem = nil
            self.navigationItem.rightBarButtonItem = nil
            return
        }

        var navigationBarItems = [UIView]()

        if viewControllers?.count == 1, let firstViewController: AttachmentPrepViewController = viewControllers?.first as? AttachmentPrepViewController {
            navigationBarItems = firstViewController.navigationBarItems()
        }

        updateNavigationBar(navigationBarItems: navigationBarItems)

        if mode != .sharedNavigation {
            // Mimic a UIBarButtonItem of type .cancel, but with a shadow.
            let cancelButton = OWSButton(title: "cancel".localized()) { [weak self] in
                self?.cancelPressed()
            }
            cancelButton.titleLabel?.font = .systemFont(ofSize: 17.0)
            cancelButton.setThemeTitleColor(.textPrimary, for: .normal)
            cancelButton.setThemeTitleColor(.textSecondary, for: .highlighted)
            cancelButton.sizeToFit()
            navigationItem.leftBarButtonItem = UIBarButtonItem(customView: cancelButton)
        }
        else {
            navigationItem.leftBarButtonItem = nil
        }
    }

    // MARK: - View Helpers

    func remove(attachmentItem: SignalAttachmentItem) {
        if attachmentItem.isEqual(to: currentItem) {
            if let nextItem = attachmentItemCollection.itemAfter(item: attachmentItem) {
                setCurrentItem(nextItem, direction: .forward, animated: true)
            }
            else if let prevItem = attachmentItemCollection.itemBefore(item: attachmentItem) {
                setCurrentItem(prevItem, direction: .reverse, animated: true)
            }
            else {
                Log.error(.cat, "Removing last item shouldn't be possible because rail should not be visible")
                return
            }
        }

        self.attachmentItemCollection.remove(item: attachmentItem)
        self.approvalDelegate?.attachmentApproval(self, didRemoveAttachment: attachmentItem.attachment)
        self.updateMediaRail()
    }

    // MARK: - UIPageViewControllerDelegate

    public func pageViewController(_ pageViewController: UIPageViewController, willTransitionTo pendingViewControllers: [UIViewController]) {

        assert(pendingViewControllers.count == 1)
        pendingViewControllers.forEach { viewController in
            guard let pendingPage = viewController as? AttachmentPrepViewController else {
                Log.error(.cat, "Unexpected viewController: \(viewController)")
                return
            }

            // use compact scale when keyboard is popped.
            let scale: AttachmentPrepViewController.AttachmentViewScale = self.isFirstResponder ? .fullsize : .compact
            pendingPage.setAttachmentViewScale(scale, animated: false)
        }
    }

    public func pageViewController(_ pageViewController: UIPageViewController, didFinishAnimating finished: Bool, previousViewControllers: [UIViewController], transitionCompleted: Bool) {
        assert(previousViewControllers.count == 1)
        previousViewControllers.forEach { viewController in
            guard let previousPage = viewController as? AttachmentPrepViewController else {
                Log.error(.cat, "Unexpected viewController: \(viewController)")
                return
            }

            if transitionCompleted {
                previousPage.zoomOut(animated: false)
                updateMediaRail()
            }
        }
    }

    // MARK: - UIPageViewControllerDataSource

    public func pageViewController(_ pageViewController: UIPageViewController, viewControllerBefore viewController: UIViewController) -> UIViewController? {
        guard let currentViewController = viewController as? AttachmentPrepViewController else {
            Log.error(.cat, "Unexpected viewController: \(viewController)")
            return nil
        }

        let currentItem = currentViewController.attachmentItem
        guard let previousItem = attachmentItem(before: currentItem) else { return nil }
        guard let previousPage: AttachmentPrepViewController = buildPage(item: previousItem) else {
            return nil
        }

        return previousPage
    }

    public func pageViewController(_ pageViewController: UIPageViewController, viewControllerAfter viewController: UIViewController) -> UIViewController? {
        guard let currentViewController = viewController as? AttachmentPrepViewController else {
            Log.error(.cat, "Unexpected viewController: \(viewController)")
            return nil
        }

        let currentItem = currentViewController.attachmentItem
        guard let nextItem = attachmentItem(after: currentItem) else { return nil }
        guard let nextPage: AttachmentPrepViewController = buildPage(item: nextItem) else {
            return nil
        }

        return nextPage
    }

    @objc
    public override func setViewControllers(_ viewControllers: [UIViewController]?, direction: UIPageViewController.NavigationDirection, animated: Bool, completion: ((Bool) -> Void)? = nil) {
        super.setViewControllers(
            viewControllers,
            direction: direction,
            animated: animated
        ) { [weak self] finished in
            completion?(finished)
            self?.updateContents()
        }
    }

    private func buildPage(item: SignalAttachmentItem) -> AttachmentPrepViewController? {
        if let cachedPage = cachedPages[item.uniqueIdentifier] {
            Log.debug(.cat, "Cache hit.")
            return cachedPage
        }

        Log.debug(.cat, "Cache miss.")
        let viewController = AttachmentPrepViewController(
            attachmentItem: item,
            disableLinkPreviewImageDownload: disableLinkPreviewImageDownload,
            using: dependencies
        )
        viewController.prepDelegate = self
        cachedPages[item.uniqueIdentifier] = viewController

        return viewController
    }

    private func setCurrentItem(_ item: SignalAttachmentItem?, direction: UIPageViewController.NavigationDirection, animated isAnimated: Bool) {
        guard let item: SignalAttachmentItem = item, let page = self.buildPage(item: item) else {
            Log.error(.cat, "Unexpectedly unable to build new page")
            return
        }

        page.loadViewIfNeeded()

        self.setViewControllers([page], direction: direction, animated: isAnimated, completion: nil)
        updateMediaRail()
    }

    func updateMediaRail() {
        guard let currentItem = self.currentItem else {
            Log.error(.cat, "currentItem was unexpectedly nil")
            return
        }

        let cellViewBuilder: (GalleryRailItem) -> GalleryRailCellView = { [weak self] railItem in
            switch railItem {
                case is AddMoreRailItem:
                    return GalleryRailCellView()
                    
                case is SignalAttachmentItem:
                    let cell = ApprovalRailCellView()
                    cell.approvalRailCellDelegate = self
                    return cell
                    
                default:
                    Log.error(.cat, "Unexpted rail item type: \(railItem)")
                    return GalleryRailCellView()
            }
        }
        
        galleryRailView.configureCellViews(
            album: (attachmentItemCollection.attachmentItems as [GalleryRailItem])
                .appending(attachmentItemCollection.isAddMoreVisible ?
                    AddMoreRailItem() :
                    nil
                ),
            focusedItem: currentItem,
            using: dependencies,
            cellViewBuilder: cellViewBuilder
        )

        if isAddMoreVisible {
            galleryRailView.isHidden = false
        }
        else if attachmentItemCollection.attachmentItems.count > 1 {
            galleryRailView.isHidden = false
        }
        else {
            galleryRailView.isHidden = true
        }
    }

    // For any attachments edited with the image editor, returns a
    // new SignalAttachment that reflects those changes.  Otherwise,
    // returns the original attachment.
    //
    // If any errors occurs in the export process, we fail over to
    // sending the original attachment.  This seems better than trying
    // to involve the user in resolving the issue.
    func processedAttachment(forAttachmentItem attachmentItem: SignalAttachmentItem) -> SignalAttachment {
        guard let imageEditorModel = attachmentItem.imageEditorModel else {
            // Image was not edited.
            return attachmentItem.attachment
        }
        guard imageEditorModel.isDirty() else {
            // Image editor has no changes.
            return attachmentItem.attachment
        }
        guard let dstImage = ImageEditorCanvasView.renderForOutput(model: imageEditorModel, transform: imageEditorModel.currentTransform()) else {
            Log.error(.cat, "Could not render for output.")
            return attachmentItem.attachment
        }
        var dataType: UTType = .image
        let maybeDstData: Data? = {
            let isLossy: Bool = (
                attachmentItem.attachment.mimeType.caseInsensitiveCompare(UTType.mimeTypeJpeg) == .orderedSame
            )
            
            if isLossy {
                dataType = .jpeg
                return dstImage.jpegData(compressionQuality: 0.9)
            }
            else {
                dataType = .png
                return dstImage.pngData()
            }
        }()
        
        guard let dstData: Data = maybeDstData else {
            Log.error(.cat, "Could not export for output.")
            return attachmentItem.attachment
        }
        guard let dataSource = DataSourceValue(data: dstData, dataType: dataType, using: dependencies) else {
            Log.error(.cat, "Could not prepare data source for output.")
            return attachmentItem.attachment
        }

        // Rewrite the filename's extension to reflect the output file format.
        var filename: String? = attachmentItem.attachment.sourceFilename
        if let sourceFilename = attachmentItem.attachment.sourceFilename {
            if let fileExtension: String = dataType.sessionFileExtension(sourceFilename: sourceFilename) {
                filename = (sourceFilename as NSString).deletingPathExtension.appendingFileExtension(fileExtension)
            }
        }
        dataSource.sourceFilename = filename

        let dstAttachment = SignalAttachment.attachment(dataSource: dataSource, type: dataType, imageQuality: .medium, using: dependencies)
        if let attachmentError = dstAttachment.error {
            Log.error(.cat, "Could not prepare attachment for output: \(attachmentError).")
            return attachmentItem.attachment
        }
        // Preserve caption text.
        dstAttachment.captionText = attachmentItem.captionText
        return dstAttachment
    }

    func attachmentItem(before currentItem: SignalAttachmentItem) -> SignalAttachmentItem? {
        guard let currentIndex = attachmentItems.firstIndex(of: currentItem) else {
            Log.error(.cat, "currentIndex was unexpectedly nil")
            return nil
        }

        let index: Int = attachmentItems.index(before: currentIndex)
        guard let previousItem = attachmentItems[safe: index] else {
            // already at first item
            return nil
        }

        return previousItem
    }

    func attachmentItem(after currentItem: SignalAttachmentItem) -> SignalAttachmentItem? {
        guard let currentIndex = attachmentItems.firstIndex(of: currentItem) else {
            Log.error(.cat, "currentIndex was unexpectedly nil")
            return nil
        }

        let index: Int = attachmentItems.index(after: currentIndex)
        guard let nextItem = attachmentItems[safe: index] else {
            // already at last item
            return nil
        }

        return nextItem
    }
    
    func hideInputAccessoryView() {
        guard Thread.isMainThread else {
            DispatchQueue.main.async {
                self.hideInputAccessoryView()
            }
            return
        }
        self.isKeyboardVisible = self.bottomToolView.isEditingMediaMessage
        self.inputAccessoryView?.resignFirstResponder()
        self.inputAccessoryView?.isHidden = true
        self.inputAccessoryView?.alpha = 0
    }
    
    func showInputAccessoryView() {
        guard Thread.isMainThread else {
            DispatchQueue.main.async {
                self.showInputAccessoryView()
            }
            return
        }
        UIView.animate(withDuration: 0.25, animations: {
            self.inputAccessoryView?.isHidden = false
            self.inputAccessoryView?.alpha = 1
            if self.isKeyboardVisible {
                self.inputAccessoryView?.becomeFirstResponder()
            }
        })
    }

    // MARK: - Event Handlers
    
    private func cancelPressed() {
        self.approvalDelegate?.attachmentApprovalDidCancel(self)
    }
    
    // MARK: - Session Pro CTA
    
    @discardableResult func showSessionProCTAIfNeeded() -> Bool {
        guard dependencies[feature: .sessionProEnabled] && (!isSessionPro) else {
            return false
        }
        self.hideInputAccessoryView()
        let sessionProModal: ModalHostingViewController = ModalHostingViewController(
            modal: ProCTAModal(
                delegate: dependencies[singleton: .sessionProState],
                variant: .longerMessages,
                dataManager: dependencies[singleton: .imageDataManager],
                afterClosed: { [weak self] in
                    self?.showInputAccessoryView()
                    self?.bottomToolView.attachmentTextToolbar.updateNumberOfCharactersLeft(self?.bottomToolView.attachmentTextToolbar.text ?? "")
                }
            )
        )
        present(sessionProModal, animated: true, completion: nil)
        
        return true
    }
    
    func showModalForMessagesExceedingCharacterLimit(isSessionPro: Bool) {
        guard !showSessionProCTAIfNeeded() else { return }
        
        self.hideInputAccessoryView()
        let confirmationModal: ConfirmationModal = ConfirmationModal(
            info: ConfirmationModal.Info(
                title: "modalMessageCharacterTooLongTitle".localized(),
                body: .text(
                    "modalMessageTooLongDescription"
                        .put(key: "limit", value: (isSessionPro ? LibSession.ProCharacterLimit : LibSession.CharacterLimit))
                        .localized(),
                    scrollMode: .never
                ),
                cancelTitle: "okay".localized(),
                cancelStyle: .alert_text,
                afterClosed: { [weak self] in
                    self?.showInputAccessoryView()
                }
            )
        )
        present(confirmationModal, animated: true, completion: nil)
    }
}

// MARK: - AttachmentTextToolbarDelegate

extension AttachmentApprovalViewController: AttachmentTextToolbarDelegate {
    func attachmentTextToolBarDidTapCharacterLimitLabel(_ attachmentTextToolbar: AttachmentTextToolbar) {
        guard !showSessionProCTAIfNeeded() else { return }
        self.hideInputAccessoryView()
        let confirmationModal: ConfirmationModal = ConfirmationModal(
            info: ConfirmationModal.Info(
                title: "modalMessageCharacterTooLongTitle".localized(),
                body: .text(
                    "modalMessageTooLongDescription"
                        .put(key: "limit", value: (isSessionPro ? LibSession.ProCharacterLimit : LibSession.CharacterLimit))
                        .localized(),
                    scrollMode: .never
                ),
                cancelTitle: "okay".localized(),
                cancelStyle: .alert_text,
                afterClosed: { [weak self] in
                    self?.showInputAccessoryView()
                }
            )
        )
        present(confirmationModal, animated: true, completion: nil)
    }

    func attachmentTextToolbarDidTapSend(_ attachmentTextToolbar: AttachmentTextToolbar) {
        guard
            let text = attachmentTextToolbar.text,
            LibSession.numberOfCharactersLeft(
                for: text.trimmingCharacters(in: .whitespacesAndNewlines),
                isSessionPro: isSessionPro
            ) >= 0
        else {
            showModalForMessagesExceedingCharacterLimit(isSessionPro: isSessionPro)
            return
        }
        
        // Toolbar flickers in and out if there are errors
        // and remains visible momentarily after share extension is dismissed.
        // It's easiest to just hide it at this point since we're done with it.
        currentPageViewController?.shouldAllowAttachmentViewResizing = false
        attachmentTextToolbar.isUserInteractionEnabled = false
        attachmentTextToolbar.isHidden = true

        approvalDelegate?.attachmentApproval(
            self,
            didApproveAttachments: attachments,
            forThreadId: threadId,
            threadVariant: threadVariant,
            messageText: attachmentTextToolbar.text
        )
    }

    func attachmentTextToolbarDidChange(_ attachmentTextToolbar: AttachmentTextToolbar) {
        approvalDelegate?.attachmentApproval(self, didChangeMessageText: attachmentTextToolbar.text)
    }
}

// MARK: -

extension AttachmentApprovalViewController: AttachmentPrepViewControllerDelegate {
    func prepViewControllerUpdateNavigationBar() {
        updateNavigationBar()
    }

    func prepViewControllerUpdateControls() {
        updateInputAccessory()
    }
}

// MARK: GalleryRail

extension SignalAttachmentItem: GalleryRailItem {
    func buildRailItemView(using dependencies: Dependencies) -> UIView {
        let imageView = UIImageView()
        imageView.image = getThumbnailImage(using: dependencies)
        imageView.themeBackgroundColor = .backgroundSecondary
        imageView.contentMode = .scaleAspectFill
        
        return imageView
    }
    
    func isEqual(to other: GalleryRailItem?) -> Bool {
        guard let otherAttachmentItem: SignalAttachmentItem = other as? SignalAttachmentItem else { return false }
        
        return (self.attachment == otherAttachmentItem.attachment)
    }
}

// MARK: -

extension AttachmentApprovalViewController: GalleryRailViewDelegate {
    public func galleryRailView(_ galleryRailView: GalleryRailView, didTapItem imageRailItem: GalleryRailItem) {
        if imageRailItem is AddMoreRailItem {
            self.approvalDelegate?.attachmentApprovalDidTapAddMore(self)
            return
        }

        guard let targetItem = imageRailItem as? SignalAttachmentItem else {
            Log.error(.cat, "Unexpected imageRailItem: \(imageRailItem)")
            return
        }

        guard let currentItem: SignalAttachmentItem = currentItem, let currentIndex = attachmentItems.firstIndex(of: currentItem) else {
            Log.error(.cat, "currentIndex was unexpectedly nil")
            return
        }

        guard let targetIndex = attachmentItems.firstIndex(of: targetItem) else {
            Log.error(.cat, "targetIndex was unexpectedly nil")
            return
        }

        let direction: UIPageViewController.NavigationDirection = (currentIndex < targetIndex ? .forward : .reverse)

        self.setCurrentItem(targetItem, direction: direction, animated: true)
    }
}

// MARK: -

extension AttachmentApprovalViewController: ApprovalRailCellViewDelegate {
    func approvalRailCellView(_ approvalRailCellView: ApprovalRailCellView, didRemoveItem attachmentItem: SignalAttachmentItem) {
        remove(attachmentItem: attachmentItem)
    }

    func canRemoveApprovalRailCellView(_ approvalRailCellView: ApprovalRailCellView) -> Bool {
        return self.attachmentItems.count > 1
    }
}

// MARK: -

extension AttachmentApprovalViewController: AttachmentApprovalInputAccessoryViewDelegate {
    public func attachmentApprovalInputUpdateMediaRail() {
        updateMediaRail()
    }
}<|MERGE_RESOLUTION|>--- conflicted
+++ resolved
@@ -69,15 +69,12 @@
     private let threadId: String
     private let threadVariant: SessionThread.Variant
     private let isAddMoreVisible: Bool
-<<<<<<< HEAD
     private var isSessionPro: Bool {
         dependencies[cache: .libSession].isSessionPro
     }
     
     var isKeyboardVisible: Bool = false
-=======
     private let disableLinkPreviewImageDownload: Bool
->>>>>>> 2ab1cbf7
 
     public weak var approvalDelegate: AttachmentApprovalViewControllerDelegate?
     
