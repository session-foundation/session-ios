//  Copyright (c) 2019 Open Whisper Systems. All rights reserved.

import UIKit
import Combine
import MediaPlayer
import YYImage
import NVActivityIndicatorView
import SessionUIKit
import SessionMessagingKit
import SessionUtilitiesKit

public class MediaMessageView: UIView {
    public enum Mode: UInt {
        case large
        case small
        case attachmentApproval
    }

    // MARK: Properties

    private var disposables: Set<AnyCancellable> = Set()
    public let mode: Mode
    public let attachment: SignalAttachment
    
    private lazy var validImage: UIImage? = {
        if attachment.isImage {
            guard
                attachment.isValidImage,
                let image: UIImage = attachment.image(),
                image.size.width > 0,
                image.size.height > 0
            else {
                return nil
            }
            
            return image
        }
        else if attachment.isVideo {
            guard
                attachment.isValidVideo,
                let image: UIImage = attachment.videoPreview(),
                image.size.width > 0,
                image.size.height > 0
            else {
                return nil
            }
            
            return image
        }
        
        return nil
    }()
    private lazy var validAnimatedImage: YYImage? = {
        guard
            attachment.isAnimatedImage,
            attachment.isValidImage,
            let dataUrl: URL = attachment.dataUrl,
            let image: YYImage = YYImage(contentsOfFile: dataUrl.path),
            image.size.width > 0,
            image.size.height > 0
        else {
            return nil
        }
        
        return image
    }()
    private lazy var duration: TimeInterval? = attachment.duration()
    private var linkPreviewInfo: (url: String, draft: LinkPreviewDraft?)?

    // MARK: Initializers

    @available(*, unavailable, message:"use other constructor instead.")
    required public init?(coder aDecoder: NSCoder) {
        fatalError("init(coder:) has not been implemented")
    }

    // Currently we only use one mode (AttachmentApproval), so we could simplify this class, but it's kind
    // of nice that it's written in a flexible way in case we'd want to use it elsewhere again in the future.
<<<<<<< HEAD
    public required init(attachment: SignalAttachment, mode: MediaMessageView.Mode, using dependencies: Dependencies) {
=======
    public required init(attachment: SignalAttachment, mode: MediaMessageView.Mode) {
>>>>>>> bd34d1a9
        if attachment.hasError { Log.error("[MediaMessageView] \(attachment.error.debugDescription)") }
        
        self.attachment = attachment
        self.mode = mode
        
        // Set the linkPreviewUrl if it's a url
        if attachment.isUrl, let linkPreviewURL: String = LinkPreview.previewUrl(for: attachment.text(), using: dependencies) {
            self.linkPreviewInfo = (url: linkPreviewURL, draft: nil)
        }
        
        super.init(frame: CGRect.zero)

        setupViews(using: dependencies)
        setupLayout()
    }

    deinit {
        NotificationCenter.default.removeObserver(self)
    }
    
    // MARK: - UI
    
    private lazy var stackView: UIStackView = {
        let stackView: UIStackView = UIStackView()
        stackView.translatesAutoresizingMaskIntoConstraints = false
        stackView.axis = .vertical
        stackView.alignment = .center
        stackView.distribution = .fill
        
        switch mode {
            case .attachmentApproval: stackView.spacing = 2
            case .large: stackView.spacing = 10
            case .small: stackView.spacing = 5
        }
        
        return stackView
    }()
    
    private let loadingView: NVActivityIndicatorView = {
        let result: NVActivityIndicatorView = NVActivityIndicatorView(
            frame: CGRect.zero,
            type: .circleStrokeSpin,
            color: .black,
            padding: nil
        )
        result.translatesAutoresizingMaskIntoConstraints = false
        result.isHidden = true
        
        ThemeManager.onThemeChange(observer: result) { [weak result] theme, _ in
            guard let textPrimary: UIColor = theme.color(for: .textPrimary) else { return }
            
            result?.color = textPrimary
        }
        
        return result
    }()
    
    private lazy var imageView: UIImageView = {
        let view: UIImageView = UIImageView()
        view.translatesAutoresizingMaskIntoConstraints = false
        view.contentMode = .scaleAspectFit
        view.image = UIImage(named: "FileLarge")?.withRenderingMode(.alwaysTemplate)
        view.themeTintColor = .textPrimary
        view.isHidden = true
        
        // Override the image to the correct one
        if attachment.isImage || attachment.isVideo {
            if let validImage: UIImage = validImage {
                view.layer.minificationFilter = .trilinear
                view.layer.magnificationFilter = .trilinear
                view.image = validImage
            }
        }
        else if attachment.isUrl {
            view.clipsToBounds = true
            view.image = UIImage(named: "Link")?.withRenderingMode(.alwaysTemplate)
            view.themeTintColor = .messageBubble_outgoingText
            view.contentMode = .center
            view.themeBackgroundColor = .messageBubble_overlay
            view.layer.cornerRadius = 8
        }
        
        return view
    }()
    
    private lazy var fileTypeImageView: UIImageView = {
        let view: UIImageView = UIImageView()
        view.translatesAutoresizingMaskIntoConstraints = false
        view.isHidden = true
        
        return view
    }()
    
    private lazy var animatedImageView: YYAnimatedImageView = {
        let view: YYAnimatedImageView = YYAnimatedImageView()
        view.translatesAutoresizingMaskIntoConstraints = false
        view.isHidden = true
        
        if let image: YYImage = validAnimatedImage {
            view.image = image
        }
        else {
            view.contentMode = .scaleAspectFit
            view.image = UIImage(named: "FileLarge")?.withRenderingMode(.alwaysTemplate)
            view.themeTintColor = .textPrimary
        }
        
        return view
    }()
    
    private lazy var titleStackView: UIStackView = {
        let stackView: UIStackView = UIStackView()
        stackView.translatesAutoresizingMaskIntoConstraints = false
        stackView.axis = .vertical
        stackView.alignment = (attachment.isUrl && linkPreviewInfo?.url != nil ? .leading : .center)
        stackView.distribution = .fill
        
        switch mode {
            case .attachmentApproval: stackView.spacing = 2
            case .large: stackView.spacing = 10
            case .small: stackView.spacing = 5
        }
        
        return stackView
    }()
    
    private lazy var titleLabel: UILabel = {
        let label: UILabel = UILabel()
        label.translatesAutoresizingMaskIntoConstraints = false
        
        // Styling
        switch mode {
            case .attachmentApproval:
                label.font = UIFont.boldSystemFont(ofSize: Values.scaleFromIPhone5To7Plus(16, 22))
                label.themeTextColor = .textPrimary
                
            case .large:
                label.font = UIFont.systemFont(ofSize: Values.scaleFromIPhone5To7Plus(18, 24))
                label.themeTextColor = .primary
                
            case .small:
                label.font = UIFont.systemFont(ofSize: Values.scaleFromIPhone5To7Plus(14, 14))
                label.themeTextColor = .primary
        }
        
        // Content
        if attachment.isUrl {
            // If we have no link preview info at this point then assume link previews are disabled
            if let linkPreviewURL: String = linkPreviewInfo?.url {
                label.font = .boldSystemFont(ofSize: Values.smallFontSize)
                label.text = linkPreviewURL
                label.textAlignment = .left
                label.lineBreakMode = .byTruncatingTail
                label.numberOfLines = 2
            }
            else {
                label.text = "linkPreviewsTurnedOff".localized()
            }
        }
        // Title for everything except these types
        else if !attachment.isImage && !attachment.isAnimatedImage && !attachment.isVideo {
            if let fileName: String = attachment.sourceFilename?.trimmingCharacters(in: .whitespacesAndNewlines), fileName.count > 0 {
                label.text = fileName
            }
            else if let fileExtension: String = attachment.fileExtension {
                label.text = "attachmentsFileType".localized() + " " + fileExtension.uppercased()
            }
            
            label.textAlignment = .center
            label.lineBreakMode = .byTruncatingMiddle
        }
        
        // Hide the label if it has no content
        label.isHidden = ((label.text?.count ?? 0) == 0)
        
        return label
    }()
    
    private lazy var subtitleLabel: UILabel = {
        let label: UILabel = UILabel()
        label.translatesAutoresizingMaskIntoConstraints = false
        
        // Styling
        switch mode {
            case .attachmentApproval:
                label.font = UIFont.systemFont(ofSize: Values.scaleFromIPhone5To7Plus(12, 18))
                label.themeTextColor = .textSecondary
                
            case .large:
                label.font = UIFont.systemFont(ofSize: Values.scaleFromIPhone5To7Plus(18, 24))
                label.themeTextColor = .primary
                
            case .small:
                label.font = UIFont.systemFont(ofSize: Values.scaleFromIPhone5To7Plus(14, 14))
                label.themeTextColor = .primary
        }
        
        // Content
        if attachment.isUrl {
            // We only load Link Previews for HTTPS urls so append an explanation for not
            if let linkPreviewURL: String = linkPreviewInfo?.url {
                if let targetUrl: URL = URL(string: linkPreviewURL), targetUrl.scheme?.lowercased() != "https" {
                    label.font = UIFont.systemFont(ofSize: Values.verySmallFontSize)
                    label.text = "linkPreviewsErrorUnsecure".localized()
                    label.themeTextColor = (mode == .attachmentApproval ?
                        .textSecondary :
                        .primary
                    )
                }
            }
            // If we have no link preview info at this point then assume link previews are disabled
            else {
                label.text = "linkPreviewsTurnedOffDescription"
                    .put(key: "app_name", value: Constants.app_name)
                    .localized()
                label.themeTextColor = .textPrimary
                label.textAlignment = .center
                label.numberOfLines = 0
            }
        }
        // Subtitle for everything else except these types
        else if !attachment.isImage && !attachment.isAnimatedImage && !attachment.isVideo {
            // Format string for file size label in call interstitial view.
            // Embeds: {{file size as 'N mb' or 'N kb'}}.
            let fileSize: UInt = attachment.dataLength
            label.text = duration
                .map { "\(Format.fileSize(fileSize)), \(Format.duration($0))" }
                .defaulting(to: Format.fileSize(fileSize))
            label.textAlignment = .center
        }
        
        // Hide the label if it has no content
        label.isHidden = ((label.text?.count ?? 0) == 0)
        
        return label
    }()
    
    // MARK: - Layout

    private func setupViews(using dependencies: Dependencies) {
        // Plain text will just be put in the 'message' input so do nothing
        guard !attachment.isText else { return }
        
        // Setup the view hierarchy
        addSubview(stackView)
        addSubview(loadingView)
        
        stackView.addArrangedSubview(imageView)
        stackView.addArrangedSubview(animatedImageView)
        if !titleLabel.isHidden { stackView.addArrangedSubview(UIView.vhSpacer(10, 10)) }
        stackView.addArrangedSubview(titleStackView)
        
        titleStackView.addArrangedSubview(titleLabel)
        titleStackView.addArrangedSubview(subtitleLabel)
        
        imageView.addSubview(fileTypeImageView)
        
        // Type-specific configurations
        if attachment.isAnimatedImage {
            animatedImageView.isHidden = false
        }
        else if attachment.isImage {
            imageView.isHidden = false
        }
        else if attachment.isVideo {
            // Note: The 'attachmentApproval' mode provides it's own play button to keep
            // it at the proper scale when zooming
            imageView.isHidden = false
        }
        else if attachment.isAudio {
            // Hide the 'audioPlayPauseButton' if the 'audioPlayer' failed to get created
            imageView.isHidden = false
            
            fileTypeImageView.image = UIImage(named: "table_ic_notification_sound")?
                .withRenderingMode(.alwaysTemplate)
            fileTypeImageView.themeTintColor = .textPrimary
            fileTypeImageView.isHidden = false
        }
        else if attachment.isUrl {
            imageView.isHidden = false
            imageView.alpha = 0 // Not 'isHidden' because we want it to take up space in the UIStackView
            loadingView.isHidden = false
            
            if let linkPreviewUrl: String = linkPreviewInfo?.url {
                // Don't want to change the axis until we have a URL to start loading, otherwise the
                // error message will be broken
                stackView.axis = .horizontal
                
                loadLinkPreview(linkPreviewURL: linkPreviewUrl, using: dependencies)
            }
        }
        else {
            imageView.isHidden = false
        }
    }
    
    private func setupLayout() {
        // Plain text will just be put in the 'message' input so do nothing
        guard !attachment.isText else { return }
        
        // Sizing calculations
        let clampedRatio: CGFloat = {
            if attachment.isUrl {
                return 1
            }
            
            if attachment.isAnimatedImage {
                let imageSize: CGSize = (animatedImageView.image?.size ?? CGSize(width: 1, height: 1))
                let aspectRatio: CGFloat = (imageSize.width / imageSize.height)
            
                return aspectRatio.clamp(0.05, 95.0)
            }
            
            // All other types should maintain the ratio of the image in the 'imageView'
            let imageSize: CGSize = (imageView.image?.size ?? CGSize(width: 1, height: 1))
            let aspectRatio: CGFloat = (imageSize.width / imageSize.height)
        
            return aspectRatio.clamp(0.05, 95.0)
        }()
        
        let maybeImageSize: CGFloat? = {
            if attachment.isImage || attachment.isVideo {
                if validImage != nil { return nil }
                
                // If we don't have a valid image then use the 'generic' case
            }
            else if attachment.isAnimatedImage {
                if validAnimatedImage != nil { return nil }
                
                // If we don't have a valid image then use the 'generic' case
            }
            else if attachment.isUrl {
                return 80
            }
            
            // Generic file size
            switch mode {
                case .large: return 200
                case .attachmentApproval: return 120
                case .small: return 80
            }
        }()
        
        let imageSize: CGFloat = (maybeImageSize ?? 0)
        
        // Actual layout
        NSLayoutConstraint.activate([
            stackView.centerXAnchor.constraint(equalTo: centerXAnchor),
            stackView.centerYAnchor.constraint(equalTo: centerYAnchor),
            stackView.heightAnchor.constraint(lessThanOrEqualTo: heightAnchor),
            
            (maybeImageSize != nil ?
                stackView.widthAnchor.constraint(
                    equalTo: widthAnchor,
                    constant: (attachment.isUrl ? -(32 * 2) : 0)    // Inset stackView for urls
                ) :
                stackView.widthAnchor.constraint(lessThanOrEqualTo: widthAnchor)
            ),
            
            imageView.widthAnchor.constraint(
                equalTo: imageView.heightAnchor,
                multiplier: clampedRatio
            ),
            animatedImageView.widthAnchor.constraint(
                equalTo: animatedImageView.heightAnchor,
                multiplier: clampedRatio
            ),
            
            // Note: AnimatedImage, Image and Video types should allow zooming so be lessThanOrEqualTo
            // the view size but some other types should have specific sizes
            animatedImageView.widthAnchor.constraint(lessThanOrEqualTo: widthAnchor),
            animatedImageView.heightAnchor.constraint(lessThanOrEqualTo: heightAnchor),
            
            (maybeImageSize != nil ?
                imageView.widthAnchor.constraint(equalToConstant: imageSize) :
                imageView.widthAnchor.constraint(lessThanOrEqualTo: widthAnchor)
            ),
            (maybeImageSize != nil ?
                imageView.heightAnchor.constraint(equalToConstant: imageSize) :
                imageView.heightAnchor.constraint(lessThanOrEqualTo: heightAnchor)
            ),
            
            fileTypeImageView.centerXAnchor.constraint(equalTo: imageView.centerXAnchor),
            fileTypeImageView.centerYAnchor.constraint(
                equalTo: imageView.centerYAnchor,
                constant: ceil(imageSize * 0.15)
            ),
            fileTypeImageView.widthAnchor.constraint(
                equalTo: fileTypeImageView.heightAnchor,
                multiplier: ((fileTypeImageView.image?.size.width ?? 1) / (fileTypeImageView.image?.size.height ?? 1))
            ),
            fileTypeImageView.widthAnchor.constraint(equalTo: imageView.widthAnchor, multiplier: 0.5),

            loadingView.centerXAnchor.constraint(equalTo: imageView.centerXAnchor),
            loadingView.centerYAnchor.constraint(equalTo: imageView.centerYAnchor),
            loadingView.widthAnchor.constraint(equalToConstant: ceil(imageSize / 3)),
            loadingView.heightAnchor.constraint(equalToConstant: ceil(imageSize / 3))
        ])
        
        // No inset for the text for URLs but there is for all other layouts
        if !attachment.isUrl {
            NSLayoutConstraint.activate([
                titleLabel.widthAnchor.constraint(equalTo: stackView.widthAnchor, constant: -(32 * 2)),
                subtitleLabel.widthAnchor.constraint(equalTo: stackView.widthAnchor, constant: -(32 * 2))
            ])
        }
    }
    
    // MARK: - Link Loading
    
    private func loadLinkPreview(linkPreviewURL: String, using dependencies: Dependencies) {
        loadingView.startAnimating()
        
        LinkPreview.tryToBuildPreviewInfo(previewUrl: linkPreviewURL, using: dependencies)
            .subscribe(on: DispatchQueue.global(qos: .userInitiated))
            .receive(on: DispatchQueue.main)
            .sink(
                receiveCompletion: { [weak self] result in
                    switch result {
                        case .finished: break
                        case .failure:
                            self?.loadingView.alpha = 0
                            self?.loadingView.stopAnimating()
                            self?.imageView.alpha = 1
                            self?.titleLabel.numberOfLines = 1  // Truncates the URL at 1 line so the error is more readable
                            self?.subtitleLabel.isHidden = false
                            
                            // Set the error text appropriately
                            if let targetUrl: URL = URL(string: linkPreviewURL), targetUrl.scheme?.lowercased() != "https" {
                                // This error case is handled already in the 'subtitleLabel' creation
                            }
                            else {
                                self?.subtitleLabel.font = UIFont.systemFont(ofSize: Values.verySmallFontSize)
                                self?.subtitleLabel.text = "linkPreviewsErrorLoad".localized()
                                self?.subtitleLabel.themeTextColor = (self?.mode == .attachmentApproval ?
                                    .textSecondary :
                                    .primary
                                )
                                self?.subtitleLabel.textAlignment = .left
                            }
                    }
                },
                receiveValue: { [weak self] draft in
                    // TODO: Look at refactoring this behaviour to consolidate attachment mutations
                    self?.attachment.linkPreviewDraft = draft
                    self?.linkPreviewInfo = (url: linkPreviewURL, draft: draft)
                    
                    // Update the UI
                    self?.titleLabel.text = (draft.title ?? self?.titleLabel.text)
                    self?.loadingView.alpha = 0
                    self?.loadingView.stopAnimating()
                    self?.imageView.alpha = 1
                    
                    if let jpegImageData: Data = draft.jpegImageData, let loadedImage: UIImage = UIImage(data: jpegImageData) {
                        self?.imageView.image = loadedImage
                        self?.imageView.contentMode = .scaleAspectFill
                    }
                }
            )
            .store(in: &disposables)
    }
}<|MERGE_RESOLUTION|>--- conflicted
+++ resolved
@@ -76,11 +76,7 @@
 
     // Currently we only use one mode (AttachmentApproval), so we could simplify this class, but it's kind
     // of nice that it's written in a flexible way in case we'd want to use it elsewhere again in the future.
-<<<<<<< HEAD
     public required init(attachment: SignalAttachment, mode: MediaMessageView.Mode, using dependencies: Dependencies) {
-=======
-    public required init(attachment: SignalAttachment, mode: MediaMessageView.Mode) {
->>>>>>> bd34d1a9
         if attachment.hasError { Log.error("[MediaMessageView] \(attachment.error.debugDescription)") }
         
         self.attachment = attachment
