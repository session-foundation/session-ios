#!/bin/bash

# XCode will error during it's dependency graph construction (which happens before the build
# stage starts and any target "Run Script" phases are triggered)
#
# In order to avoid this error we need to build the framework before actually getting to the
# build stage so XCode is able to build the dependency graph
#
# XCode's Pre-action scripts don't output anything into XCode so the only way to emit a useful
# error is to **return a success status** and have the project detect and log the error itself
# then log it, stopping the build at that point
#
# The other step to get this to work properly is to ensure the framework in "Link Binary with
# Libraries" isn't using a relative directory, unfortunately there doesn't seem to be a good
# way to do this directly so we need to modify the '.pbxproj' file directly, updating the
# framework entry to have the following (on a single line):
# {
#   isa = PBXFileReference;
#   explicitFileType = wrapper.xcframework;
#   includeInIndex = 0;
#   path = "{FRAMEWORK NAME GOES HERE}";
#   sourceTree = BUILD_DIR;
# };
#
# Note: We might one day be able to replace this with a local podspec if this GitHub feature
# request ever gets implemented: https://github.com/CocoaPods/CocoaPods/issues/8464

# Need to set the path or we won't find cmake
PATH=${PATH}:/usr/local/bin:/opt/local/bin:/opt/homebrew/bin:/sbin/md5

exec 3>&1 # Save original stdout

# Ensure the build directory exists (in case we need it before XCode creates it)
mkdir -p "${TARGET_BUILD_DIR}/libSessionUtil"

<<<<<<< HEAD
# Remove any old build errors
rm -rf "${TARGET_BUILD_DIR}/libSessionUtil/libsession_util_output.log"

# Restore stdout and stderr and redirect it to the 'libsession_util_output.log' file
exec &> "${TARGET_BUILD_DIR}/libSessionUtil/libsession_util_output.log"

# Define a function to echo a message.
function echo_message() {
  exec 1>&3 # Restore stdout
  echo "$1"
  exec >> "${TARGET_BUILD_DIR}/libSessionUtil/libsession_util_output.log" # Redirect all output to the log file
}

echo_message "info: Validating build requirements"
=======
echo "Validating build requirements"
>>>>>>> 2f8852ca

# Ensure the build directory exists (in case we need it before XCode creates it)
mkdir -p "${TARGET_BUILD_DIR}"

if ! which cmake > /dev/null; then
  echo "error: cmake is required to build, please install (can install via homebrew with 'brew install cmake')."
  exit 0
fi

# Check if we have the `LibSession-Util` submodule checked out and if not (depending on the 'SHOULD_AUTO_INIT_SUBMODULES' argument) perform the checkout
if [ ! -d "${SRCROOT}/LibSession-Util" ] || [ ! -d "${SRCROOT}/LibSession-Util/src" ] || [ ! "$(ls -A "${SRCROOT}/LibSession-Util")" ]; then
  echo "error: Need to fetch LibSession-Util submodule (git submodule update --init --recursive)."
  exit 0
else
  are_submodules_valid() {
    local PARENT_PATH=$1
    local RELATIVE_PATH=$2
    
    # Change into the path to check for it's submodules
    cd "${PARENT_PATH}"
    local SUB_MODULE_PATHS=($(git config --file .gitmodules --get-regexp path | awk '{ print $2 }'))

    # If there are no submodules then return success based on whether the folder has any content
    if [ ${#SUB_MODULE_PATHS[@]} -eq 0 ]; then
      if [[ ! -z "$(ls -A "${PARENT_PATH}")" ]]; then
        return 0
      else
        return 1
      fi
    fi

    # Loop through the child submodules and check if they are valid
    for i in "${!SUB_MODULE_PATHS[@]}"; do
      local CHILD_PATH="${SUB_MODULE_PATHS[$i]}"
      
      # If the child path doesn't exist then it's invalid
      if [ ! -d "${PARENT_PATH}/${CHILD_PATH}" ]; then
        echo "Submodule '${RELATIVE_PATH}/${CHILD_PATH}' doesn't exist."
        return 1
      fi

      are_submodules_valid "${PARENT_PATH}/${CHILD_PATH}" "${RELATIVE_PATH}/${CHILD_PATH}"
      local RESULT=$?

      if [ "${RESULT}" -eq 1 ]; then
        echo "Submodule '${RELATIVE_PATH}/${CHILD_PATH}' is in an invalid state."
        return 1
      fi
    done

    return 0
  }

  # Validate the state of the submodules
  are_submodules_valid "${SRCROOT}/LibSession-Util" "LibSession-Util"

  HAS_INVALID_SUBMODULE=$?

  if [ "${HAS_INVALID_SUBMODULE}" -eq 1 ]; then
    echo "error: Submodules are in an invalid state, please delete 'LibSession-Util' and run 'git submodule update --init --recursive'."
    exit 0
  fi
fi

# Generate a hash of the libSession-util source files and check if they differ from the last hash
echo "Checking for changes to source"

NEW_SOURCE_HASH=$(find "${SRCROOT}/LibSession-Util/src" -type f -exec md5 {} + | awk '{print $NF}' | sort | md5 | awk '{print $NF}')
NEW_HEADER_HASH=$(find "${SRCROOT}/LibSession-Util/include" -type f -exec md5 {} + | awk '{print $NF}' | sort | md5 | awk '{print $NF}')

if [ -f "${TARGET_BUILD_DIR}/libSessionUtil/libsession_util_source_hash.log" ]; then
    read -r OLD_SOURCE_HASH < "${TARGET_BUILD_DIR}/libSessionUtil/libsession_util_source_hash.log"
fi

if [ -f "${TARGET_BUILD_DIR}/libSessionUtil/libsession_util_header_hash.log" ]; then
    read -r OLD_HEADER_HASH < "${TARGET_BUILD_DIR}/libSessionUtil/libsession_util_header_hash.log"
fi

if [ -f "${TARGET_BUILD_DIR}/libSessionUtil/libsession_util_archs.log" ]; then
    read -r OLD_ARCHS < "${TARGET_BUILD_DIR}/libSessionUtil/libsession_util_archs.log"
fi

# If all of the hashes match, the archs match and there is a library file then we can just stop here
if [ "${NEW_SOURCE_HASH}" == "${OLD_SOURCE_HASH}" ] && [ "${NEW_HEADER_HASH}" == "${OLD_HEADER_HASH}" ] && [ "${ARCHS[*]}" == "${OLD_ARCHS}" ] && [ -f "${TARGET_BUILD_DIR}/libSessionUtil/libSessionUtil.a" ]; then
  echo "Build is up-to-date"
  exit 0
fi

# If any of the above differ then we need to rebuild
echo "Build is not up-to-date - creating new build"

# Import settings from XCode (defaulting values if not present)
VALID_SIM_ARCHS=(arm64 x86_64)
VALID_DEVICE_ARCHS=(arm64)
VALID_SIM_ARCH_PLATFORMS=(SIMULATORARM64 SIMULATOR64)
VALID_DEVICE_ARCH_PLATFORMS=(OS64)

OUTPUT_DIR="${TARGET_BUILD_DIR}"
IPHONEOS_DEPLOYMENT_TARGET=${IPHONEOS_DEPLOYMENT_TARGET}
ENABLE_BITCODE=${ENABLE_BITCODE}

# Generate the target architectures we want to build for
TARGET_ARCHS=()
TARGET_PLATFORMS=()
TARGET_SIM_ARCHS=()
TARGET_DEVICE_ARCHS=()

if [ -z $PLATFORM_NAME ] || [ $PLATFORM_NAME = "iphonesimulator" ]; then
    for i in "${!VALID_SIM_ARCHS[@]}"; do
        ARCH="${VALID_SIM_ARCHS[$i]}"
        ARCH_PLATFORM="${VALID_SIM_ARCH_PLATFORMS[$i]}"

        if [[ " ${ARCHS[*]} " =~ " ${ARCH} " ]]; then
            TARGET_ARCHS+=("sim-${ARCH}")
            TARGET_PLATFORMS+=("${ARCH_PLATFORM}")
            TARGET_SIM_ARCHS+=("sim-${ARCH}")
        fi
    done
fi

if [ -z $PLATFORM_NAME ] || [ $PLATFORM_NAME = "iphoneos" ]; then
    for i in "${!VALID_DEVICE_ARCHS[@]}"; do
        ARCH="${VALID_DEVICE_ARCHS[$i]}"
        ARCH_PLATFORM="${VALID_DEVICE_ARCH_PLATFORMS[$i]}"

        if [[ " ${ARCHS[*]} " =~ " ${ARCH} " ]]; then
            TARGET_ARCHS+=("ios-${ARCH}")
            TARGET_PLATFORMS+=("${ARCH_PLATFORM}")
            TARGET_DEVICE_ARCHS+=("ios-${ARCH}")
        fi
    done
fi

# Remove any old build logs (since we are doing a new build)
rm -rf "${TARGET_BUILD_DIR}/libSessionUtil/libsession_util_output.log"

# Build the individual architectures
for i in "${!TARGET_ARCHS[@]}"; do
    build="${TARGET_BUILD_DIR}/libSessionUtil/${TARGET_ARCHS[$i]}"
    platform="${TARGET_PLATFORMS[$i]}"
    echo "Building ${TARGET_ARCHS[$i]} for $platform in $build"
    
    # Redirect the build output to a log file and only include the progress lines in the XCode output
    exec > >(tee "${TARGET_BUILD_DIR}/libSessionUtil/libsession_util_output.log" | grep --line-buffered '^\[.*%\]') 2>&1

    cd "${SRCROOT}/LibSession-Util"
    env -i PATH="$PATH" SDKROOT="$(xcrun --sdk macosx --show-sdk-path)" \
        ./utils/static-bundle.sh "$build" "" \
        -DCMAKE_TOOLCHAIN_FILE="${SRCROOT}/LibSession-Util/external/ios-cmake/ios.toolchain.cmake" \
        -DPLATFORM=$platform \
        -DDEPLOYMENT_TARGET=$IPHONEOS_DEPLOYMENT_TARGET \
        -DENABLE_BITCODE=$ENABLE_BITCODE \
        -DBUILD_TESTS=OFF \
        -DBUILD_STATIC_DEPS=ON
<<<<<<< HEAD
    
    if [ $? -ne 0 ]; then
=======
        
    # Capture the exit status of the ./utils/static-bundle.sh command
    EXIT_STATUS=$?
        
    # Flush the tee buffer (ensure any errors have been properly written to the log before continuing) and
    # restore stdout
    echo ""
    exec 1>&3

    if [ $EXIT_STATUS -ne 0 ]; then
>>>>>>> 2f8852ca
      ALL_ERROR_LINES=($(grep -n "error:" "${TARGET_BUILD_DIR}/libSessionUtil/libsession_util_output.log" | cut -d ":" -f 1))

      for e in "${!ALL_ERROR_LINES[@]}"; do
        error_line="${ALL_ERROR_LINES[$e]}"
        error=$(sed "${error_line}q;d" "${TARGET_BUILD_DIR}/libSessionUtil/libsession_util_output.log")

        # If it was a CMake Error then the actual error will be on the next line so we want to append that info
        if [[ $error == *'CMake Error'* ]]; then
            actual_error_line=$((error_line + 1))
            error="${error}$(sed "${actual_error_line}q;d" "${TARGET_BUILD_DIR}/libSessionUtil/libsession_util_output.log")"
        fi

        # Exclude the 'ALL_ERROR_LINES' line and the 'grep' line
        if [[ ! $error == *'grep -n "error'* ]] && [[ ! $error == *'grep -n error'* ]]; then
<<<<<<< HEAD
            echo_message "error: $error"
=======
            echo "error: $error"
>>>>>>> 2f8852ca
        fi
      done
      exit 1
    fi
done

# Remove the old static library file
rm -rf "${TARGET_BUILD_DIR}/libSessionUtil/libSessionUtil.a"
rm -rf "${TARGET_BUILD_DIR}/libSessionUtil/Headers"

# If needed combine simulator builds into a multi-arch lib
if [ "${#TARGET_SIM_ARCHS[@]}" -eq "1" ]; then
    # Single device build
    cp "${TARGET_BUILD_DIR}/libSessionUtil/${TARGET_SIM_ARCHS[0]}/libsession-util.a" "${TARGET_BUILD_DIR}/libSessionUtil/libSessionUtil.a"
elif [ "${#TARGET_SIM_ARCHS[@]}" -gt "1" ]; then
    # Combine multiple device builds into a multi-arch lib
    echo "Built multiple architectures, merging into single static library"
    lipo -create "${TARGET_BUILD_DIR}/libSessionUtil"/sim-*/libsession-util.a -output "${TARGET_BUILD_DIR}/libSessionUtil/libSessionUtil.a"
fi

# If needed combine device builds into a multi-arch lib
if [ "${#TARGET_DEVICE_ARCHS[@]}" -eq "1" ]; then
    cp "${TARGET_BUILD_DIR}/libSessionUtil/${TARGET_DEVICE_ARCHS[0]}/libsession-util.a" "${TARGET_BUILD_DIR}/libSessionUtil/libSessionUtil.a"
elif [ "${#TARGET_DEVICE_ARCHS[@]}" -gt "1" ]; then
    # Combine multiple device builds into a multi-arch lib
    echo "Built multiple architectures, merging into single static library"
    lipo -create "${TARGET_BUILD_DIR}/libSessionUtil"/ios-*/libsession-util.a -output "${TARGET_BUILD_DIR}/libSessionUtil/libSessionUtil.a"
fi

# Save the updated hashes to disk to prevent rebuilds when there were no changes
echo "${NEW_SOURCE_HASH}" > "${TARGET_BUILD_DIR}/libSessionUtil/libsession_util_source_hash.log"
echo "${NEW_HEADER_HASH}" > "${TARGET_BUILD_DIR}/libSessionUtil/libsession_util_header_hash.log"
echo "${ARCHS[*]}" > "${TARGET_BUILD_DIR}/libSessionUtil/libsession_util_archs.log"
echo "Build complete"

# Copy the headers across
echo "Copy headers and prepare modulemap"
mkdir -p "${TARGET_BUILD_DIR}/libSessionUtil/Headers"
cp -r "${SRCROOT}/LibSession-Util/include/session" "${TARGET_BUILD_DIR}/libSessionUtil/Headers"

# The 'module.modulemap' is needed for XCode to be able to find the headers
modmap="${TARGET_BUILD_DIR}/libSessionUtil/Headers/module.modulemap"
echo "module SessionUtil {" >"$modmap"
echo "  module capi {" >>"$modmap"
for x in $(cd "${TARGET_BUILD_DIR}/libSessionUtil/Headers" && find session -name '*.h'); do
    echo "    header \"$x\"" >>"$modmap"
done
echo -e "    export *\n  }" >>"$modmap"
echo "}" >>"$modmap"

# Output to XCode just so the output is good
echo "libSession is Ready"<|MERGE_RESOLUTION|>--- conflicted
+++ resolved
@@ -33,24 +33,7 @@
 # Ensure the build directory exists (in case we need it before XCode creates it)
 mkdir -p "${TARGET_BUILD_DIR}/libSessionUtil"
 
-<<<<<<< HEAD
-# Remove any old build errors
-rm -rf "${TARGET_BUILD_DIR}/libSessionUtil/libsession_util_output.log"
-
-# Restore stdout and stderr and redirect it to the 'libsession_util_output.log' file
-exec &> "${TARGET_BUILD_DIR}/libSessionUtil/libsession_util_output.log"
-
-# Define a function to echo a message.
-function echo_message() {
-  exec 1>&3 # Restore stdout
-  echo "$1"
-  exec >> "${TARGET_BUILD_DIR}/libSessionUtil/libsession_util_output.log" # Redirect all output to the log file
-}
-
-echo_message "info: Validating build requirements"
-=======
 echo "Validating build requirements"
->>>>>>> 2f8852ca
 
 # Ensure the build directory exists (in case we need it before XCode creates it)
 mkdir -p "${TARGET_BUILD_DIR}"
@@ -205,10 +188,6 @@
         -DENABLE_BITCODE=$ENABLE_BITCODE \
         -DBUILD_TESTS=OFF \
         -DBUILD_STATIC_DEPS=ON
-<<<<<<< HEAD
-    
-    if [ $? -ne 0 ]; then
-=======
         
     # Capture the exit status of the ./utils/static-bundle.sh command
     EXIT_STATUS=$?
@@ -219,7 +198,6 @@
     exec 1>&3
 
     if [ $EXIT_STATUS -ne 0 ]; then
->>>>>>> 2f8852ca
       ALL_ERROR_LINES=($(grep -n "error:" "${TARGET_BUILD_DIR}/libSessionUtil/libsession_util_output.log" | cut -d ":" -f 1))
 
       for e in "${!ALL_ERROR_LINES[@]}"; do
@@ -234,11 +212,7 @@
 
         # Exclude the 'ALL_ERROR_LINES' line and the 'grep' line
         if [[ ! $error == *'grep -n "error'* ]] && [[ ! $error == *'grep -n error'* ]]; then
-<<<<<<< HEAD
-            echo_message "error: $error"
-=======
             echo "error: $error"
->>>>>>> 2f8852ca
         fi
       done
       exit 1
