--- conflicted
+++ resolved
@@ -196,24 +196,7 @@
     }
 }
 
-<<<<<<< HEAD
-/// Throws error if ALL localizable files does not have matching keys
-///
-/// - Parameter files: list of localizable files to validate
-func validateMatchKeys(_ files: [LocalizationStringsFile]) {
-    guard let base = files.first, files.count > 1 else { return }
-    
-    let files = Array(files.dropFirst())
-    
-    files.forEach {
-        guard let extraKey = Set(base.keys).symmetricDifference($0.keys).first else { return }
-        let incorrectFile = $0.keys.contains(extraKey) ? $0 : base
-        printPretty("error: Found extra key: \(extraKey) in file: \(incorrectFile.path) comparing \($0.path) to \(base.path)")
-    }
-}
-=======
 // MARK: - Output
->>>>>>> 0c5f3f2d
 
 enum Output {
     static func error(_ error: String) {
