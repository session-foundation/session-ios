#!/usr/bin/xcrun --sdk macosx swift

// Copyright © 2023 Rangeproof Pty Ltd. All rights reserved.
//
// stringlint:disable
//
/// This script is based on https://github.com/ginowu7/CleanSwiftLocalizableExample
/// The main differences are:
/// 1. Changes to the localized usage regex
/// 2. Addition to excluded unlocalized cases
/// 3. Functionality to update and copy localized permission requirement strings to infoPlist.xcstrings

import Foundation
import Dispatch

typealias JSON = [String:AnyHashable]

extension ProjectState {
    /// Linting control commands
    enum LintControl: String, CaseIterable {
        /// Add `// stringlint:disable` to the top of a source file (before imports) to make this script ignore a file
        case disable = "stringlint:disable"
        
        /// Add `// stringlint:ignore` after a line to ignore it
        case ignoreLine = "stringlint:ignore"
        
        /// Add `// stringlint:ignore_start` and `// stringlint:ignore_stop` before and after a
        /// lines of code to make this script ignore the contents for string linting purposes
        case ignoreStart = "stringlint:ignore_start"
        case ignoreStop = "stringlint:ignore_stop"
        
        /// Add `// stringlint:ignore_contents` before anything with curly braces (eg. function, class, closure, etc.)
        /// to everything within the curly braces
        case ignoreContents = "stringlint:ignore_contents"
    }
    static let primaryLocalisation: String = "en"
    static let permissionStrings: Set<String> = [
        "permissionsStorageSend",
        "permissionsFaceId",
        "cameraGrantAccessDescription",
        "permissionsAppleMusic",
        "permissionsStorageSave",
        "permissionsMicrophoneAccessRequiredIos"
    ]
    static let permissionStringsMap: [String: String] = [
        "permissionsStorageSend": "NSPhotoLibraryUsageDescription",
        "permissionsFaceId": "NSFaceIDUsageDescription",
        "cameraGrantAccessDescription": "NSCameraUsageDescription",
        "permissionsAppleMusic": "NSAppleMusicUsageDescription",
        "permissionsStorageSave": "NSPhotoLibraryAddUsageDescription",
        "permissionsMicrophoneAccessRequiredIos": "NSMicrophoneUsageDescription"
    ]
    static let validSourceSuffixes: Set<String> = [".swift", ".m"]
    static let excludedPaths: Set<String> = [
        "build/",                   // Files under the build folder (CI)
        "Pods/",                    // The pods folder
        "Protos/",                  // The protobuf files
        ".xcassets/",               // Asset bundles
        ".app/",                    // App build directories
        ".appex/",                  // Extension build directories
        "tests/",                   // Exclude test directories
        "_SharedTestUtilities/",    // Exclude shared test directory
        "external/"                 // External dependencies
    ]
    static let excludedPhrases: Set<String> = [ "", " ", "  ", ",", ", ", "null", "\"", "@[0-9a-fA-F]{66}", "^[0-9A-Fa-f]+$", "/" ]
    static let excludedUnlocalizedStringLineMatching: [MatchType] = [
        .prefix("#import", caseSensitive: false),
        .prefix("@available(", caseSensitive: false),
        .prefix("print(", caseSensitive: false),
        .prefix("Log.Category =", caseSensitive: false),
        .contains("fatalError(", caseSensitive: false),
        .contains("precondition(", caseSensitive: false),
        .contains("preconditionFailure(", caseSensitive: false),
        .contains("logMessage:", caseSensitive: false),
        .contains(".logging(", caseSensitive: false),
        .contains("owsFailDebug(", caseSensitive: false),
        .contains("error: .other(", caseSensitive: false),
        .contains("#imageLiteral(resourceName:", caseSensitive: false),
        .contains("[UIImage imageNamed:", caseSensitive: false),
        .contains("Image(", caseSensitive: false),
<<<<<<< HEAD
=======
        .contains("image:", caseSensitive: false),
        .contains("logo:", caseSensitive: false),
>>>>>>> 2642d392
        .contains("UIFont(name:", caseSensitive: false),
        .contains(".dateFormat =", caseSensitive: false),
        .contains("accessibilityLabel =", caseSensitive: false),
        .contains("accessibilityValue =", caseSensitive: false),
        .contains("accessibilityIdentifier =", caseSensitive: false),
        .contains("accessibilityIdentifier:", caseSensitive: false),
        .contains("accessibilityLabel:", caseSensitive: false),
        .contains("Accessibility(identifier:", caseSensitive: false),
        .contains("Accessibility(label:", caseSensitive: false),
        .contains(".withAccessibility(identifier:", caseSensitive: false),
        .contains(".withAccessibility(label:", caseSensitive: false),
        .contains("NSAttributedString.Key(", caseSensitive: false),
        .contains("Notification.Name(", caseSensitive: false),
        .contains("Notification.Key(", caseSensitive: false),
        .contains("DispatchQueue(", caseSensitive: false),
        .and(
            .prefix("static let identifier: String = ", caseSensitive: false),
            .previousLine(numEarlier: 2, .suffix(": Migration {", caseSensitive: false))
        ),
        .and(
            .contains("identifier:", caseSensitive: false),
            .previousLine(.contains("Accessibility(", caseSensitive: false))
        ),
        .and(
            .contains("label:", caseSensitive: false),
            .previousLine(.contains("Accessibility(", caseSensitive: false))
        ),
        .and(
            .contains("label:", caseSensitive: false),
            .previousLine(numEarlier: 2, .contains("Accessibility(", caseSensitive: false))
        ),
        .contains("SQL(", caseSensitive: false),
        .contains("forResource:", caseSensitive: false),
        .contains("imageName:", caseSensitive: false),
        .contains("systemName:", caseSensitive: false),
        .contains(".userInfo[", caseSensitive: false),
        .contains("payload[", caseSensitive: false),
        .contains(".infoDictionary?[", caseSensitive: false),
        .contains("accessibilityId:", caseSensitive: false),
        .contains("SNUIKit.localizedString(for:", caseSensitive: false),
        .and(
            .contains("id:", caseSensitive: false),
            .previousLine(numEarlier: 1, .regex(Regex.crypto))
        ),
        .and(
            .contains("identifier:", caseSensitive: false),
            .previousLine(numEarlier: 1, .contains("Dependencies.create", caseSensitive: false))
        ),
        .belowLineContaining("PreviewProvider"),
        .belowLineContaining("#Preview"),
        .belowLineContaining(": Migration {"),
        .regex(Regex.logging),
        .regex(Regex.errorCreation),
        .regex(Regex.databaseTableName),
        .regex(Regex.enumCaseDefinition),
        .regex(Regex.imageInitialization),
        .regex(Regex.variableToStringConversion)
    ]
}

// Execute the desired actions
let targetActions: Set<ScriptAction> = {
    let args = CommandLine.arguments
    
    // The first argument is the file name
    guard args.count > 1 else { return [.lintStrings] }
    
    return Set(args.suffix(from: 1).map { (ScriptAction(rawValue: $0) ?? .lintStrings) })
}()

print("------------ Searching Through Files ------------")
let projectState: ProjectState = ProjectState(path:
    ProcessInfo.processInfo.environment["PROJECT_DIR"] ??
    FileManager.default.currentDirectoryPath
)
print("------------ Processing \(projectState.localizationFile.path) ------------")
targetActions.forEach { $0.perform(projectState: projectState) }

// MARK: - ScriptAction

enum ScriptAction: String {
    case validateFilesCopied = "validate"
    case lintStrings = "lint"
    case updatePermissionStrings = "update"
    
    func perform(projectState: ProjectState) {
        // Perform the action
        switch self {
            case .validateFilesCopied:
                print("------------ Checking Copied Files ------------")
                guard
                    let builtProductsPath: String = ProcessInfo.processInfo.environment["BUILT_PRODUCTS_DIR"],
                    let productName: String = ProcessInfo.processInfo.environment["FULL_PRODUCT_NAME"],
                    let productPathInfo = try? URL(fileURLWithPath: "\(builtProductsPath)/\(productName)")
                        .resourceValues(forKeys: [.isSymbolicLinkKey, .isAliasFileKey]),
                    let finalProductUrl: URL = try? { () -> URL in
                        let possibleAliasUrl: URL = URL(fileURLWithPath: "\(builtProductsPath)/\(productName)")
                        
                        guard productPathInfo.isSymbolicLink == true || productPathInfo.isAliasFile == true else {
                            return possibleAliasUrl
                        }
                        
                        return try URL(resolvingAliasFileAt: possibleAliasUrl, options: URL.BookmarkResolutionOptions())
                    }(),
                    let enumerator: FileManager.DirectoryEnumerator = FileManager.default.enumerator(
                        at: finalProductUrl,
                        includingPropertiesForKeys: [.isDirectoryKey],
                        options: [.skipsHiddenFiles]
                    ),
                    let fileUrls: [URL] = enumerator.allObjects as? [URL]
                else { return Output.error("Could not retrieve list of files within built product") }
            
                let localizationFiles: Set<String> = Set(fileUrls
                    .filter { $0.path.hasSuffix(".lproj") }
                    .map { $0.lastPathComponent.replacingOccurrences(of: ".lproj", with: "") })
                let missingFiles: Set<String> = projectState.localizationFile.locales
                    .subtracting(localizationFiles)

                guard missingFiles.isEmpty else {
                    return Output.error("Translations missing from \(productName): \(missingFiles.joined(separator: ", "))")
                }
                break
                
            case .lintStrings:
                guard !projectState.localizationFile.strings.isEmpty else {
                    return print("------------ Nothing to lint ------------")
                }
                
                var allKeys: [String] = []
                var tokensForKey: [String: Set<String>] = [:]
                var duplicates: [String] = []
                projectState.localizationFile.strings.forEach { key, value in
                    if allKeys.contains(key) {
                        duplicates.append(key)
                    } else {
                        allKeys.append(key)
                    }
                    
                    // Add warning for probably faulty translation
                    if let localizations: JSON = (value as? JSON)?["localizations"] as? JSON {
                        if let original: String = ((localizations["en"] as? JSON)?["stringUnit"] as? JSON)?["value"] as? String {
                            let processedOriginal: String = original.removingUnwantedScalars()
                            let tokensInOriginal: [String] = processedOriginal
                                .matches(of: Regex.dynamicStringVariable)
                                .map { match in
                                    String(processedOriginal[match.range])
                                        .trimmingCharacters(in: CharacterSet(charactersIn: "{}"))
                                }
                            let numberOfTokensOrignal: Int = tokensInOriginal.count
                            
                            // Only add to the dict if there are tokens
                            if !tokensInOriginal.isEmpty {
                                tokensForKey[key] = Set(tokensInOriginal)
                            }
                            
                            // Check that the number of tokens match (including 0 tokens)
                            localizations.forEach { locale, translation in
                                if let phrase: String = ((translation as? JSON)?["stringUnit"] as? JSON)?["value"] as? String {
                                    // Zero-width characters can mess with regex matching so we need to clean them
                                    // out before matching
                                    let numberOfTokensPhrase: Int = phrase
                                        .removingUnwantedScalars()
                                        .matches(of: Regex.dynamicStringVariable)
                                        .count
                                    
                                    if numberOfTokensPhrase != numberOfTokensOrignal {
                                        Output.warning("\(key) in \(locale) may be faulty ('\(original)' contains \(numberOfTokensOrignal) vs. '\(phrase)' contains \(numberOfTokensPhrase))")
                                    }
                                }
                            }
                        }
                    }
                }
            
                // Add warnings for any duplicate keys
                duplicates.forEach { Output.duplicate(key: $0) }

                // Process the source code
                print("------------ Processing Source Files ------------")
                let results = projectState.lintSourceFiles()
                print("------------ Processed \(results.sourceFiles.count) File(s), Ignored \(results.ignoredPaths.count) File(s) ------------")
                var totalUnlocalisedStrings: Int = 0
  
                results.sourceFiles.forEach { file in
                    // Add logs for unlocalized strings
                    file.unlocalizedPhrases.forEach { phrase in
                        totalUnlocalisedStrings += 1
                        Output.warning(phrase, "Found unlocalized string '\(phrase.key)'")
                    }
                    
                    // Add errors for missing localized strings
                    let missingKeys: Set<String> = Set(file.keyPhrase.keys).subtracting(Set(allKeys))
                    missingKeys.forEach { key in
                        switch file.keyPhrase[key] {
                            case .some(let phrase): Output.error(phrase, "Localized phrase '\(key)' missing from strings files")
                            case .none: Output.error(file, "Localized phrase '\(key)' missing from strings files")
                        }
                    }
                    
                    // Add errors for incorrect/missing tokens
                    file.keyPhrase.forEach { key, phrase in
                        guard
                            let tokens: Set<String> = tokensForKey[key],
                            tokens != phrase.providedTokens
                        else { return }
                        
                        let extra: Set<String> = phrase.providedTokens.subtracting(tokens)
                        let missing: Set<String> = tokens.subtracting(phrase.providedTokens)
                        let tokensString: String = tokens.map { "{\($0)}" }.joined(separator: ", ")
                        let providedString: String = {
                            let result: String = phrase.providedTokens.map { "{\($0)}" }.joined(separator: ", ")
                            
                            guard !result.isEmpty else { return "no tokens" }
                            
                            return "'\(result)'"
                        }()
                        let description: String = [
                            (!extra.isEmpty || !missing.isEmpty ? " (" : nil),
                            (!extra.isEmpty ? "Extra: '\(extra.map { "{\($0)}" }.joined(separator: ", "))'" : nil),
                            (!extra.isEmpty && !missing.isEmpty ? ", " : ""),
                            (!missing.isEmpty ? "Missing: '\(missing.map { "{\($0)}" }.joined(separator: ", "))'" : nil),
                            (!extra.isEmpty || !missing.isEmpty ? ")" : nil)
                        ].compactMap { $0 }.joined()
                        
                        Output.error(phrase, "Localized phrase '\(key)' requires the token(s) '\(tokensString)' and has \(providedString)\(description)")
                    }
                }
                
                print("------------ Found \(totalUnlocalisedStrings) unlocalized string(s) ------------")
                break
            
            case .updatePermissionStrings:
                print("------------ Updating permission strings ------------")
                var strings: JSON = projectState.infoPlistLocalizationFile.strings
                var updatedInfoPlistJSON: JSON = projectState.infoPlistLocalizationFile.json
                ProjectState.permissionStrings.forEach { key in
                    guard let nsKey: String = ProjectState.permissionStringsMap[key] else { return }
                    if
                        let stringsData: Data = try? JSONSerialization.data(withJSONObject: (projectState.localizationFile.strings[key] as! JSON), options: [ .fragmentsAllowed ]),
                        let stringsJSONString: String = String(data: stringsData, encoding: .utf8)
                    {
                        let updatedStringsJSONString = stringsJSONString.replacingOccurrences(of: "{app_name}", with: "Session")
                        
                        if 
                            let updatedStringsData: Data = updatedStringsJSONString.data(using: .utf8),
                            let updatedStrings: JSON = try? JSONSerialization.jsonObject(with: updatedStringsData, options: [ .fragmentsAllowed ]) as? JSON
                        {
                            strings[nsKey] = updatedStrings
                        }
                    }
                }
                updatedInfoPlistJSON["strings"] = strings
            
                guard updatedInfoPlistJSON != projectState.infoPlistLocalizationFile.json else {
                    return
                }
                
                if let data: Data = try? JSONSerialization.data(withJSONObject: updatedInfoPlistJSON, options: [ .fragmentsAllowed, .sortedKeys ]) {
                    do {
                        try data.write(to: URL(fileURLWithPath: projectState.infoPlistLocalizationFile.path), options: [.atomic])
                    } catch {
                        fatalError("Could not write to InfoPlist.xcstrings, error: \(error)")
                    }
                }
                break
        }
        
        print("------------ Complete ------------")
    }
}

// MARK: - Functionality

enum Regex {
    // Initializing these as static variables means we don't init them every time they are used
    // which can speed up processing
    static let comment = #/\/\/[^"]*(?:"[^"]*"[^"]*)*/#
    static let allStrings = #/"[^"\\]*(?:\\.[^"\\]*)*"/#
    static let localizedString = #/^(?:\.put(?:Number)?\([^)]+\))*\.localized/#
    static let localizedFunctionCall = #/\.localized(?:Formatted)?(?:Deformatted)?\(.*\)/#
    static let localizationHelperCall = #/LocalizationHelper\(template:\s*(?:"[^"]+"|(?!self\b)[A-Za-z_]\w*)\s*\)/#
    
    static let logging = #/(?:SN)?Log.*\(/#
    static let errorCreation = #/Error.*\(/#
    static let databaseTableName = #/.*static var databaseTableName: String/#
    static let enumCaseDefinition = #/case [^:]* = /#
    static let imageInitialization = #/(?:UI)?Image\((?:named:)?(?:imageName:)?(?:systemName:)?.*\)/#
    static let variableToStringConversion = #/"\\(.*)"/#
    static let localizedParameter = #/^(?:\.put(?:Number)?\([^)]+\))*/#
    static let localizedParameterToken = #/(?:\.put\(key:\s*"(?<token>[^"]+)")/#
    
    static let crypto = #/Crypto.*\(/#
    
    static let dynamicStringVariable = #/\{\w+\}/#
    
    /// Returns a list of strings that match regex pattern from content
    ///
    /// - Parameters:
    ///   - pattern: regex pattern
    ///   - content: content to match
    /// - Returns: list of results
    static func matches(_ regex: some RegexComponent, content: String) -> [String] {
        return content.matches(of: regex).map { match in
            String(content[match.range])
        }
    }
}

// MARK: - Output

enum Output {
    static func error(_ error: String) {
        print("error: \(error)")
    }
    
    static func error(_ location: Locatable, _ error: String) {
        print("\(location.location): error: \(error)")
    }
    
    static func warning(_ warning: String) {
        print("warning: \(warning)")
    }
    
    static func warning(_ location: Locatable, _ warning: String) {
        print("\(location.location): warning: \(warning)")
    }
    
    static func duplicate(
        _ duplicate: KeyedLocatable,
        original: KeyedLocatable
    ) {
        print("\(duplicate.location): error: duplicate key '\(original.key)'")
        
        // Looks like the `note:` doesn't work the same as when XCode does it unfortunately so we can't
        // currently include the reference to the original entry
        // print("\(original.location): note: previously found here")
    }
    
    static func duplicate(key: String) {
        print("Error: duplicate key '\(key)'")
    }
}

// MARK: - ProjectState

struct ProjectState {
    let queue = DispatchQueue(label: "session.stringlint", attributes: .concurrent)
    let group = DispatchGroup()
    let validFileUrls: [URL]
    let localizationFile: XCStringsFile
    let infoPlistLocalizationFile: XCStringsFile
    
    init(path: String) {
        guard
            let enumerator: FileManager.DirectoryEnumerator = FileManager.default.enumerator(
                at: URL(fileURLWithPath: path),
                includingPropertiesForKeys: [.isDirectoryKey],
                options: [.skipsHiddenFiles]
            ),
            let fileUrls: [URL] = enumerator.allObjects as? [URL]
        else { fatalError("Could not locate files in path directory: \(path)") }
        
        // Get a list of valid URLs
        let lowerCaseExcludedPaths: Set<String> = Set(ProjectState.excludedPaths.map { $0.lowercased() })
        validFileUrls = fileUrls.filter { fileUrl in
            ((try? fileUrl.resourceValues(forKeys: [.isDirectoryKey]))?.isDirectory == false) &&
            !lowerCaseExcludedPaths.contains { fileUrl.path.lowercased().contains($0) }
        }

        self.localizationFile = validFileUrls
            .filter { fileUrl in fileUrl.path.contains("Localizable.xcstrings") }
            .map { XCStringsFile(path: $0.path) }
            .last!
        
        self.infoPlistLocalizationFile = validFileUrls
            .filter { fileUrl in fileUrl.path.contains("InfoPlist.xcstrings") }
            .map { XCStringsFile(path: $0.path) }
            .last!
    }
    
    func lintSourceFiles() -> (sourceFiles: [SourceFile], ignoredPaths: [String]) {
        let resultLock: NSLock = NSLock()
        let lowerCaseSourceSuffixes: Set<String> = Set(ProjectState.validSourceSuffixes.map { $0.lowercased() })
        var results: [(path: String, file: SourceFile?)] = []
        validFileUrls
            .filter { fileUrl in lowerCaseSourceSuffixes.contains(".\(fileUrl.pathExtension)") }
            .forEach { fileUrl in
                queue.async(group: group) {
                    let file: SourceFile? = SourceFile(path: fileUrl.path)
                    resultLock.lock()
                    results.append((fileUrl.path, file))
                    resultLock.unlock()
                }
            }
        
        group.wait()
        
        let sourceFiles: [SourceFile] = results.compactMap { _, file in file }
        let ignoredPaths: [String] = results.filter { _, file in file == nil }.map { path, _ in path }
        
        return (sourceFiles, ignoredPaths)
    }
}

protocol Locatable {
    var location: String { get }
}

protocol KeyedLocatable: Locatable {
    var key: String { get }
}

extension ProjectState {
    // MARK: - XCStringsFile
    
    struct XCStringsFile: Locatable {
        let name: String
        let path: String
        var json: JSON
        var strings: JSON
        var locales: Set<String> = Set()
        
        var location: String { path }
        
        init(path: String) {
            self.name = (path
                .replacingOccurrences(of: ".xcstrings", with: "")
                .components(separatedBy: "/")
                .last ?? "Unknown")
            self.path = path
            self.json = XCStringsFile.parse(path)
            self.strings = self.json["strings"] as! JSON
            self.strings.values.forEach { value in
                if let localizations: JSON = (value as? JSON)?["localizations"] as? JSON {
                    self.locales.formUnion(localizations.map{ $0.key })
                }
            }
        }
        
        static func parse(_ path: String) -> JSON {
            guard
                let data: Data = FileManager.default.contents(atPath: path),
                let json: JSON = try? JSONSerialization.jsonObject(with: data, options: [ .fragmentsAllowed ]) as? JSON
            else { fatalError("Could not read from path: \(path)") }
            
            return json
        }
    }
    
    // MARK: - SourceFile
    
    struct SourceFile: Locatable {
        struct LintState {
            var isDisabled: Bool = false
            var isInIgnoredSection: Bool = false
            var isInIgnoredContents: Bool = false
            var ignoredContentsDepth: Int = 0
        }
        
        struct TemplateStringState {
            var key: String
            var lineNumber: Int
            var chainedCalls: [String]
            let isExplicitLocalizationMatch: Bool
            let possibleKeyPhrases: [Phrase]
        }
        
        struct Phrase: KeyedLocatable, Equatable {
            let term: String
            let providedTokens: Set<String>
            let filePath: String
            let lineNumber: Int
            
            var key: String { term }
            var location: String { "\(filePath):\(lineNumber)" }
        }
        
        let path: String
        let keyPhrase: [String: Phrase]
        let unlocalizedKeyPhrase: [String: Phrase]
        let phrases: [Phrase]
        let unlocalizedPhrases: [Phrase]
        
        var location: String { path }
        
        init?(path: String) {
            guard let result = SourceFile.parse(path) else { return nil }
            
            self.path = path
            self.keyPhrase = result.keyPhrase
            self.unlocalizedKeyPhrase = result.unlocalizedKeyPhrase
            self.phrases = result.phrases
            self.unlocalizedPhrases = result.unlocalizedPhrases
        }
        
        static func parse(_ path: String) -> (keyPhrase: [String: Phrase], phrases: [Phrase], unlocalizedKeyPhrase: [String: Phrase], unlocalizedPhrases: [Phrase])? {
            guard
                let data: Data = FileManager.default.contents(atPath: path),
                let content: String = String(data: data, encoding: .utf8)
            else { fatalError("Could not read from path: \(path)") }
            
            // If the file has the lint supression before the first import then ignore the file
            let preImportContent: String = (content.components(separatedBy: "import").first ?? "")
            
            guard !preImportContent.contains(ProjectState.LintControl.disable.rawValue) else {
                return nil
            }
            
            // Otherwise continue and process the file
            let lines: [String] = content.components(separatedBy: .newlines)
            var keyPhrase: [String: Phrase] = [:]
            var unlocalizedKeyPhrase: [String: Phrase] = [:]
            var phrases: [Phrase] = []
            var unlocalizedPhrases: [Phrase] = []
            var lintState = LintState()
            var templateState: TemplateStringState?
            
            lines.enumerated().forEach { lineNumber, line in
                let trimmedLine: String = line.trimmingCharacters(in: .whitespacesAndNewlines)
                
                // Check for lint control commands
                if let controlCommand: ProjectState.LintControl = checkLintControl(line: trimmedLine) {
                    updateLintState(&lintState, command: controlCommand, line: trimmedLine)
                    return
                }
                
                // Track function depth for ignored functions
                if lintState.isInIgnoredContents {
                    updateContentsDepth(&lintState, line: trimmedLine)
                }
                
                // Skip linting if disabled
                guard !shouldSkipLinting(state: lintState) else { return }
                
                // Skip lines without quotes or an explicit LocalizationHelper definition if we
                // aren't in template construction (optimization)
                guard
                    trimmedLine.contains("\"") ||
                    trimmedLine.contains("LocalizationHelper(template:") ||
                    templateState != nil
                else { return }
                
                // Skip explicitly excluded lines
                guard
                    !ProjectState.excludedUnlocalizedStringLineMatching
                        .contains(where: { $0.matches(trimmedLine, lineNumber, lines) })
                else { return }
                
                // Process the line for strings
                processLine(
                    line: line,
                    lineNumber: lineNumber,
                    path: path,
                    keyPhrase: &keyPhrase,
                    unlocalizedKeyPhrase: &unlocalizedKeyPhrase,
                    phrases: &phrases,
                    unlocalizedPhrases: &unlocalizedPhrases,
                    templateState: &templateState,
                    lines: lines
                )
            }
            
            return (keyPhrase, phrases, unlocalizedKeyPhrase, unlocalizedPhrases)
        }
        
        private static func checkLintControl(line: String) -> ProjectState.LintControl? {
            /// Need to sort by length to ensure we don't unintentionally detect one control mechanism over another
            /// due to it containing the full other command - eg. `disable_start` vs `disable`
            ProjectState.LintControl.allCases
                .sorted { lhs, rhs in lhs.rawValue.count > rhs.rawValue.count }
                .first { line.contains($0.rawValue) }
        }
        
        private static func updateLintState(_ state: inout LintState, command: ProjectState.LintControl, line: String) {
            switch command {
                case .disable: state.isDisabled = true
                case .ignoreStart: state.isInIgnoredSection = true
                case .ignoreStop: state.isInIgnoredSection = false
                case .ignoreContents:
                    guard !state.isInIgnoredContents else { return }
                    
                    state.isInIgnoredContents = true
                    state.ignoredContentsDepth = 0
                    
                case .ignoreLine: break // Handle single-line ignore in the caller
            }
        }
        
        private static func updateContentsDepth(_ state: inout LintState, line: String) {
            if line.contains("{") {
                state.ignoredContentsDepth += 1
            }
            if line.contains("}") {
                state.ignoredContentsDepth -= 1
                if state.ignoredContentsDepth == 0 {
                    state.isInIgnoredContents = false
                }
            }
        }
        
        private static func shouldSkipLinting(state: LintState) -> Bool {
            state.isDisabled || state.isInIgnoredSection || state.isInIgnoredContents
        }
        
        private static func processLine(
            line: String,
            lineNumber: Int,
            path: String,
            keyPhrase: inout [String: Phrase],
            unlocalizedKeyPhrase: inout [String: Phrase],
            phrases: inout [Phrase],
            unlocalizedPhrases: inout [Phrase],
            templateState: inout TemplateStringState?,
            lines: [String]
        ) {
            // Handle commented sections
            let commentMatches = line.matches(of: Regex.comment)
            let targetLine: String = (commentMatches.isEmpty ?
                line :
                String(line[..<commentMatches[0].range.lowerBound])
            )
            
            switch templateState {
                case .none:
                    // Extract the strings and remove any excluded phrases
                    var isExplicitLocalizationMatch: Bool = false
                    var keyMatches: [String] = extractMatches(from: targetLine, with: Regex.allStrings)
                        .filter { !ProjectState.excludedPhrases.contains($0) }
                    
                    if let explicitLocalizationMatch = targetLine.firstMatch(of: Regex.localizationHelperCall) {
                        keyMatches.append(String(targetLine[explicitLocalizationMatch.range]))
                        isExplicitLocalizationMatch = true
                    }
                    
                    if !keyMatches.isEmpty {
                        // Iterate through each match to determine localization
                        for match in keyMatches {
                            let explicitStringRange = targetLine.range(of: "\"\(match)\"")
                            
                            // Find the range of the matched string
                            if let range = explicitStringRange {
                                // Check if .localized or a template func is called immediately following
                                // this specific string
                                let afterString = targetLine[range.upperBound...]
                                let isLocalized: Bool = (afterString.firstMatch(of: Regex.localizedString) != nil)
                                
                                if isLocalized {
                                    // Add as a localized phrase
                                    let phrase = Phrase(
                                        term: match,
                                        providedTokens: Set(targetLine
                                            .matches(of: Regex.localizedParameterToken)
                                            .map { String($0.output.token) }),
                                        filePath: path,
                                        lineNumber: lineNumber + 1 // Files are 1-indexed so add 1 to lineNumber
                                    )
                                    keyPhrase[match] = phrase
                                    phrases.append(phrase)
                                    return
                                }
                                else if (match != keyMatches.last) {
                                    // There is another string after this one so this couldn't be localized
                                    // or a multi-line template
                                    let unlocalizedPhrase = Phrase(
                                        term: match,
                                        providedTokens: [],
                                        filePath: path,
                                        lineNumber: lineNumber + 1 // Files are 1-indexed so add 1 to lineNumber
                                    )
                                    unlocalizedKeyPhrase[match] = unlocalizedPhrase
                                    unlocalizedPhrases.append(unlocalizedPhrase)
                                    continue
                                }
                            }
                            
                            // If it doesn't match one of the two cases above or isn't an explicit string
                            // then look ahead to verify if put/putNumber/localized are called in the next lines
                            let lookAheadLimit: Int = 2
                            var isTemplateChain: Bool = false
                            
                            for offset in 1...lookAheadLimit {
                                let lookAheadIndex: Int = lineNumber + offset
                                
                                if lookAheadIndex < lines.count {
                                    let lookAheadLine = lines[lookAheadIndex].trimmingCharacters(in: .whitespacesAndNewlines)
                                    
                                    if
                                        lookAheadLine.hasPrefix(".put(") ||
                                        lookAheadLine.hasPrefix(".putNumber(") ||
                                        lookAheadLine.hasPrefix(".localized")
                                    {
                                        isTemplateChain = true
                                        break
                                    }
                                }
                            }
                            
                            if isTemplateChain {
                                var possibleKeyPhrases: [Phrase] = []
                                
                                // If the match was due to an explicit `LocalizationHelper(template:)`
                                // then we need to look back through the code to find the definition
                                // of the template value (assuming it's a variable)
                                if isExplicitLocalizationMatch {
                                    let variableName: String = keyMatches[0]
                                        .replacingOccurrences(of: "LocalizationHelper(template:", with: "")
                                        .trimmingCharacters(in: CharacterSet(charactersIn: ")"))
                                        .trimmingCharacters(in: .whitespacesAndNewlines)
                                    
                                    // Note: Files are 1-indexed so need to `$0.lineNumber - 1`
                                    possibleKeyPhrases = unlocalizedPhrases
                                        .filter { lines[$0.lineNumber - 1].contains("\(variableName) = ") }
                                }
                                
                                templateState = TemplateStringState(
                                    key: keyMatches[0],
                                    lineNumber: lineNumber,
                                    chainedCalls: [],
                                    isExplicitLocalizationMatch: isExplicitLocalizationMatch,
                                    possibleKeyPhrases: possibleKeyPhrases
                                )
                                return
                            }
                            else if explicitStringRange != nil {
                                // We didn't find any of the expected functions when looking ahead
                                // so we can assume it's an unlocalised string
                                let unlocalizedPhrase = Phrase(
                                    term: match,
                                    providedTokens: [],
                                    filePath: path,
                                    lineNumber: lineNumber + 1 // Files are 1-indexed so add 1 to lineNumber
                                )
                                unlocalizedKeyPhrase[match] = unlocalizedPhrase
                                unlocalizedPhrases.append(unlocalizedPhrase)
                            }
                        }
                    }
                        
                case .some(let state):
                    let trimmedLine: String = targetLine.trimmingCharacters(in: CharacterSet(charactersIn: ","))
                    let localizedMatch = trimmedLine.firstMatch(of: Regex.localizedFunctionCall)
                    let lineEndsInLocalized: Bool? = localizedMatch.map { match in
                        let matchString: String = String(trimmedLine[match.range])
                        
                        // Need to make sure the parentheses are balanced as `localized())` would be
                        // considered a valid match when we don't want it to be for the purposes of this
                        return (
                            match.range.upperBound == trimmedLine.endIndex &&
                            matchString.count(where: { $0 == "(" }) == matchString.count(where: { $0 == ")" })
                        )
                    }
                    
                    switch (localizedMatch, lineEndsInLocalized, targetLine.firstMatch(of: Regex.localizedParameter)) {
                        // If the string contains only a `localized` call, or contains both a `localized`
                        // call and also a `.put(Number)` but ends with the `localized` call then assume
                        // we finishing the localized string (as opposed to localizing the value for a
                        // token to be included in the string)
                        case (.some, true, _), (.some, false, .none):
                            // We finished the change so add as a localized phrase(s)
                            let keys: [String] = (state.isExplicitLocalizationMatch && !state.possibleKeyPhrases.isEmpty ?
                                state.possibleKeyPhrases.map { $0.key } :
                                [state.key]
                            )
                            
                            keys.forEach { key in
                                let phrase = Phrase(
                                    term: key,
                                    providedTokens: Set(state.chainedCalls
                                        .compactMap { callLine -> String? in
                                            guard
                                                let tokenName = callLine
                                                    .firstMatch(of: Regex.localizedParameterToken)?
                                                    .output
                                                    .token
                                            else { return nil }
                                            
                                            return String(tokenName)
                                        }),
                                    filePath: path,
                                    lineNumber: state.lineNumber + 1 // Files are 1-indexed so add 1 to lineNumber
                                )
                                keyPhrase[key] = phrase
                                phrases.append(phrase)
                            }
                            templateState = nil
                            
                            // If it was an explicit LocalizationHelper template (provided with a variable)
                            // then we want to remove those values from the unlocalized strings
                            if state.isExplicitLocalizationMatch && !state.possibleKeyPhrases.isEmpty {
                                state.possibleKeyPhrases.forEach { phrase in
                                    unlocalizedKeyPhrase.removeValue(forKey: phrase.key)
                                }
                                
                                unlocalizedPhrases = unlocalizedPhrases.filter {
                                    !state.possibleKeyPhrases.contains($0)
                                }
                            }
                            
                        default:
                            // The chain is still going to append the line
                            templateState?.chainedCalls.append(targetLine)
                    }
            }
        }
        
        private static func extractMatches(from line: String, with regex: some RegexComponent) -> [String] {
            return line.matches(of: regex).map { match in
                // Clean up the matches
                return String(line[match.range])
                    .removingPrefixIfPresent("NSLocalizedString(@\"")
                    .removingPrefixIfPresent("NSLocalizedString(\"")
                    .removingPrefixIfPresent("\"")
                    .removingSuffixIfPresent("\".localized")
                    .removingSuffixIfPresent("\")")
                    .removingSuffixIfPresent("\"")
            }
        }
        
        private static func createPhrases(
            from matches: Set<String>,
            isUnlocalized: Bool,
            lineNumber: Int,
            path: String,
            keyPhrase: inout [String: Phrase],
            unlocalizedKeyPhrase: inout [String: Phrase],
            phrases: inout [Phrase],
            unlocalizedPhrases: inout [Phrase]
        ) {
            matches.forEach { match in
                let result = Phrase(
                    term: match,
                    providedTokens: [],
                    filePath: path,
                    lineNumber: lineNumber + 1
                )
                
                if !isUnlocalized {
                    keyPhrase[match] = result
                    phrases.append(result)
                } else {
                    unlocalizedKeyPhrase[match] = result
                    unlocalizedPhrases.append(result)
                }
            }
        }
    }
}

indirect enum MatchType {
    case and(MatchType, MatchType)
    case prefix(String, caseSensitive: Bool)
    case suffix(String, caseSensitive: Bool)
    case contains(String, caseSensitive: Bool)
    case regex(any RegexComponent)
    case previousLine(numEarlier: Int, MatchType)
    case nextLine(numLater: Int, MatchType)
    case belowLineContaining(String)
    
    static func previousLine(_ type: MatchType) -> MatchType { return .previousLine(numEarlier: 1, type) }
    static func nextLine(_ type: MatchType) -> MatchType { return .nextLine(numLater: 1, type) }
    
    func matches(_ value: String, _ index: Int, _ lines: [String]) -> Bool {
        switch self {
            case .and(let firstMatch, let secondMatch):
                guard firstMatch.matches(value, index, lines) else { return false }
                
                return secondMatch.matches(value, index, lines)
                
            case .prefix(let prefix, false):
                return value
                    .lowercased()
                    .trimmingCharacters(in: .whitespacesAndNewlines)
                    .hasPrefix(prefix.lowercased())
                
            case .prefix(let prefix, true):
                return value
                    .trimmingCharacters(in: .whitespacesAndNewlines)
                    .hasPrefix(prefix)
                
            case .suffix(let suffix, false):
                return value
                    .lowercased()
                    .trimmingCharacters(in: .whitespacesAndNewlines)
                    .hasSuffix(suffix.lowercased())
                
            case .suffix(let suffix, true):
                return value
                    .trimmingCharacters(in: .whitespacesAndNewlines)
                    .hasSuffix(suffix)
                
            case .contains(let other, false): return value.lowercased().contains(other.lowercased())
            case .contains(let other, true): return value.contains(other)
            case .regex(let regex): return !Regex.matches(regex, content: value).isEmpty
                
            case .previousLine(let numEarlier, let type):
                guard index >= numEarlier else { return false }
                
                let targetIndex: Int = (index - numEarlier)
                return type.matches(lines[targetIndex], targetIndex, lines)
            
            case .nextLine(let numLater, let type):
                guard index + numLater < lines.count else { return false }
                
                let targetIndex: Int = (index + numLater)
                return type.matches(lines[targetIndex], targetIndex, lines)
            
            case .belowLineContaining(let other):
                return lines[0..<index].contains(where: { $0.lowercased().contains(other.lowercased()) })
        }
    }
}

extension String {
    func removingPrefixIfPresent(_ value: String) -> String {
        guard hasPrefix(value) else { return self }
        
        return String(self.suffix(from: self.index(self.startIndex, offsetBy: value.count)))
    }
    
    func removingSuffixIfPresent(_ value: String) -> String {
        guard hasSuffix(value) else { return self }
        
        return String(self.prefix(upTo: self.index(self.endIndex, offsetBy: -value.count)))
    }
    
    func removingUnwantedScalars() -> String {
        let unwantedScalars: Set<Unicode.Scalar> = [
            "\u{200B}", // ZERO WIDTH SPACE
            "\u{200C}", // ZERO WIDTH NON-JOINER
            "\u{200D}", // ZERO WIDTH JOINER
            "\u{FEFF}"  // ZERO WIDTH NO-BREAK SPACE
        ]
        return String(self.unicodeScalars.filter { !unwantedScalars.contains($0) }.map { Character($0) })
    }
}<|MERGE_RESOLUTION|>--- conflicted
+++ resolved
@@ -78,11 +78,8 @@
         .contains("#imageLiteral(resourceName:", caseSensitive: false),
         .contains("[UIImage imageNamed:", caseSensitive: false),
         .contains("Image(", caseSensitive: false),
-<<<<<<< HEAD
-=======
         .contains("image:", caseSensitive: false),
         .contains("logo:", caseSensitive: false),
->>>>>>> 2642d392
         .contains("UIFont(name:", caseSensitive: false),
         .contains(".dateFormat =", caseSensitive: false),
         .contains("accessibilityLabel =", caseSensitive: false),
