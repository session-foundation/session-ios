--- conflicted
+++ resolved
@@ -3,11 +3,8 @@
 import Foundation
 import GRDB
 
-<<<<<<< HEAD
-=======
 @testable import SessionUtilitiesKit
 
->>>>>>> bd64d182
 class MockJobRunner: Mock<JobRunnerType>, JobRunnerType {
     // MARK: - Configuration
     
