//
//  Copyright (c) 2020 Open Whisper Systems. All rights reserved.
//

import Foundation
import SignalUtilitiesKit
import SessionUtilitiesKit

final class NotificationServiceExtensionContext: AppContext {
    var _temporaryDirectory: String?
    
    let appLaunchTime: Date = Date()
    let reportedApplicationState: UIApplication.State = .background
    let isRTL: Bool = false
    
    var openSystemSettingsAction: UIAlertAction?
    var wasWokenUpByPushNotification = true

    var shouldProcessIncomingMessages: Bool { true }

    lazy var buildTime: Date = {
        guard let buildTimestamp = Bundle.main.object(forInfoDictionaryKey: "BuildTimestamp") as? TimeInterval, buildTimestamp > 0 else {
            SNLog("No build timestamp; assuming app never expires.")
            return .distantFuture
        }
        return .init(timeIntervalSince1970: buildTimestamp)
    }()

    func canPresentNotifications() -> Bool { true }
    func mainApplicationStateOnLaunch() -> UIApplication.State { .inactive }

<<<<<<< HEAD
    func appDocumentDirectoryPath() -> String {
        guard let documentDirectoryURL = FileManager.default.urls(for: .documentDirectory, in: .userDomainMask).last else {
            preconditionFailure("Couldn't get document directory.")
        }
        return documentDirectoryURL.path
    }

=======
>>>>>>> e9dd86bf
    // MARK: - Currently Unused

    var mainWindow: UIWindow?

    func frontmostViewController() -> UIViewController? { nil }
    func setNetworkActivityIndicatorVisible(_ value: Bool) { }
    func setStatusBarHidden(_ isHidden: Bool, animated isAnimated: Bool) { }
}<|MERGE_RESOLUTION|>--- conflicted
+++ resolved
@@ -29,16 +29,6 @@
     func canPresentNotifications() -> Bool { true }
     func mainApplicationStateOnLaunch() -> UIApplication.State { .inactive }
 
-<<<<<<< HEAD
-    func appDocumentDirectoryPath() -> String {
-        guard let documentDirectoryURL = FileManager.default.urls(for: .documentDirectory, in: .userDomainMask).last else {
-            preconditionFailure("Couldn't get document directory.")
-        }
-        return documentDirectoryURL.path
-    }
-
-=======
->>>>>>> e9dd86bf
     // MARK: - Currently Unused
 
     var mainWindow: UIWindow?
