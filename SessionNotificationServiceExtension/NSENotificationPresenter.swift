// Copyright © 2022 Rangeproof Pty Ltd. All rights reserved.

import Foundation
import GRDB
import UserNotifications
import SignalUtilitiesKit
import SessionMessagingKit

public class NSENotificationPresenter: NSObject, NotificationsProtocol {
    private var notifications: [String: UNNotificationRequest] = [:]
     
    public func notifyUser(_ db: Database, for interaction: Interaction, in thread: SessionThread, isBackgroundPoll: Bool) {
        let isMessageRequest: Bool = thread.isMessageRequest(db, includeNonVisible: true)
        
        // Ensure we should be showing a notification for the thread
        guard thread.shouldShowNotification(db, for: interaction, isMessageRequest: isMessageRequest) else {
            return
        }
        
        let senderName: String = Profile.displayName(db, id: interaction.authorId, threadVariant: thread.variant)
        var notificationTitle: String = senderName
        
        if thread.variant == .closedGroup || thread.variant == .openGroup {
            if thread.onlyNotifyForMentions && !interaction.hasMention {
                // Ignore PNs if the group is set to only notify for mentions
                return
            }
            
            notificationTitle = {
                let groupName: String = SessionThread.displayName(
                    threadId: thread.id,
                    variant: thread.variant,
                    closedGroupName: (try? thread.closedGroup.fetchOne(db))?.name,
                    openGroupName: (try? thread.openGroup.fetchOne(db))?.name
                )
                
                guard !isBackgroundPoll else { return groupName }
                
                return String(
                    format: NotificationStrings.incomingGroupMessageTitleFormat,
                    senderName,
                    groupName
                )
            }()
        }
        
        let snippet: String = (interaction.previewText(db)
            .filterForDisplay?
            .replacingMentions(for: thread.id))
            .defaulting(to: "APN_Message".localized())
        
        var userInfo: [String: Any] = [ NotificationServiceExtension.isFromRemoteKey: true ]
        userInfo[NotificationServiceExtension.threadIdKey] = thread.id
        
        let notificationContent = UNMutableNotificationContent()
        notificationContent.userInfo = userInfo
        notificationContent.sound = thread.notificationSound
            .defaulting(to: db[.defaultNotificationSound] ?? Preferences.Sound.defaultNotificationSound)
            .notificationSound(isQuiet: false)
        
        // Badge Number
        let newBadgeNumber = CurrentAppContext().appUserDefaults().integer(forKey: "currentBadgeNumber") + 1
        notificationContent.badge = NSNumber(value: newBadgeNumber)
        CurrentAppContext().appUserDefaults().set(newBadgeNumber, forKey: "currentBadgeNumber")
        
        // Title & body
        let previewType: Preferences.NotificationPreviewType = db[.preferencesNotificationPreviewType]
            .defaulting(to: .nameAndPreview)
        
        switch previewType {
            case .nameAndPreview:
                notificationContent.title = notificationTitle
                notificationContent.body = snippet
        
            case .nameNoPreview:
                notificationContent.title = notificationTitle
                notificationContent.body = NotificationStrings.incomingMessageBody
                
            case .noNameNoPreview:
                notificationContent.title = "Session"
                notificationContent.body = NotificationStrings.incomingMessageBody
        }
        
        // If it's a message request then overwrite the body to be something generic (only show a notification
        // when receiving a new message request if there aren't any others or the user had hidden them)
        if isMessageRequest {
            notificationContent.title = "Session"
            notificationContent.body = "MESSAGE_REQUESTS_NOTIFICATION".localized()
        }
        
        // Add request
        let identifier = interaction.notificationIdentifier(isBackgroundPoll: isBackgroundPoll)
        var trigger: UNNotificationTrigger?
        
        if isBackgroundPoll {
            trigger = UNTimeIntervalNotificationTrigger(timeInterval: 5, repeats: false)
            
            var numberOfNotifications: Int = (notifications[identifier]?
                .content
                .userInfo[NotificationServiceExtension.threadNotificationCounter]
                .asType(Int.self))
                .defaulting(to: 1)
            
            if numberOfNotifications > 1 {
                numberOfNotifications += 1  // Add one for the current notification
                notificationContent.body = String(
                    format: NotificationStrings.incomingCollapsedMessagesBody,
                    "\(numberOfNotifications)"
                )
            }
            
            notificationContent.userInfo[NotificationServiceExtension.threadNotificationCounter] = numberOfNotifications
        }
        
<<<<<<< HEAD
        addNotifcationRequest(identifier: identifier, notificationContent: notificationContent, trigger: trigger)
=======
        let request = UNNotificationRequest(identifier: identifier, content: notificationContent, trigger: trigger)
        
        SNLog("Add remote notification request: \(notificationContent.body)")
        let semaphore = DispatchSemaphore(value: 0)
        UNUserNotificationCenter.current().add(request) { error in
            if let error = error {
                SNLog("Failed to add notification request due to error:\(error)")
            }
            
            self.notifications[identifier] = request
            semaphore.signal()
        }
        semaphore.wait()
        SNLog("Finish adding remote notification request")
>>>>>>> 3df3114b
    }
    
    public func notifyUser(_ db: Database, forIncomingCall interaction: Interaction, in thread: SessionThread) {
        // No call notifications for muted or group threads
        guard Date().timeIntervalSince1970 > (thread.mutedUntilTimestamp ?? 0) else { return }
        guard thread.variant != .closedGroup && thread.variant != .openGroup else { return }
        guard
            interaction.variant == .infoCall,
            let infoMessageData: Data = (interaction.body ?? "").data(using: .utf8),
            let messageInfo: CallMessage.MessageInfo = try? JSONDecoder().decode(
                CallMessage.MessageInfo.self,
                from: infoMessageData
            )
        else { return }
        
        // Only notify missed calls
        guard messageInfo.state == .missed || messageInfo.state == .permissionDenied else { return }
        
        var userInfo: [String: Any] = [ NotificationServiceExtension.isFromRemoteKey: true ]
        userInfo[NotificationServiceExtension.threadIdKey] = thread.id
        
        let notificationContent = UNMutableNotificationContent()
        notificationContent.userInfo = userInfo
        notificationContent.sound = thread.notificationSound
            .defaulting(
                to: db[.defaultNotificationSound]
                    .defaulting(to: Preferences.Sound.defaultNotificationSound)
            )
            .notificationSound(isQuiet: false)
        
        // Badge Number
        let newBadgeNumber = CurrentAppContext().appUserDefaults().integer(forKey: "currentBadgeNumber") + 1
        notificationContent.badge = NSNumber(value: newBadgeNumber)
        CurrentAppContext().appUserDefaults().set(newBadgeNumber, forKey: "currentBadgeNumber")
        
        notificationContent.title = interaction.previewText(db)
        notificationContent.body = ""
        
        if messageInfo.state == .permissionDenied {
            notificationContent.body = String(
                format: "modal_call_missed_tips_explanation".localized(),
                SessionThread.displayName(
                    threadId: thread.id,
                    variant: thread.variant,
                    closedGroupName: nil,       // Not supported
                    openGroupName: nil          // Not supported
                )
            )
        }
        
<<<<<<< HEAD
        addNotifcationRequest(identifier: UUID().uuidString, notificationContent: notificationContent, trigger: nil)
    }
    
    public func notifyUser(forReaction reactMessage: ReactMessage, in thread: TSThread, transaction: YapDatabaseReadTransaction) {
        guard !thread.isMuted else { return }
        guard !thread.isGroupThread() else { return } // We do NOT notify emoji reacts in groups
        guard !thread.isMessageRequest(using: transaction) else { return }
        guard let sender = reactMessage.sender, let emoji = reactMessage.emoji else { return }
        guard let threadID = thread.uniqueId else { return }
        
        let context = Contact.context(for: thread)
        let senderName = Storage.shared.getContact(with: sender, using: transaction)?.displayName(for: context) ?? sender
        
        let notificationTitle = "Session"
        var notificationBody = String(format: "EMOJI_REACTS_NOTIFICATION".localized(), senderName, emoji)
        let notificationsPreference = Environment.shared.preferences!.notificationPreviewType()
        switch notificationsPreference {
            case .namePreview: break
            default: notificationBody = NotificationStrings.incomingMessageBody
=======
        // Add request
        let identifier = UUID().uuidString
        let request = UNNotificationRequest(identifier: identifier, content: notificationContent, trigger: nil)
        
        SNLog("Add remote notification request: \(notificationContent.body)")
        let semaphore = DispatchSemaphore(value: 0)
        UNUserNotificationCenter.current().add(request) { error in
            if let error = error {
                SNLog("Failed to add notification request due to error:\(error)")
            }
            semaphore.signal()
>>>>>>> 3df3114b
        }

        var userInfo: [String:Any] = [ NotificationServiceExtension.isFromRemoteKey : true ]
        userInfo[NotificationServiceExtension.threadIdKey] = threadID
        
        let notificationContent = UNMutableNotificationContent()
        notificationContent.userInfo = userInfo
        notificationContent.sound = OWSSounds.notificationSound(for: thread).notificationSound(isQuiet: false)
        notificationContent.title = notificationTitle
        notificationContent.body = notificationBody
        
        addNotifcationRequest(identifier: UUID().uuidString, notificationContent: notificationContent, trigger: nil)
    }
    
    public func cancelNotifications(identifiers: [String]) {
        let notificationCenter = UNUserNotificationCenter.current()
        notificationCenter.removePendingNotificationRequests(withIdentifiers: identifiers)
        notificationCenter.removeDeliveredNotifications(withIdentifiers: identifiers)
    }
    
    public func clearAllNotifications() {
        let notificationCenter = UNUserNotificationCenter.current()
        notificationCenter.removeAllPendingNotificationRequests()
        notificationCenter.removeAllDeliveredNotifications()
    }
    
    private func addNotifcationRequest(identifier: String, notificationContent: UNNotificationContent, trigger: UNNotificationTrigger?) {
        let request = UNNotificationRequest(identifier: identifier, content: notificationContent, trigger: nil)
        SNLog("Add remote notification request: \(notificationContent.body)")
        let semaphore = DispatchSemaphore(value: 0)
        UNUserNotificationCenter.current().add(request) { error in
            if let error = error {
                SNLog("Failed to add notification request due to error:\(error)")
            }
            semaphore.signal()
        }
        semaphore.wait()
        SNLog("Finish adding remote notification request")
    }
}

private extension String {
    
    func replacingMentions(for threadID: String) -> String {
        var result = self
        let regex = try! NSRegularExpression(pattern: "@[0-9a-fA-F]{66}", options: [])
        var mentions: [(range: NSRange, publicKey: String)] = []
        var m0 = regex.firstMatch(in: result, options: .withoutAnchoringBounds, range: NSRange(location: 0, length: result.utf16.count))
        while let m1 = m0 {
            let publicKey = String((result as NSString).substring(with: m1.range).dropFirst()) // Drop the @
            var matchEnd = m1.range.location + m1.range.length
            
            if let displayName: String = Profile.displayNameNoFallback(id: publicKey) {
                result = (result as NSString).replacingCharacters(in: m1.range, with: "@\(displayName)")
                mentions.append((range: NSRange(location: m1.range.location, length: displayName.utf16.count + 1), publicKey: publicKey)) // + 1 to include the @
                matchEnd = m1.range.location + displayName.utf16.count
            }
            m0 = regex.firstMatch(in: result, options: .withoutAnchoringBounds, range: NSRange(location: matchEnd, length: result.utf16.count - matchEnd))
        }
        return result
    }
}
<|MERGE_RESOLUTION|>--- conflicted
+++ resolved
@@ -112,24 +112,7 @@
             notificationContent.userInfo[NotificationServiceExtension.threadNotificationCounter] = numberOfNotifications
         }
         
-<<<<<<< HEAD
         addNotifcationRequest(identifier: identifier, notificationContent: notificationContent, trigger: trigger)
-=======
-        let request = UNNotificationRequest(identifier: identifier, content: notificationContent, trigger: trigger)
-        
-        SNLog("Add remote notification request: \(notificationContent.body)")
-        let semaphore = DispatchSemaphore(value: 0)
-        UNUserNotificationCenter.current().add(request) { error in
-            if let error = error {
-                SNLog("Failed to add notification request due to error:\(error)")
-            }
-            
-            self.notifications[identifier] = request
-            semaphore.signal()
-        }
-        semaphore.wait()
-        SNLog("Finish adding remote notification request")
->>>>>>> 3df3114b
     }
     
     public func notifyUser(_ db: Database, forIncomingCall interaction: Interaction, in thread: SessionThread) {
@@ -180,47 +163,38 @@
             )
         }
         
-<<<<<<< HEAD
         addNotifcationRequest(identifier: UUID().uuidString, notificationContent: notificationContent, trigger: nil)
     }
     
-    public func notifyUser(forReaction reactMessage: ReactMessage, in thread: TSThread, transaction: YapDatabaseReadTransaction) {
-        guard !thread.isMuted else { return }
-        guard !thread.isGroupThread() else { return } // We do NOT notify emoji reacts in groups
-        guard !thread.isMessageRequest(using: transaction) else { return }
-        guard let sender = reactMessage.sender, let emoji = reactMessage.emoji else { return }
-        guard let threadID = thread.uniqueId else { return }
-        
-        let context = Contact.context(for: thread)
-        let senderName = Storage.shared.getContact(with: sender, using: transaction)?.displayName(for: context) ?? sender
-        
+    public func notifyUser(_ db: Database, forReaction reaction: Reaction, in thread: SessionThread) {
+        let isMessageRequest: Bool = thread.isMessageRequest(db, includeNonVisible: true)
+        
+        // No reaction notifications for muted, group threads or message requests
+        guard Date().timeIntervalSince1970 > (thread.mutedUntilTimestamp ?? 0) else { return }
+        guard thread.variant != .closedGroup && thread.variant != .openGroup else { return }
+        guard !isMessageRequest else { return }
+        
+        let senderName: String = Profile.displayName(db, id: reaction.authorId, threadVariant: thread.variant)
         let notificationTitle = "Session"
-        var notificationBody = String(format: "EMOJI_REACTS_NOTIFICATION".localized(), senderName, emoji)
-        let notificationsPreference = Environment.shared.preferences!.notificationPreviewType()
-        switch notificationsPreference {
-            case .namePreview: break
+        var notificationBody = String(format: "EMOJI_REACTS_NOTIFICATION".localized(), senderName, reaction.emoji)
+        
+        // Title & body
+        let previewType: Preferences.NotificationPreviewType = db[.preferencesNotificationPreviewType]
+            .defaulting(to: .nameAndPreview)
+        
+        switch previewType {
+            case .nameAndPreview: break
             default: notificationBody = NotificationStrings.incomingMessageBody
-=======
-        // Add request
-        let identifier = UUID().uuidString
-        let request = UNNotificationRequest(identifier: identifier, content: notificationContent, trigger: nil)
-        
-        SNLog("Add remote notification request: \(notificationContent.body)")
-        let semaphore = DispatchSemaphore(value: 0)
-        UNUserNotificationCenter.current().add(request) { error in
-            if let error = error {
-                SNLog("Failed to add notification request due to error:\(error)")
-            }
-            semaphore.signal()
->>>>>>> 3df3114b
-        }
-
-        var userInfo: [String:Any] = [ NotificationServiceExtension.isFromRemoteKey : true ]
-        userInfo[NotificationServiceExtension.threadIdKey] = threadID
+        }
+
+        var userInfo: [String: Any] = [ NotificationServiceExtension.isFromRemoteKey: true ]
+        userInfo[NotificationServiceExtension.threadIdKey] = thread.id
         
         let notificationContent = UNMutableNotificationContent()
         notificationContent.userInfo = userInfo
-        notificationContent.sound = OWSSounds.notificationSound(for: thread).notificationSound(isQuiet: false)
+        notificationContent.sound = thread.notificationSound
+            .defaulting(to: db[.defaultNotificationSound] ?? Preferences.Sound.defaultNotificationSound)
+            .notificationSound(isQuiet: false)
         notificationContent.title = notificationTitle
         notificationContent.body = notificationBody
         
@@ -240,7 +214,8 @@
     }
     
     private func addNotifcationRequest(identifier: String, notificationContent: UNNotificationContent, trigger: UNNotificationTrigger?) {
-        let request = UNNotificationRequest(identifier: identifier, content: notificationContent, trigger: nil)
+        let request = UNNotificationRequest(identifier: identifier, content: notificationContent, trigger: trigger)
+        
         SNLog("Add remote notification request: \(notificationContent.body)")
         let semaphore = DispatchSemaphore(value: 0)
         UNUserNotificationCenter.current().add(request) { error in
