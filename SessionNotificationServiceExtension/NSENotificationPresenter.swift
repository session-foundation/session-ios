// Copyright © 2022 Rangeproof Pty Ltd. All rights reserved.

import Foundation
import Combine
import GRDB
import UserNotifications
import SignalUtilitiesKit
import SessionMessagingKit
import SessionUtilitiesKit

public class NSENotificationPresenter: NotificationsManagerType {
    private let dependencies: Dependencies
    private var notifications: [String: UNNotificationRequest] = [:]
    
    // MARK: - Initialization
    
    required public init(using dependencies: Dependencies) {
        self.dependencies = dependencies
    }
    
    // MARK: - Registration
    
    public func registerNotificationSettings() -> AnyPublisher<Void, Never> {
        return Just(()).eraseToAnyPublisher()
    }
    
    // MARK: - Presentation
    
    public func notifyUser(
        _ db: Database,
        for interaction: Interaction,
        in thread: SessionThread,
        applicationState: UIApplication.State
    ) {
        let isMessageRequest: Bool = SessionThread.isMessageRequest(
            db,
            threadId: thread.id,
            userSessionId: dependencies[cache: .general].sessionId,
            includeNonVisible: true
        )
        
        // Ensure we should be showing a notification for the thread
<<<<<<< HEAD
        guard thread.shouldShowNotification(db, for: interaction, isMessageRequest: isMessageRequest, using: dependencies) else {
=======
        guard thread.shouldShowNotification(db, for: interaction, isMessageRequest: isMessageRequest) else {
            Log.info("Ignoring notification because thread reported that we shouldn't show it.")
>>>>>>> bd34d1a9
            return
        }
        
        let senderName: String = Profile.displayName(db, id: interaction.authorId, threadVariant: thread.variant, using: dependencies)
        let groupName: String = SessionThread.displayName(
            threadId: thread.id,
            variant: thread.variant,
            closedGroupName: (try? thread.closedGroup.fetchOne(db))?.name,
            openGroupName: (try? thread.openGroup.fetchOne(db))?.name
        )
        var notificationTitle: String = senderName
        
        if thread.variant == .legacyGroup || thread.variant == .group || thread.variant == .community {
            if thread.onlyNotifyForMentions && !interaction.hasMention {
                // Ignore PNs if the group is set to only notify for mentions
                return
            }
            
            notificationTitle = "notificationsIosGroup"
                .put(key: "name", value: senderName)
                .put(key: "conversation_name", value: groupName)
                .localized()
        }
        
<<<<<<< HEAD
        let snippet: String = (interaction.previewText(db, using: dependencies)
            .filteredForDisplay
            .nullIfEmpty?
            .replacingMentions(for: thread.id, using: dependencies))
            .defaulting(to: "APN_Message".localized())
=======
        let snippet: String = (interaction.previewText(db)
            .filteredForDisplay
            .nullIfEmpty?
            .replacingMentions(for: thread.id))
            .defaulting(to: "messageNewYouveGot"
                .putNumber(1)
                .localized()
            )
>>>>>>> bd34d1a9
        
        let userInfo: [String: Any] = [
            NotificationServiceExtension.isFromRemoteKey: true,
            NotificationServiceExtension.threadIdKey: thread.id,
            NotificationServiceExtension.threadVariantRaw: thread.variant.rawValue
        ]
        
        let notificationContent = UNMutableNotificationContent()
        notificationContent.userInfo = userInfo
        notificationContent.sound = thread.notificationSound
            .defaulting(to: db[.defaultNotificationSound] ?? Preferences.Sound.defaultNotificationSound)
            .notificationSound(isQuiet: false)
        notificationContent.badge = (try? Interaction.fetchUnreadCount(db, using: dependencies))
            .map { NSNumber(value: $0) }
            .defaulting(to: NSNumber(value: 0))
        
        // Title & body
        let previewType: Preferences.NotificationPreviewType = db[.preferencesNotificationPreviewType]
            .defaulting(to: .defaultPreviewType)
        
        switch previewType {
            case .nameAndPreview:
                notificationContent.title = notificationTitle
                notificationContent.body = snippet
        
            case .nameNoPreview:
                notificationContent.title = notificationTitle
                notificationContent.body = "messageNewYouveGot"
                    .putNumber(1)
                    .localized()
                
            case .noNameNoPreview:
                notificationContent.title = Constants.app_name
                notificationContent.body = "messageNewYouveGot"
                    .putNumber(1)
                    .localized()
        }
        
        // If it's a message request then overwrite the body to be something generic (only show a notification
        // when receiving a new message request if there aren't any others or the user had hidden them)
        if isMessageRequest {
            notificationContent.title = Constants.app_name
            notificationContent.body = "messageRequestsNew".localized()
        }
        
        // Add request (try to group notifications for interactions from open groups)
        let identifier: String = interaction.notificationIdentifier(
            shouldGroupMessagesForThread: (thread.variant == .community)
        )
        var trigger: UNNotificationTrigger?
        
        if thread.variant == .community {
            trigger = UNTimeIntervalNotificationTrigger(
                timeInterval: Notifications.delayForGroupedNotifications,
                repeats: false
            )
            
            let numberExistingNotifications: Int? = notifications[identifier]?
                .content
                .userInfo[NotificationServiceExtension.threadNotificationCounter]
                .asType(Int.self)
            var numberOfNotifications: Int = (numberExistingNotifications ?? 1)
            
            if numberExistingNotifications != nil {
                numberOfNotifications += 1  // Add one for the current notification
                
                notificationContent.title = (previewType == .noNameNoPreview ?
                    notificationContent.title :
                    groupName
                )
                notificationContent.body = "messageNewYouveGot"
                    .putNumber(numberOfNotifications)
                    .localized()
            }
            
            notificationContent.userInfo[NotificationServiceExtension.threadNotificationCounter] = numberOfNotifications
        }
        
        addNotifcationRequest(
            identifier: identifier,
            notificationContent: notificationContent,
            trigger: trigger
        )
    }
    
    public func notifyUser(_ db: Database, forIncomingCall interaction: Interaction, in thread: SessionThread, applicationState: UIApplication.State) {
        // No call notifications for muted or group threads
        guard Date().timeIntervalSince1970 > (thread.mutedUntilTimestamp ?? 0) else { return }
        guard
            thread.variant != .legacyGroup &&
            thread.variant != .group &&
            thread.variant != .community
        else { return }
        guard
            interaction.variant == .infoCall,
            let infoMessageData: Data = (interaction.body ?? "").data(using: .utf8),
            let messageInfo: CallMessage.MessageInfo = try? JSONDecoder().decode(
                CallMessage.MessageInfo.self,
                from: infoMessageData
            )
        else { return }
        
        // Only notify missed calls
        switch messageInfo.state {
            case .missed, .permissionDenied, .permissionDeniedMicrophone: break
            default: return
        }
        
        let userInfo: [String: Any] = [
            NotificationServiceExtension.isFromRemoteKey: true,
            NotificationServiceExtension.threadIdKey: thread.id,
            NotificationServiceExtension.threadVariantRaw: thread.variant.rawValue
        ]
        
        let notificationContent = UNMutableNotificationContent()
        notificationContent.userInfo = userInfo
        notificationContent.sound = thread.notificationSound
            .defaulting(to: db[.defaultNotificationSound] ?? Preferences.Sound.defaultNotificationSound)
            .notificationSound(isQuiet: false)
        notificationContent.badge = (try? Interaction.fetchUnreadCount(db, using: dependencies))
            .map { NSNumber(value: $0) }
            .defaulting(to: NSNumber(value: 0))
        
        notificationContent.title = Constants.app_name
        notificationContent.body = ""
        
        let senderName: String = Profile.displayName(db, id: interaction.authorId, threadVariant: thread.variant, using: dependencies)
        
        if messageInfo.state == .permissionDenied {
            notificationContent.body = "callsYouMissedCallPermissions"
                .put(key: "name", value: senderName)
                .localizedDeformatted()
        }
        else if messageInfo.state == .permissionDeniedMicrophone {
            notificationContent.body = String(
                format: "callsMissedCallFrom".localized(),
                senderName
            )
        }
        
        addNotifcationRequest(
            identifier: UUID().uuidString,
            notificationContent: notificationContent,
            trigger: nil
        )
    }
    
    public func notifyUser(_ db: Database, forReaction reaction: Reaction, in thread: SessionThread, applicationState: UIApplication.State) {
        let isMessageRequest: Bool = SessionThread.isMessageRequest(
            db,
            threadId: thread.id,
            userSessionId: dependencies[cache: .general].sessionId,
            includeNonVisible: true
        )
        
        // No reaction notifications for muted, group threads or message requests
        guard Date().timeIntervalSince1970 > (thread.mutedUntilTimestamp ?? 0) else { return }
        guard
            thread.variant != .legacyGroup &&
            thread.variant != .group &&
            thread.variant != .community
        else { return }
        guard !isMessageRequest else { return }
        
<<<<<<< HEAD
        let senderName: String = Profile.displayName(db, id: reaction.authorId, threadVariant: thread.variant, using: dependencies)
        let notificationTitle = "Session"
        var notificationBody = String(format: "EMOJI_REACTS_NOTIFICATION".localized(), senderName, reaction.emoji)
=======
        let notificationTitle = Profile.displayName(db, id: reaction.authorId, threadVariant: thread.variant)
        var notificationBody = "emojiReactsNotification"
            .put(key: "emoji", value: reaction.emoji)
            .localized()
>>>>>>> bd34d1a9
        
        // Title & body
        let previewType: Preferences.NotificationPreviewType = db[.preferencesNotificationPreviewType]
            .defaulting(to: .nameAndPreview)
        
        switch previewType {
            case .nameAndPreview: break
            default: notificationBody = "messageNewYouveGot"
                .putNumber(1)
                .localized()
        }

        let userInfo: [String: Any] = [
            NotificationServiceExtension.isFromRemoteKey: true,
            NotificationServiceExtension.threadIdKey: thread.id,
            NotificationServiceExtension.threadVariantRaw: thread.variant.rawValue
        ]
        
        let notificationContent = UNMutableNotificationContent()
        notificationContent.userInfo = userInfo
        notificationContent.sound = thread.notificationSound
            .defaulting(to: db[.defaultNotificationSound] ?? Preferences.Sound.defaultNotificationSound)
            .notificationSound(isQuiet: false)
        notificationContent.title = notificationTitle
        notificationContent.body = notificationBody
        
        addNotifcationRequest(identifier: UUID().uuidString, notificationContent: notificationContent, trigger: nil)
    }
    
    public func notifyForFailedSend(_ db: Database, in thread: SessionThread, applicationState: UIApplication.State) {
        // Not possible in the NotificationServiceExtension
    }
    
    // MARK: - Clearing
    
    public func cancelNotifications(identifiers: [String]) {
        let notificationCenter = UNUserNotificationCenter.current()
        notificationCenter.removePendingNotificationRequests(withIdentifiers: identifiers)
        notificationCenter.removeDeliveredNotifications(withIdentifiers: identifiers)
    }
    
    public func clearAllNotifications() {
        let notificationCenter = UNUserNotificationCenter.current()
        notificationCenter.removeAllPendingNotificationRequests()
        notificationCenter.removeAllDeliveredNotifications()
    }
}

// MARK: - Convenience
private extension NSENotificationPresenter {
    func addNotifcationRequest(identifier: String, notificationContent: UNNotificationContent, trigger: UNNotificationTrigger?) {
        let request = UNNotificationRequest(identifier: identifier, content: notificationContent, trigger: trigger)
        
        SNLog("Add remote notification request: \(identifier)")
        let semaphore = DispatchSemaphore(value: 0)
        UNUserNotificationCenter.current().add(request) { error in
            if let error = error {
                SNLog("Failed to add notification request '\(identifier)' due to error: \(error)")
            }
            semaphore.signal()
        }
        semaphore.wait()
        SNLog("Finish adding remote notification request '\(identifier)")
    }
}

private extension String {
    
    func replacingMentions(for threadID: String, using dependencies: Dependencies) -> String {
        var result = self
        let regex = try! NSRegularExpression(pattern: "@[0-9a-fA-F]{66}", options: [])
        var mentions: [(range: NSRange, publicKey: String)] = []
        var m0 = regex.firstMatch(in: result, options: .withoutAnchoringBounds, range: NSRange(location: 0, length: result.utf16.count))
        while let m1 = m0 {
            let publicKey = String((result as NSString).substring(with: m1.range).dropFirst()) // Drop the @
            var matchEnd = m1.range.location + m1.range.length
            
<<<<<<< HEAD
            if let displayName: String = Profile.displayNameNoFallback(id: publicKey, using: dependencies) {
                result = (result as NSString).replacingCharacters(in: m1.range, with: "@\(displayName)")
=======
            if let displayName: String = Profile.displayNameNoFallback(id: publicKey) {
                result = (result as NSString).replacingCharacters(in: m1.range, with: "@\(displayName)") // stringlint:disable
>>>>>>> bd34d1a9
                mentions.append((range: NSRange(location: m1.range.location, length: displayName.utf16.count + 1), publicKey: publicKey)) // + 1 to include the @
                matchEnd = m1.range.location + displayName.utf16.count
            }
            m0 = regex.firstMatch(in: result, options: .withoutAnchoringBounds, range: NSRange(location: matchEnd, length: result.utf16.count - matchEnd))
        }
        return result
    }
}
<|MERGE_RESOLUTION|>--- conflicted
+++ resolved
@@ -40,12 +40,8 @@
         )
         
         // Ensure we should be showing a notification for the thread
-<<<<<<< HEAD
         guard thread.shouldShowNotification(db, for: interaction, isMessageRequest: isMessageRequest, using: dependencies) else {
-=======
-        guard thread.shouldShowNotification(db, for: interaction, isMessageRequest: isMessageRequest) else {
             Log.info("Ignoring notification because thread reported that we shouldn't show it.")
->>>>>>> bd34d1a9
             return
         }
         
@@ -70,22 +66,14 @@
                 .localized()
         }
         
-<<<<<<< HEAD
         let snippet: String = (interaction.previewText(db, using: dependencies)
             .filteredForDisplay
             .nullIfEmpty?
             .replacingMentions(for: thread.id, using: dependencies))
-            .defaulting(to: "APN_Message".localized())
-=======
-        let snippet: String = (interaction.previewText(db)
-            .filteredForDisplay
-            .nullIfEmpty?
-            .replacingMentions(for: thread.id))
             .defaulting(to: "messageNewYouveGot"
                 .putNumber(1)
                 .localized()
             )
->>>>>>> bd34d1a9
         
         let userInfo: [String: Any] = [
             NotificationServiceExtension.isFromRemoteKey: true,
@@ -250,16 +238,10 @@
         else { return }
         guard !isMessageRequest else { return }
         
-<<<<<<< HEAD
-        let senderName: String = Profile.displayName(db, id: reaction.authorId, threadVariant: thread.variant, using: dependencies)
-        let notificationTitle = "Session"
-        var notificationBody = String(format: "EMOJI_REACTS_NOTIFICATION".localized(), senderName, reaction.emoji)
-=======
-        let notificationTitle = Profile.displayName(db, id: reaction.authorId, threadVariant: thread.variant)
+        let notificationTitle = Profile.displayName(db, id: reaction.authorId, threadVariant: thread.variant, using: dependencies)
         var notificationBody = "emojiReactsNotification"
             .put(key: "emoji", value: reaction.emoji)
             .localized()
->>>>>>> bd34d1a9
         
         // Title & body
         let previewType: Preferences.NotificationPreviewType = db[.preferencesNotificationPreviewType]
@@ -313,16 +295,16 @@
     func addNotifcationRequest(identifier: String, notificationContent: UNNotificationContent, trigger: UNNotificationTrigger?) {
         let request = UNNotificationRequest(identifier: identifier, content: notificationContent, trigger: trigger)
         
-        SNLog("Add remote notification request: \(identifier)")
+        Log.info("Add remote notification request: \(identifier)")
         let semaphore = DispatchSemaphore(value: 0)
         UNUserNotificationCenter.current().add(request) { error in
             if let error = error {
-                SNLog("Failed to add notification request '\(identifier)' due to error: \(error)")
+                Log.error("Failed to add notification request '\(identifier)' due to error: \(error)")
             }
             semaphore.signal()
         }
         semaphore.wait()
-        SNLog("Finish adding remote notification request '\(identifier)")
+        Log.info("Finish adding remote notification request '\(identifier)")
     }
 }
 
@@ -337,13 +319,8 @@
             let publicKey = String((result as NSString).substring(with: m1.range).dropFirst()) // Drop the @
             var matchEnd = m1.range.location + m1.range.length
             
-<<<<<<< HEAD
             if let displayName: String = Profile.displayNameNoFallback(id: publicKey, using: dependencies) {
-                result = (result as NSString).replacingCharacters(in: m1.range, with: "@\(displayName)")
-=======
-            if let displayName: String = Profile.displayNameNoFallback(id: publicKey) {
                 result = (result as NSString).replacingCharacters(in: m1.range, with: "@\(displayName)") // stringlint:disable
->>>>>>> bd34d1a9
                 mentions.append((range: NSRange(location: m1.range.location, length: displayName.utf16.count + 1), publicKey: publicKey)) // + 1 to include the @
                 matchEnd = m1.range.location + displayName.utf16.count
             }
@@ -352,3 +329,11 @@
         return result
     }
 }
+
+// MARK: - Localization Styling
+
+internal extension NSENotificationPresenter {
+    static func localizedDeformatted(_ helper: LocalizationHelper) -> String {
+        return NSAttributedString(stringWithHTMLTags: helper.localized(), font: .systemFont(ofSize: 14)).string
+    }
+}