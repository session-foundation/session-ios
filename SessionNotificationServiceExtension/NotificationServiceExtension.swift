import UserNotifications
import BackgroundTasks
import SessionMessagingKit
import SignalUtilitiesKit
import CallKit
import PromiseKit

public final class NotificationServiceExtension : UNNotificationServiceExtension {
    private var didPerformSetup = false
    private var areVersionMigrationsComplete = false
    private var contentHandler: ((UNNotificationContent) -> Void)?
    private var request: UNNotificationRequest?

    public static let isFromRemoteKey = "remote"
    public static let threadIdKey = "Signal.AppNotificationsUserInfoKey.threadId"
    public static let threadNotificationCounter = "Session.AppNotificationsUserInfoKey.threadNotificationCounter"

    // MARK: Did receive a remote push notification request
    
    override public func didReceive(_ request: UNNotificationRequest, withContentHandler contentHandler: @escaping (UNNotificationContent) -> Void) {
        self.contentHandler = contentHandler
        self.request = request
        guard let notificationContent = request.content.mutableCopy() as? UNMutableNotificationContent else { return self.completeSilenty() }

        // Abort if the main app is running
<<<<<<< HEAD
        guard !(UserDefaults.sharedLokiProject?[.isMainAppActive]).defaulting(to: false) else {
            return self.completeSilenty()
=======
        var isMainAppAndActive = false
        var isCallOngoing = false
        if let sharedUserDefaults = UserDefaults(suiteName: "group.com.loki-project.loki-messenger") {
            isMainAppAndActive = sharedUserDefaults.bool(forKey: "isMainAppActive")
            isCallOngoing = sharedUserDefaults.bool(forKey: "isCallOngoing")
>>>>>>> cf1f1b0e
        }

        // Perform main setup
        DispatchQueue.main.sync { self.setUpIfNecessary() { } }

        // Handle the push notification
        AppReadiness.runNowOrWhenAppDidBecomeReady {
            let openGorupPollingPromises = self.pollForOpenGroups()
            defer {
                when(resolved: openGorupPollingPromises).done { _ in
                    self.completeSilenty()
                }
            }
<<<<<<< HEAD
            let notificationContent = self.notificationContent!
            guard
                let base64EncodedData: String = notificationContent.userInfo["ENCRYPTED_DATA"] as? String,
                let data: Data = Data(base64Encoded: base64EncodedData),
                let envelope = try? MessageWrapper.unwrap(data: data)
            else {
=======
            guard let base64EncodedData = notificationContent.userInfo["ENCRYPTED_DATA"] as! String?, let data = Data(base64Encoded: base64EncodedData),
                let envelope = try? MessageWrapper.unwrap(data: data), let envelopeAsData = try? envelope.serializedData() else {
>>>>>>> cf1f1b0e
                return self.handleFailure(for: notificationContent)
            }
            
            // HACK: It is important to use write synchronously here to avoid a race condition
            // where the completeSilenty() is called before the local notification request
            // is added to notification center
            GRDBStorage.shared.write { db in
                do {
                    guard let processedMessage: ProcessedMessage = try Message.processRawReceivedMessageAsNotification(db, envelope: envelope) else {
                        self.handleFailure(for: notificationContent)
                        return
                    }
                    
                    switch processedMessage.messageInfo.message {
                        case let visibleMessage as VisibleMessage:
                            let interactionId: Int64 = try MessageReceiver.handleVisibleMessage(
                                db,
                                message: visibleMessage,
                                associatedWithProto: processedMessage.proto,
                                openGroupId: nil,
                                isBackgroundPoll: false
                            )
                        
                            // Remove the notifications if there is an outgoing messages from a linked device
                            if
                                let interaction: Interaction = try? Interaction.fetchOne(db, id: interactionId),
                                interaction.variant == .standardOutgoing
                            {
                            let semaphore = DispatchSemaphore(value: 0)
                            let center = UNUserNotificationCenter.current()
                            center.getDeliveredNotifications { notifications in
                                let matchingNotifications = notifications.filter({ $0.request.content.userInfo[NotificationServiceExtension.threadIdKey] as? String == interaction.threadId })
                                center.removeDeliveredNotifications(withIdentifiers: matchingNotifications.map({ $0.request.identifier }))
                                // Hack: removeDeliveredNotifications seems to be async,need to wait for some time before the delivered notifications can be removed.
                                DispatchQueue.main.asyncAfter(deadline: .now() + 0.1) { semaphore.signal() }
                            }
                            semaphore.wait()
                        }
                        
<<<<<<< HEAD
                        case let unsendRequest as UnsendRequest:
                            try MessageReceiver.handleUnsendRequest(db, message: unsendRequest)
                            
                        case let closedGroupControlMessage as ClosedGroupControlMessage:
                            try MessageReceiver.handleClosedGroupControlMessage(db, closedGroupControlMessage)
                            
                        default: break
                    }
                }
                catch {
                    if let error = error as? MessageReceiverError, error.isRetryable {
                        self.handleFailure(for: notificationContent)
=======
                    case let unsendRequest as UnsendRequest:
                        MessageReceiver.handleUnsendRequest(unsendRequest, using: transaction)
                    case let closedGroupControlMessage as ClosedGroupControlMessage:
                        MessageReceiver.handleClosedGroupControlMessage(closedGroupControlMessage, using: transaction)
                    case let callMessage as CallMessage:
                        MessageReceiver.handleCallMessage(callMessage, using: transaction)
                        guard case .preOffer = callMessage.kind else { return self.completeSilenty() }
                        if !SSKPreferences.areCallsEnabled {
                            if let sender = callMessage.sender, let thread = TSContactThread.fetch(for: sender, using: transaction), !thread.isMessageRequest(using: transaction) {
                                self.insertCallInfoMessage(for: callMessage, in: thread, reason: .permissionDenied, using: transaction)
                            }
                            break
                        }
                        if isCallOngoing {
                            if let sender = callMessage.sender, let thread = TSContactThread.fetch(for: sender, using: transaction), !thread.isMessageRequest(using: transaction) {
                                // Handle call in busy state
                                let message = CallMessage()
                                message.uuid = callMessage.uuid
                                message.kind = .endCall
                                SNLog("[Calls] Sending end call message because there is an ongoing call.")
                                MessageSender.sendNonDurably(message, in: thread, using: transaction).retainUntilComplete()
                                self.insertCallInfoMessage(for: callMessage, in: thread, reason: .missed, using: transaction)
                            }
                            break
                        }
                        self.handleSuccessForIncomingCall(for: callMessage, using: transaction)
                    default: break
                    }
                } catch {
                    if let error = error as? MessageReceiver.Error, error.isRetryable {
                        switch error {
                        case .invalidGroupPublicKey, .noGroupKeyPair: self.completeSilenty()
                        default: self.handleFailure(for: notificationContent)
                        }
>>>>>>> cf1f1b0e
                    }
                }
            }
        }
    }
    
    private func insertCallInfoMessage(for message: CallMessage, in thread: TSThread, reason: TSInfoMessageCallState, using transaction: YapDatabaseReadWriteTransaction) {
        guard let sender = message.sender, let uuid = message.uuid else { return }
        var receivedCalls = Storage.shared.getReceivedCalls(for: sender, using: transaction)
        if !receivedCalls.contains(uuid) {
            let infoMessage = TSInfoMessage.from(message, associatedWith: thread)
            infoMessage.updateCallInfoMessage(reason, using: transaction)
            SSKEnvironment.shared.notificationsManager?.notifyUser(forIncomingCall: infoMessage, in: thread, transaction: transaction)
            receivedCalls.insert(uuid)
            Storage.shared.setReceivedCalls(to: receivedCalls, for: sender, using: transaction)
        }
    }

    // MARK: Setup

    private func setUpIfNecessary(completion: @escaping () -> Void) {
        AssertIsOnMainThread()

        // The NSE will often re-use the same process, so if we're
        // already set up we want to do nothing; we're already ready
        // to process new messages.
        guard !didPerformSetup else { return }

        didPerformSetup = true

        // This should be the first thing we do.
        SetCurrentAppContext(NotificationServiceExtensionContext())

        _ = AppVersion.sharedInstance()

        Cryptography.seedRandom()

        // We should never receive a non-voip notification on an app that doesn't support
        // app extensions since we have to inform the service we wanted these, so in theory
        // this path should never occur. However, the service does have our push token
        // so it is possible that could change in the future. If it does, do nothing
        // and don't disturb the user. Messages will be processed when they open the app.
        guard GRDBStorage.shared[.isReadyForAppExtensions] else { return completeSilenty() }

        AppSetup.setupEnvironment(
            appSpecificBlock: {
                Environment.shared.notificationsManager.mutate {
                    $0 = NSENotificationPresenter()
                }
            },
            migrationsCompletion: { [weak self] _, needsConfigSync in
                self?.versionMigrationsDidComplete(needsConfigSync: needsConfigSync)
                completion()
            }
        )
    }
    
    @objc
    private func versionMigrationsDidComplete(needsConfigSync: Bool) {
        AssertIsOnMainThread()

        areVersionMigrationsComplete = true
        
        // If we need a config sync then trigger it now
        if needsConfigSync {
            GRDBStorage.shared.write { db in
                try MessageSender.syncConfiguration(db, forceSyncNow: true).retainUntilComplete()
            }
        }

        checkIsAppReady()
    }

    @objc
    private func checkIsAppReady() {
        AssertIsOnMainThread()

        // Only mark the app as ready once.
        guard !AppReadiness.isAppReady() else { return }

        // App isn't ready until storage is ready AND all version migrations are complete.
        guard GRDBStorage.shared.isValid && areVersionMigrationsComplete else { return }

        SignalUtilitiesKit.Configuration.performMainSetup()

        // Note that this does much more than set a flag; it will also run all deferred blocks.
        AppReadiness.setAppIsReady()
    }
    
    // MARK: Handle completion
    
    override public func serviceExtensionTimeWillExpire() {
        // Called just before the extension will be terminated by the system.
        // Use this as an opportunity to deliver your "best attempt" at modified content, otherwise the original push payload will be used.
        completeSilenty()
    }
    
    private func completeSilenty() {
        SNLog("Complete silenty")
        self.contentHandler!(.init())
    }
    
    private func handleSuccessForIncomingCall(for callMessage: CallMessage, using transaction: YapDatabaseReadWriteTransaction) {
        if #available(iOSApplicationExtension 14.5, *), SSKPreferences.isCallKitSupported {
            if let uuid = callMessage.uuid, let caller = callMessage.sender, let timestamp = callMessage.sentTimestamp {
                let payload: JSON = ["uuid": uuid, "caller": caller, "timestamp": timestamp]
                CXProvider.reportNewIncomingVoIPPushPayload(payload) { error in
                    if let error = error {
                        self.handleFailureForVoIP(for: callMessage, using: transaction)
                        SNLog("Failed to notify main app of call message: \(error)")
                    } else {
                        self.completeSilenty()
                        SNLog("Successfully notified main app of call message.")
                    }
                }
            }
        } else {
            self.handleFailureForVoIP(for: callMessage, using: transaction)
        }
    }
    
    private func handleFailureForVoIP(for callMessage: CallMessage, using transaction: YapDatabaseReadWriteTransaction) {
        let notificationContent = UNMutableNotificationContent()
        notificationContent.userInfo = [ NotificationServiceExtension.isFromRemoteKey : true ]
        notificationContent.title = "Session"
        
        // Badge Number
        let newBadgeNumber = CurrentAppContext().appUserDefaults().integer(forKey: "currentBadgeNumber") + 1
        notificationContent.badge = NSNumber(value: newBadgeNumber)
        CurrentAppContext().appUserDefaults().set(newBadgeNumber, forKey: "currentBadgeNumber")
        
        if let sender = callMessage.sender, let contact = Storage.shared.getContact(with: sender, using: transaction) {
            let senderDisplayName = contact.displayName(for: .regular) ?? sender
            notificationContent.body = "\(senderDisplayName) is calling..."
        } else {
            notificationContent.body = "Incoming call..."
        }
        let identifier = self.request?.identifier ?? UUID().uuidString
        let request = UNNotificationRequest(identifier: identifier, content: notificationContent, trigger: nil)
        let semaphore = DispatchSemaphore(value: 0)
        UNUserNotificationCenter.current().add(request) { error in
            if let error = error {
                SNLog("Failed to add notification request due to error:\(error)")
            }
            semaphore.signal()
        }
        semaphore.wait()
        SNLog("Add remote notification request")
    }

    private func handleSuccess(for content: UNMutableNotificationContent) {
        contentHandler!(content)
    }

    private func handleFailure(for content: UNMutableNotificationContent) {
        content.body = "You've got a new message"
        content.title = "Session"
        let userInfo: [String:Any] = [ NotificationServiceExtension.isFromRemoteKey : true ]
        content.userInfo = userInfo
        contentHandler!(content)
    }
    
    // MARK: Poll for open groups
    
    private func pollForOpenGroups() -> [Promise<Void>] {
        var promises: [Promise<Void>] = []
        let servers = Set(Storage.shared.getAllOpenGroups().values.map { $0.server })
        servers.forEach { server in
            let poller = OpenGroupAPI.Poller(for: server)
            let promise = poller.poll(isBackgroundPoll: true).timeout(seconds: 20, timeoutError: NotificationServiceError.timeout)
            promises.append(promise)
        }
        return promises
    }
    
    private enum NotificationServiceError: Error {
        case timeout
    }
}<|MERGE_RESOLUTION|>--- conflicted
+++ resolved
@@ -20,20 +20,18 @@
     override public func didReceive(_ request: UNNotificationRequest, withContentHandler contentHandler: @escaping (UNNotificationContent) -> Void) {
         self.contentHandler = contentHandler
         self.request = request
-        guard let notificationContent = request.content.mutableCopy() as? UNMutableNotificationContent else { return self.completeSilenty() }
+        
+        guard let notificationContent = request.content.mutableCopy() as? UNMutableNotificationContent else {
+            return self.completeSilenty()
+        }
 
         // Abort if the main app is running
-<<<<<<< HEAD
         guard !(UserDefaults.sharedLokiProject?[.isMainAppActive]).defaulting(to: false) else {
             return self.completeSilenty()
-=======
-        var isMainAppAndActive = false
-        var isCallOngoing = false
-        if let sharedUserDefaults = UserDefaults(suiteName: "group.com.loki-project.loki-messenger") {
-            isMainAppAndActive = sharedUserDefaults.bool(forKey: "isMainAppActive")
-            isCallOngoing = sharedUserDefaults.bool(forKey: "isCallOngoing")
->>>>>>> cf1f1b0e
-        }
+        }
+        
+        let isCallOngoing: Bool = (UserDefaults.sharedLokiProject?[.isCallOngoing])
+            .defaulting(to: false)
 
         // Perform main setup
         DispatchQueue.main.sync { self.setUpIfNecessary() { } }
@@ -46,17 +44,13 @@
                     self.completeSilenty()
                 }
             }
-<<<<<<< HEAD
+            
             let notificationContent = self.notificationContent!
             guard
                 let base64EncodedData: String = notificationContent.userInfo["ENCRYPTED_DATA"] as? String,
                 let data: Data = Data(base64Encoded: base64EncodedData),
                 let envelope = try? MessageWrapper.unwrap(data: data)
             else {
-=======
-            guard let base64EncodedData = notificationContent.userInfo["ENCRYPTED_DATA"] as! String?, let data = Data(base64Encoded: base64EncodedData),
-                let envelope = try? MessageWrapper.unwrap(data: data), let envelopeAsData = try? envelope.serializedData() else {
->>>>>>> cf1f1b0e
                 return self.handleFailure(for: notificationContent)
             }
             
@@ -96,55 +90,48 @@
                             semaphore.wait()
                         }
                         
-<<<<<<< HEAD
                         case let unsendRequest as UnsendRequest:
                             try MessageReceiver.handleUnsendRequest(db, message: unsendRequest)
                             
                         case let closedGroupControlMessage as ClosedGroupControlMessage:
                             try MessageReceiver.handleClosedGroupControlMessage(db, closedGroupControlMessage)
                             
+                        case let callMessage as CallMessage:
+                            MessageReceiver.handleCallMessage(callMessage, using: transaction)
+                            
+                            guard case .preOffer = callMessage.kind else { return self.completeSilenty() }
+                            
+                            if !SSKPreferences.areCallsEnabled {
+                                if let sender = callMessage.sender, let thread = TSContactThread.fetch(for: sender, using: transaction), !thread.isMessageRequest(using: transaction) {
+                                    self.insertCallInfoMessage(for: callMessage, in: thread, reason: .permissionDenied, using: transaction)
+                                }
+                                break
+                            }
+                            
+                            if isCallOngoing {
+                                if let sender = callMessage.sender, let thread = TSContactThread.fetch(for: sender, using: transaction), !thread.isMessageRequest(using: transaction) {
+                                    // Handle call in busy state
+                                    let message = CallMessage()
+                                    message.uuid = callMessage.uuid
+                                    message.kind = .endCall
+                                    SNLog("[Calls] Sending end call message because there is an ongoing call.")
+                                    MessageSender.sendNonDurably(message, in: thread, using: transaction).retainUntilComplete()
+                                    self.insertCallInfoMessage(for: callMessage, in: thread, reason: .missed, using: transaction)
+                                }
+                                break
+                            }
+                            
+                            self.handleSuccessForIncomingCall(for: callMessage, using: transaction)
+                            
                         default: break
                     }
                 }
                 catch {
                     if let error = error as? MessageReceiverError, error.isRetryable {
-                        self.handleFailure(for: notificationContent)
-=======
-                    case let unsendRequest as UnsendRequest:
-                        MessageReceiver.handleUnsendRequest(unsendRequest, using: transaction)
-                    case let closedGroupControlMessage as ClosedGroupControlMessage:
-                        MessageReceiver.handleClosedGroupControlMessage(closedGroupControlMessage, using: transaction)
-                    case let callMessage as CallMessage:
-                        MessageReceiver.handleCallMessage(callMessage, using: transaction)
-                        guard case .preOffer = callMessage.kind else { return self.completeSilenty() }
-                        if !SSKPreferences.areCallsEnabled {
-                            if let sender = callMessage.sender, let thread = TSContactThread.fetch(for: sender, using: transaction), !thread.isMessageRequest(using: transaction) {
-                                self.insertCallInfoMessage(for: callMessage, in: thread, reason: .permissionDenied, using: transaction)
-                            }
-                            break
+                        switch error {
+                            case .invalidGroupPublicKey, .noGroupKeyPair: self.completeSilenty()
+                            default: self.handleFailure(for: notificationContent)
                         }
-                        if isCallOngoing {
-                            if let sender = callMessage.sender, let thread = TSContactThread.fetch(for: sender, using: transaction), !thread.isMessageRequest(using: transaction) {
-                                // Handle call in busy state
-                                let message = CallMessage()
-                                message.uuid = callMessage.uuid
-                                message.kind = .endCall
-                                SNLog("[Calls] Sending end call message because there is an ongoing call.")
-                                MessageSender.sendNonDurably(message, in: thread, using: transaction).retainUntilComplete()
-                                self.insertCallInfoMessage(for: callMessage, in: thread, reason: .missed, using: transaction)
-                            }
-                            break
-                        }
-                        self.handleSuccessForIncomingCall(for: callMessage, using: transaction)
-                    default: break
-                    }
-                } catch {
-                    if let error = error as? MessageReceiver.Error, error.isRetryable {
-                        switch error {
-                        case .invalidGroupPublicKey, .noGroupKeyPair: self.completeSilenty()
-                        default: self.handleFailure(for: notificationContent)
-                        }
->>>>>>> cf1f1b0e
                     }
                 }
             }
@@ -153,12 +140,15 @@
     
     private func insertCallInfoMessage(for message: CallMessage, in thread: TSThread, reason: TSInfoMessageCallState, using transaction: YapDatabaseReadWriteTransaction) {
         guard let sender = message.sender, let uuid = message.uuid else { return }
+        
         var receivedCalls = Storage.shared.getReceivedCalls(for: sender, using: transaction)
+        
         if !receivedCalls.contains(uuid) {
             let infoMessage = TSInfoMessage.from(message, associatedWith: thread)
             infoMessage.updateCallInfoMessage(reason, using: transaction)
             SSKEnvironment.shared.notificationsManager?.notifyUser(forIncomingCall: infoMessage, in: thread, transaction: transaction)
             receivedCalls.insert(uuid)
+            
             Storage.shared.setReceivedCalls(to: receivedCalls, for: sender, using: transaction)
         }
     }
