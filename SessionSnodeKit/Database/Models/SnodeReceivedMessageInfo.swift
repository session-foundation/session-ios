--- conflicted
+++ resolved
@@ -41,22 +41,22 @@
 // MARK: - Convenience
 
 public extension SnodeReceivedMessageInfo {
-    private static func key(for snode: LibSession.Snode, publicKey: String, namespace: SnodeAPI.Namespace) -> String {
+    private static func key(for snode: LibSession.Snode, swarmPublicKey: String, namespace: SnodeAPI.Namespace) -> String {
         guard namespace != .default else {
-            return "\(snode.address).\(publicKey)"
+            return "\(snode.address).\(swarmPublicKey)"
         }
         
-        return "\(snode.address).\(publicKey).\(namespace.rawValue)"
+        return "\(snode.address).\(swarmPublicKey).\(namespace.rawValue)"
     }
     
     init(
         snode: LibSession.Snode,
-        publicKey: String,
+        swarmPublicKey: String,
         namespace: SnodeAPI.Namespace,
         hash: String,
         expirationDateMs: Int64?
     ) {
-        self.key = SnodeReceivedMessageInfo.key(for: snode, publicKey: publicKey, namespace: namespace)
+        self.key = SnodeReceivedMessageInfo.key(for: snode, swarmPublicKey: swarmPublicKey, namespace: namespace)
         self.hash = hash
         self.expirationDateMs = (expirationDateMs ?? 0)
     }
@@ -67,19 +67,15 @@
 public extension SnodeReceivedMessageInfo {
     /// Delete any expired SnodeReceivedMessageInfo values associated to a specific node
     static func pruneExpiredMessageHashInfo(
-<<<<<<< HEAD
         _ db: Database,
-        for snode: Snode,
-=======
         for snode: LibSession.Snode,
->>>>>>> 82767494
         namespace: SnodeAPI.Namespace,
-        associatedWith publicKey: String,
+        swarmPublicKey: String,
         using dependencies: Dependencies
     ) throws {
         let rowIds: [Int64] = try SnodeReceivedMessageInfo
             .select(Column.rowID)
-            .filter(SnodeReceivedMessageInfo.Columns.key == key(for: snode, publicKey: publicKey, namespace: namespace))
+            .filter(SnodeReceivedMessageInfo.Columns.key == key(for: snode, swarmPublicKey: swarmPublicKey, namespace: namespace))
             .filter(SnodeReceivedMessageInfo.Columns.expirationDateMs <= SnodeAPI.currentOffsetTimestampMs(using: dependencies))
             .asRequest(of: Int64.self)
             .fetchAll(db)
@@ -94,14 +90,10 @@
     
     /// This method fetches the last non-expired hash from the database for message retrieval
     static func fetchLastNotExpired(
-<<<<<<< HEAD
         _ db: Database,
-        for snode: Snode,
-=======
         for snode: LibSession.Snode,
->>>>>>> 82767494
         namespace: SnodeAPI.Namespace,
-        associatedWith publicKey: String,
+        swarmPublicKey: String,
         using dependencies: Dependencies
     ) throws -> SnodeReceivedMessageInfo? {
         return try SnodeReceivedMessageInfo
@@ -109,7 +101,7 @@
                 SnodeReceivedMessageInfo.Columns.wasDeletedOrInvalid == nil ||
                 SnodeReceivedMessageInfo.Columns.wasDeletedOrInvalid == false
             )
-            .filter(SnodeReceivedMessageInfo.Columns.key == key(for: snode, publicKey: publicKey, namespace: namespace))
+            .filter(SnodeReceivedMessageInfo.Columns.key == key(for: snode, swarmPublicKey: swarmPublicKey, namespace: namespace))
             .filter(SnodeReceivedMessageInfo.Columns.expirationDateMs > SnodeAPI.currentOffsetTimestampMs())
             .order(Column.rowID.desc)
             .fetchOne(db)
