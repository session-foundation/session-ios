--- conflicted
+++ resolved
@@ -34,10 +34,9 @@
         var container: KeyedEncodingContainer<CodingKeys> = encoder.container(keyedBy: CodingKeys.self)
         
         // Generate the signature for the request for encoding
-<<<<<<< HEAD
         let signature: Authentication.Signature = try authMethod.generateSignature(
             with: verificationBytes,
-            using: encoder.dependencies
+            using: try encoder.dependencies ?? { throw CryptoError.signatureGenerationFailed }()
         )
         try container.encodeIfPresent(timestampMs, forKey: .timestampMs)
         
@@ -62,16 +61,5 @@
                 try container.encode(signature.toBase64(), forKey: .signatureBase64)
                 try container.encode(subaccountSig.toBase64(), forKey: .subaccountSignatureBase64)
         }
-=======
-        let signature: [UInt8] = try encoder.dependencies.crypto.tryGenerate(
-            .signature(message: verificationBytes, ed25519SecretKey: ed25519SecretKey)
-        )
-        
-        try container.encode(pubkey, forKey: .pubkey)
-        try container.encodeIfPresent(subkey, forKey: .subkey)
-        try container.encodeIfPresent(timestampMs, forKey: .timestampMs)
-        try container.encode(ed25519PublicKey.toHexString(), forKey: .ed25519PublicKey)
-        try container.encode(signature.toBase64(), forKey: .signatureBase64)
->>>>>>> 304423f3
     }
 }