// Copyright © 2022 Rangeproof Pty Ltd. All rights reserved.
//
// stringlint:disable

import Foundation
import Combine
import Sodium
import GRDB
import SessionUtilitiesKit

public final class SnodeAPI {
    // MARK: - Hardfork version
    
    public static var hardfork: Int = Dependencies()[defaults: .standard, key: .hardfork]
    public static var softfork: Int = Dependencies()[defaults: .standard, key: .softfork]

    // MARK: - Settings
    
    internal static let maxRetryCount: Int = 8
    private static let minSwarmSnodeCount: Int = 3
    private static let seedNodePool: FeatureValue<Set<String>> = FeatureValue(feature: .serviceNetwork) { feature in
        switch feature {
            case .testnet: return [ "http://public.loki.foundation:38157" ]
            case .mainnet: return [
                "https://seed1.getsession.org:4432",
                "https://seed2.getsession.org:4432",
                "https://seed3.getsession.org:4432"
            ]
        }
    }
    private static let snodeFailureThreshold: Int = 3
    private static let minSnodePoolCount: Int = 12
    
    public static func currentOffsetTimestampMs(using dependencies: Dependencies = Dependencies()) -> Int64 {
        let clockOffsetMs: Int64 = dependencies[cache: .snodeAPI].clockOffsetMs
        
        return (Int64(floor(dependencies.dateNow.timeIntervalSince1970 * 1000)) + clockOffsetMs)
    }

    // MARK: - Snode Pool Interaction
    
    private static func loadSnodePoolIfNeeded(using dependencies: Dependencies) {
        guard !dependencies[cache: .snodeAPI].hasLoadedSnodePool else { return }
        
        let fetchedSnodePool: Set<Snode> = dependencies[singleton: .storage]
            .read { db in try Snode.fetchSet(db) }
            .defaulting(to: [])
        
        dependencies.mutate(cache: .snodeAPI) {
            $0.snodePool = fetchedSnodePool
            $0.hasLoadedSnodePool = true
        }
    }
    
    private static func setSnodePool(
        _ db: Database? = nil,
        to newValue: Set<Snode>,
        using dependencies: Dependencies
    ) {
        guard let db: Database = db else {
            dependencies[singleton: .storage].write { db in setSnodePool(db, to: newValue, using: dependencies) }
            return
        }
        
        dependencies.mutate(cache: .snodeAPI) { $0.snodePool = newValue }
        
        _ = try? Snode.deleteAll(db)
        newValue.forEach { try? $0.upsert(db) }
    }
    
    private static func dropSnodeFromSnodePool(_ snode: Snode, using dependencies: Dependencies) {
        var snodePool: Set<Snode> = dependencies[cache: .snodeAPI].snodePool
        snodePool.remove(snode)
        setSnodePool(to: snodePool, using: dependencies)
    }
    
    public static func clearSnodePool(using dependencies: Dependencies) {
        dependencies.mutate(cache: .snodeAPI) { $0.snodePool.removeAll() }
        
        Threading.workQueue.async {
            setSnodePool(to: [], using: dependencies)
        }
    }
    
    // MARK: - Swarm Interaction
    
    private static func loadSwarmIfNeeded(
        for publicKey: String,
        using dependencies: Dependencies
    ) {
        guard !dependencies[cache: .snodeAPI].loadedSwarms.contains(publicKey) else { return }
        
        let updatedCacheForKey: Set<Snode> = dependencies[singleton: .storage]
           .read { db in try Snode.fetchSet(db, publicKey: publicKey) }
           .defaulting(to: [])
        
        dependencies.mutate(cache: .snodeAPI) {
            $0.swarmCache[publicKey] = updatedCacheForKey
            $0.loadedSwarms.insert(publicKey)
        }
    }
    
    private static func setSwarm(
        to newValue: Set<Snode>,
        for publicKey: String,
        persist: Bool = true,
        using dependencies: Dependencies
    ) {
        dependencies.mutate(cache: .snodeAPI) { $0.swarmCache[publicKey] = newValue }
        
        guard persist else { return }
        
        dependencies[singleton: .storage].write { db in
            try? newValue.upsert(db, key: publicKey)
        }
    }
    
    public static func dropSnodeFromSwarmIfNeeded(
        _ snode: Snode,
        publicKey: String,
        using dependencies: Dependencies
    ) {
        let swarmOrNil: Set<Snode>? = dependencies[cache: .snodeAPI].swarmCache[publicKey]
        guard var swarm = swarmOrNil, let index = swarm.firstIndex(of: snode) else { return }
        swarm.remove(at: index)
        setSwarm(to: swarm, for: publicKey, using: dependencies)
    }

    // MARK: - Snode API
    
    public static func hasCachedSnodesIncludingExpired(using dependencies: Dependencies) -> Bool {
        loadSnodePoolIfNeeded(using: dependencies)
        
        return !dependencies[cache: .snodeAPI].hasInsufficientSnodes
    }
    
    public static func getSnodePool(using dependencies: Dependencies) -> AnyPublisher<Set<Snode>, Error> {
        loadSnodePoolIfNeeded(using: dependencies)
        
        let now: Date = Date()
        let hasSnodePoolExpired: Bool = dependencies[singleton: .storage, key: .lastSnodePoolRefreshDate]
            .map { now.timeIntervalSince($0) > 2 * 60 * 60 }
            .defaulting(to: true)
        let snodePool: Set<Snode> = dependencies[cache: .snodeAPI].snodePool
        
        guard dependencies[cache: .snodeAPI].hasInsufficientSnodes || hasSnodePoolExpired else {
            return Just(snodePool)
                .setFailureType(to: Error.self)
                .eraseToAnyPublisher()
        }
        
        if let getSnodePoolPublisher: AnyPublisher<Set<Snode>, Error> = dependencies[cache: .getSnodePool].publisher {
            return getSnodePoolPublisher
        }
        
        return dependencies.mutate(cache: .getSnodePool) { cache in
            /// It was possible for multiple threads to call this at the same time resulting in duplicate promises getting created, while
            /// this should no longer be possible (as the `wrappedValue` should now properly be blocked) this is a sanity check
            /// to make sure we don't create an additional promise when one already exists
            if let previouslyBlockedPublisher: AnyPublisher<Set<Snode>, Error> = cache.publisher {
                return previouslyBlockedPublisher
            }
            
            let targetPublisher: AnyPublisher<Set<Snode>, Error> = {
                guard snodePool.count >= minSnodePoolCount else {
                    return getSnodePoolFromSeedNode(using: dependencies)
                }
                
                return getSnodePoolFromSnode(using: dependencies)
                    .catch { _ in getSnodePoolFromSeedNode(using: dependencies) }
                    .eraseToAnyPublisher()
            }()
            
            /// Need to include the post-request code and a `shareReplay` within the publisher otherwise it can still be executed
            /// multiple times as a result of multiple subscribers
            let publisher: AnyPublisher<Set<Snode>, Error> = targetPublisher
                .tryFlatMap { snodePool -> AnyPublisher<Set<Snode>, Error> in
                    guard !snodePool.isEmpty else { throw SnodeAPIError.snodePoolUpdatingFailed }
                    
                    return dependencies[singleton: .storage]
                        .writePublisher { db in
                            db[.lastSnodePoolRefreshDate] = now
                            setSnodePool(db, to: snodePool, using: dependencies)
                            
                            return snodePool
                        }
                        .eraseToAnyPublisher()
                }
                .handleEvents(
                    receiveCompletion: { _ in
                        dependencies.mutate(cache: .getSnodePool) { $0.publisher = nil }
                    }
                )
                .shareReplay(1)
                .eraseToAnyPublisher()

            /// Actually assign the atomic value
            cache.publisher = publisher
            
            return publisher
                
        }
    }
    
    public static func getSwarm(
        for publicKey: String,
        using dependencies: Dependencies
    ) -> AnyPublisher<Set<Snode>, Error> {
        loadSwarmIfNeeded(for: publicKey, using: dependencies)
        
        if let cachedSwarm = dependencies[cache: .snodeAPI].swarmCache[publicKey], cachedSwarm.count >= minSwarmSnodeCount {
            return Just(cachedSwarm)
                .setFailureType(to: Error.self)
                .eraseToAnyPublisher()
        }
        
        let currentUserSessionId: SessionId = getUserSessionId(using: dependencies)
        SNLog("Getting swarm for: \((publicKey == currentUserSessionId.hexString) ? "self" : publicKey).")
        
        return getRandomSnode(using: dependencies)
            .flatMap { snode in
                SnodeAPI.send(
                    request: SnodeRequest(
                        endpoint: .getSwarm,
                        body: GetSwarmRequest(pubkey: publicKey)
                    ),
                    to: snode,
                    associatedWith: publicKey,
                    using: dependencies
                )
                .retry(4)
                .eraseToAnyPublisher()
            }
            .map { _, responseData in parseSnodes(from: responseData, using: dependencies) }
            .handleEvents(
                receiveOutput: { swarm in setSwarm(to: swarm, for: publicKey, using: dependencies) }
            )
            .eraseToAnyPublisher()
    }
    
    // MARK: - Batching & Polling
    
    public typealias PollResponse = [SnodeAPI.Namespace: (info: ResponseInfoType, data: PreparedGetMessagesResponse?)]

    public static func preparedPoll(
        _ db: Database,
        namespaces: [SnodeAPI.Namespace],
        refreshingConfigHashes: [String] = [],
        from snode: Snode,
        authMethod: AuthenticationMethod,
        using dependencies: Dependencies
    ) throws -> HTTP.PreparedRequest<PollResponse> {
        // Determine the maxSize each namespace in the request should take up
        var requests: [any ErasedPreparedRequest] = []
        let namespaceMaxSizeMap: [SnodeAPI.Namespace: Int64] = SnodeAPI.Namespace.maxSizeMap(for: namespaces)
        let fallbackSize: Int64 = (namespaceMaxSizeMap.values.min() ?? 1)

        // If we have any config hashes to refresh TTLs then add those requests first
        if !refreshingConfigHashes.isEmpty {
            requests.append(
                try SnodeAPI.prepareRequest(
                    request: Request(
                        endpoint: .expire,
                        publicKey: authMethod.sessionId.hexString,
                        body: UpdateExpiryRequest(
                            messageHashes: refreshingConfigHashes,
                            expiryMs: UInt64(
                                SnodeAPI.currentOffsetTimestampMs() +
                                (30 * 24 * 60 * 60 * 1000) // 30 days
                            ),
                            extend: true,
                            authMethod: authMethod
                        )
                    ),
                    responseType: UpdateExpiryResponse.self,
                    using: dependencies
                )
            )
        }

        // Add the various 'getMessages' requests
        requests.append(
            contentsOf: try namespaces.map { namespace -> any ErasedPreparedRequest in
                try SnodeAPI.preparedGetMessages(
                    db,
                    in: namespace,
                    snode: snode,
                    maxSize: namespaceMaxSizeMap[namespace]
                        .defaulting(to: fallbackSize),
                    authMethod: authMethod,
                    using: dependencies
                )
            }
        )

        return try preparedBatch(
            requests: requests,
            requireAllBatchResponses: true,
            associatedWith: authMethod.sessionId.hexString,
            using: dependencies
        )
        .tryMap(transform: { _, batchResponse -> HTTP.BatchResponse in
            // If all of the responses failed for the same reason then throw that as the error for the entire request
            let allStatusCodes: Set<Int> = batchResponse
                .compactMap { $0 as? HTTP.BatchSubResponse<PreparedGetMessagesResponse> }
                .map { $0.code }
                .asSet()
            
            guard allStatusCodes.count == 1, let statusCode: Int = allStatusCodes.first else { return batchResponse }
            
            try HTTP.checkForError("preparedPoll: \(authMethod.sessionId)", statusCode: statusCode)
            return batchResponse
        })
        .map { (_: ResponseInfoType, batchResponse: HTTP.BatchResponse) -> [SnodeAPI.Namespace: (info: ResponseInfoType, data: PreparedGetMessagesResponse?)] in
            let messageResponses: [HTTP.BatchSubResponse<PreparedGetMessagesResponse>] = batchResponse
                .compactMap { $0 as? HTTP.BatchSubResponse<PreparedGetMessagesResponse> }
            
            /// Since we have extended the TTL for a number of messages we need to make sure we update the local
            /// `SnodeReceivedMessageInfo.expirationDateMs` values so we don't end up deleting them
            /// incorrectly before they actually expire on the swarm
            if
                !refreshingConfigHashes.isEmpty,
                let refreshTTLSubReponse: HTTP.BatchSubResponse<UpdateExpiryResponse> = batchResponse
                    .first(where: { $0 is HTTP.BatchSubResponse<UpdateExpiryResponse> })
                    .asType(HTTP.BatchSubResponse<UpdateExpiryResponse>.self),
                let refreshTTLResponse: UpdateExpiryResponse = refreshTTLSubReponse.body,
                let validResults: [String: UpdateExpiryResponseResult] = try? refreshTTLResponse.validResultMap(
                    publicKey: authMethod.sessionId.hexString,
                    validationData: refreshingConfigHashes,
                    using: dependencies
                ),
                let targetResult: UpdateExpiryResponseResult = validResults[snode.ed25519PublicKey],
                let groupedExpiryResult: [UInt64: [String]] = targetResult.changed
                    .updated(with: targetResult.unchanged)
                    .groupedByValue()
                    .nullIfEmpty()
            {
                dependencies[singleton: .storage].writeAsync { db in
                    try groupedExpiryResult.forEach { updatedExpiry, hashes in
                        try SnodeReceivedMessageInfo
                            .filter(hashes.contains(SnodeReceivedMessageInfo.Columns.hash))
                            .updateAll(
                                db,
                                SnodeReceivedMessageInfo.Columns.expirationDateMs
                                    .set(to: updatedExpiry)
                            )
                    }
                }
            }
            
            return zip(namespaces, messageResponses)
                .reduce(into: [:]) { result, next in
                    guard let messageResponse: PreparedGetMessagesResponse = next.1.body else { return }
                    
                    result[next.0] = (next.1, messageResponse)
                }
        }
    }
    
    public static func preparedBatch(
        requests: [any ErasedPreparedRequest],
        requireAllBatchResponses: Bool,
        associatedWith publicKey: String,
<<<<<<< HEAD
        using dependencies: Dependencies
    ) throws -> HTTP.PreparedRequest<HTTP.BatchResponse> {
        return try SnodeAPI
            .prepareRequest(
                request: Request(
                    endpoint: .batch,
                    publicKey: publicKey,
                    body: HTTP.BatchRequest(requestsKey: .requests, requests: requests)
=======
        of serverHashes: [String],
        using dependencies: Dependencies = Dependencies()
    ) -> AnyPublisher<(ResponseInfoType, GetExpiriesResponse), Error> {
        guard let userED25519KeyPair = Identity.fetchUserEd25519KeyPair() else {
            return Fail(error: SnodeAPIError.noKeyPair)
                .eraseToAnyPublisher()
        }
        
        let sendTimestamp: UInt64 = UInt64(SnodeAPI.currentOffsetTimestampMs())
        
        // FIXME: There is a bug on SS now that a single-hash lookup is not working. Remove it when the bug is fixed
        let serverHashes: [String] = serverHashes.appending("///////////////////////////////////////////") // Fake hash with valid length
        
        return SnodeAPI
            .send(
                request: SnodeRequest(
                    endpoint: .getExpiries,
                    body: GetExpiriesRequest(
                        messageHashes: serverHashes,
                        pubkey: publicKey,
                        subkey: nil,
                        timestampMs: sendTimestamp,
                        ed25519PublicKey: userED25519KeyPair.publicKey,
                        ed25519SecretKey: userED25519KeyPair.secretKey
                    )
>>>>>>> e9dd86bf
                ),
                responseType: HTTP.BatchResponse.self,
                requireAllBatchResponses: requireAllBatchResponses,
                using: dependencies
            )
    }
    
    public static func preparedSequence(
        requests: [any ErasedPreparedRequest],
        requireAllBatchResponses: Bool,
        associatedWith publicKey: String,
        using dependencies: Dependencies
    ) throws -> HTTP.PreparedRequest<HTTP.BatchResponse> {
        return try SnodeAPI
            .prepareRequest(
                request: Request(
                    endpoint: .sequence,
                    publicKey: publicKey,
                    body: HTTP.BatchRequest(requestsKey: .requests, requests: requests)
                ),
                responseType: HTTP.BatchResponse.self,
                requireAllBatchResponses: requireAllBatchResponses,
                using: dependencies
            )
    }
    
    // MARK: - Retrieve
    
    public typealias PreparedGetMessagesResponse = (messages: [SnodeReceivedMessage], lastHash: String?)
    
    public static func preparedGetMessages(
        _ db: Database,
        in namespace: SnodeAPI.Namespace,
        snode: Snode,
        maxSize: Int64? = nil,
        authMethod: AuthenticationMethod,
        using dependencies: Dependencies
    ) throws -> HTTP.PreparedRequest<PreparedGetMessagesResponse> {
        // Prune expired message hashes for this namespace on this service node
        try SnodeReceivedMessageInfo.pruneExpiredMessageHashInfo(
            db,
            for: snode,
            namespace: namespace,
            associatedWith: authMethod.sessionId.hexString,
            using: dependencies
        )

        let maybeLastHash: String? = try SnodeReceivedMessageInfo
            .fetchLastNotExpired(
                db,
                for: snode,
                namespace: namespace,
                associatedWith: authMethod.sessionId.hexString,
                using: dependencies
            )?
            .hash
        let preparedRequest: HTTP.PreparedRequest<GetMessagesResponse> = try {
            // Check if this namespace requires authentication
            guard namespace.requiresReadAuthentication else {
                return try SnodeAPI.prepareRequest(
                    request: Request(
                        endpoint: .getMessages,
                        publicKey: authMethod.sessionId.hexString,
                        body: LegacyGetMessagesRequest(
                            pubkey: authMethod.sessionId.hexString,
                            lastHash: (maybeLastHash ?? ""),
                            namespace: namespace,
                            maxCount: nil,
                            maxSize: maxSize
                        )
                    ),
                    responseType: GetMessagesResponse.self,
                    using: dependencies
                )
            }

            return try SnodeAPI.prepareRequest(
                request: Request(
                    endpoint: .getMessages,
                    publicKey: authMethod.sessionId.hexString,
                    body: GetMessagesRequest(
                        lastHash: (maybeLastHash ?? ""),
                        namespace: namespace,
                        authMethod: authMethod,
                        timestampMs: UInt64(SnodeAPI.currentOffsetTimestampMs(using: dependencies)),
                        maxSize: maxSize
                    )
                ),
                responseType: GetMessagesResponse.self,
                using: dependencies
            )
        }()
        
        return preparedRequest
            .map { _, response -> (messages: [SnodeReceivedMessage], lastHash: String?) in
                return (
                    response.messages.compactMap { rawMessage -> SnodeReceivedMessage? in
                        SnodeReceivedMessage(
                            snode: snode,
                            publicKey: authMethod.sessionId.hexString,
                            namespace: namespace,
                            rawMessage: rawMessage
                        )
                    },
                    maybeLastHash
                )
            }
    }
    
    public static func getSessionID(
        for onsName: String,
        using dependencies: Dependencies = Dependencies()
    ) -> AnyPublisher<String, Error> {
        let validationCount = 3
        
        // The name must be lowercased
        let onsName = onsName.lowercased()
        
        // Hash the ONS name using BLAKE2b
        let nameAsData = [UInt8](onsName.data(using: String.Encoding.utf8)!)
        
        guard let nameHash = dependencies[singleton: .crypto].generate(.hash(message: nameAsData)) else {
            return Fail(error: SnodeAPIError.hashingFailed)
                .eraseToAnyPublisher()
        }
        
        // Ask 3 different snodes for the Session ID associated with the given name hash
        let base64EncodedNameHash = nameHash.toBase64()
        
        return Publishers
            .MergeMany(
                (0..<validationCount)
                    .map { _ in
                        SnodeAPI
                            .getRandomSnode(using: dependencies)
                            .flatMap { snode -> AnyPublisher<String, Error> in
                                SnodeAPI
                                    .send(
                                        request: SnodeRequest(
                                            endpoint: .oxenDaemonRPCCall,
                                            body: OxenDaemonRPCRequest(
                                                endpoint: .daemonOnsResolve,
                                                body: ONSResolveRequest(
                                                    type: 0, // type 0 means Session
                                                    base64EncodedNameHash: base64EncodedNameHash
                                                )
                                            )
                                        ),
                                        to: snode,
                                        associatedWith: nil,
                                        using: dependencies
                                    )
                                    .decoded(as: ONSResolveResponse.self)
                                    .tryMap { _, response -> String in
                                        try response.sessionId(
                                            nameBytes: nameAsData,
                                            nameHashBytes: nameHash,
                                            using: dependencies
                                        )
                                    }
                                    .retry(4)
                                    .eraseToAnyPublisher()
                            }
                    }
            )
            .collect()
            .tryMap { results -> String in
                guard results.count == validationCount, Set(results).count == 1 else {
                    throw SnodeAPIError.validationFailed
                }
                
                return results[0]
            }
            .eraseToAnyPublisher()
    }
    
    public static func preparedGetExpiries(
        of serverHashes: [String],
        authMethod: AuthenticationMethod,
        using dependencies: Dependencies
    ) throws -> HTTP.PreparedRequest<GetExpiriesResponse> {
        // FIXME: There is a bug on SS now that a single-hash lookup is not working. Remove it when the bug is fixed
        let serverHashes: [String] = serverHashes.appending("fakehash")
        
        return try SnodeAPI
            .prepareRequest(
                request: Request(
                    endpoint: .getExpiries,
                    publicKey: authMethod.sessionId.hexString,
                    body: GetExpiriesRequest(
                        messageHashes: serverHashes,
                        authMethod: authMethod,
                        timestampMs: UInt64(SnodeAPI.currentOffsetTimestampMs(using: dependencies))
                    )
                ),
                responseType: GetExpiriesResponse.self,
                using: dependencies
            )
    }
    
    // MARK: - Store
    
    public static func preparedSendMessage(
        message: SnodeMessage,
        in namespace: Namespace,
        authMethod: AuthenticationMethod,
        using dependencies: Dependencies
    ) throws -> HTTP.PreparedRequest<SendMessagesResponse> {
        let request: HTTP.PreparedRequest<SendMessagesResponse> = try {
            // Check if this namespace requires authentication
            guard namespace.requiresWriteAuthentication else {
                return try SnodeAPI.prepareRequest(
                    request: Request(
                        endpoint: .sendMessage,
                        publicKey: authMethod.sessionId.hexString,
                        body: LegacySendMessagesRequest(
                            message: message,
                            namespace: namespace
                        )
                    ),
                    responseType: SendMessagesResponse.self,
                    using: dependencies
                )
            }
            
            return try SnodeAPI.prepareRequest(
                request: Request(
                    endpoint: .sendMessage,
                    publicKey: authMethod.sessionId.hexString,
                    body: SendMessageRequest(
                        message: message,
                        namespace: namespace,
                        authMethod: authMethod,
                        timestampMs: UInt64(SnodeAPI.currentOffsetTimestampMs(using: dependencies))
                    )
                ),
                responseType: SendMessagesResponse.self,
                using: dependencies
            )
        }()
        
        return request
            .tryMap { _, response -> SendMessagesResponse in
                try response.validateResultMap(
                    publicKey: authMethod.sessionId.hexString,
                    using: dependencies
                )

                return response
            }
    }
    
    // MARK: - Edit
    
    public static func preparedUpdateExpiry(
        serverHashes: [String],
        updatedExpiryMs: Int64,
        shortenOnly: Bool? = nil,
        extendOnly: Bool? = nil,
        authMethod: AuthenticationMethod,
        using dependencies: Dependencies
    ) throws -> HTTP.PreparedRequest<[String: UpdateExpiryResponseResult]> {
        // ShortenOnly and extendOnly cannot be true at the same time
        guard shortenOnly == nil || extendOnly == nil else { throw SnodeAPIError.generic }
        
<<<<<<< HEAD
        return try SnodeAPI
            .prepareRequest(
                request: Request(
                    endpoint: .expire,
                    publicKey: authMethod.sessionId.hexString,
                    body: UpdateExpiryRequest(
                        messageHashes: serverHashes,
                        expiryMs: UInt64(updatedExpiryMs),
                        shorten: shortenOnly,
                        extend: extendOnly,
                        authMethod: authMethod
=======
        // FIXME: There is a bug on SS now that a single-hash lookup is not working. Remove it when the bug is fixed
        let serverHashes: [String] = serverHashes.appending("///////////////////////////////////////////") // Fake hash with valid length
        
        return getSwarm(for: publicKey)
            .tryFlatMapWithRandomSnode(retry: maxRetryCount) { snode -> AnyPublisher<[String: UpdateExpiryResponseResult], Error> in
                SnodeAPI
                    .send(
                        request: SnodeRequest(
                            endpoint: .expire,
                            body: UpdateExpiryRequest(
                                messageHashes: serverHashes,
                                expiryMs: UInt64(updatedExpiryMs),
                                shorten: shortenOnly,
                                extend: extendOnly,
                                pubkey: publicKey,
                                ed25519PublicKey: userED25519KeyPair.publicKey,
                                ed25519SecretKey: userED25519KeyPair.secretKey,
                                subkey: nil
                            )
                        ),
                        to: snode,
                        associatedWith: publicKey,
                        using: dependencies
>>>>>>> e9dd86bf
                    )
                ),
                responseType: UpdateExpiryResponse.self,
                using: dependencies
            )
            .tryMap { _, response -> [String: UpdateExpiryResponseResult] in
                try response.validResultMap(
                    publicKey: authMethod.sessionId.hexString,
                    validationData: serverHashes,
                    using: dependencies
                )
            }
    }
    
    public static func preparedRevokeSubaccounts(
        subaccountsToRevoke: [[UInt8]],
        authMethod: AuthenticationMethod,
        using dependencies: Dependencies
    ) throws -> HTTP.PreparedRequest<Void> {
        let timestampMs: UInt64 = UInt64(SnodeAPI.currentOffsetTimestampMs(using: dependencies))
        
        return try SnodeAPI
            .prepareRequest(
                request: Request(
                    endpoint: .revokeSubaccount,
                    publicKey: authMethod.sessionId.hexString,
                    body: RevokeSubaccountRequest(
                        subaccountsToRevoke: subaccountsToRevoke,
                        authMethod: authMethod,
                        timestampMs: timestampMs
                    )
                ),
                responseType: RevokeSubaccountResponse.self,
                using: dependencies
            )
            .tryMap { _, response -> Void in
                try response.validateResultMap(
                    publicKey: authMethod.sessionId.hexString,
                    validationData: (subaccountsToRevoke, timestampMs),
                    using: dependencies
                )
                
                return ()
            }
    }
    
    public static func preparedUnrevokeSubaccounts(
        subaccountsToUnrevoke: [[UInt8]],
        authMethod: AuthenticationMethod,
        using dependencies: Dependencies
    ) throws -> HTTP.PreparedRequest<Void> {
        let timestampMs: UInt64 = UInt64(SnodeAPI.currentOffsetTimestampMs(using: dependencies))
        
        return try SnodeAPI
            .prepareRequest(
                request: Request(
                    endpoint: .unrevokeSubaccount,
                    publicKey: authMethod.sessionId.hexString,
                    body: UnrevokeSubaccountRequest(
                        subaccountsToUnrevoke: subaccountsToUnrevoke,
                        authMethod: authMethod,
                        timestampMs: timestampMs
                    )
                ),
                responseType: UnrevokeSubaccountResponse.self,
                using: dependencies
            )
            .tryMap { _, response -> Void in
                try response.validateResultMap(
                    publicKey: authMethod.sessionId.hexString,
                    validationData: (subaccountsToUnrevoke, timestampMs),
                    using: dependencies
                )
                
                return ()
            }
    }
    
    // MARK: - Delete
    
    public static func preparedDeleteMessages(
        serverHashes: [String],
        requireSuccessfulDeletion: Bool,
        authMethod: AuthenticationMethod,
        using dependencies: Dependencies
    ) throws -> HTTP.PreparedRequest<[String: Bool]> {
        return try SnodeAPI
            .prepareRequest(
                request: Request(
                    endpoint: .deleteMessages,
                    publicKey: authMethod.sessionId.hexString,
                    body: DeleteMessagesRequest(
                        messageHashes: serverHashes,
                        requireSuccessfulDeletion: requireSuccessfulDeletion,
                        authMethod: authMethod
                    )
                ),
                responseType: DeleteMessagesResponse.self,
                using: dependencies
            )
            .tryMap { _, response -> [String: Bool] in
                let validResultMap: [String: Bool] = try response.validResultMap(
                    publicKey: authMethod.sessionId.hexString,
                    validationData: serverHashes,
                    using: dependencies
                )
                
                // If `validResultMap` didn't throw then at least one service node
                // deleted successfully so we should mark the hash as invalid so we
                // don't try to fetch updates using that hash going forward (if we
                // do we would end up re-fetching all old messages)
                dependencies[singleton: .storage].writeAsync { db in
                    try? SnodeReceivedMessageInfo.handlePotentialDeletedOrInvalidHash(
                        db,
                        potentiallyInvalidHashes: serverHashes
                    )
                }
                
                return validResultMap
            }
    }
    
    /// Clears all the user's data from their swarm. Returns a dictionary of snode public key to deletion confirmation.
    public static func preparedDeleteAllMessages(
        namespace: SnodeAPI.Namespace,
        authMethod: AuthenticationMethod,
        using dependencies: Dependencies
    ) throws -> HTTP.PreparedRequest<[String: Bool]> {
        return try SnodeAPI
            .prepareRequest(
                request: Request(
                    endpoint: .deleteAll,
                    publicKey: authMethod.sessionId.hexString,
                    requiresLatestNetworkTime: true,
                    body: DeleteAllMessagesRequest(
                        namespace: namespace,
                        authMethod: authMethod,
                        timestampMs: UInt64(SnodeAPI.currentOffsetTimestampMs(using: dependencies))
                    )
                ),
                responseType: DeleteAllMessagesResponse.self,
                retryCount: maxRetryCount,
                using: dependencies
            )
            .tryMap { info, response -> [String: Bool] in
                guard let targetInfo: LatestTimestampResponseInfo = info as? LatestTimestampResponseInfo else {
                    throw HTTPError.invalidResponse
                }
                
                return try response.validResultMap(
                    publicKey: authMethod.sessionId.hexString,
                    validationData: targetInfo.timestampMs,
                    using: dependencies
                )
            }
    }
    
    /// Clears all the user's data from their swarm. Returns a dictionary of snode public key to deletion confirmation.
    public static func preparedDeleteAllMessages(
        beforeMs: UInt64,
        namespace: SnodeAPI.Namespace,
        authMethod: AuthenticationMethod,
        using dependencies: Dependencies
    ) throws -> HTTP.PreparedRequest<[String: Bool]> {
        return try SnodeAPI
            .prepareRequest(
                request: Request(
                    endpoint: .deleteAllBefore,
                    publicKey: authMethod.sessionId.hexString,
                    requiresLatestNetworkTime: true,
                    body: DeleteAllBeforeRequest(
                        beforeMs: beforeMs,
                        namespace: namespace,
                        authMethod: authMethod,
                        timestampMs: UInt64(SnodeAPI.currentOffsetTimestampMs(using: dependencies))
                    )
                ),
                responseType: DeleteAllMessagesResponse.self,
                retryCount: maxRetryCount,
                using: dependencies
            )
            .tryMap { _, response -> [String: Bool] in
                try response.validResultMap(
                    publicKey: authMethod.sessionId.hexString,
                    validationData: beforeMs,
                    using: dependencies
                )
            }
    }
    
    // MARK: - Internal API
    
    public static func preparedGetNetworkTime(
        from snode: Snode,
        using dependencies: Dependencies
    ) throws -> HTTP.PreparedRequest<UInt64> {
        return try SnodeAPI
            .prepareRequest(
                request: Request<SnodeRequest<[String: String]>, Endpoint>(
                    endpoint: .getInfo,
                    snode: snode,
                    body: [:]
                ),
                responseType: GetNetworkTimestampResponse.self,
                using: dependencies
            )
            .map { _, response in
                // Assume we've fetched the networkTime in order to send a message to the specified snode, in
                // which case we want to update the 'clockOffsetMs' value for subsequent requests
                let offset = (Int64(response.timestamp) - Int64(floor(dependencies.dateNow.timeIntervalSince1970 * 1000)))
                dependencies.mutate(cache: .snodeAPI) { $0.clockOffsetMs = offset }

                return response.timestamp
            }
    }
    
    internal static func getRandomSnode(
        using dependencies: Dependencies
    ) -> AnyPublisher<Snode, Error> {
        // randomElement() uses the system's default random generator, which is cryptographically secure
        return getSnodePool(using: dependencies)
            .map { $0.randomElement()! }
            .eraseToAnyPublisher()
    }
    
    private static func getSnodePoolFromSeedNode(
        using dependencies: Dependencies
    ) -> AnyPublisher<Set<Snode>, Error> {
        let request: SnodeRequest = SnodeRequest(
            endpoint: .jsonGetNServiceNodes,
            body: GetServiceNodesRequest(
                activeOnly: true,
                limit: 256,
                fields: GetServiceNodesRequest.Fields(
                    publicIp: true,
                    storagePort: true,
                    pubkeyEd25519: true,
                    pubkeyX25519: true
                )
            )
        )
        
        guard let target: String = seedNodePool.value(using: dependencies).randomElement() else {
            return Fail(error: SnodeAPIError.snodePoolUpdatingFailed)
                .eraseToAnyPublisher()
        }
        guard let payload: Data = try? JSONEncoder(using: dependencies).encode(request) else {
            return Fail(error: HTTPError.invalidJSON)
                .eraseToAnyPublisher()
        }
        
        SNLog("Populating snode pool using seed node: \(target).")
        
        return HTTP
            .execute(
                .post,
                "\(target)/json_rpc",
                body: payload,
                useSeedNodeURLSession: true
            )
            .decoded(as: SnodePoolResponse.self, using: dependencies)
            .mapError { error in
                switch error {
                    case HTTPError.parsingFailed: return SnodeAPIError.snodePoolUpdatingFailed
                    default: return error
                }
            }
            .map { snodePool -> Set<Snode> in
                snodePool.result
                    .serviceNodeStates
                    .compactMap { $0.value }
                    .asSet()
            }
            .retry(2)
            .handleEvents(
                receiveCompletion: { result in
                    switch result {
                        case .finished: SNLog("Got snode pool from seed node: \(target).")
                        case .failure: SNLog("Failed to contact seed node at: \(target).")
                    }
                }
            )
            .eraseToAnyPublisher()
    }
    
    private static func getSnodePoolFromSnode(
        using dependencies: Dependencies
    ) -> AnyPublisher<Set<Snode>, Error> {
        var snodePool: Set<Snode> = dependencies[cache: .snodeAPI].snodePool
        var snodes: Set<Snode> = []
        (0..<3).forEach { _ in
            guard let snode = snodePool.randomElement() else { return }
            
            snodePool.remove(snode)
            snodes.insert(snode)
        }
        
        return Publishers
            .MergeMany(
                snodes
                    .map { snode -> AnyPublisher<Set<Snode>, Error> in
                        // Don't specify a limit in the request. Service nodes return a shuffled
                        // list of nodes so if we specify a limit the 3 responses we get might have
                        // very little overlap.
                        SnodeAPI
                            .send(
                                request: SnodeRequest(
                                    endpoint: .oxenDaemonRPCCall,
                                    body: OxenDaemonRPCRequest(
                                        endpoint: .daemonGetServiceNodes,
                                        body: GetServiceNodesRequest(
                                            activeOnly: true,
                                            limit: nil,
                                            fields: GetServiceNodesRequest.Fields(
                                                publicIp: true,
                                                storagePort: true,
                                                pubkeyEd25519: true,
                                                pubkeyX25519: true
                                            )
                                        )
                                    )
                                ),
                                to: snode,
                                associatedWith: nil,
                                using: dependencies
                            )
                            .decoded(as: SnodePoolResponse.self, using: dependencies)
                            .mapError { error -> Error in
                                switch error {
                                    case HTTPError.parsingFailed:
                                        return SnodeAPIError.snodePoolUpdatingFailed
                                        
                                    default: return error
                                }
                            }
                            .map { _, snodePool -> Set<Snode> in
                                snodePool.result
                                    .serviceNodeStates
                                    .compactMap { $0.value }
                                    .asSet()
                            }
                            .retry(4)
                            .eraseToAnyPublisher()
                    }
            )
            .collect()
            .tryMap { results -> Set<Snode> in
                let result: Set<Snode> = results.reduce(Set()) { prev, next in prev.intersection(next) }
                
                // We want the snodes to agree on at least this many snodes
                guard result.count > 24 else { throw SnodeAPIError.inconsistentSnodePools }
                
                // Limit the snode pool size to 256 so that we don't go too long without
                // refreshing it
                return Set(result.prefix(256))
            }
            .eraseToAnyPublisher()
    }
    
    private static func send<T: Encodable>(
        request: SnodeRequest<T>,
        to snode: Snode,
        associatedWith publicKey: String?,
        using dependencies: Dependencies
    ) -> AnyPublisher<(ResponseInfoType, Data?), Error> {
        guard let payload: Data = try? JSONEncoder(using: dependencies).encode(request) else {
            return Fail(error: HTTPError.invalidJSON)
                .eraseToAnyPublisher()
        }
        
        return dependencies[singleton: .network]
            .send(.selectedNetworkRequest(payload, to: snode, using: dependencies))
            .mapError { error in
                switch error {
                    case HTTPError.httpRequestFailed(let statusCode, let data):
                        return SnodeAPI
                            .handleError(
                                withStatusCode: statusCode,
                                data: data,
                                forSnode: snode,
                                associatedWith: publicKey,
                                using: dependencies
                            )
                            .defaulting(to: error)
                        
                    default: return error
                }
            }
            .handleEvents(
                receiveOutput: { _, maybeData in
                    // Extract and store hard fork information if returned
                    guard
                        let data: Data = maybeData,
                        let snodeResponse: SnodeResponse = try? JSONDecoder(using: dependencies)
                            .decode(SnodeResponse.self, from: data)
                    else { return }
                    
                    if snodeResponse.hardFork[1] > softfork {
                        softfork = snodeResponse.hardFork[1]
                        dependencies[defaults: .standard, key: .softfork] = softfork
                    }
                    
                    if snodeResponse.hardFork[0] > hardfork {
                        hardfork = snodeResponse.hardFork[0]
                        dependencies[defaults: .standard, key: .hardfork] = hardfork
                        softfork = snodeResponse.hardFork[1]
                        dependencies[defaults: .standard, key: .softfork] = softfork
                    }
                }
            )
            .eraseToAnyPublisher()
    }
    
    // MARK: - Parsing
    
    // The parsing utilities below use a best attempt approach to parsing; they warn for parsing
    // failures but don't throw exceptions.

    private static func parseSnodes(
        from responseData: Data?,
        using dependencies: Dependencies
    ) -> Set<Snode> {
        guard
            let responseData: Data = responseData,
            let responseJson: JSON = try? JSONSerialization.jsonObject(
                with: responseData,
                options: [ .fragmentsAllowed ]
            ) as? JSON
        else {
            SNLog("Failed to parse snodes from response data.")
            return []
        }
        guard let rawSnodes = responseJson["snodes"] as? [JSON] else {
            SNLog("Failed to parse snodes from: \(responseJson).")
            return []
        }
        
        guard let snodeData: Data = try? JSONSerialization.data(withJSONObject: rawSnodes, options: []) else {
            return []
        }
        
        // FIXME: Hopefully at some point this different Snode structure will be deprecated and can be removed
        if
            let swarmSnodes: [SwarmSnode] = try? JSONDecoder(using: dependencies)
                .decode([Failable<SwarmSnode>].self, from: snodeData)
                .compactMap({ $0.value }),
            !swarmSnodes.isEmpty
        {
            return swarmSnodes.map { $0.toSnode() }.asSet()
        }
        
        return ((try? JSONDecoder(using: dependencies).decode([Failable<Snode>].self, from: snodeData)) ?? [])
            .compactMap { $0.value }
            .asSet()
    }

    // MARK: - Error Handling
    
    @discardableResult
    internal static func handleError(
        withStatusCode statusCode: UInt,
        data: Data?,
        forSnode snode: Snode,
        associatedWith publicKey: String? = nil,
        using dependencies: Dependencies
    ) -> Error? {
        func handleBadSnode(using dependencies: Dependencies) {
            let oldFailureCount = (dependencies[cache: .snodeAPI].snodeFailureCount[snode] ?? 0)
            let newFailureCount = oldFailureCount + 1
            dependencies.mutate(cache: .snodeAPI) { $0.snodeFailureCount[snode] = newFailureCount }
            SNLog("Couldn't reach snode at: \(snode); setting failure count to \(newFailureCount).")
            if newFailureCount >= SnodeAPI.snodeFailureThreshold {
                SNLog("Failure threshold reached for: \(snode); dropping it.")
                if let publicKey = publicKey {
                    SnodeAPI.dropSnodeFromSwarmIfNeeded(snode, publicKey: publicKey, using: dependencies)
                }
                SnodeAPI.dropSnodeFromSnodePool(snode, using: dependencies)
                SNLog("Snode pool count: \(dependencies[cache: .snodeAPI].snodePool.count).")
                dependencies.mutate(cache: .snodeAPI) { $0.snodeFailureCount[snode] = 0 }
            }
        }
        
        switch statusCode {
            case 500, 502, 503:
                // The snode is unreachable
                handleBadSnode(using: dependencies)
                
            case 404:
                // May caused by invalid open groups
                SNLog("Can't reach the server.")
                
            case 406:
                SNLog("The user's clock is out of sync with the service node network.")
                return SnodeAPIError.clockOutOfSync
                
            case 421:
                // The snode isn't associated with the given public key anymore
                if let publicKey = publicKey {
                    func invalidateSwarm() {
                        SNLog("Invalidating swarm for: \(publicKey).")
                        SnodeAPI.dropSnodeFromSwarmIfNeeded(snode, publicKey: publicKey, using: dependencies)
                    }
                    
                    if let data: Data = data {
                        let snodes = parseSnodes(from: data, using: dependencies)
                        
                        if !snodes.isEmpty {
                            setSwarm(to: snodes, for: publicKey, using: dependencies)
                        }
                        else {
                            invalidateSwarm()
                        }
                    }
                    else {
                        invalidateSwarm()
                    }
                }
                else {
                    SNLog("Got a 421 without an associated public key.")
                }
                
            default:
                handleBadSnode(using: dependencies)
                let message: String = {
                    if let data: Data = data, let stringFromData = String(data: data, encoding: .utf8) {
                        return stringFromData
                    }
                    return "Empty data."
                }()
                SNLog("Unhandled response code: \(statusCode), messasge: \(message)")
        }
        
        return nil
    }
    
    // MARK: - Convenience
    
    private static func prepareRequest<T: Encodable, R: Decodable>(
        request: Request<T, Endpoint>,
        responseType: R.Type,
        requireAllBatchResponses: Bool = true,
        retryCount: Int = 0,
        timeout: TimeInterval = HTTP.defaultTimeout,
        using dependencies: Dependencies
    ) throws -> HTTP.PreparedRequest<R> {
        return HTTP.PreparedRequest<R>(
            request: request,
            urlRequest: try request.generateUrlRequest(using: dependencies),
            responseType: responseType,
            requireAllBatchResponses: requireAllBatchResponses,
            retryCount: retryCount,
            timeout: timeout
        )
    }
}

// MARK: - Publisher Convenience

public extension Publisher where Output == Set<Snode> {
    func tryFlatMapWithRandomSnode<T, P>(
        maxPublishers: Subscribers.Demand = .unlimited,
        retry retries: Int = 0,
        drainBehaviour: Atomic<SwarmDrainBehaviour> = .alwaysRandom,
        using dependencies: Dependencies,
        _ transform: @escaping (Snode) throws -> P
    ) -> AnyPublisher<T, Error> where T == P.Output, P: Publisher, P.Failure == Error {
        return self
            .mapError { $0 }
            .flatMap(maxPublishers: maxPublishers) { swarm -> AnyPublisher<T, Error> in
                // If we don't want to reuse a specific snode multiple times then just grab a
                // random one from the swarm every time
                var remainingSnodes: Set<Snode> = {
                    switch drainBehaviour.wrappedValue {
                        case .alwaysRandom: return swarm
                        case .limitedReuse(_, let targetSnode, _, let usedSnodes, let swarmHash):
                            // If we've used all of the snodes or the swarm has changed then reset the used list
                            guard swarmHash == swarm.hashValue && (targetSnode != nil || usedSnodes != swarm) else {
                                drainBehaviour.mutate { $0 = $0.reset() }
                                return swarm
                            }
                            
                            return swarm.subtracting(usedSnodes)
                    }
                }()
                
                return Just(())
                    .setFailureType(to: Error.self)
                    .tryFlatMap(maxPublishers: maxPublishers) { _ -> AnyPublisher<T, Error> in
                        let snode: Snode = try {
                            switch drainBehaviour.wrappedValue {
                                case .limitedReuse(_, .some(let targetSnode), _, _, _): return targetSnode
                                default: break
                            }
                            
                            // Select the next snode
                            return try dependencies.popRandomElement(&remainingSnodes) ?? {
                                throw SnodeAPIError.generic
                            }()
                        }()
                        drainBehaviour.mutate { $0 = $0.use(snode: snode, from: swarm) }
                        
                        return try transform(snode)
                            .eraseToAnyPublisher()
                    }
                    .retry(retries)
                    .eraseToAnyPublisher()
            }
            .eraseToAnyPublisher()
    }
}

// MARK: - Snode Convenience

private extension Snode {
    var server: String { "\(address):\(port)" }
    var urlString: String { "\(address):\(port)/storage_rpc/v1" }
}

// MARK: - Request<T, EndpointType> Convenience

private extension Request {
    init<B: Encodable>(
        endpoint: SnodeAPI.Endpoint,
        publicKey: String,
        body: B
    ) where T == SnodeRequest<B>, Endpoint == SnodeAPI.Endpoint {
        self = Request(
            method: .post,
            endpoint: endpoint,
            publicKey: publicKey,
            body: SnodeRequest<B>(
                endpoint: endpoint,
                body: body
            )
        )
    }
    
    init<B: Encodable>(
        endpoint: SnodeAPI.Endpoint,
        snode: Snode,
        body: B
    ) where T == SnodeRequest<B>, Endpoint == SnodeAPI.Endpoint {
        self = Request(
            method: .post,
            endpoint: endpoint,
            snode: snode,
            body: SnodeRequest<B>(
                endpoint: endpoint,
                body: body
            )
        )
    }
    
    init<B>(
        endpoint: SnodeAPI.Endpoint,
        publicKey: String,
        requiresLatestNetworkTime: Bool,
        body: B
    ) where T == SnodeRequest<B>, Endpoint == SnodeAPI.Endpoint, B: Encodable & UpdatableTimestamp {
        self = Request(
            method: .post,
            endpoint: endpoint,
            publicKey: publicKey,
            requiresLatestNetworkTime: requiresLatestNetworkTime,
            body: SnodeRequest<B>(
                endpoint: endpoint,
                body: body
            )
        )
    }
}

// MARK: - SnodeAPI Cache

public extension SnodeAPI {
    class Cache: SnodeAPICacheType {
        public var hasLoadedSnodePool: Bool = false
        public var loadedSwarms: Set<String> = []
        
        /// - Note: Should only be accessed from `Threading.workQueue` to avoid race conditions.
        public var snodeFailureCount: [Snode: UInt] = [:]
        /// - Note: Should only be accessed from `Threading.workQueue` to avoid race conditions.
        public var snodePool: Set<Snode> = []

        /// The offset between the user's clock and the Service Node's clock. Used in cases where the
        /// user's clock is incorrect.
        ///
        /// - Note: Should only be accessed from `Threading.workQueue` to avoid race conditions.
        public var clockOffsetMs: Int64 = 0
        /// - Note: Should only be accessed from `Threading.workQueue` to avoid race conditions.
        public var swarmCache: [String: Set<Snode>] = [:]
        
        public var hasInsufficientSnodes: Bool { snodePool.count < SnodeAPI.minSnodePoolCount }
    }
    
    class GetPoolCache: GetSnodePoolCacheType {
        public var publisher: AnyPublisher<Set<Snode>, Error>?
    }
}

public extension Cache {
    static let snodeAPI: CacheConfig<SnodeAPICacheType, SnodeAPIImmutableCacheType> = Dependencies.create(
        identifier: "snodeAPI",
        createInstance: { _ in SnodeAPI.Cache() },
        mutableInstance: { $0 },
        immutableInstance: { $0 }
    )
    
    static let getSnodePool: CacheConfig<GetSnodePoolCacheType, GetSnodePoolImmutableCacheType> = Dependencies.create(
        identifier: "getSnodePool",
        createInstance: { _ in SnodeAPI.GetPoolCache() },
        mutableInstance: { $0 },
        immutableInstance: { $0 }
    )
}

// MARK: - SnodeAPICacheType

/// This is a read-only version of the Cache designed to avoid unintentionally mutating the instance in a non-thread-safe way
public protocol SnodeAPIImmutableCacheType: ImmutableCacheType {
    var hasLoadedSnodePool: Bool { get }
    var loadedSwarms: Set<String> { get }
    
    /// - Note: Should only be accessed from `Threading.workQueue` to avoid race conditions.
    var snodeFailureCount: [Snode: UInt] { get }
    /// - Note: Should only be accessed from `Threading.workQueue` to avoid race conditions.
    var snodePool: Set<Snode> { get }

    /// The offset between the user's clock and the Service Node's clock. Used in cases where the
    /// user's clock is incorrect.
    ///
    /// - Note: Should only be accessed from `Threading.workQueue` to avoid race conditions.
    var clockOffsetMs: Int64 { get }
    /// - Note: Should only be accessed from `Threading.workQueue` to avoid race conditions.
    var swarmCache: [String: Set<Snode>] { get }
    
    var hasInsufficientSnodes: Bool { get }
}

public protocol SnodeAPICacheType: SnodeAPIImmutableCacheType, MutableCacheType {
    var hasLoadedSnodePool: Bool { get set }
    var loadedSwarms: Set<String> { get set }
    
    /// - Note: Should only be accessed from `Threading.workQueue` to avoid race conditions.
    var snodeFailureCount: [Snode: UInt] { get set }
    /// - Note: Should only be accessed from `Threading.workQueue` to avoid race conditions.
    var snodePool: Set<Snode> { get set }

    /// The offset between the user's clock and the Service Node's clock. Used in cases where the
    /// user's clock is incorrect.
    ///
    /// - Note: Should only be accessed from `Threading.workQueue` to avoid race conditions.
    var clockOffsetMs: Int64 { get set }
    /// - Note: Should only be accessed from `Threading.workQueue` to avoid race conditions.
    var swarmCache: [String: Set<Snode>] { get set }
    
    var hasInsufficientSnodes: Bool { get }
}

// MARK: - GetSnodePoolCacheType

/// This is a read-only version of the Cache designed to avoid unintentionally mutating the instance in a non-thread-safe way
public protocol GetSnodePoolImmutableCacheType: ImmutableCacheType {
    var publisher: AnyPublisher<Set<Snode>, Error>? { get }
}

public protocol GetSnodePoolCacheType: GetSnodePoolImmutableCacheType, MutableCacheType {
    var publisher: AnyPublisher<Set<Snode>, Error>? { get set }
}<|MERGE_RESOLUTION|>--- conflicted
+++ resolved
@@ -361,7 +361,6 @@
         requests: [any ErasedPreparedRequest],
         requireAllBatchResponses: Bool,
         associatedWith publicKey: String,
-<<<<<<< HEAD
         using dependencies: Dependencies
     ) throws -> HTTP.PreparedRequest<HTTP.BatchResponse> {
         return try SnodeAPI
@@ -370,33 +369,6 @@
                     endpoint: .batch,
                     publicKey: publicKey,
                     body: HTTP.BatchRequest(requestsKey: .requests, requests: requests)
-=======
-        of serverHashes: [String],
-        using dependencies: Dependencies = Dependencies()
-    ) -> AnyPublisher<(ResponseInfoType, GetExpiriesResponse), Error> {
-        guard let userED25519KeyPair = Identity.fetchUserEd25519KeyPair() else {
-            return Fail(error: SnodeAPIError.noKeyPair)
-                .eraseToAnyPublisher()
-        }
-        
-        let sendTimestamp: UInt64 = UInt64(SnodeAPI.currentOffsetTimestampMs())
-        
-        // FIXME: There is a bug on SS now that a single-hash lookup is not working. Remove it when the bug is fixed
-        let serverHashes: [String] = serverHashes.appending("///////////////////////////////////////////") // Fake hash with valid length
-        
-        return SnodeAPI
-            .send(
-                request: SnodeRequest(
-                    endpoint: .getExpiries,
-                    body: GetExpiriesRequest(
-                        messageHashes: serverHashes,
-                        pubkey: publicKey,
-                        subkey: nil,
-                        timestampMs: sendTimestamp,
-                        ed25519PublicKey: userED25519KeyPair.publicKey,
-                        ed25519SecretKey: userED25519KeyPair.secretKey
-                    )
->>>>>>> e9dd86bf
                 ),
                 responseType: HTTP.BatchResponse.self,
                 requireAllBatchResponses: requireAllBatchResponses,
@@ -579,7 +551,7 @@
         using dependencies: Dependencies
     ) throws -> HTTP.PreparedRequest<GetExpiriesResponse> {
         // FIXME: There is a bug on SS now that a single-hash lookup is not working. Remove it when the bug is fixed
-        let serverHashes: [String] = serverHashes.appending("fakehash")
+        let serverHashes: [String] = serverHashes.appending("///////////////////////////////////////////") // Fake hash with valid length
         
         return try SnodeAPI
             .prepareRequest(
@@ -662,7 +634,9 @@
         // ShortenOnly and extendOnly cannot be true at the same time
         guard shortenOnly == nil || extendOnly == nil else { throw SnodeAPIError.generic }
         
-<<<<<<< HEAD
+        // FIXME: There is a bug on SS now that a single-hash lookup is not working. Remove it when the bug is fixed
+        let serverHashes: [String] = serverHashes.appending("///////////////////////////////////////////") // Fake hash with valid length
+        
         return try SnodeAPI
             .prepareRequest(
                 request: Request(
@@ -674,31 +648,6 @@
                         shorten: shortenOnly,
                         extend: extendOnly,
                         authMethod: authMethod
-=======
-        // FIXME: There is a bug on SS now that a single-hash lookup is not working. Remove it when the bug is fixed
-        let serverHashes: [String] = serverHashes.appending("///////////////////////////////////////////") // Fake hash with valid length
-        
-        return getSwarm(for: publicKey)
-            .tryFlatMapWithRandomSnode(retry: maxRetryCount) { snode -> AnyPublisher<[String: UpdateExpiryResponseResult], Error> in
-                SnodeAPI
-                    .send(
-                        request: SnodeRequest(
-                            endpoint: .expire,
-                            body: UpdateExpiryRequest(
-                                messageHashes: serverHashes,
-                                expiryMs: UInt64(updatedExpiryMs),
-                                shorten: shortenOnly,
-                                extend: extendOnly,
-                                pubkey: publicKey,
-                                ed25519PublicKey: userED25519KeyPair.publicKey,
-                                ed25519SecretKey: userED25519KeyPair.secretKey,
-                                subkey: nil
-                            )
-                        ),
-                        to: snode,
-                        associatedWith: publicKey,
-                        using: dependencies
->>>>>>> e9dd86bf
                     )
                 ),
                 responseType: UpdateExpiryResponse.self,
