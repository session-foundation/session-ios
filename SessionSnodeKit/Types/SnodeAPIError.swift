// Copyright © 2022 Rangeproof Pty Ltd. All rights reserved.
//
// stringlint:disable

import Foundation

public enum SnodeAPIError: Error, CustomStringConvertible {
    case generic
    case clockOutOfSync
    case snodePoolUpdatingFailed
    case inconsistentSnodePools
    case noKeyPair
    case signingFailed
    case signatureVerificationFailed
    case invalidAuthentication
    case invalidIP
    case emptySnodePool
    case responseFailedValidation
<<<<<<< HEAD
    case unauthorised
=======
    case ranOutOfRandomSnodes(Error?)
>>>>>>> c435f1b5
    
    // ONS
    case decryptionFailed
    case hashingFailed
    case validationFailed

    public var description: String {
        switch self {
<<<<<<< HEAD
            case .generic: return "An error occurred."
            case .clockOutOfSync: return "Your clock is out of sync with the Service Node network. Please check that your device's clock is set to automatic time."
            case .snodePoolUpdatingFailed: return "Failed to update the Service Node pool."
            case .inconsistentSnodePools: return "Received inconsistent Service Node pool information from the Service Node network."
            case .noKeyPair: return "Missing user key pair."
            case .signingFailed: return "Couldn't sign message."
            case .signatureVerificationFailed: return "Failed to verify the signature."
            case .invalidAuthentication: return "Invalid authentication data provided."
            case .invalidIP: return "Invalid IP."
            case .emptySnodePool: return "Service Node pool is empty."
            case .responseFailedValidation: return "Response failed validation."
            case .unauthorised: return "Unauthorized"
=======
            case .generic: return "An error occurred (SnodeAPIError.generic)."
            case .clockOutOfSync: return "Your clock is out of sync with the Service Node network. Please check that your device's clock is set to automatic time (SnodeAPIError.clockOutOfSync)."
            case .snodePoolUpdatingFailed: return "Failed to update the Service Node pool (SnodeAPIError.snodePoolUpdatingFailed)."
            case .inconsistentSnodePools: return "Received inconsistent Service Node pool information from the Service Node network (SnodeAPIError.inconsistentSnodePools)."
            case .noKeyPair: return "Missing user key pair (SnodeAPIError.noKeyPair)."
            case .signingFailed: return "Couldn't sign message (SnodeAPIError.signingFailed)."
            case .signatureVerificationFailed: return "Failed to verify the signature (SnodeAPIError.signatureVerificationFailed)."
            case .invalidIP: return "Invalid IP (SnodeAPIError.invalidIP)."
            case .emptySnodePool: return "Service Node pool is empty (SnodeAPIError.emptySnodePool)."
            case .responseFailedValidation: return "Response failed validation (SnodeAPIError.responseFailedValidation)."
            case .ranOutOfRandomSnodes(let maybeError):
                switch maybeError {
                    case .none: return "Ran out of random snodes (SnodeAPIError.ranOutOfRandomSnodes(nil))."
                    case .some(let error):
                        let errorDesc = "\(error)".trimmingCharacters(in: CharacterSet(["."]))
                        return "Ran out of random snodes (SnodeAPIError.ranOutOfRandomSnodes(\(errorDesc))."
                }
>>>>>>> c435f1b5
                
            // ONS
            case .decryptionFailed: return "Couldn't decrypt ONS name (SnodeAPIError.decryptionFailed)."
            case .hashingFailed: return "Couldn't compute ONS name hash (SnodeAPIError.hashingFailed)."
            case .validationFailed: return "ONS name validation failed (SnodeAPIError.validationFailed)."
        }
    }
}<|MERGE_RESOLUTION|>--- conflicted
+++ resolved
@@ -16,11 +16,8 @@
     case invalidIP
     case emptySnodePool
     case responseFailedValidation
-<<<<<<< HEAD
     case unauthorised
-=======
     case ranOutOfRandomSnodes(Error?)
->>>>>>> c435f1b5
     
     // ONS
     case decryptionFailed
@@ -29,20 +26,6 @@
 
     public var description: String {
         switch self {
-<<<<<<< HEAD
-            case .generic: return "An error occurred."
-            case .clockOutOfSync: return "Your clock is out of sync with the Service Node network. Please check that your device's clock is set to automatic time."
-            case .snodePoolUpdatingFailed: return "Failed to update the Service Node pool."
-            case .inconsistentSnodePools: return "Received inconsistent Service Node pool information from the Service Node network."
-            case .noKeyPair: return "Missing user key pair."
-            case .signingFailed: return "Couldn't sign message."
-            case .signatureVerificationFailed: return "Failed to verify the signature."
-            case .invalidAuthentication: return "Invalid authentication data provided."
-            case .invalidIP: return "Invalid IP."
-            case .emptySnodePool: return "Service Node pool is empty."
-            case .responseFailedValidation: return "Response failed validation."
-            case .unauthorised: return "Unauthorized"
-=======
             case .generic: return "An error occurred (SnodeAPIError.generic)."
             case .clockOutOfSync: return "Your clock is out of sync with the Service Node network. Please check that your device's clock is set to automatic time (SnodeAPIError.clockOutOfSync)."
             case .snodePoolUpdatingFailed: return "Failed to update the Service Node pool (SnodeAPIError.snodePoolUpdatingFailed)."
@@ -50,9 +33,11 @@
             case .noKeyPair: return "Missing user key pair (SnodeAPIError.noKeyPair)."
             case .signingFailed: return "Couldn't sign message (SnodeAPIError.signingFailed)."
             case .signatureVerificationFailed: return "Failed to verify the signature (SnodeAPIError.signatureVerificationFailed)."
+            case .invalidAuthentication: return "Invalid Authentication (SnodeAPIError.invalidAuthentication)."
             case .invalidIP: return "Invalid IP (SnodeAPIError.invalidIP)."
             case .emptySnodePool: return "Service Node pool is empty (SnodeAPIError.emptySnodePool)."
             case .responseFailedValidation: return "Response failed validation (SnodeAPIError.responseFailedValidation)."
+            case .unauthorised: return "Unauthorized (SnodeAPIError.unauthorised)."
             case .ranOutOfRandomSnodes(let maybeError):
                 switch maybeError {
                     case .none: return "Ran out of random snodes (SnodeAPIError.ranOutOfRandomSnodes(nil))."
@@ -60,7 +45,6 @@
                         let errorDesc = "\(error)".trimmingCharacters(in: CharacterSet(["."]))
                         return "Ran out of random snodes (SnodeAPIError.ranOutOfRandomSnodes(\(errorDesc))."
                 }
->>>>>>> c435f1b5
                 
             // ONS
             case .decryptionFailed: return "Couldn't decrypt ONS name (SnodeAPIError.decryptionFailed)."
