--- conflicted
+++ resolved
@@ -10,7 +10,7 @@
 
 public protocol SwarmPollerType: PollerType where PollResponse == SwarmPoller.PollResponse {
     var swarmDrainer: SwarmDrainer { get }
-    var namespaces: [SnodeAPI.Namespace] { get }
+    var namespaces: [Network.SnodeAPI.Namespace] { get }
     var customAuthMethod: AuthenticationMethod? { get }
     var shouldStoreMessages: Bool { get }
     
@@ -18,7 +18,7 @@
         pollerName: String,
         destination: PollerDestination,
         swarmDrainStrategy: SwarmDrainer.Strategy,
-        namespaces: [SnodeAPI.Namespace],
+        namespaces: [Network.SnodeAPI.Namespace],
         failureCount: Int,
         shouldStoreMessages: Bool,
         logStartAndStopCalls: Bool,
@@ -28,52 +28,14 @@
     )
 }
 
-<<<<<<< HEAD
 // MARK: - SwarmPollerType Convenience
-=======
-// MARK: - SwarmPoller
-
-public class SwarmPoller: SwarmPollerType & PollerType {
-    public enum PollSource: Equatable {
-        case snode(LibSession.Snode)
-        case pushNotification
-    }
-    
-    public let dependencies: Dependencies
-    public let pollerQueue: DispatchQueue
-    public let pollerName: String
-    public let pollerDestination: PollerDestination
-    @ThreadSafeObject public var pollerDrainBehaviour: SwarmDrainBehaviour
-    public let logStartAndStopCalls: Bool
-    public var receivedPollResponse: AnyPublisher<PollResponse, Never> {
-        receivedPollResponseSubject.eraseToAnyPublisher()
-    }
-    
-    public var isPolling: Bool = false
-    public var pollCount: Int = 0
-    public var failureCount: Int
-    public var lastPollStart: TimeInterval = 0
-    public var cancellable: AnyCancellable?
-    
-    private let namespaces: [Network.SnodeAPI.Namespace]
-    private let customAuthMethod: AuthenticationMethod?
-    private let shouldStoreMessages: Bool
-    private let receivedPollResponseSubject: PassthroughSubject<PollResponse, Never> = PassthroughSubject()
->>>>>>> b08c0680
 
 extension SwarmPollerType {
     public init(
         pollerName: String,
-<<<<<<< HEAD
         destination: PollerDestination,
         swarmDrainStrategy: SwarmDrainer.Strategy,
-        namespaces: [SnodeAPI.Namespace],
-=======
-        pollerQueue: DispatchQueue,
-        pollerDestination: PollerDestination,
-        pollerDrainBehaviour: ThreadSafeObject<SwarmDrainBehaviour>,
         namespaces: [Network.SnodeAPI.Namespace],
->>>>>>> b08c0680
         failureCount: Int = 0,
         shouldStoreMessages: Bool,
         logStartAndStopCalls: Bool,
@@ -114,7 +76,7 @@
         let activeHashes: [String] = dependencies.mutate(cache: .libSession) { cache in
             cache.activeHashes(for: destination.target)
         }
-        let lastHashes: [SnodeAPI.Namespace: String] = try await dependencies[singleton: .storage].readAsync { [namespaces, dependencies] db in
+        let lastHashes: [Network.SnodeAPI.Namespace: String] = try await dependencies[singleton: .storage].readAsync { [namespaces, dependencies] db in
             try namespaces.reduce(into: [:]) { result, namespace in
                 result[namespace] = try SnodeReceivedMessageInfo.fetchLastNotExpired(
                     db,
@@ -135,7 +97,6 @@
         )
         let response: SnodeAPI.PollResponse = try await request.send(using: dependencies)
         
-<<<<<<< HEAD
         /// Get all of the messages and sort them by their required `processingOrder`
         typealias MessageData = (namespace: SnodeAPI.Namespace, messages: [SnodeReceivedMessage], lastHash: String?)
         let sortedMessages: [MessageData] = response
@@ -201,92 +162,6 @@
                         failure: { _, _, _ in semaphore.signal() },
                         deferred: { _ in semaphore.signal() },
                         using: dependencies
-=======
-        /// Fetch the messages
-        return dependencies[singleton: .network]
-            .getSwarm(for: pollerDestination.target)
-            .tryFlatMapWithRandomSnode(drainBehaviour: _pollerDrainBehaviour, using: dependencies) { [pollerDestination, customAuthMethod, namespaces, dependencies] snode -> AnyPublisher<(LibSession.Snode, Network.PreparedRequest<Network.SnodeAPI.PollResponse>), Error> in
-                dependencies[singleton: .storage].readPublisher { db -> (LibSession.Snode, Network.PreparedRequest<Network.SnodeAPI.PollResponse>) in
-                    let authMethod: AuthenticationMethod = try (customAuthMethod ?? Authentication.with(
-                        db,
-                        swarmPublicKey: pollerDestination.target,
-                        using: dependencies
-                    ))
-                    
-                    return (
-                        snode,
-                        try Network.SnodeAPI.preparedPoll(
-                            db,
-                            namespaces: namespaces,
-                            refreshingConfigHashes: activeHashes,
-                            from: snode,
-                            authMethod: authMethod,
-                            using: dependencies
-                        )
-                    )
-                }
-            }
-            .flatMap { [dependencies] snode, request in
-                request.send(using: dependencies)
-                    .map { _, response in (snode, response) }
-            }
-            .flatMapStorageWritePublisher(using: dependencies, updates: { [pollerDestination, shouldStoreMessages, forceSynchronousProcessing, dependencies] db, info -> ([Job], [Job], PollResult) in
-                let (snode, namespacedResults): (LibSession.Snode, Network.SnodeAPI.PollResponse) = info
-                
-                /// Get all of the messages and sort them by their required `processingOrder`
-                typealias MessageData = (namespace: Network.SnodeAPI.Namespace, messages: [SnodeReceivedMessage], lastHash: String?)
-                let sortedMessages: [MessageData] = namespacedResults
-                    .compactMap { namespace, result -> MessageData? in
-                        (result.data?.messages).map { (namespace, $0, result.data?.lastHash) }
-                    }
-                    .sorted { lhs, rhs in lhs.namespace.processingOrder < rhs.namespace.processingOrder }
-                let rawMessageCount: Int = sortedMessages.map { $0.messages.count }.reduce(0, +)
-                
-                /// No need to do anything if there are no messages
-                guard rawMessageCount > 0 else {
-                    return ([], [], ([], 0, 0, false))
-                }
-                
-                return SwarmPoller.processPollResponse(
-                    db,
-                    cat: .poller,
-                    source: .snode(snode),
-                    swarmPublicKey: pollerDestination.target,
-                    shouldStoreMessages: shouldStoreMessages,
-                    ignoreDedupeFiles: false,
-                    forceSynchronousProcessing: forceSynchronousProcessing,
-                    sortedMessages: sortedMessages,
-                    using: dependencies
-                )
-            })
-            .flatMap { [dependencies] (configMessageJobs, standardMessageJobs, pollResult) -> AnyPublisher<PollResult, Error> in
-                // If we don't want to forcible process the response synchronously then just finish immediately
-                guard forceSynchronousProcessing else {
-                    return Just(pollResult)
-                        .setFailureType(to: Error.self)
-                        .eraseToAnyPublisher()
-                }
-                
-                // We want to try to handle the receive jobs immediately in the background
-                return Publishers
-                    .MergeMany(
-                        configMessageJobs.map { job -> AnyPublisher<Void, Error> in
-                            Deferred {
-                                Future<Void, Error> { resolver in
-                                    // Note: In the background we just want jobs to fail silently
-                                    ConfigMessageReceiveJob.run(
-                                        job,
-                                        scheduler: pollerQueue,
-                                        success: { _, _ in resolver(Result.success(())) },
-                                        failure: { _, _, _ in resolver(Result.success(())) },
-                                        deferred: { _ in resolver(Result.success(())) },
-                                        using: dependencies
-                                    )
-                                }
-                            }
-                            .eraseToAnyPublisher()
-                        }
->>>>>>> b08c0680
                     )
                 }
             }
