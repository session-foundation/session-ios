--- conflicted
+++ resolved
@@ -49,7 +49,7 @@
     public var lastPollStart: TimeInterval = 0
     public var cancellable: AnyCancellable?
     
-    public let namespaces: [SnodeAPI.Namespace]
+    public let namespaces: [Network.SnodeAPI.Namespace]
     public let customAuthMethod: AuthenticationMethod?
     public let shouldStoreMessages: Bool
     nonisolated private let responseStream: CancellationAwareAsyncStream<PollResponse> = CancellationAwareAsyncStream()
@@ -60,7 +60,7 @@
         pollerName: String,
         destination: PollerDestination,
         swarmDrainStrategy: SwarmDrainer.Strategy,
-        namespaces: [SnodeAPI.Namespace],
+        namespaces: [Network.SnodeAPI.Namespace],
         failureCount: Int,
         shouldStoreMessages: Bool,
         logStartAndStopCalls: Bool,
@@ -116,7 +116,6 @@
                     .asRequest(of: Bool.self)
                     .fetchOne(db)
             }
-<<<<<<< HEAD
             
             /// If we haven't set the `expired` value then we should check the first poll response to see if it's missing the
             /// `GroupKeys` config message
@@ -146,28 +145,6 @@
     
     public func pollerDidStop() {
         Task { await responseStream.finishCurrentStreams() }
-=======
-            .filter { ($0 != true) }
-            .flatMap { [receivedPollResponse] _ in receivedPollResponse }
-            .first()
-            .map { $0.filter { $0.isConfigMessage } }
-            .filter { !$0.contains(where: { $0.namespace == Network.SnodeAPI.Namespace.configGroupKeys }) }
-            .sinkUntilComplete(
-                receiveValue: { [pollerDestination, pollerName, dependencies] configMessages in
-                    Log.error(.poller, "\(pollerName) received no config messages in it's first poll, flagging as expired.")
-                    
-                    dependencies[singleton: .storage].writeAsync { db in
-                        try ClosedGroup
-                            .filter(id: pollerDestination.target)
-                            .updateAllAndConfig(
-                                db,
-                                ClosedGroup.Columns.expired.set(to: true),
-                                using: dependencies
-                            )
-                    }
-                }
-            )
->>>>>>> b08c0680
     }
     
     // MARK: - PollerType
