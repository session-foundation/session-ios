// Copyright © 2022 Rangeproof Pty Ltd. All rights reserved.

import Foundation
import GRDB
import SessionSnodeKit
import SessionUtilitiesKit

extension MessageReceiver {
    @discardableResult public static func handleVisibleMessage(
        _ db: Database,
        threadId: String,
        threadVariant: SessionThread.Variant,
        message: VisibleMessage,
        serverExpirationTimestamp: TimeInterval?,
        associatedWithProto proto: SNProtoContent,
        using dependencies: Dependencies
    ) throws -> Int64 {
        guard let sender: String = message.sender, let dataMessage = proto.dataMessage else {
            throw MessageReceiverError.invalidMessage
        }
        
        // Note: `message.sentTimestamp` is in ms (convert to TimeInterval before converting to
        // seconds to maintain the accuracy)
        let messageSentTimestamp: TimeInterval = TimeInterval(Double(message.sentTimestamp ?? 0) / 1000)
        let isMainAppActive: Bool = dependencies[defaults: .appGroup, key: .isMainAppActive]
        
        // Update profile if needed (want to do this regardless of whether the message exists or
        // not to ensure the profile info gets sync between a users devices at every chance)
        if let profile = message.profile {
            try Profile.updateIfNeeded(
                db,
                publicKey: sender,
<<<<<<< HEAD
                name: profile.displayName,
                blocksCommunityMessageRequests: profile.blocksCommunityMessageRequests,
=======
                displayNameUpdate: .contactUpdate(profile.displayName),
>>>>>>> bd34d1a9
                displayPictureUpdate: {
                    guard
                        let profilePictureUrl: String = profile.profilePictureUrl,
                        let profileKey: Data = profile.profileKey
                    else { return .contactRemove }
                    
                    return .contactUpdateTo(
                        url: profilePictureUrl,
                        key: profileKey,
                        fileName: nil
                    )
                }(),
                blocksCommunityMessageRequests: profile.blocksCommunityMessageRequests,
                sentTimestamp: messageSentTimestamp,
                calledFromConfig: nil,
                using: dependencies
            )
        }
        
        switch threadVariant {
            case .contact: break // Always continue
            
            case .community:
                // Only process visible messages for communities if they have an existing thread
                guard (try? SessionThread.exists(db, id: threadId)) == true else {
                    throw MessageReceiverError.noThread
                }
                        
            case .legacyGroup, .group:
                // Only process visible messages for groups if they have a ClosedGroup record
                guard (try? ClosedGroup.exists(db, id: threadId)) == true else {
                    throw MessageReceiverError.noThread
                }
        }
        
        // Store the message variant so we can run variant-specific behaviours
        let userSessionId: SessionId = dependencies[cache: .general].sessionId
        let thread: SessionThread = try SessionThread.fetchOrCreate(
            db,
            id: threadId,
            variant: threadVariant,
            shouldBeVisible: nil,
            calledFromConfig: nil,
            using: dependencies
        )
        let maybeOpenGroup: OpenGroup? = {
            guard threadVariant == .community else { return nil }
            
            return try? OpenGroup.fetchOne(db, id: threadId)
        }()
        let variant: Interaction.Variant = try {
            guard
                let senderSessionId: SessionId = try? SessionId(from: sender),
                let openGroup: OpenGroup = maybeOpenGroup
            else {
                return (sender == userSessionId.hexString ?
                    .standardOutgoing :
                    .standardIncoming
                )
            }

            // Need to check if the blinded id matches for open groups
            switch senderSessionId.prefix {
                case .blinded15, .blinded25:
                    guard
<<<<<<< HEAD
                        dependencies[singleton: .crypto].verify(
                            .sessionId(
                                userSessionId.hexString,
=======
                        dependencies.crypto.verify(
                            .sessionId(
                                currentUserPublicKey,
>>>>>>> bd34d1a9
                                matchesBlindedId: sender,
                                serverPublicKey: openGroup.publicKey
                            )
                        )
                    else { return .standardIncoming }
                    
                    return .standardOutgoing
                    
                case .standard, .unblinded:
                    return (sender == userSessionId.hexString ?
                        .standardOutgoing :
                        .standardIncoming
                    )
                    
                case .group:
                    SNLog("Ignoring message with invalid sender.")
                    throw NetworkError.parsingFailed
            }
        }()
        
        // Handle emoji reacts first (otherwise it's essentially an invalid message)
        if let interactionId: Int64 = try handleEmojiReactIfNeeded(
            db,
            thread: thread,
            message: message,
            associatedWithProto: proto,
            sender: sender,
            messageSentTimestamp: messageSentTimestamp,
            openGroup: maybeOpenGroup,
            using: dependencies
        ) {
            return interactionId
        }
        // Try to insert the interaction
        //
        // Note: There are now a number of unique constraints on the database which
        // prevent the ability to insert duplicate interactions at a database level
        // so we don't need to check for the existance of a message beforehand anymore
        let interaction: Interaction

        // Auto-mark sent messages or messages older than the 'lastReadTimestampMs' as read
        let wasRead: Bool = (
            variant == .standardOutgoing ||
            dependencies[cache: .libSession].timestampAlreadyRead(
                threadId: thread.id,
                threadVariant: thread.variant,
                timestampMs: Int64(messageSentTimestamp * 1000),
<<<<<<< HEAD
                userSessionId: userSessionId,
                openGroup: maybeOpenGroup
=======
                userPublicKey: currentUserPublicKey,
                openGroup: maybeOpenGroup,
                using: dependencies
>>>>>>> bd34d1a9
            )
        )
        let messageExpirationInfo: Message.MessageExpirationInfo = Message.getMessageExpirationInfo(
            threadVariant: thread.variant,
            wasRead: wasRead,
            serverExpirationTimestamp: serverExpirationTimestamp,
            expiresInSeconds: message.expiresInSeconds,
            expiresStartedAtMs: message.expiresStartedAtMs,
            using: dependencies
        )
        do {
            interaction = try Interaction(
                serverHash: message.serverHash, // Keep track of server hash
                threadId: thread.id,
                threadVariant: thread.variant,
                authorId: sender,
                variant: variant,
                body: message.text,
                timestampMs: Int64(messageSentTimestamp * 1000),
                wasRead: wasRead,
                hasMention: Interaction.isUserMentioned(
                    db,
                    threadId: thread.id,
                    body: message.text,
                    quoteAuthorId: dataMessage.quote?.author,
                    using: dependencies
                ),
                expiresInSeconds: messageExpirationInfo.expiresInSeconds,
                expiresStartedAtMs: messageExpirationInfo.expiresStartedAtMs,
                // OpenGroupInvitations are stored as LinkPreview's in the database
                linkPreviewUrl: (message.linkPreview?.url ?? message.openGroupInvitation?.url),
                // Keep track of the open group server message ID ↔ message ID relationship
                openGroupServerMessageId: message.openGroupServerMessageId.map { Int64($0) },
                openGroupWhisperMods: (message.recipient?.contains(".mods") == true),
                openGroupWhisperTo: {
                    guard
                        let recipientParts: [String] = message.recipient?.components(separatedBy: "."),
                        recipientParts.count >= 3  // 'server.roomToken.whisperTo.whisperMods'
                    else { return nil }
                    
                    return recipientParts[2]
                }(),
                using: dependencies
            ).inserted(db)
        }
        catch {
            switch error {
                case DatabaseError.SQLITE_CONSTRAINT_UNIQUE:
                    guard
                        variant == .standardOutgoing,
                        let existingInteractionId: Int64 = try? thread.interactions
                            .select(.id)
                            .filter(Interaction.Columns.timestampMs == (messageSentTimestamp * 1000))
                            .filter(Interaction.Columns.variant == variant)
                            .filter(Interaction.Columns.authorId == sender)
                            .asRequest(of: Int64.self)
                            .fetchOne(db)
                    else { break }
                    
                    // If we receive an outgoing message that already exists in the database
                    // then we still need to update the recipient and read states for the
                    // message (even if we don't need to do anything else)
                    try updateRecipientAndReadStatesForOutgoingInteraction(
                        db,
                        thread: thread,
                        interactionId: existingInteractionId,
                        messageSentTimestamp: messageSentTimestamp,
                        variant: variant,
                        syncTarget: message.syncTarget,
                        using: dependencies
                    )
                    
                    Message.getExpirationForOutgoingDisappearingMessages(
                        db,
                        threadId: threadId,
                        threadVariant: threadVariant,
                        variant: variant,
                        serverHash: message.serverHash,
                        expireInSeconds: message.expiresInSeconds,
                        using: dependencies
                    )
                    
                default: break
            }
            
            throw error
        }
        
        guard let interactionId: Int64 = interaction.id else { throw StorageError.failedToSave }
        
        // Update and recipient and read states as needed
        try updateRecipientAndReadStatesForOutgoingInteraction(
            db,
            thread: thread,
            interactionId: interactionId,
            messageSentTimestamp: messageSentTimestamp,
            variant: variant,
            syncTarget: message.syncTarget,
            using: dependencies
        )
        
        if messageExpirationInfo.shouldUpdateExpiry {
            Message.updateExpiryForDisappearAfterReadMessages(
                db,
                threadId: threadId,
                threadVariant: threadVariant,
                serverHash: message.serverHash,
                expiresInSeconds: message.expiresInSeconds,
                expiresStartedAtMs: message.expiresStartedAtMs,
                using: dependencies
            )
        }
        
        Message.getExpirationForOutgoingDisappearingMessages(
            db,
            threadId: threadId,
            threadVariant: threadVariant,
            variant: variant,
            serverHash: message.serverHash,
            expireInSeconds: message.expiresInSeconds,
            using: dependencies
        )
        
        // Parse & persist attachments
        let attachments: [Attachment] = try dataMessage.attachments
            .compactMap { proto -> Attachment? in
                let attachment: Attachment = Attachment(proto: proto)
                
                // Attachments on received messages must have a 'downloadUrl' otherwise
                // they are invalid and we can ignore them
                return (attachment.downloadUrl != nil ? attachment : nil)
            }
            .enumerated()
            .map { index, attachment in
                let savedAttachment: Attachment = try attachment.upserted(db)
                
                // Link the attachment to the interaction and add to the id lookup
                try InteractionAttachment(
                    albumIndex: index,
                    interactionId: interactionId,
                    attachmentId: savedAttachment.id
                ).insert(db)
                
                return savedAttachment
            }
        
        message.attachmentIds = attachments.map { $0.id }
        
        // Persist quote if needed
        let quote: Quote? = try? Quote(
            db,
            proto: dataMessage,
            interactionId: interactionId,
            thread: thread
        )?.inserted(db)
        
        // Parse link preview if needed
        let linkPreview: LinkPreview? = try? LinkPreview(
            db,
            proto: dataMessage,
            sentTimestampMs: (messageSentTimestamp * 1000)
        )?.upserted(db)
        
        // Open group invitations are stored as LinkPreview values so create one if needed
        if
            let openGroupInvitationUrl: String = message.openGroupInvitation?.url,
            let openGroupInvitationName: String = message.openGroupInvitation?.name
        {
            try LinkPreview(
                url: openGroupInvitationUrl,
                timestamp: LinkPreview.timestampFor(sentTimestampMs: (messageSentTimestamp * 1000)),
                variant: .openGroupInvitation,
                title: openGroupInvitationName,
                using: dependencies
            ).upsert(db)
        }
        
        // Start attachment downloads if needed (ie. trusted contact or group thread)
        // FIXME: Replace this to check the `autoDownloadAttachments` flag we are adding to threads
        let isContactTrusted: Bool = ((try? Contact.fetchOne(db, id: sender))?.isTrusted ?? false)

        if isContactTrusted || thread.variant != .contact {
            attachments
                .map { $0.id }
                .appending(quote?.attachmentId)
                .appending(linkPreview?.attachmentId)
                .forEach { attachmentId in
                    dependencies[singleton: .jobRunner].add(
                        db,
                        job: Job(
                            variant: .attachmentDownload,
                            threadId: thread.id,
                            interactionId: interactionId,
                            details: AttachmentDownloadJob.Details(
                                attachmentId: attachmentId
                            )
                        ),
                        canStartJob: isMainAppActive
                    )
                }
        }
        
        // Cancel any typing indicators if needed
        if isMainAppActive {
            dependencies[singleton: .typingIndicators].didStopTyping(db, threadId: thread.id, direction: .incoming)
        }
        
        // Update the contact's approval status of the current user if needed (if we are getting messages from
        // them outside of a group then we can assume they have approved the current user)
        //
        // Note: This is to resolve a rare edge-case where a conversation was started with a user on an old
        // version of the app and their message request approval state was set via a migration rather than
        // by using the approval process
        switch thread.variant {
            case .contact:
                try MessageReceiver.updateContactApprovalStatusIfNeeded(
                    db,
                    senderSessionId: sender,
                    threadId: thread.id,
                    using: dependencies
                )
                
            case .group:
                try MessageReceiver.updateMemberApprovalStatusIfNeeded(
                    db,
                    senderSessionId: sender,
                    groupSessionIdHexString: thread.id,
                    using: dependencies
                )
                
            default: break
        }
        
        // Notify the user if needed
        guard variant == .standardIncoming && !interaction.wasRead else { return interactionId }
        
        // Use the same identifier for notifications when in backgroud polling to prevent spam
        dependencies[singleton: .notificationsManager].notifyUser(
            db,
            for: interaction,
            in: thread,
            applicationState: (isMainAppActive ? .active : .background)
        )
        
        return interactionId
    }
    
    private static func handleEmojiReactIfNeeded(
        _ db: Database,
        thread: SessionThread,
        message: VisibleMessage,
        associatedWithProto proto: SNProtoContent,
        sender: String,
        messageSentTimestamp: TimeInterval,
        openGroup: OpenGroup?,
        using dependencies: Dependencies
    ) throws -> Int64? {
        guard
            let reaction: VisibleMessage.VMReaction = message.reaction,
            proto.dataMessage?.reaction != nil
        else { return nil }
        
        let maybeInteractionId: Int64? = try? Interaction
            .select(.id)
            .filter(Interaction.Columns.threadId == thread.id)
            .filter(Interaction.Columns.timestampMs == reaction.timestamp)
            .filter(Interaction.Columns.authorId == reaction.publicKey)
            .filter(Interaction.Columns.variant != Interaction.Variant.standardIncomingDeleted)
            .asRequest(of: Int64.self)
            .fetchOne(db)
        
        guard let interactionId: Int64 = maybeInteractionId else {
            throw StorageError.objectNotFound
        }
        
        let sortId = Reaction.getSortId(
            db,
            interactionId: interactionId,
            emoji: reaction.emoji
        )
        
        switch reaction.kind {
            case .react:
                // Determine whether the app is active based on the prefs rather than the UIApplication state to avoid
                // requiring main-thread execution
                let isMainAppActive: Bool = dependencies[defaults: .appGroup, key: .isMainAppActive]
                let timestampMs: Int64 = Int64(messageSentTimestamp * 1000)
                let userSessionId: SessionId = dependencies[cache: .general].sessionId
                let reaction: Reaction = try Reaction(
                    interactionId: interactionId,
                    serverHash: message.serverHash,
                    timestampMs: timestampMs,
                    authorId: sender,
                    emoji: reaction.emoji,
                    count: 1,
                    sortId: sortId
                ).inserted(db)
                let timestampAlreadyRead: Bool = dependencies[cache: .libSession].timestampAlreadyRead(
                    threadId: thread.id,
                    threadVariant: thread.variant,
                    timestampMs: timestampMs,
<<<<<<< HEAD
                    userSessionId: userSessionId,
                    openGroup: openGroup
=======
                    userPublicKey: currentUserPublicKey,
                    openGroup: openGroup,
                    using: dependencies
>>>>>>> bd34d1a9
                )
                
                // Don't notify if the reaction was added before the lastest read timestamp for
                // the conversation
                if sender != userSessionId.hexString && !timestampAlreadyRead {
                    dependencies[singleton: .notificationsManager].notifyUser(
                        db,
                        forReaction: reaction,
                        in: thread,
                        applicationState: (isMainAppActive ? .active : .background)
                    )
                }
                
            case .remove:
                try Reaction
                    .filter(Reaction.Columns.interactionId == interactionId)
                    .filter(Reaction.Columns.authorId == sender)
                    .filter(Reaction.Columns.emoji == reaction.emoji)
                    .deleteAll(db)
        }
        
        return interactionId
    }
    
    private static func updateRecipientAndReadStatesForOutgoingInteraction(
        _ db: Database,
        thread: SessionThread,
        interactionId: Int64,
        messageSentTimestamp: TimeInterval,
        variant: Interaction.Variant,
        syncTarget: String?,
        using dependencies: Dependencies
    ) throws {
        guard variant == .standardOutgoing else { return }
        
        // Immediately update any existing outgoing message 'RecipientState' records to be 'sent'
        _ = try? RecipientState
            .filter(RecipientState.Columns.interactionId == interactionId)
            .filter(RecipientState.Columns.state != RecipientState.State.sent)
            .updateAll(db, RecipientState.Columns.state.set(to: RecipientState.State.sent))
        
        // Create any addiitonal 'RecipientState' records as needed
        switch thread.variant {
            case .contact:
                if let syncTarget: String = syncTarget {
                    try RecipientState(
                        interactionId: interactionId,
                        recipientId: syncTarget,
                        state: .sent
                    ).upsert(db)
                }
                
            case .legacyGroup, .group:
                try GroupMember
                    .filter(GroupMember.Columns.groupId == thread.id)
                    .fetchAll(db)
                    .forEach { member in
                        try RecipientState(
                            interactionId: interactionId,
                            recipientId: member.profileId,
                            state: .sent
                        ).upsert(db)
                    }
                
            case .community:
                try RecipientState(
                    interactionId: interactionId,
                    recipientId: thread.id, // For open groups this will always be the thread id
                    state: .sent
                ).upsert(db)
        }
    
        // For outgoing messages mark all older interactions as read (the user should have seen
        // them if they send a message - also avoids a situation where the user has "phantom"
        // unread messages that they need to scroll back to before they become marked as read)
        try Interaction.markAsRead(
            db,
            interactionId: interactionId,
            threadId: thread.id,
            threadVariant: thread.variant,
            includingOlder: true,
            trySendReadReceipt: false,
            using: dependencies
        )
        
        // Process any PendingReadReceipt values
        let maybePendingReadReceipt: PendingReadReceipt? = try PendingReadReceipt
            .filter(PendingReadReceipt.Columns.threadId == thread.id)
            .filter(PendingReadReceipt.Columns.interactionTimestampMs == Int64(messageSentTimestamp * 1000))
            .fetchOne(db)
        
        if let pendingReadReceipt: PendingReadReceipt = maybePendingReadReceipt {
            try Interaction.markAsRead(
                db,
                recipientId: thread.id,
                timestampMsValues: [pendingReadReceipt.interactionTimestampMs],
                readTimestampMs: pendingReadReceipt.readTimestampMs
            )
            
            _ = try pendingReadReceipt.delete(db)
        }
    }
}<|MERGE_RESOLUTION|>--- conflicted
+++ resolved
@@ -30,12 +30,7 @@
             try Profile.updateIfNeeded(
                 db,
                 publicKey: sender,
-<<<<<<< HEAD
-                name: profile.displayName,
-                blocksCommunityMessageRequests: profile.blocksCommunityMessageRequests,
-=======
                 displayNameUpdate: .contactUpdate(profile.displayName),
->>>>>>> bd34d1a9
                 displayPictureUpdate: {
                     guard
                         let profilePictureUrl: String = profile.profilePictureUrl,
@@ -77,6 +72,7 @@
             db,
             id: threadId,
             variant: threadVariant,
+            creationDateTimestamp: messageSentTimestamp,
             shouldBeVisible: nil,
             calledFromConfig: nil,
             using: dependencies
@@ -101,15 +97,9 @@
             switch senderSessionId.prefix {
                 case .blinded15, .blinded25:
                     guard
-<<<<<<< HEAD
                         dependencies[singleton: .crypto].verify(
                             .sessionId(
                                 userSessionId.hexString,
-=======
-                        dependencies.crypto.verify(
-                            .sessionId(
-                                currentUserPublicKey,
->>>>>>> bd34d1a9
                                 matchesBlindedId: sender,
                                 serverPublicKey: openGroup.publicKey
                             )
@@ -157,14 +147,8 @@
                 threadId: thread.id,
                 threadVariant: thread.variant,
                 timestampMs: Int64(messageSentTimestamp * 1000),
-<<<<<<< HEAD
                 userSessionId: userSessionId,
                 openGroup: maybeOpenGroup
-=======
-                userPublicKey: currentUserPublicKey,
-                openGroup: maybeOpenGroup,
-                using: dependencies
->>>>>>> bd34d1a9
             )
         )
         let messageExpirationInfo: Message.MessageExpirationInfo = Message.getMessageExpirationInfo(
@@ -466,14 +450,8 @@
                     threadId: thread.id,
                     threadVariant: thread.variant,
                     timestampMs: timestampMs,
-<<<<<<< HEAD
                     userSessionId: userSessionId,
                     openGroup: openGroup
-=======
-                    userPublicKey: currentUserPublicKey,
-                    openGroup: openGroup,
-                    using: dependencies
->>>>>>> bd34d1a9
                 )
                 
                 // Don't notify if the reaction was added before the lastest read timestamp for
