// Copyright © 2022 Rangeproof Pty Ltd. All rights reserved.

import Foundation
import GRDB
import SessionSnodeKit
import SessionUtilitiesKit

extension MessageReceiver {
    @discardableResult public static func handleVisibleMessage(
        _ db: Database,
        threadId: String,
        threadVariant: SessionThread.Variant,
        message: VisibleMessage,
        serverExpirationTimestamp: TimeInterval?,
        associatedWithProto proto: SNProtoContent,
        using dependencies: Dependencies
    ) throws -> Int64 {
        guard let sender: String = message.sender, let dataMessage = proto.dataMessage else {
            throw MessageReceiverError.invalidMessage
        }
        
        // Note: `message.sentTimestamp` is in ms (convert to TimeInterval before converting to
        // seconds to maintain the accuracy)
        let messageSentTimestamp: TimeInterval = TimeInterval(Double(message.sentTimestampMs ?? 0) / 1000)
        let isMainAppActive: Bool = dependencies[defaults: .appGroup, key: .isMainAppActive]
        
        // Update profile if needed (want to do this regardless of whether the message exists or
        // not to ensure the profile info gets sync between a users devices at every chance)
        if let profile = message.profile {
            try Profile.updateIfNeeded(
                db,
                publicKey: sender,
                displayNameUpdate: .contactUpdate(profile.displayName),
                displayPictureUpdate: {
                    guard
                        let profilePictureUrl: String = profile.profilePictureUrl,
                        let profileKey: Data = profile.profileKey
                    else { return .contactRemove }
                    
                    return .contactUpdateTo(
                        url: profilePictureUrl,
                        key: profileKey,
                        fileName: nil
                    )
                }(),
                blocksCommunityMessageRequests: profile.blocksCommunityMessageRequests,
                sentTimestamp: messageSentTimestamp,
                calledFromConfig: nil,
                using: dependencies
            )
        }
        
        switch threadVariant {
            case .contact: break // Always continue
            
            case .community:
                // Only process visible messages for communities if they have an existing thread
                guard (try? SessionThread.exists(db, id: threadId)) == true else {
                    throw MessageReceiverError.noThread
                }
                        
            case .legacyGroup, .group:
                // Only process visible messages for groups if they have a ClosedGroup record
                guard (try? ClosedGroup.exists(db, id: threadId)) == true else {
                    throw MessageReceiverError.noThread
                }
        }
        
        // Store the message variant so we can run variant-specific behaviours
<<<<<<< HEAD
        let userSessionId: SessionId = dependencies[cache: .general].sessionId
        let thread: SessionThread = try SessionThread.fetchOrCreate(
            db,
            id: threadId,
            variant: threadVariant,
            creationDateTimestamp: messageSentTimestamp,
            shouldBeVisible: nil,
=======
        let currentUserPublicKey: String = getUserHexEncodedPublicKey(db, using: dependencies)
        let thread: SessionThread = try SessionThread.upsert(
            db,
            id: threadId,
            variant: threadVariant,
            values: .existingOrDefault,
>>>>>>> 5db5fbd9
            calledFromConfig: nil,
            using: dependencies
        )
        let maybeOpenGroup: OpenGroup? = {
            guard threadVariant == .community else { return nil }
            
            return try? OpenGroup.fetchOne(db, id: threadId)
        }()
        let variant: Interaction.Variant = try {
            guard
                let senderSessionId: SessionId = try? SessionId(from: sender),
                let openGroup: OpenGroup = maybeOpenGroup
            else {
                return (sender == userSessionId.hexString ?
                    .standardOutgoing :
                    .standardIncoming
                )
            }

            // Need to check if the blinded id matches for open groups
            switch senderSessionId.prefix {
                case .blinded15, .blinded25:
                    guard
                        dependencies[singleton: .crypto].verify(
                            .sessionId(
                                userSessionId.hexString,
                                matchesBlindedId: sender,
                                serverPublicKey: openGroup.publicKey
                            )
                        )
                    else { return .standardIncoming }
                    
                    return .standardOutgoing
                    
                case .standard, .unblinded:
                    return (sender == userSessionId.hexString ?
                        .standardOutgoing :
                        .standardIncoming
                    )
                    
                case .group:
                    SNLog("Ignoring message with invalid sender.")
                    throw NetworkError.parsingFailed
            }
        }()
        
        // Handle emoji reacts first (otherwise it's essentially an invalid message)
        if let interactionId: Int64 = try handleEmojiReactIfNeeded(
            db,
            thread: thread,
            message: message,
            associatedWithProto: proto,
            sender: sender,
            messageSentTimestamp: messageSentTimestamp,
            openGroup: maybeOpenGroup,
            using: dependencies
        ) {
            return interactionId
        }
        // Try to insert the interaction
        //
        // Note: There are now a number of unique constraints on the database which
        // prevent the ability to insert duplicate interactions at a database level
        // so we don't need to check for the existance of a message beforehand anymore
        let interaction: Interaction

        // Auto-mark sent messages or messages older than the 'lastReadTimestampMs' as read
        let wasRead: Bool = (
            variant == .standardOutgoing ||
            dependencies.mutate(cache: .libSession) { cache in
                cache.timestampAlreadyRead(
                    threadId: thread.id,
                    threadVariant: thread.variant,
                    timestampMs: Int64(messageSentTimestamp * 1000),
                    userSessionId: userSessionId,
                    openGroup: maybeOpenGroup
                )
            }
        )
        let messageExpirationInfo: Message.MessageExpirationInfo = Message.getMessageExpirationInfo(
            threadVariant: thread.variant,
            wasRead: wasRead,
            serverExpirationTimestamp: serverExpirationTimestamp,
            expiresInSeconds: message.expiresInSeconds,
            expiresStartedAtMs: message.expiresStartedAtMs,
            using: dependencies
        )
        do {
            interaction = try Interaction(
                serverHash: message.serverHash, // Keep track of server hash
                threadId: thread.id,
                threadVariant: thread.variant,
                authorId: sender,
                variant: variant,
                body: message.text,
                timestampMs: Int64(messageSentTimestamp * 1000),
                wasRead: wasRead,
                hasMention: Interaction.isUserMentioned(
                    db,
                    threadId: thread.id,
                    body: message.text,
                    quoteAuthorId: dataMessage.quote?.author,
                    using: dependencies
                ),
                expiresInSeconds: messageExpirationInfo.expiresInSeconds,
                expiresStartedAtMs: messageExpirationInfo.expiresStartedAtMs,
                // OpenGroupInvitations are stored as LinkPreview's in the database
                linkPreviewUrl: (message.linkPreview?.url ?? message.openGroupInvitation?.url),
                // Keep track of the open group server message ID ↔ message ID relationship
                openGroupServerMessageId: message.openGroupServerMessageId.map { Int64($0) },
                openGroupWhisper: message.openGroupWhisper,
                openGroupWhisperMods: message.openGroupWhisperMods,
                openGroupWhisperTo: message.openGroupWhisperTo,
                // If we received an outgoing message then we can assume the interaction has already
                // been sent, otherwise we should just use whatever the default state is
                state: (variant == .standardOutgoing ? .sent : nil),
                using: dependencies
            ).inserted(db)
        }
        catch {
            switch error {
                case DatabaseError.SQLITE_CONSTRAINT_UNIQUE:
                    guard
                        variant == .standardOutgoing,
                        let existingInteractionId: Int64 = try? thread.interactions
                            .select(.id)
                            .filter(Interaction.Columns.timestampMs == (messageSentTimestamp * 1000))
                            .filter(Interaction.Columns.variant == variant)
                            .filter(Interaction.Columns.authorId == sender)
                            .asRequest(of: Int64.self)
                            .fetchOne(db)
                    else { break }
                    
                    // If we receive an outgoing message that already exists in the database
                    // then we still need to update the recipient and read states for the
                    // message (even if we don't need to do anything else)
                    try updateRecipientAndReadStatesForOutgoingInteraction(
                        db,
                        thread: thread,
                        interactionId: existingInteractionId,
                        messageSentTimestamp: messageSentTimestamp,
                        variant: variant,
                        syncTarget: message.syncTarget,
                        using: dependencies
                    )
                    
                    Message.getExpirationForOutgoingDisappearingMessages(
                        db,
                        threadId: threadId,
                        threadVariant: threadVariant,
                        variant: variant,
                        serverHash: message.serverHash,
                        expireInSeconds: message.expiresInSeconds,
                        using: dependencies
                    )
                    
                default: break
            }
            
            throw error
        }
        
        guard let interactionId: Int64 = interaction.id else { throw StorageError.failedToSave }
        
        // Update and recipient and read states as needed
        try updateRecipientAndReadStatesForOutgoingInteraction(
            db,
            thread: thread,
            interactionId: interactionId,
            messageSentTimestamp: messageSentTimestamp,
            variant: variant,
            syncTarget: message.syncTarget,
            using: dependencies
        )
        
        if messageExpirationInfo.shouldUpdateExpiry {
            Message.updateExpiryForDisappearAfterReadMessages(
                db,
                threadId: threadId,
                threadVariant: threadVariant,
                serverHash: message.serverHash,
                expiresInSeconds: message.expiresInSeconds,
                expiresStartedAtMs: message.expiresStartedAtMs,
                using: dependencies
            )
        }
        
        Message.getExpirationForOutgoingDisappearingMessages(
            db,
            threadId: threadId,
            threadVariant: threadVariant,
            variant: variant,
            serverHash: message.serverHash,
            expireInSeconds: message.expiresInSeconds,
            using: dependencies
        )
        
        // Parse & persist attachments
        let attachments: [Attachment] = try dataMessage.attachments
            .compactMap { proto -> Attachment? in
                let attachment: Attachment = Attachment(proto: proto)
                
                // Attachments on received messages must have a 'downloadUrl' otherwise
                // they are invalid and we can ignore them
                return (attachment.downloadUrl != nil ? attachment : nil)
            }
            .enumerated()
            .map { index, attachment in
                let savedAttachment: Attachment = try attachment.upserted(db)
                
                // Link the attachment to the interaction and add to the id lookup
                try InteractionAttachment(
                    albumIndex: index,
                    interactionId: interactionId,
                    attachmentId: savedAttachment.id
                ).insert(db)
                
                return savedAttachment
            }
        
        message.attachmentIds = attachments.map { $0.id }
        
        // Persist quote if needed
        let quote: Quote? = try? Quote(
            db,
            proto: dataMessage,
            interactionId: interactionId,
            thread: thread
        )?.inserted(db)
        
        // Parse link preview if needed
        let linkPreview: LinkPreview? = try? LinkPreview(
            db,
            proto: dataMessage,
            sentTimestampMs: (messageSentTimestamp * 1000)
        )?.upserted(db)
        
        // Open group invitations are stored as LinkPreview values so create one if needed
        if
            let openGroupInvitationUrl: String = message.openGroupInvitation?.url,
            let openGroupInvitationName: String = message.openGroupInvitation?.name
        {
            try LinkPreview(
                url: openGroupInvitationUrl,
                timestamp: LinkPreview.timestampFor(sentTimestampMs: (messageSentTimestamp * 1000)),
                variant: .openGroupInvitation,
                title: openGroupInvitationName,
                using: dependencies
            ).upsert(db)
        }
        
        // Start attachment downloads if needed (ie. trusted contact or group thread)
        // FIXME: Replace this to check the `autoDownloadAttachments` flag we are adding to threads
        let isContactTrusted: Bool = ((try? Contact.fetchOne(db, id: sender))?.isTrusted ?? false)

        if isContactTrusted || thread.variant != .contact {
            attachments
                .map { $0.id }
                .appending(quote?.attachmentId)
                .appending(linkPreview?.attachmentId)
                .forEach { attachmentId in
                    dependencies[singleton: .jobRunner].add(
                        db,
                        job: Job(
                            variant: .attachmentDownload,
                            threadId: thread.id,
                            interactionId: interactionId,
                            details: AttachmentDownloadJob.Details(
                                attachmentId: attachmentId
                            )
                        ),
                        canStartJob: isMainAppActive
                    )
                }
        }
        
        // Cancel any typing indicators if needed
        if isMainAppActive {
            dependencies[singleton: .typingIndicators].didStopTyping(db, threadId: thread.id, direction: .incoming)
        }
        
        // Update the contact's approval status of the current user if needed (if we are getting messages from
        // them outside of a group then we can assume they have approved the current user)
        //
        // Note: This is to resolve a rare edge-case where a conversation was started with a user on an old
        // version of the app and their message request approval state was set via a migration rather than
        // by using the approval process
<<<<<<< HEAD
        switch thread.variant {
            case .contact:
                try MessageReceiver.updateContactApprovalStatusIfNeeded(
                    db,
                    senderSessionId: sender,
                    threadId: thread.id,
                    using: dependencies
                )
                
            case .group:
                try MessageReceiver.updateMemberApprovalStatusIfNeeded(
                    db,
                    senderSessionId: sender,
                    groupSessionIdHexString: thread.id,
                    profile: nil,   // Don't update the profile in this case
                    using: dependencies
                )
                
            default: break
=======
        if thread.variant == .contact {
            try MessageReceiver.updateContactApprovalStatusIfNeeded(
                db,
                senderSessionId: sender,
                threadId: thread.id,
                using: dependencies
            )
>>>>>>> 5db5fbd9
        }
        
        // Notify the user if needed
        guard variant == .standardIncoming && !interaction.wasRead else { return interactionId }
        
        // Use the same identifier for notifications when in backgroud polling to prevent spam
        dependencies[singleton: .notificationsManager].notifyUser(
            db,
            for: interaction,
            in: thread,
            applicationState: (isMainAppActive ? .active : .background)
        )
        
        return interactionId
    }
    
    private static func handleEmojiReactIfNeeded(
        _ db: Database,
        thread: SessionThread,
        message: VisibleMessage,
        associatedWithProto proto: SNProtoContent,
        sender: String,
        messageSentTimestamp: TimeInterval,
        openGroup: OpenGroup?,
        using dependencies: Dependencies
    ) throws -> Int64? {
        guard
            let reaction: VisibleMessage.VMReaction = message.reaction,
            proto.dataMessage?.reaction != nil
        else { return nil }
        
        let maybeInteractionId: Int64? = try? Interaction
            .select(.id)
            .filter(Interaction.Columns.threadId == thread.id)
            .filter(Interaction.Columns.timestampMs == reaction.timestamp)
            .filter(Interaction.Columns.authorId == reaction.publicKey)
            .filter(Interaction.Columns.variant != Interaction.Variant.standardIncomingDeleted)
            .filter(Interaction.Columns.state != Interaction.State.deleted)
            .asRequest(of: Int64.self)
            .fetchOne(db)
        
        guard let interactionId: Int64 = maybeInteractionId else {
            throw StorageError.objectNotFound
        }
        
        let sortId = Reaction.getSortId(
            db,
            interactionId: interactionId,
            emoji: reaction.emoji
        )
        
        switch reaction.kind {
            case .react:
                // Determine whether the app is active based on the prefs rather than the UIApplication state to avoid
                // requiring main-thread execution
                let isMainAppActive: Bool = dependencies[defaults: .appGroup, key: .isMainAppActive]
                let timestampMs: Int64 = Int64(messageSentTimestamp * 1000)
                let userSessionId: SessionId = dependencies[cache: .general].sessionId
                let reaction: Reaction = try Reaction(
                    interactionId: interactionId,
                    serverHash: message.serverHash,
                    timestampMs: timestampMs,
                    authorId: sender,
                    emoji: reaction.emoji,
                    count: 1,
                    sortId: sortId
                ).inserted(db)
                let timestampAlreadyRead: Bool = dependencies.mutate(cache: .libSession) { cache in
                    cache.timestampAlreadyRead(
                        threadId: thread.id,
                        threadVariant: thread.variant,
                        timestampMs: timestampMs,
                        userSessionId: userSessionId,
                        openGroup: openGroup
                    )
                }
                
                // Don't notify if the reaction was added before the lastest read timestamp for
                // the conversation
                if sender != userSessionId.hexString && !timestampAlreadyRead {
                    dependencies[singleton: .notificationsManager].notifyUser(
                        db,
                        forReaction: reaction,
                        in: thread,
                        applicationState: (isMainAppActive ? .active : .background)
                    )
                }
                
            case .remove:
                try Reaction
                    .filter(Reaction.Columns.interactionId == interactionId)
                    .filter(Reaction.Columns.authorId == sender)
                    .filter(Reaction.Columns.emoji == reaction.emoji)
                    .deleteAll(db)
        }
        
        return interactionId
    }
    
    private static func updateRecipientAndReadStatesForOutgoingInteraction(
        _ db: Database,
        thread: SessionThread,
        interactionId: Int64,
        messageSentTimestamp: TimeInterval,
        variant: Interaction.Variant,
        syncTarget: String?,
        using dependencies: Dependencies
    ) throws {
        guard variant == .standardOutgoing else { return }
        
        // Immediately update any existing outgoing message 'State' records to be 'sent' (can
        // also remove the failure text as it's redundant if the message is in the sent state)
        _ = try? Interaction
            .filter(id: interactionId)
            .filter(Interaction.Columns.state != Interaction.State.sent)
            .updateAll(
                db,
                Interaction.Columns.state.set(to: Interaction.State.sent),
                Interaction.Columns.mostRecentFailureText.set(to: nil)
            )
        
        // For outgoing messages mark all older interactions as read (the user should have seen
        // them if they send a message - also avoids a situation where the user has "phantom"
        // unread messages that they need to scroll back to before they become marked as read)
        try Interaction.markAsRead(
            db,
            interactionId: interactionId,
            threadId: thread.id,
            threadVariant: thread.variant,
            includingOlder: true,
            trySendReadReceipt: false,
            using: dependencies
        )
        
        // Process any PendingReadReceipt values
        let maybePendingReadReceipt: PendingReadReceipt? = try PendingReadReceipt
            .filter(PendingReadReceipt.Columns.threadId == thread.id)
            .filter(PendingReadReceipt.Columns.interactionTimestampMs == Int64(messageSentTimestamp * 1000))
            .fetchOne(db)
        
        if let pendingReadReceipt: PendingReadReceipt = maybePendingReadReceipt {
            try Interaction.markAsRecipientRead(
                db,
                threadId: thread.id,
                timestampMsValues: [pendingReadReceipt.interactionTimestampMs],
                readTimestampMs: pendingReadReceipt.readTimestampMs
            )
            
            _ = try pendingReadReceipt.delete(db)
        }
    }
}<|MERGE_RESOLUTION|>--- conflicted
+++ resolved
@@ -67,22 +67,15 @@
         }
         
         // Store the message variant so we can run variant-specific behaviours
-<<<<<<< HEAD
         let userSessionId: SessionId = dependencies[cache: .general].sessionId
-        let thread: SessionThread = try SessionThread.fetchOrCreate(
+        let thread: SessionThread = try SessionThread.upsert(
             db,
             id: threadId,
             variant: threadVariant,
-            creationDateTimestamp: messageSentTimestamp,
-            shouldBeVisible: nil,
-=======
-        let currentUserPublicKey: String = getUserHexEncodedPublicKey(db, using: dependencies)
-        let thread: SessionThread = try SessionThread.upsert(
-            db,
-            id: threadId,
-            variant: threadVariant,
-            values: .existingOrDefault,
->>>>>>> 5db5fbd9
+            values: SessionThread.TargetValues(
+                creationDateTimestamp: .useExistingOrSetTo(messageSentTimestamp),
+                shouldBeVisible: .useExisting
+            ),
             calledFromConfig: nil,
             using: dependencies
         )
@@ -370,7 +363,6 @@
         // Note: This is to resolve a rare edge-case where a conversation was started with a user on an old
         // version of the app and their message request approval state was set via a migration rather than
         // by using the approval process
-<<<<<<< HEAD
         switch thread.variant {
             case .contact:
                 try MessageReceiver.updateContactApprovalStatusIfNeeded(
@@ -390,15 +382,6 @@
                 )
                 
             default: break
-=======
-        if thread.variant == .contact {
-            try MessageReceiver.updateContactApprovalStatusIfNeeded(
-                db,
-                senderSessionId: sender,
-                threadId: thread.id,
-                using: dependencies
-            )
->>>>>>> 5db5fbd9
         }
         
         // Notify the user if needed
