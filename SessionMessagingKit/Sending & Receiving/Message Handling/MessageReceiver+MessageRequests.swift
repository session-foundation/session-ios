--- conflicted
+++ resolved
@@ -169,14 +169,9 @@
     @discardableResult internal static func updateContactApprovalStatusIfNeeded(
         _ db: Database,
         senderSessionId: String,
-<<<<<<< HEAD
         threadId: String?,
         using dependencies: Dependencies
-    ) throws {
-=======
-        threadId: String?
     ) throws -> Bool {
->>>>>>> 000220f8
         let userPublicKey: String = getUserHexEncodedPublicKey(db)
         
         // If the sender of the message was the current user
