// Copyright © 2022 Rangeproof Pty Ltd. All rights reserved.
//
// stringlint:disable

import Foundation
import Combine
import GRDB
import SessionUtilitiesKit
import SessionSnodeKit

extension MessageReceiver {
    internal static func handleMessageRequestResponse(
        _ db: Database,
        message: MessageRequestResponse,
        using dependencies: Dependencies
    ) throws {
        let userSessionId = dependencies[cache: .general].sessionId
        var blindedContactIds: [String] = []
        
        // Ignore messages which were sent from the current user
        guard
            message.sender != userSessionId.hexString,
            let senderId: String = message.sender
        else { throw MessageReceiverError.invalidMessage }
        
        // Update profile if needed (want to do this regardless of whether the message exists or
        // not to ensure the profile info gets sync between a users devices at every chance)
        if let profile = message.profile {
            let messageSentTimestamp: TimeInterval = TimeInterval(Double(message.sentTimestamp ?? 0) / 1000)
            
            try Profile.updateIfNeeded(
                db,
                publicKey: senderId,
<<<<<<< HEAD
                name: profile.displayName,
=======
                displayNameUpdate: .contactUpdate(profile.displayName),
>>>>>>> bd34d1a9
                displayPictureUpdate: {
                    guard
                        let profilePictureUrl: String = profile.profilePictureUrl,
                        let profileKey: Data = profile.profileKey
                    else { return .none }
                    
                    return .contactUpdateTo(
                        url: profilePictureUrl,
                        key: profileKey,
                        fileName: nil
                    )
                }(),
                sentTimestamp: messageSentTimestamp,
                calledFromConfig: nil,
                using: dependencies
            )
        }
        
        // Prep the unblinded thread
        let unblindedThread: SessionThread = try SessionThread.fetchOrCreate(
            db,
            id: senderId,
            variant: .contact,
            shouldBeVisible: nil,
            calledFromConfig: nil,
            using: dependencies
        )
        
        // Need to handle a `MessageRequestResponse` sent to a blinded thread (ie. check if the sender matches
        // the blinded ids of any threads)
        let blindedThreadIds: Set<String> = (try? SessionThread
            .select(.id)
            .filter(SessionThread.Columns.variant == SessionThread.Variant.contact)
            .filter(
                SessionThread.Columns.id.like("\(SessionId.Prefix.blinded15.rawValue)%") ||
                SessionThread.Columns.id.like("\(SessionId.Prefix.blinded25.rawValue)%")
            )
            .asRequest(of: String.self)
            .fetchSet(db))
            .defaulting(to: [])
        let pendingBlindedIdLookups: [BlindedIdLookup] = (try? BlindedIdLookup
            .filter(blindedThreadIds.contains(BlindedIdLookup.Columns.blindedId))
            .fetchAll(db))
            .defaulting(to: [])
        
        // Loop through all blinded threads and extract any interactions relating to the user accepting
        // the message request
        try pendingBlindedIdLookups.forEach { blindedIdLookup in
            // If the sessionId matches the blindedId then this thread needs to be converted to an
            // un-blinded thread
            guard
                dependencies[singleton: .crypto].verify(
                    .sessionId(
                        senderId,
                        matchesBlindedId: blindedIdLookup.blindedId,
                        serverPublicKey: blindedIdLookup.openGroupPublicKey
                    )
                )
            else { return }
            
            // Update the lookup
            try blindedIdLookup
                .with(sessionId: senderId)
                .upserted(db)
            
            // Add the `blindedId` to an array so we can remove them at the end of processing
            blindedContactIds.append(blindedIdLookup.blindedId)
            
            // Update all interactions to be on the new thread
            // Note: Pending `MessageSendJobs` _shouldn't_ be an issue as even if they are sent after the
            // un-blinding of a thread, the logic when handling the sent messages should automatically
            // assign them to the correct thread
            try Interaction
                .filter(Interaction.Columns.threadId == blindedIdLookup.blindedId)
                .updateAll(db, Interaction.Columns.threadId.set(to: unblindedThread.id))
            
            _ = try SessionThread
                .deleteOrLeave(
                    db,
                    threadId: blindedIdLookup.blindedId,
                    threadVariant: .contact,
                    groupLeaveType: .forced,
                    calledFromConfig: nil,
                    cacheToRemoveStateFrom: nil,
                    using: dependencies
                )
        }
        
        // Update the `didApproveMe` state of the sender
        try updateContactApprovalStatusIfNeeded(
            db,
            senderSessionId: senderId,
            threadId: nil,
            using: dependencies
        )
        
        // If there were blinded contacts which have now been resolved to this contact then we should remove
        // the blinded contact and we also need to assume that the 'sender' is a newly created contact and
        // hence need to update it's `isApproved` state
        if !blindedContactIds.isEmpty {
            _ = try? Contact
                .filter(ids: blindedContactIds)
                .deleteAll(db)
            
            try updateContactApprovalStatusIfNeeded(
                db,
                senderSessionId: userSessionId.hexString,
                threadId: unblindedThread.id,
                using: dependencies
            )
        }
        
        // Notify the user of their approval (Note: This will always appear in the un-blinded thread)
        //
        // Note: We want to do this last as it'll mean the un-blinded thread gets updated and the
        // contact approval status will have been updated at this point (which will mean the
        // `isMessageRequest` will return correctly after this is saved)
        _ = try Interaction(
            serverHash: message.serverHash,
            threadId: unblindedThread.id,
            threadVariant: unblindedThread.variant,
            authorId: senderId,
            variant: .infoMessageRequestAccepted,
            timestampMs: (
                message.sentTimestamp.map { Int64($0) } ??
                dependencies[cache: .snodeAPI].currentOffsetTimestampMs()
            ),
            using: dependencies
        ).inserted(db)
    }
    
    internal static func updateContactApprovalStatusIfNeeded(
        _ db: Database,
        senderSessionId: String,
        threadId: String?,
        using dependencies: Dependencies
    ) throws {
        let userSessionId: SessionId = dependencies[cache: .general].sessionId
        
        // If the sender of the message was the current user
        if senderSessionId == userSessionId.hexString {
            // Retrieve the contact for the thread the message was sent to (excluding 'NoteToSelf'
            // threads) and if the contact isn't flagged as approved then do so
            guard
                let threadId: String = threadId,
                let thread: SessionThread = try? SessionThread.fetchOne(db, id: threadId),
                !thread.isNoteToSelf(db, using: dependencies)
            else { return }
            
            // Sending a message to someone flags them as approved so create the contact record if
            // it doesn't exist
            let contact: Contact = Contact.fetchOrCreate(db, id: threadId, using: dependencies)
            
            guard !contact.isApproved else { return }
            
            try? contact.upsert(db)
            _ = try? Contact
                .filter(id: threadId)
                .updateAllAndConfig(
                    db,
                    Contact.Columns.isApproved.set(to: true),
                    calledFromConfig: nil,
                    using: dependencies
                )
        }
        else {
            // The message was sent to the current user so flag their 'didApproveMe' as true (can't send a message to
            // someone without approving them)
            let contact: Contact = Contact.fetchOrCreate(db, id: senderSessionId, using: dependencies)
            
            guard !contact.didApproveMe else { return }

            try? contact.upsert(db)
            _ = try? Contact
                .filter(id: senderSessionId)
                .updateAllAndConfig(
                    db,
                    Contact.Columns.didApproveMe.set(to: true),
                    calledFromConfig: nil,
                    using: dependencies
                )
        }
    }
}<|MERGE_RESOLUTION|>--- conflicted
+++ resolved
@@ -31,11 +31,7 @@
             try Profile.updateIfNeeded(
                 db,
                 publicKey: senderId,
-<<<<<<< HEAD
-                name: profile.displayName,
-=======
                 displayNameUpdate: .contactUpdate(profile.displayName),
->>>>>>> bd34d1a9
                 displayPictureUpdate: {
                     guard
                         let profilePictureUrl: String = profile.profilePictureUrl,
@@ -54,16 +50,6 @@
             )
         }
         
-        // Prep the unblinded thread
-        let unblindedThread: SessionThread = try SessionThread.fetchOrCreate(
-            db,
-            id: senderId,
-            variant: .contact,
-            shouldBeVisible: nil,
-            calledFromConfig: nil,
-            using: dependencies
-        )
-        
         // Need to handle a `MessageRequestResponse` sent to a blinded thread (ie. check if the sender matches
         // the blinded ids of any threads)
         let blindedThreadIds: Set<String> = (try? SessionThread
@@ -80,6 +66,22 @@
             .filter(blindedThreadIds.contains(BlindedIdLookup.Columns.blindedId))
             .fetchAll(db))
             .defaulting(to: [])
+        let earliestCreationTimestamp: TimeInterval = (try? SessionThread
+            .filter(blindedThreadIds.contains(SessionThread.Columns.id))
+            .select(max(SessionThread.Columns.creationDateTimestamp))
+            .fetchOne(db))
+            .defaulting(to: (dependencies[cache: .snodeAPI].currentOffsetTimestampMs() / 1000))
+        
+        // Prep the unblinded thread
+        let unblindedThread: SessionThread = try SessionThread.fetchOrCreate(
+            db,
+            id: senderId,
+            variant: .contact,
+            creationDateTimestamp: earliestCreationTimestamp,
+            shouldBeVisible: nil,
+            calledFromConfig: nil,
+            using: dependencies
+        )
         
         // Loop through all blinded threads and extract any interactions relating to the user accepting
         // the message request
