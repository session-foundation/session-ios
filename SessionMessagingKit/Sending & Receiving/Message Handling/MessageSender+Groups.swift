// Copyright © 2023 Rangeproof Pty Ltd. All rights reserved.

import Foundation
import Combine
import GRDB
import SessionUtilitiesKit
import SessionNetworkingKit

extension MessageSender {
<<<<<<< HEAD
    private struct PreparedGroupData {
        let groupSessionId: SessionId
        let identityKeyPair: KeyPair
        let groupState: [ConfigDump.Variant: LibSession.Config]
        let thread: SessionThread
        let group: ClosedGroup
        let members: [GroupMember]
    }
=======
    private typealias PreparedGroupData = (
        groupSessionId: SessionId,
        groupState: [ConfigDump.Variant: LibSession.Config],
        thread: SessionThread,
        group: ClosedGroup,
        members: [GroupMember],
        preparedNotificationsSubscription: Network.PreparedRequest<Network.PushNotification.SubscribeResponse>?
    )
>>>>>>> b08c0680
    
    public static func createGroup(
        name: String,
        description: String?,
        displayPictureData: Data?,
        members: [(String, Profile?)],
        using dependencies: Dependencies
    ) -> AnyPublisher<SessionThread, Error> {
        let userSessionId: SessionId = dependencies[cache: .general].sessionId
        let sortedOtherMembers: [(String, Profile?)] = members
            .filter { id, _ in id != userSessionId.hexString }
            .sortedById(userSessionId: userSessionId)
        
        return Just(())
            .setFailureType(to: Error.self)
            .flatMap { _ -> AnyPublisher<DisplayPictureManager.UploadResult?, Error> in
                guard let displayPictureData: Data = displayPictureData else {
                    return Just(nil)
                        .setFailureType(to: Error.self)
                        .eraseToAnyPublisher()
                }
                
                return dependencies[singleton: .displayPictureManager]
                    .prepareAndUploadDisplayPicture(imageData: displayPictureData)
                    .mapError { error -> Error in error }
                    .map { Optional($0) }
                    .eraseToAnyPublisher()
            }
            .flatMapStorageWritePublisher(using: dependencies) { (db: ObservingDatabase, displayPictureInfo: DisplayPictureManager.UploadResult?) -> PreparedGroupData in
                /// Create and cache the libSession entries
                let createdInfo: LibSession.CreatedGroupInfo = try LibSession.createGroup(
                    db,
                    name: name,
                    description: description,
                    displayPictureUrl: displayPictureInfo?.downloadUrl,
                    displayPictureEncryptionKey: displayPictureInfo?.encryptionKey,
                    members: members,
                    using: dependencies
                )
                
                /// Save the relevant objects to the database
                let thread: SessionThread = try SessionThread.upsert(
                    db,
                    id: createdInfo.group.id,
                    variant: .group,
                    values: SessionThread.TargetValues(
                        creationDateTimestamp: .setTo(createdInfo.group.formationTimestamp),
                        shouldBeVisible: .setTo(true)
                    ),
                    using: dependencies
                )
                try createdInfo.group.insert(db)
                try createdInfo.members.forEach { try $0.insert(db) }
                
                /// Add a record of the initial invites going out (default to being read as we don't want the creator of the group
                /// to see the "Unread Messages" banner above this control message)
                _ = try? Interaction(
                    threadId: createdInfo.group.id,
                    threadVariant: .group,
                    authorId: userSessionId.hexString,
                    variant: .infoGroupMembersUpdated,
                    body: ClosedGroup.MessageInfo
                        .addedUsers(
                            hasCurrentUser: false,
                            names: sortedOtherMembers.map { id, profile in
                                profile?.displayName(for: .group) ??
                                id.truncated()
                            },
                            historyShared: false
                        )
                        .infoString(using: dependencies),
                    timestampMs: Int64(createdInfo.group.formationTimestamp * 1000),
                    wasRead: true,
                    using: dependencies
                ).inserted(db)
                
                /// Schedule the "members added" control message to be sent after the config sync completes
                try dependencies[singleton: .jobRunner].add(
                    db,
                    job: Job(
                        variant: .messageSend,
                        behaviour: .runOnceAfterConfigSyncIgnoringPermanentFailure,
                        threadId: createdInfo.group.id,
                        details: MessageSendJob.Details(
                            destination: .closedGroup(groupPublicKey: createdInfo.group.id),
                            message: GroupUpdateMemberChangeMessage(
                                changeType: .added,
                                memberSessionIds: sortedOtherMembers.map { id, _ in id },
                                historyShared: false,
                                sentTimestampMs: UInt64(createdInfo.group.formationTimestamp * 1000),
                                authMethod: Authentication.groupAdmin(
                                    groupSessionId: createdInfo.groupSessionId,
                                    ed25519SecretKey: createdInfo.identityKeyPair.secretKey
                                ),
<<<<<<< HEAD
=======
                                requiredConfigSyncVariant: .groupMembers
                            )
                        ),
                        canStartJob: false
                    )
                    
                    // Prepare the notification subscription
                    var preparedNotificationSubscription: Network.PreparedRequest<Network.PushNotification.SubscribeResponse>?
                    
                    if let token: String = dependencies[defaults: .standard, key: .deviceToken] {
                        preparedNotificationSubscription = try? Network.PushNotification
                            .preparedSubscribe(
                                token: Data(hex: token),
                                swarms: [(
                                    createdInfo.groupSessionId,
                                    Authentication.groupAdmin(
                                        groupSessionId: createdInfo.groupSessionId,
                                        ed25519SecretKey: createdInfo.identityKeyPair.secretKey
                                    )
                                )],
>>>>>>> b08c0680
                                using: dependencies
                            ),
                            requiredConfigSyncVariant: .groupMembers
                        )
                    ),
                    canStartJob: false
                )
                
                return PreparedGroupData(
                    groupSessionId: createdInfo.groupSessionId,
                    identityKeyPair: createdInfo.identityKeyPair,
                    groupState: createdInfo.groupState,
                    thread: thread,
                    group: createdInfo.group,
                    members: createdInfo.members
                )
            }
            .flatMap { preparedGroupData -> AnyPublisher<PreparedGroupData, Error> in
                ConfigurationSyncJob
                    .run(
                        swarmPublicKey: preparedGroupData.groupSessionId.hexString,
                        requireAllRequestsSucceed: true,
                        customAuthMethod: Authentication.groupAdmin(
                            groupSessionId: preparedGroupData.groupSessionId,
                            ed25519SecretKey: preparedGroupData.identityKeyPair.secretKey
                        ),
                        using: dependencies
                    )
                    .flatMap { _ in
                        dependencies[singleton: .storage].writePublisher { db in
                            // Save the successfully created group and add to the user config
                            try LibSession.saveCreatedGroup(
                                db,
                                group: preparedGroupData.group,
                                groupState: preparedGroupData.groupState,
                                using: dependencies
                            )
                            
                            return preparedGroupData
                        }
                    }
                    .handleEvents(
                        receiveCompletion: { result in
                            switch result {
                                case .finished: break
                                case .failure:
                                    // Remove the config and database states
                                    dependencies[singleton: .storage].writeAsync { db in
                                        LibSession.removeGroupStateIfNeeded(
                                            db,
                                            groupSessionId: preparedGroupData.groupSessionId,
                                            using: dependencies
                                        )
                                        
                                        _ = try? preparedGroupData.thread.delete(db)
                                        _ = try? preparedGroupData.group.delete(db)
                                        try? preparedGroupData.members.forEach { try $0.delete(db) }
                                        _ = try? Job
                                            .filter(Job.Columns.threadId == preparedGroupData.group.id)
                                            .deleteAll(db)
                                    }
                            }
                        }
                    )
                    .eraseToAnyPublisher()
            }
            .handleEvents(
                receiveOutput: { preparedGroupData in
                    let userSessionId: SessionId = dependencies[cache: .general].sessionId
                    
                    // Start polling
                    Task.detached(priority: .userInitiated) { [manager = dependencies[singleton: .groupPollerManager]] in
                        await manager.getOrCreatePoller(for: preparedGroupData.thread.id).startIfNeeded()
                    }
                    
                    // Subscribe for push notifications (if PNs are enabled)
                    if let token: String = dependencies[defaults: .standard, key: .deviceToken] {
                        Task.detached(priority: .userInitiated) { [dependencies] in
                            try? await PushNotificationAPI.subscribe(
                                token: Data(hex: token),
                                swarmAuthentication: [
                                    try? Authentication.with(
                                        swarmPublicKey: preparedGroupData.groupSessionId.hexString,
                                        using: dependencies
                                    )
                                ].compactMap { $0 },
                                using: dependencies
                            )
                        }
                    }
                    
                    dependencies[singleton: .storage].writeAsync { db in
                        // Save jobs for sending group member invitations
                        preparedGroupData.members
                            .filter { $0.profileId != userSessionId.hexString }
                            .compactMap { member -> (GroupMember, GroupInviteMemberJob.Details)? in
                                // Generate authData for the removed member
                                guard
                                    let memberAuthInfo: Authentication.Info = try? dependencies.mutate(cache: .libSession, { cache in
                                        try dependencies[singleton: .crypto].tryGenerate(
                                            .memberAuthData(
                                                config: cache.config(
                                                    for: .groupKeys,
                                                    sessionId: preparedGroupData.groupSessionId
                                                ),
                                                groupSessionId: preparedGroupData.groupSessionId,
                                                memberId: member.profileId
                                            )
                                        )
                                    }),
                                    let jobDetails: GroupInviteMemberJob.Details = try? GroupInviteMemberJob.Details(
                                        memberSessionIdHexString: member.profileId,
                                        authInfo: memberAuthInfo
                                    )
                                else { return nil }
                                
                                return (member, jobDetails)
                            }
                            .forEach { member, jobDetails in
                                dependencies[singleton: .jobRunner].add(
                                    db,
                                    job: Job(
                                        variant: .groupInviteMember,
                                        threadId: preparedGroupData.thread.id,
                                        details: jobDetails
                                    ),
                                    canStartJob: true
                                )
                            }
                    }
                }
            )
            .map { $0.thread }
            .eraseToAnyPublisher()
    }
    
    public static func updateGroup(
        groupSessionId: String,
        name: String,
        groupDescription: String?,
        using dependencies: Dependencies
    ) -> AnyPublisher<Void, Error> {
        guard let sessionId: SessionId = try? SessionId(from: groupSessionId), sessionId.prefix == .group else {
            return Fail(error: MessageSenderError.invalidClosedGroupUpdate).eraseToAnyPublisher()
        }
        
        return dependencies[singleton: .storage]
            .writePublisher { db in
                guard
                    let closedGroup: ClosedGroup = try? ClosedGroup.fetchOne(db, id: sessionId.hexString),
                    let groupIdentityPrivateKey: Data = closedGroup.groupIdentityPrivateKey
                else { throw MessageSenderError.invalidClosedGroupUpdate }
                
                let userSessionId: SessionId = dependencies[cache: .general].sessionId
                let changeTimestampMs: Int64 = dependencies[cache: .snodeAPI].currentOffsetTimestampMs()
                
                /// Perform the config changes without triggering a config sync (we will trigger one manually as part of the process)
                try dependencies.mutate(cache: .libSession) { cache in
                    try cache.withCustomBehaviour(.skipAutomaticConfigSync, for: sessionId) {
                        var groupChanges: [ConfigColumnAssignment] = []
                        
                        if name != closedGroup.name {
                            groupChanges.append(ClosedGroup.Columns.name.set(to: name))
                            db.addConversationEvent(id: groupSessionId, type: .updated(.displayName(name)))
                        }
                        if groupDescription != closedGroup.groupDescription {
                            groupChanges.append(ClosedGroup.Columns.groupDescription.set(to: groupDescription))
                            db.addConversationEvent(
                                id: groupSessionId,
                                type: .updated(.description(groupDescription))
                            )
                        }
                        
                        /// Update the group (this will be propagated to libSession configs automatically)
                        if !groupChanges.isEmpty {
                            _ = try ClosedGroup
                                .filter(id: sessionId.hexString)
                                .updateAllAndConfig(
                                    db,
                                    ClosedGroup.Columns.name.set(to: name),
                                    ClosedGroup.Columns.groupDescription.set(to: groupDescription),
                                    using: dependencies
                                )
                        }
                    }
                }
                
                /// Add a record of the name change to the conversation
                if name != closedGroup.name {
                    let disappearingConfig: DisappearingMessagesConfiguration? = try? DisappearingMessagesConfiguration.fetchOne(db, id: sessionId.hexString)
                    
                    _ = try Interaction(
                        threadId: groupSessionId,
                        threadVariant: .group,
                        authorId: userSessionId.hexString,
                        variant: .infoGroupInfoUpdated,
                        body: ClosedGroup.MessageInfo
                            .updatedName(name)
                            .infoString(using: dependencies),
                        timestampMs: changeTimestampMs,
                        expiresInSeconds: disappearingConfig?.expiresInSeconds(),
                        expiresStartedAtMs: disappearingConfig?.initialExpiresStartedAtMs(
                            sentTimestampMs: Double(changeTimestampMs)
                        ),
                        using: dependencies
                    ).inserted(db)
                    
                    /// Schedule the control message to be sent to the group after the config sync completes
                    try dependencies[singleton: .jobRunner].add(
                        db,
                        job: Job(
                            variant: .messageSend,
                            behaviour: .runOnceAfterConfigSyncIgnoringPermanentFailure,
                            threadId: sessionId.hexString,
                            details: MessageSendJob.Details(
                                destination: .closedGroup(groupPublicKey: sessionId.hexString),
                                message: GroupUpdateInfoChangeMessage(
                                    changeType: .name,
                                    updatedName: name,
                                    sentTimestampMs: UInt64(changeTimestampMs),
                                    authMethod: Authentication.groupAdmin(
                                        groupSessionId: sessionId,
                                        ed25519SecretKey: Array(groupIdentityPrivateKey)
                                    ),
                                    using: dependencies
                                ).with(disappearingConfig),
                                requiredConfigSyncVariant: .groupInfo
                            )
                        ),
                        canStartJob: false
                    )
                }
            }
            .flatMap { _ -> AnyPublisher<Void, Error> in
                ConfigurationSyncJob
                    .run(swarmPublicKey: groupSessionId, using: dependencies)
                    .eraseToAnyPublisher()
            }
            .eraseToAnyPublisher()
    }
    
    public static func updateGroup(
        groupSessionId: String,
        displayPictureUpdate: DisplayPictureManager.Update,
        using dependencies: Dependencies
    ) -> AnyPublisher<Void, Error> {
        guard let sessionId: SessionId = try? SessionId(from: groupSessionId), sessionId.prefix == .group else {
            return Fail(error: MessageSenderError.invalidClosedGroupUpdate).eraseToAnyPublisher()
        }
        
        return dependencies[singleton: .storage]
            .writePublisher { db in
                guard
                    let groupIdentityPrivateKey: Data = try? ClosedGroup
                        .filter(id: sessionId.hexString)
                        .select(.groupIdentityPrivateKey)
                        .asRequest(of: Data.self)
                        .fetchOne(db)
                else { throw MessageSenderError.invalidClosedGroupUpdate }
                
                let userSessionId: SessionId = dependencies[cache: .general].sessionId
                let changeTimestampMs: Int64 = dependencies[cache: .snodeAPI].currentOffsetTimestampMs()
                
                /// Perform the config changes without triggering a config sync (we will trigger one manually as part of the process)
                try dependencies.mutate(cache: .libSession) { cache in
                    try cache.withCustomBehaviour(.skipAutomaticConfigSync, for: sessionId) {
                        switch displayPictureUpdate {
                            case .groupRemove:
                                try ClosedGroup
                                    .filter(id: groupSessionId)
                                    .updateAllAndConfig(
                                        db,
                                        ClosedGroup.Columns.displayPictureUrl.set(to: nil),
                                        ClosedGroup.Columns.displayPictureEncryptionKey.set(to: nil),
                                        using: dependencies
                                    )
                                
                            case .groupUpdateTo(let url, let key, _):
                                try ClosedGroup
                                    .filter(id: groupSessionId)
                                    .updateAllAndConfig(
                                        db,
                                        ClosedGroup.Columns.displayPictureUrl.set(to: url),
                                        ClosedGroup.Columns.displayPictureEncryptionKey.set(to: key),
                                        using: dependencies
                                    )
                                
                            default: throw MessageSenderError.invalidClosedGroupUpdate
                        }
                    }
                }
                
                let disappearingConfig: DisappearingMessagesConfiguration? = try? DisappearingMessagesConfiguration.fetchOne(db, id: sessionId.hexString)
                
                /// Add a record of the change to the conversation
                _ = try Interaction(
                    threadId: groupSessionId,
                    threadVariant: .group,
                    authorId: userSessionId.hexString,
                    variant: .infoGroupInfoUpdated,
                    body: ClosedGroup.MessageInfo
                        .updatedDisplayPicture
                        .infoString(using: dependencies),
                    timestampMs: changeTimestampMs,
                    expiresInSeconds: disappearingConfig?.expiresInSeconds(),
                    expiresStartedAtMs: disappearingConfig?.initialExpiresStartedAtMs(
                        sentTimestampMs: Double(changeTimestampMs)
                    ),
                    using: dependencies
                ).inserted(db)
                
                /// Schedule the control message to be sent to the group after the config sync completes
                try dependencies[singleton: .jobRunner].add(
                    db,
                    job: Job(
                        variant: .messageSend,
                        behaviour: .runOnceAfterConfigSyncIgnoringPermanentFailure,
                        threadId: sessionId.hexString,
                        details: MessageSendJob.Details(
                            destination: .closedGroup(groupPublicKey: sessionId.hexString),
                            message: GroupUpdateInfoChangeMessage(
                                changeType: .avatar,
                                sentTimestampMs: UInt64(changeTimestampMs),
                                authMethod: Authentication.groupAdmin(
                                    groupSessionId: sessionId,
                                    ed25519SecretKey: Array(groupIdentityPrivateKey)
                                ),
                                using: dependencies
                            ).with(disappearingConfig),
                            requiredConfigSyncVariant: .groupInfo
                        )
                    ),
                    canStartJob: false
                )
            }
            .flatMap { _ -> AnyPublisher<Void, Error> in
                ConfigurationSyncJob
                    .run(swarmPublicKey: groupSessionId, using: dependencies)
                    .eraseToAnyPublisher()
            }
            .eraseToAnyPublisher()
    }
    
    public static func updateGroup(
        groupSessionId: String,
        disapperingMessagesConfig updatedConfig: DisappearingMessagesConfiguration,
        using dependencies: Dependencies
    ) -> AnyPublisher<Void, Error> {
        guard let sessionId: SessionId = try? SessionId(from: groupSessionId), sessionId.prefix == .group else {
            return Fail(error: MessageSenderError.invalidClosedGroupUpdate).eraseToAnyPublisher()
        }
        
        return dependencies[singleton: .storage]
            .writePublisher { db in
                guard
                    let groupIdentityPrivateKey: Data = try? ClosedGroup
                        .filter(id: sessionId.hexString)
                        .select(.groupIdentityPrivateKey)
                        .asRequest(of: Data.self)
                        .fetchOne(db)
                else { throw MessageSenderError.invalidClosedGroupUpdate }
                
                let currentOffsetTimestampMs: Int64 = dependencies[cache: .snodeAPI].currentOffsetTimestampMs()
            
                /// Perform the config changes without triggering a config sync (we will trigger one manually as part of the process)
                try dependencies.mutate(cache: .libSession) { cache in
                    try cache.withCustomBehaviour(.skipAutomaticConfigSync, for: sessionId) {
                        /// Update the local state
                        try updatedConfig.upserted(db)
                        
                        /// Add a record of the change to the conversation
                        _ = try updatedConfig
                            .upserted(db)
                            .insertControlMessage(
                                db,
                                threadVariant: .group,
                                authorId: dependencies[cache: .general].sessionId.hexString,
                                timestampMs: currentOffsetTimestampMs,
                                serverHash: nil,
                                serverExpirationTimestamp: nil,
                                using: dependencies
                            )
                        
                        /// Update the libSession state
                        try LibSession.update(
                            db,
                            groupSessionId: sessionId,
                            disappearingConfig: updatedConfig,
                            using: dependencies
                        )
                    }
                }
                
                /// Schedule the control message to be sent to the group after the config sync completes
                try dependencies[singleton: .jobRunner].add(
                    db,
                    job: Job(
                        variant: .messageSend,
                        behaviour: .runOnceAfterConfigSyncIgnoringPermanentFailure,
                        threadId: sessionId.hexString,
                        details: MessageSendJob.Details(
                            destination: .closedGroup(groupPublicKey: sessionId.hexString),
                            message: GroupUpdateInfoChangeMessage(
                                changeType: .disappearingMessages,
                                updatedExpiration: UInt32(updatedConfig.isEnabled ?
                                    updatedConfig.durationSeconds :
                                    0
                                ),
                                sentTimestampMs: UInt64(currentOffsetTimestampMs),
                                authMethod: Authentication.groupAdmin(
                                    groupSessionId: sessionId,
                                    ed25519SecretKey: Array(groupIdentityPrivateKey)
                                ),
                                using: dependencies
                            ),
                            requiredConfigSyncVariant: .groupInfo
                        )
                    ),
                    canStartJob: false
                )
            }
            .flatMap { _ -> AnyPublisher<Void, Error> in
                ConfigurationSyncJob
                    .run(swarmPublicKey: groupSessionId, using: dependencies)
                    .eraseToAnyPublisher()
            }
            .eraseToAnyPublisher()
    }
    
    public static func addGroupMembers(
        groupSessionId: String,
        members: [(String, Profile?)],
        allowAccessToHistoricMessages: Bool,
        using dependencies: Dependencies
    ) -> AnyPublisher<Void, Error> {
        guard let sessionId: SessionId = try? SessionId(from: groupSessionId), sessionId.prefix == .group else {
            return Fail(error: MessageSenderError.invalidClosedGroupUpdate).eraseToAnyPublisher()
        }
        
        typealias MemberJobData = (
            id: String,
            profile: Profile?,
            jobDetails: GroupInviteMemberJob.Details,
            subaccountToken: [UInt8]
        )
        
        let userSessionId: SessionId = dependencies[cache: .general].sessionId
        let sortedMembers: [(String, Profile?)] = members
            .sortedById(userSessionId: userSessionId)
        
        return dependencies[singleton: .storage]
            .writePublisher { db -> ([MemberJobData], Network.PreparedRequest<Void>, Network.PreparedRequest<Void>?) in
                guard
                    let groupIdentityPrivateKey: Data = try? ClosedGroup
                        .filter(id: sessionId.hexString)
                        .select(.groupIdentityPrivateKey)
                        .asRequest(of: Data.self)
                        .fetchOne(db)
                else { throw MessageSenderError.invalidClosedGroupUpdate }
                
                let changeTimestampMs: Int64 = dependencies[cache: .snodeAPI].currentOffsetTimestampMs()
                var maybeSupplementalKeyRequest: Network.PreparedRequest<Void>?
                
                /// Perform the config changes without triggering a config sync (we will trigger one manually as part of the process)
                try dependencies.mutate(cache: .libSession) { cache in
                    try cache.withCustomBehaviour(.skipAutomaticConfigSync, for: sessionId) {
                        /// Add the members to the `GROUP_MEMBERS` config
                        try LibSession.addMembers(
                            db,
                            groupSessionId: sessionId,
                            members: members,
                            allowAccessToHistoricMessages: allowAccessToHistoricMessages,
                            using: dependencies
                        )
                        
                        /// If we want to grant access to historic messages then we need to generate a supplemental keys message,
                        /// since our state doesn't care about the `GROUP_KEYS` needed for other members triggering a `keySupplement`
                        /// change won't result in the `GROUP_KEYS` config changing so we need to push the change directly
                        if allowAccessToHistoricMessages {
                            let supplementData: Data = try LibSession.keySupplement(
                                db,
                                groupSessionId: sessionId,
                                memberIds: members.map { id, _ in id }.asSet(),
                                using: dependencies
                            )
                            
                            maybeSupplementalKeyRequest = try Network.SnodeAPI.preparedSendMessage(
                                message: SnodeMessage(
                                    recipient: sessionId.hexString,
                                    data: supplementData,
                                    ttl: ConfigDump.Variant.groupKeys.ttl,
                                    timestampMs: UInt64(changeTimestampMs)
                                ),
                                in: .configGroupKeys,
                                authMethod: Authentication.groupAdmin(
                                    groupSessionId: sessionId,
                                    ed25519SecretKey: Array(groupIdentityPrivateKey)
                                ),
                                using: dependencies
                            )
                            .map { _, _ in () }
                        }
                        
                        /// Since we have added new members we need to perform a `rekey` so that all new messages get
                        /// encrypted using new keys and the `GROUP_KEYS` `seqNo` is increased
                        ///
                        /// **Note:** This **MUST** be called _after_ the new members have been added to the group, otherwise the
                        /// keys may not be generated correctly for the newly added members
                        ///
                        /// **Note 2:** This **MUST** be done even when peforming a `keySupplement` because if the member
                        /// with supplemental access was kicked from the group during the current key rotation then the kicked message
                        /// would still be valid due to the `seqNo` and the member's device would consider the member kicked (we also
                        /// do this after doing the `keySupplement` as otherwise the new key would be needlessly included in the
                        /// `keySupplement` message)
                        try LibSession.rekey(
                            db,
                            groupSessionId: sessionId,
                            using: dependencies
                        )
                        
                        /// Since we have added them to `GROUP_MEMBERS` we may as well insert them into the database (even if the request
                        /// fails the local state will have already been updated anyway)
                        ///
                        /// Add them in the `sending` state so the UI is in the correct state immediately
                        members.forEach { id, _ in
                            /// Add the member to the database
                            try? GroupMember(
                                groupId: sessionId.hexString,
                                profileId: id,
                                role: .standard,
                                roleStatus: .sending,
                                isHidden: false
                            ).upsert(db)
                        }
                    }
                }
                
                /// Generate the data needed to send the new members invitations to the group
                let memberJobData: [MemberJobData] = (try? members
                    .map { id, profile in
                        // Generate authData for the newly added member
                        let memberInfo: (token: [UInt8], details: GroupInviteMemberJob.Details) = try dependencies.mutate(cache: .libSession) { cache in
                            return (
                                try dependencies[singleton: .crypto].tryGenerate(
                                    .tokenSubaccount(
                                        config: cache.config(for: .groupKeys, sessionId: sessionId),
                                        groupSessionId: sessionId,
                                        memberId: id
                                    )
                                ),
                                try GroupInviteMemberJob.Details(
                                    memberSessionIdHexString: id,
                                    authInfo: try dependencies[singleton: .crypto].tryGenerate(
                                        .memberAuthData(
                                            config: cache.config(for: .groupKeys, sessionId: sessionId),
                                            groupSessionId: sessionId,
                                            memberId: id
                                        )
                                    )
                                )
                            )
                        }
                        
                        return (id, profile, memberInfo.details, memberInfo.token)
                    })
                    .defaulting(to: [])
                    
                /// Unrevoke the newly added members just in case they had previously gotten their access to the group
                /// revoked (fire-and-forget this request, we don't want it to be blocking - if the invited user still can't access
                /// the group the admin can resend their invitation which will also attempt to unrevoke their subaccount)
                let unrevokeRequest: Network.PreparedRequest<Void> = try Network.SnodeAPI.preparedUnrevokeSubaccounts(
                    subaccountsToUnrevoke: memberJobData.map { _, _, _, subaccountToken in subaccountToken },
                    authMethod: Authentication.groupAdmin(
                        groupSessionId: sessionId,
                        ed25519SecretKey: Array(groupIdentityPrivateKey)
                    ),
                    using: dependencies
                )
                
                /// Add a record of the change to the conversation
                let disappearingConfig: DisappearingMessagesConfiguration? = try? DisappearingMessagesConfiguration.fetchOne(db, id: sessionId.hexString)
                
                _ = try? Interaction(
                    threadId: groupSessionId,
                    threadVariant: .group,
                    authorId: userSessionId.hexString,
                    variant: .infoGroupMembersUpdated,
                    body: ClosedGroup.MessageInfo
                        .addedUsers(
                            hasCurrentUser: members.contains { id, _ in id == userSessionId.hexString },
                            names: sortedMembers.map { id, profile in
                                profile?.displayName(for: .group) ??
                                id.truncated()
                            },
                            historyShared: allowAccessToHistoricMessages
                        )
                        .infoString(using: dependencies),
                    timestampMs: changeTimestampMs,
                    expiresInSeconds: disappearingConfig?.expiresInSeconds(),
                    expiresStartedAtMs: disappearingConfig?.initialExpiresStartedAtMs(
                        sentTimestampMs: Double(changeTimestampMs)
                    ),
                    using: dependencies
                ).inserted(db)
                
                /// Schedule the control message to be sent to the group after the config sync completes
                try dependencies[singleton: .jobRunner].add(
                    db,
                    job: Job(
                        variant: .messageSend,
                        behaviour: .runOnceAfterConfigSyncIgnoringPermanentFailure,
                        threadId: sessionId.hexString,
                        details: MessageSendJob.Details(
                            destination: .closedGroup(groupPublicKey: sessionId.hexString),
                            message: GroupUpdateMemberChangeMessage(
                                changeType: .added,
                                memberSessionIds: sortedMembers.map { id, _ in id },
                                historyShared: allowAccessToHistoricMessages,
                                sentTimestampMs: UInt64(changeTimestampMs),
                                authMethod: Authentication.groupAdmin(
                                    groupSessionId: sessionId,
                                    ed25519SecretKey: Array(groupIdentityPrivateKey)
                                ),
                                using: dependencies
                            ).with(try? DisappearingMessagesConfiguration.fetchOne(db, id: sessionId.hexString)),
                            requiredConfigSyncVariant: .groupMembers
                        )
                    ),
                    canStartJob: false
                )
                
                return (memberJobData, unrevokeRequest, maybeSupplementalKeyRequest)
            }
            .flatMap { memberJobData, unrevokeRequest, maybeSupplementalKeyRequest -> AnyPublisher<[MemberJobData], Error> in
                ConfigurationSyncJob
                    .run(
                        swarmPublicKey: sessionId.hexString,
                        beforeSequenceRequests: [unrevokeRequest, maybeSupplementalKeyRequest].compactMap { $0 },
                        requireAllBatchResponses: true,
                        requireAllRequestsSucceed: true,
                        using: dependencies
                    )
                    .map { _ in memberJobData }
                    .eraseToAnyPublisher()
            }
            .handleEvents(
                receiveOutput: { memberJobData in
                    /// Schedule jobs to send invitations to the newly added members
                    ///
                    /// **Note:** We intentionally don't schedule these as `runOnceAfterConfigSyncIgnoringPermanentFailure`
                    /// because if the above request fails then it's possible a required `keySupplement` message wasn't sent (in which case
                    /// we want an andmin to manually trigger a resend, which would generate and send a new `keySupplement` message)
                    dependencies[singleton: .storage].writeAsync { db in
                        memberJobData.forEach { id, profile, inviteJobDetails, _ in
                            dependencies[singleton: .jobRunner].add(
                                db,
                                job: Job(
                                    variant: .groupInviteMember,
                                    threadId: sessionId.hexString,
                                    details: inviteJobDetails
                                ),
                                canStartJob: true
                            )
                        }
                    }
                }
            )
            .map { _ in () }
            .eraseToAnyPublisher()
    }
    
    public static func resendInvitations(
        groupSessionId: String,
        memberIds: [String],
        using dependencies: Dependencies
    ) -> AnyPublisher<Void, Error> {
        guard let sessionId: SessionId = try? SessionId(from: groupSessionId), sessionId.prefix == .group else {
            return Fail(error: MessageSenderError.invalidClosedGroupUpdate).eraseToAnyPublisher()
        }
        
        return dependencies[singleton: .storage]
            .writePublisher { db -> ([GroupInviteMemberJob.Details], Network.PreparedRequest<Void>, Network.PreparedRequest<Void>?) in
                guard
                    let groupIdentityPrivateKey: Data = try? ClosedGroup
                        .filter(id: groupSessionId)
                        .select(.groupIdentityPrivateKey)
                        .asRequest(of: Data.self)
                        .fetchOne(db)
                else { throw MessageSenderError.invalidClosedGroupUpdate }
                
                let changeTimestampMs: Int64 = dependencies[cache: .snodeAPI].currentOffsetTimestampMs()
                var maybeSupplementalKeyRequest: Network.PreparedRequest<Void>?
                
                /// Perform the config changes without triggering a config sync (we will do so manually after the process completes)
                try dependencies.mutate(cache: .libSession) { cache in
                    try cache.withCustomBehaviour(.skipAutomaticConfigSync, for: sessionId) {
                        try memberIds.forEach { memberId in
                            try LibSession.updateMemberStatus(
                                db,
                                groupSessionId: SessionId(.group, hex: groupSessionId),
                                memberId: memberId,
                                role: .standard,
                                status: .sending,
                                profile: nil,
                                using: dependencies
                            )
                            
                            /// If the current `GroupMember` isn't already in the `sending` state then update them to be in it
                            let memberStatus: GroupMember.RoleStatus? = try GroupMember
                                .select(.roleStatus)
                                .filter(GroupMember.Columns.groupId == groupSessionId)
                                .filter(GroupMember.Columns.profileId == memberId)
                                .asRequest(of: GroupMember.RoleStatus.self)
                                .fetchOne(db)
                            
                            if memberStatus != .sending {
                                try GroupMember
                                    .filter(GroupMember.Columns.groupId == groupSessionId)
                                    .filter(GroupMember.Columns.profileId == memberId)
                                    .updateAllAndConfig(
                                        db,
                                        GroupMember.Columns.roleStatus.set(to: GroupMember.RoleStatus.sending),
                                        using: dependencies
                                    )
                            }
                        }
                        
                        /// If any of the members are flagged as `supplement` then it means we _should_ have sent a
                        /// supplemental keys message when initially inviting them **but** if that initial request failed then
                        /// the supplemental keys message may not have been sent (since it's not persistent to the `GROUP_KEYS`
                        /// state this message not existing would result in the member being unable to read old messages) - to
                        /// handle this case we create a new supplemental keys rotation for those members and try to send it again
                        let supplementalRotationMemberIds: [String] = memberIds
                            .filter {
                                LibSession.isSupplementalMember(
                                    groupSessionId: sessionId,
                                    memberId: $0,
                                    using: dependencies
                                )
                            }
                        
                        if !supplementalRotationMemberIds.isEmpty {
                            let supplementData: Data = try LibSession.keySupplement(
                                db,
                                groupSessionId: sessionId,
                                memberIds: Set(supplementalRotationMemberIds),
                                using: dependencies
                            )
                            
                            maybeSupplementalKeyRequest = try Network.SnodeAPI.preparedSendMessage(
                                message: SnodeMessage(
                                    recipient: sessionId.hexString,
                                    data: supplementData,
                                    ttl: ConfigDump.Variant.groupKeys.ttl,
                                    timestampMs: UInt64(changeTimestampMs)
                                ),
                                in: .configGroupKeys,
                                authMethod: Authentication.groupAdmin(
                                    groupSessionId: sessionId,
                                    ed25519SecretKey: Array(groupIdentityPrivateKey)
                                ),
                                using: dependencies
                            )
                            .map { _, _ in () }
                        }
                    }
                }
                
                let memberInfo: [(token: [UInt8], details: GroupInviteMemberJob.Details)] = try memberIds
                    .map { memberId in
                        try dependencies.mutate(cache: .libSession) { cache in
                            return (
                                try dependencies[singleton: .crypto].tryGenerate(
                                    .tokenSubaccount(
                                        config: cache.config(for: .groupKeys, sessionId: sessionId),
                                        groupSessionId: sessionId,
                                        memberId: memberId
                                    )
                                ),
                                try GroupInviteMemberJob.Details(
                                    memberSessionIdHexString: memberId,
                                    authInfo: try dependencies[singleton: .crypto].tryGenerate(
                                        .memberAuthData(
                                            config: cache.config(for: .groupKeys, sessionId: sessionId),
                                            groupSessionId: sessionId,
                                            memberId: memberId
                                        )
                                    )
                                )
                            )
                        }
                    }
                
                /// Unrevoke the member just in case they had previously gotten their access to the group revoked and the
                /// unrevoke request when initially added them failed (fire-and-forget this request, we don't want it to be blocking)
                let unrevokeRequest: Network.PreparedRequest<Void> = try Network.SnodeAPI
                    .preparedUnrevokeSubaccounts(
                        subaccountsToUnrevoke: memberInfo.map { token, _ in token },
                        authMethod: Authentication.groupAdmin(
                            groupSessionId: sessionId,
                            ed25519SecretKey: Array(groupIdentityPrivateKey)
                        ),
                        using: dependencies
                    )
                
                return (memberInfo.map { _, jobDetails in jobDetails }, unrevokeRequest, maybeSupplementalKeyRequest)
            }
            .flatMap { memberJobData, unrevokeRequest, maybeSupplementalKeyRequest -> AnyPublisher<[GroupInviteMemberJob.Details], Error> in
                ConfigurationSyncJob
                    .run(
                        swarmPublicKey: sessionId.hexString,
                        beforeSequenceRequests: [unrevokeRequest, maybeSupplementalKeyRequest].compactMap { $0 },
                        requireAllBatchResponses: true,
                        requireAllRequestsSucceed: true,
                        using: dependencies
                    )
                    .map { _ in memberJobData }
                    .eraseToAnyPublisher()
            }
            .handleEvents(
                receiveOutput: { memberJobData in
                    /// Schedule a job to send an invitation to the member
                    dependencies[singleton: .storage].writeAsync { db in
                        memberJobData.forEach { details in
                            dependencies[singleton: .jobRunner].add(
                                db,
                                job: Job(
                                    variant: .groupInviteMember,
                                    threadId: sessionId.hexString,
                                    details: details
                                ),
                                canStartJob: true
                            )
                        }
                    }
                }
            )
            .map { _ in () }
            .eraseToAnyPublisher()
    }
    
    public static func removeGroupMembers(
        groupSessionId: String,
        memberIds: Set<String>,
        removeTheirMessages: Bool,
        sendMemberChangedMessage: Bool,
        changeTimestampMs: Int64? = nil,
        using dependencies: Dependencies
    ) -> AnyPublisher<Void, Error> {
        guard let sessionId: SessionId = try? SessionId(from: groupSessionId), sessionId.prefix == .group else {
            return Just(()).setFailureType(to: Error.self).eraseToAnyPublisher()
        }
        
        let targetChangeTimestampMs: Int64 = (
            changeTimestampMs ??
            dependencies[cache: .snodeAPI].currentOffsetTimestampMs()
        )
        
        let userSessionId: SessionId = dependencies[cache: .general].sessionId
        let sortedMemberIds: [String] = memberIds.sortedById(userSessionId: userSessionId)
        
        return dependencies[singleton: .storage]
            .writePublisher { db in
                guard
                    let groupIdentityPrivateKey: Data = try? ClosedGroup
                        .filter(id: sessionId.hexString)
                        .select(.groupIdentityPrivateKey)
                        .asRequest(of: Data.self)
                        .fetchOne(db)
                else { throw MessageSenderError.invalidClosedGroupUpdate }
                
                /// Perform the config changes without triggering a config sync (we will do so manually after the process completes)
                try dependencies.mutate(cache: .libSession) { cache in
                    try cache.withCustomBehaviour(.skipAutomaticConfigSync, for: sessionId) {
                        /// Flag the members for removal
                        try LibSession.flagMembersForRemoval(
                            db,
                            groupSessionId: sessionId,
                            memberIds: memberIds,
                            removeMessages: removeTheirMessages,
                            using: dependencies
                        )
                        
                        /// Flag  the members in the database as "pending removal" (will result in the UI being updated)
                        try GroupMember
                            .filter(GroupMember.Columns.groupId == sessionId.hexString)
                            .filter(memberIds.contains(GroupMember.Columns.profileId))
                            .updateAllAndConfig(
                                db,
                                GroupMember.Columns.roleStatus.set(to: GroupMember.RoleStatus.pendingRemoval),
                                using: dependencies
                            )
                    }
                }
                
                /// Schedule a job to process the removals
                dependencies[singleton: .jobRunner].add(
                    db,
                    job: Job(
                        variant: .processPendingGroupMemberRemovals,
                        threadId: sessionId.hexString,
                        details: ProcessPendingGroupMemberRemovalsJob.Details(
                            changeTimestampMs: changeTimestampMs
                        )
                    ),
                    canStartJob: true
                )
                
                /// Send the member changed message if desired
                if sendMemberChangedMessage {
                    let removedMemberProfiles: [String: Profile] = (try? Profile
                        .filter(ids: memberIds)
                        .fetchAll(db))
                        .defaulting(to: [])
                        .reduce(into: [:]) { result, next in result[next.id] = next }
                    let disappearingConfig: DisappearingMessagesConfiguration? = try? DisappearingMessagesConfiguration.fetchOne(db, id: sessionId.hexString)
                    
                    /// Add a record of the change to the conversation
                    _ = try Interaction(
                        threadId: sessionId.hexString,
                        threadVariant: .group,
                        authorId: userSessionId.hexString,
                        variant: .infoGroupMembersUpdated,
                        body: ClosedGroup.MessageInfo
                            .removedUsers(
                                hasCurrentUser: memberIds.contains(userSessionId.hexString),
                                names: sortedMemberIds.map { id in
                                    removedMemberProfiles[id]?.displayName(for: .group) ??
                                    id.truncated()
                                }
                            )
                            .infoString(using: dependencies),
                        timestampMs: targetChangeTimestampMs,
                        expiresInSeconds: disappearingConfig?.expiresInSeconds(),
                        expiresStartedAtMs: disappearingConfig?.initialExpiresStartedAtMs(
                            sentTimestampMs: Double(targetChangeTimestampMs)
                        ),
                        using: dependencies
                    ).inserted(db)
                    
                    /// Schedule the control message to be sent to the group after the config sync completes
                    try dependencies[singleton: .jobRunner].add(
                        db,
                        job: Job(
                            variant: .messageSend,
                            behaviour: .runOnceAfterConfigSyncIgnoringPermanentFailure,
                            threadId: sessionId.hexString,
                            details: MessageSendJob.Details(
                                destination: .closedGroup(groupPublicKey: sessionId.hexString),
                                message: GroupUpdateMemberChangeMessage(
                                    changeType: .removed,
                                    memberSessionIds: sortedMemberIds,
                                    historyShared: false,
                                    sentTimestampMs: UInt64(targetChangeTimestampMs),
                                    authMethod: Authentication.groupAdmin(
                                        groupSessionId: sessionId,
                                        ed25519SecretKey: Array(groupIdentityPrivateKey)
                                    ),
                                    using: dependencies
                                ).with(disappearingConfig),
                                requiredConfigSyncVariant: .groupMembers
                            )
                        ),
                        canStartJob: false
                    )
                }
            }
            .flatMap { _ -> AnyPublisher<Void, Error> in
                ConfigurationSyncJob
                    .run(swarmPublicKey: groupSessionId, using: dependencies)
                    .eraseToAnyPublisher()
            }
            .eraseToAnyPublisher()
    }
    
    public static func promoteGroupMembers(
        groupSessionId: SessionId,
        members: [(String, Profile?)],
        isResend: Bool,
        using dependencies: Dependencies
    ) -> AnyPublisher<Void, Error> {
        let userSessionId: SessionId = dependencies[cache: .general].sessionId
        
        return dependencies[singleton: .storage]
            .writePublisher { db -> Set<String> in
                guard
                    let groupIdentityPrivateKey: Data = try? ClosedGroup
                        .filter(id: groupSessionId.hexString)
                        .select(.groupIdentityPrivateKey)
                        .asRequest(of: Data.self)
                        .fetchOne(db)
                else { throw MessageSenderError.invalidClosedGroupUpdate }
            
                /// Determine which members actually need to be promoted (rather than just resent promotions)
                let memberIds: Set<String> = Set(members.map { id, _ in id })
                let memberIdsRequiringPromotions: Set<String> = try GroupMember
                    .select(.profileId)
                    .filter(GroupMember.Columns.groupId == groupSessionId.hexString)
                    .filter(memberIds.contains(GroupMember.Columns.profileId))
                    .filter(GroupMember.Columns.role == GroupMember.Role.standard)
                    .asRequest(of: String.self)
                    .fetchSet(db)
                let membersReceivingPromotions: [(String, Profile?)] = members
                    .filter { id, _ in memberIdsRequiringPromotions.contains(id) }
                let sortedMembersReceivingPromotions: [(String, Profile?)] = membersReceivingPromotions
                    .sortedById(userSessionId: userSessionId)
                
                /// Perform the config changes without triggering a config sync (we will do so manually after the process completes)
                try dependencies.mutate(cache: .libSession) { cache in
                    try cache.withCustomBehaviour(.skipAutomaticConfigSync, for: groupSessionId) {
                        try members.forEach { memberId, profile in
                            try LibSession.updateMemberStatus(
                                db,
                                groupSessionId: groupSessionId,
                                memberId: memberId,
                                role: .admin,
                                status: .sending,
                                profile: nil,
                                using: dependencies
                            )
                        }
                        
                        /// Update failed admins to be sending
                        try GroupMember
                            .filter(GroupMember.Columns.groupId == groupSessionId.hexString)
                            .filter(memberIds.contains(GroupMember.Columns.profileId))
                            .filter(GroupMember.Columns.role == GroupMember.Role.admin)
                            .updateAllAndConfig(
                                db,
                                GroupMember.Columns.roleStatus.set(to: GroupMember.RoleStatus.sending),
                                using: dependencies
                            )
                        
                        /// Update standard members to be admins
                        try GroupMember
                            .filter(GroupMember.Columns.groupId == groupSessionId.hexString)
                            .filter(memberIds.contains(GroupMember.Columns.profileId))
                            .filter(GroupMember.Columns.role == GroupMember.Role.standard)
                            .updateAllAndConfig(
                                db,
                                GroupMember.Columns.role.set(to: GroupMember.Role.admin),
                                GroupMember.Columns.roleStatus.set(to: GroupMember.RoleStatus.sending),
                                using: dependencies
                            )
                    }
                }
                
                /// Send the admin changed message if desired
                ///
                /// If this is a retry then there is no need to add a record of the change to the conversation (as we would have
                /// added it during the first attempt)
                ///
                /// **Note:** It's possible that this call could contain both members being promoted as well as admins
                /// that are getting promotions re-sent to them - we only want to send an admin changed message if there
                /// is a newly promoted member
                if !isResend && !membersReceivingPromotions.isEmpty {
                    let changeTimestampMs: Int64 = dependencies[cache: .snodeAPI].currentOffsetTimestampMs()
                    let disappearingConfig: DisappearingMessagesConfiguration? = try? DisappearingMessagesConfiguration.fetchOne(db, id: groupSessionId.hexString)
                    
                    _ = try Interaction(
                        threadId: groupSessionId.hexString,
                        threadVariant: .group,
                        authorId: userSessionId.hexString,
                        variant: .infoGroupMembersUpdated,
                        body: ClosedGroup.MessageInfo
                            .promotedUsers(
                                hasCurrentUser: membersReceivingPromotions
                                    .map { id, _ in id }
                                    .contains(userSessionId.hexString),
                                names: sortedMembersReceivingPromotions.map { id, profile in
                                    profile?.displayName(for: .group) ??
                                    id.truncated()
                                }
                            )
                            .infoString(using: dependencies),
                        timestampMs: changeTimestampMs,
                        expiresInSeconds: disappearingConfig?.expiresInSeconds(),
                        expiresStartedAtMs: disappearingConfig?.initialExpiresStartedAtMs(
                            sentTimestampMs: Double(changeTimestampMs)
                        ),
                        using: dependencies
                    ).inserted(db)
                    
                    /// Schedule the control message to be sent to the group after the config sync completes
                    try dependencies[singleton: .jobRunner].add(
                        db,
                        job: Job(
                            variant: .messageSend,
                            behaviour: .runOnceAfterConfigSyncIgnoringPermanentFailure,
                            threadId: groupSessionId.hexString,
                            details: MessageSendJob.Details(
                                destination: .closedGroup(groupPublicKey: groupSessionId.hexString),
                                message: GroupUpdateMemberChangeMessage(
                                    changeType: .promoted,
                                    memberSessionIds: sortedMembersReceivingPromotions.map { id, _ in id },
                                    historyShared: false,
                                    sentTimestampMs: UInt64(changeTimestampMs),
                                    authMethod: Authentication.groupAdmin(
                                        groupSessionId: groupSessionId,
                                        ed25519SecretKey: Array(groupIdentityPrivateKey)
                                    ),
                                    using: dependencies
                                ).with(disappearingConfig),
                                requiredConfigSyncVariant: .groupMembers
                            )
                        ),
                        canStartJob: false
                    )
                }
                
                return memberIds
            }
            .flatMap { memberIds -> AnyPublisher<Set<String>, Error> in
                ConfigurationSyncJob
                    .run(swarmPublicKey: groupSessionId.hexString, using: dependencies)
                    .map { _ in memberIds }
                    .eraseToAnyPublisher()
            }
            .handleEvents(
                receiveOutput: { memberIds in
                    dependencies[singleton: .storage].writeAsync { db in
                        /// Schedule jobs to send promotions to all members (including previously promoted members)
                        memberIds.forEach { id in
                            dependencies[singleton: .jobRunner].add(
                                db,
                                job: Job(
                                    variant: .groupPromoteMember,
                                    threadId: groupSessionId.hexString,
                                    details: GroupPromoteMemberJob.Details(
                                        memberSessionIdHexString: id
                                    )
                                ),
                                canStartJob: true
                            )
                        }
                    }
                }
            )
            .map { _ in () }
            .eraseToAnyPublisher()
    }
    
    /// Leave the group with the given `groupPublicKey`. If the current user is the only admin, the group is disbanded entirely.
    ///
    /// This function also removes all encryption key pairs associated with the closed group and the group's public key, and
    /// unregisters from push notifications.
    public static func leave(
        _ db: ObservingDatabase,
        threadId: String,
        threadVariant: SessionThread.Variant,
        using dependencies: Dependencies
    ) throws {
        let userSessionId: SessionId = dependencies[cache: .general].sessionId
        
        // Notify the user
        let interaction: Interaction = try Interaction(
            threadId: threadId,
            threadVariant: threadVariant,
            authorId: userSessionId.hexString,
            variant: .infoGroupCurrentUserLeaving,
            body: "leaving".localized(),
            timestampMs: dependencies[cache: .snodeAPI].currentOffsetTimestampMs(),
            using: dependencies
        ).inserted(db)
        
        dependencies[singleton: .jobRunner].upsert(
            db,
            job: Job(
                variant: .groupLeaving,
                threadId: threadId,
                interactionId: interaction.id,
                details: GroupLeavingJob.Details(
                    behaviour: .leave
                )
            ),
            canStartJob: true
        )
    }
}<|MERGE_RESOLUTION|>--- conflicted
+++ resolved
@@ -7,7 +7,6 @@
 import SessionNetworkingKit
 
 extension MessageSender {
-<<<<<<< HEAD
     private struct PreparedGroupData {
         let groupSessionId: SessionId
         let identityKeyPair: KeyPair
@@ -16,16 +15,6 @@
         let group: ClosedGroup
         let members: [GroupMember]
     }
-=======
-    private typealias PreparedGroupData = (
-        groupSessionId: SessionId,
-        groupState: [ConfigDump.Variant: LibSession.Config],
-        thread: SessionThread,
-        group: ClosedGroup,
-        members: [GroupMember],
-        preparedNotificationsSubscription: Network.PreparedRequest<Network.PushNotification.SubscribeResponse>?
-    )
->>>>>>> b08c0680
     
     public static func createGroup(
         name: String,
@@ -120,29 +109,6 @@
                                     groupSessionId: createdInfo.groupSessionId,
                                     ed25519SecretKey: createdInfo.identityKeyPair.secretKey
                                 ),
-<<<<<<< HEAD
-=======
-                                requiredConfigSyncVariant: .groupMembers
-                            )
-                        ),
-                        canStartJob: false
-                    )
-                    
-                    // Prepare the notification subscription
-                    var preparedNotificationSubscription: Network.PreparedRequest<Network.PushNotification.SubscribeResponse>?
-                    
-                    if let token: String = dependencies[defaults: .standard, key: .deviceToken] {
-                        preparedNotificationSubscription = try? Network.PushNotification
-                            .preparedSubscribe(
-                                token: Data(hex: token),
-                                swarms: [(
-                                    createdInfo.groupSessionId,
-                                    Authentication.groupAdmin(
-                                        groupSessionId: createdInfo.groupSessionId,
-                                        ed25519SecretKey: createdInfo.identityKeyPair.secretKey
-                                    )
-                                )],
->>>>>>> b08c0680
                                 using: dependencies
                             ),
                             requiredConfigSyncVariant: .groupMembers
@@ -221,7 +187,7 @@
                     // Subscribe for push notifications (if PNs are enabled)
                     if let token: String = dependencies[defaults: .standard, key: .deviceToken] {
                         Task.detached(priority: .userInitiated) { [dependencies] in
-                            try? await PushNotificationAPI.subscribe(
+                            try? await Network.PushNotification.subscribe(
                                 token: Data(hex: token),
                                 swarmAuthentication: [
                                     try? Authentication.with(
