--- conflicted
+++ resolved
@@ -918,12 +918,11 @@
             case .none: break
             case .some(let serverHash):
                 db.afterCommit {
-<<<<<<< HEAD
                     guard let authMethod: AuthenticationMethod = try? Authentication.with(swarmPublicKey: userSessionId.hexString, using: dependencies) else {
                         return
                     }
                     
-                    try? SnodeAPI.preparedDeleteMessages(
+                    try? Network.SnodeAPI.preparedDeleteMessages(
                         serverHashes: [serverHash],
                         requireSuccessfulDeletion: false,
                         authMethod: authMethod,
@@ -932,24 +931,6 @@
                     .send(using: dependencies)
                     .subscribe(on: DispatchQueue.global(qos: .background), using: dependencies)
                     .sinkUntilComplete()
-=======
-                    dependencies[singleton: .storage]
-                        .readPublisher { db in
-                            try Network.SnodeAPI.preparedDeleteMessages(
-                                serverHashes: [serverHash],
-                                requireSuccessfulDeletion: false,
-                                authMethod: try Authentication.with(
-                                    db,
-                                    swarmPublicKey: userSessionId.hexString,
-                                    using: dependencies
-                                ),
-                                using: dependencies
-                            )
-                        }
-                        .flatMap { $0.send(using: dependencies) }
-                        .subscribe(on: DispatchQueue.global(qos: .background), using: dependencies)
-                        .sinkUntilComplete()
->>>>>>> b08c0680
                 }
         }
         
