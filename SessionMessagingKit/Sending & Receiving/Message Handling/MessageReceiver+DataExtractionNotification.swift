--- conflicted
+++ resolved
@@ -11,11 +11,8 @@
         threadId: String,
         threadVariant: SessionThread.Variant,
         message: DataExtractionNotification,
-<<<<<<< HEAD
+        serverExpirationTimestamp: TimeInterval?,
         using dependencies: Dependencies
-=======
-        serverExpirationTimestamp: TimeInterval?
->>>>>>> e1bb6de7
     ) throws {
         guard
             threadVariant == .contact,
@@ -32,8 +29,9 @@
             threadId: threadId,
             threadVariant: threadVariant,
             timestampMs: (timestampMs * 1000),
-            userPublicKey: getUserHexEncodedPublicKey(db),
-            openGroup: nil
+            userSessionId: getUserSessionId(db, using: dependencies),
+            openGroup: nil,
+            using: dependencies
         )
         let messageExpirationInfo: Message.MessageExpirationInfo = Message.getMessageExpirationInfo(
             wasRead: wasRead,
@@ -52,22 +50,9 @@
                 }
             }(),
             timestampMs: timestampMs,
-<<<<<<< HEAD
-            wasRead: SessionUtil.timestampAlreadyRead(
-                threadId: threadId,
-                threadVariant: threadVariant,
-                timestampMs: (timestampMs * 1000),
-                userSessionId: getUserSessionId(db, using: dependencies),
-                openGroup: nil,
-                using: dependencies
-            ),
-            expiresInSeconds: message.expiresInSeconds,
-            expiresStartedAtMs: message.expiresStartedAtMs
-=======
             wasRead: wasRead,
             expiresInSeconds: messageExpirationInfo.expiresInSeconds,
             expiresStartedAtMs: messageExpirationInfo.expiresStartedAtMs
->>>>>>> e1bb6de7
         )
         .inserted(db)
         
@@ -77,7 +62,8 @@
                 threadId: threadId,
                 serverHash: message.serverHash,
                 expiresInSeconds: messageExpirationInfo.expiresInSeconds,
-                expiresStartedAtMs: messageExpirationInfo.expiresStartedAtMs
+                expiresStartedAtMs: messageExpirationInfo.expiresStartedAtMs,
+                using: dependencies
             )
         }
     }
