--- conflicted
+++ resolved
@@ -120,30 +120,22 @@
             threadId: threadId,
             authorId: sender,
             variant: .infoDisappearingMessagesUpdate,
-<<<<<<< HEAD
             body: remoteConfig.messageInfoString(
-                with: (sender != getUserHexEncodedPublicKey(db) ?
-=======
-            body: config.messageInfoString(
                 with: (sender != currentUserPublicKey ?
->>>>>>> 53a5db0e
                     Profile.displayName(db, id: sender) :
                     nil
                 ),
                 isPreviousOff: false
             ),
             timestampMs: timestampMs,
-<<<<<<< HEAD
-            expiresInSeconds: (remoteConfig.isEnabled ? nil : localConfig.durationSeconds)
-=======
             wasRead: SessionUtil.timestampAlreadyRead(
                 threadId: threadId,
                 threadVariant: threadVariant,
                 timestampMs: (timestampMs * 1000),
                 userPublicKey: currentUserPublicKey,
                 openGroup: nil
-            )
->>>>>>> 53a5db0e
+            ),
+            expiresInSeconds: (remoteConfig.isEnabled ? nil : localConfig.durationSeconds)
         ).inserted(db)
     }
     
