--- conflicted
+++ resolved
@@ -12,16 +12,10 @@
         message: ExpirationTimerUpdate
     ) throws {
         guard
-<<<<<<< HEAD
             !Features.useNewDisappearingMessagesConfig,
-            let targetId: String = MessageReceiver.threadInfo(db, message: message, openGroupId: nil)?.id,
-            let sender: String = message.sender,
-            let thread: SessionThread = try? SessionThread.fetchOne(db, id: targetId)
-=======
             // Only process these for contact and legacy groups (new groups handle it separately)
             (threadVariant == .contact || threadVariant == .legacyGroup),
             let sender: String = message.sender
->>>>>>> 6685dc05
         else { return }
         
         // Update the configuration
@@ -29,30 +23,27 @@
         // Note: Messages which had been sent during the previous configuration will still
         // use it's settings (so if you enable, send a message and then disable disappearing
         // message then the message you had sent will still disappear)
-<<<<<<< HEAD
-        
-        let defaultType: DisappearingMessagesConfiguration.DisappearingMessageType? = {
-            switch thread.variant {
-                case .contact:
-                    if thread.id == getUserHexEncodedPublicKey() { fallthrough }
-                    return .disappearAfterRead
-                case .closedGroup:
-                    return .disappearAfterSend
-                case .openGroup:
-                    return nil // Shouldn't happen
+        let maybeDefaultType: DisappearingMessagesConfiguration.DisappearingMessageType? = {
+            switch (threadVariant, threadId == getUserHexEncodedPublicKey(db)) {
+                case (.contact, false): return .disappearAfterRead
+                case (.legacyGroup, _), (.group, _), (_, true): return .disappearAfterSend
+                case (.community, _): return nil // Shouldn't happen
             }
         }()
+
+        guard let defaultType: DisappearingMessagesConfiguration.DisappearingMessageType = maybeDefaultType else { return }
         
-        let localConfig: DisappearingMessagesConfiguration = try thread.disappearingMessagesConfiguration
+        let localConfig: DisappearingMessagesConfiguration = try DisappearingMessagesConfiguration
+            .filter(id: threadId)
             .fetchOne(db)
-            .defaulting(to: DisappearingMessagesConfiguration.defaultWith(thread.id))
+            .defaulting(to: DisappearingMessagesConfiguration.defaultWith(threadId))
         
         let remoteConfig: DisappearingMessagesConfiguration = localConfig.with(
             // If there is no duration then we should disable the expiration timer
             isEnabled: ((message.duration ?? 0) > 0),
             durationSeconds: (
                 message.duration.map { TimeInterval($0) } ??
-                DisappearingMessagesConfiguration.DisappearingMessageType.disappearAfterSend.defaultDuration
+                defaultType.defaultDuration
             ),
             type: defaultType
         )
@@ -61,32 +52,19 @@
         
         // Remove previous info messages
         _ = try Interaction
-            .filter(Interaction.Columns.threadId == thread.id)
+            .filter(Interaction.Columns.threadId == threadId)
             .filter(Interaction.Columns.variant == Interaction.Variant.infoDisappearingMessagesUpdate)
             .deleteAll(db)
-=======
-        let config: DisappearingMessagesConfiguration = try DisappearingMessagesConfiguration
-            .filter(id: threadId)
-            .fetchOne(db)
-            .defaulting(to: DisappearingMessagesConfiguration.defaultWith(threadId))
-            .with(
-                // If there is no duration then we should disable the expiration timer
-                isEnabled: ((message.duration ?? 0) > 0),
-                durationSeconds: (
-                    message.duration.map { TimeInterval($0) } ??
-                    DisappearingMessagesConfiguration.defaultDuration
-                )
-            )
->>>>>>> 6685dc05
         
         // Legacy closed groups need to update the SessionUtil
+        // TODO: I assume we need to update the contact config here?
         switch threadVariant {
             case .legacyGroup:
                 try SessionUtil
                     .update(
                         db,
                         groupPublicKey: threadId,
-                        disappearingConfig: config
+                        disappearingConfig: remoteConfig
                     )
                 
             default: break
@@ -106,7 +84,98 @@
                 isPreviousOff: false
             ),
             timestampMs: Int64(message.sentTimestamp ?? 0),   // Default to `0` if not set
-            expiresInSeconds: remoteConfig.isEnabled ? nil : localConfig.durationSeconds
+            expiresInSeconds: (remoteConfig.isEnabled ? nil : localConfig.durationSeconds)
+        ).inserted(db)
+    }
+    
+    internal static func updateDisappearingMessagesConfigurationIfNeeded(
+        _ db: Database,
+        threadId: String,
+        threadVariant: SessionThread.Variant,
+        message: Message,
+        proto: SNProtoContent
+    ) throws {
+        guard let sender: String = message.sender else { return }
+        
+        // Check the contact's client version based on this received message
+        let lastKnownClientVersion: SessionVersion.FeatureVersion = (!proto.hasExpirationTimer ?
+            .legacyDisappearingMessages :
+            .newDisappearingMessages
+        )
+        _ = try? Contact
+            .filter(id: sender)
+            .updateAllAndConfig(
+                db,
+                Contact.Columns.lastKnownClientVersion.set(to: lastKnownClientVersion)
+            )
+        
+        guard
+            Features.useNewDisappearingMessagesConfig,
+            proto.hasLastDisappearingMessageChangeTimestamp
+        else { return }
+        
+        let protoLastChangeTimestampMs: Int64 = Int64(proto.lastDisappearingMessageChangeTimestamp)
+        let localConfig: DisappearingMessagesConfiguration = try DisappearingMessagesConfiguration
+            .fetchOne(db, id: threadId)
+            .defaulting(to: DisappearingMessagesConfiguration.defaultWith(threadId))
+        
+        guard
+            let localLastChangeTimestampMs = localConfig.lastChangeTimestampMs,
+            protoLastChangeTimestampMs > localLastChangeTimestampMs
+        else { return }
+        
+        let durationSeconds: TimeInterval = (proto.hasExpirationTimer ? TimeInterval(proto.expirationTimer) : 0)
+        let isEnable: Bool = (durationSeconds != 0)
+        let disappearingType: DisappearingMessagesConfiguration.DisappearingMessageType? = (proto.hasExpirationType ?
+            .init(protoType: proto.expirationType) :
+            nil
+        )
+        let remoteConfig: DisappearingMessagesConfiguration = localConfig.with(
+            isEnabled: isEnable,
+            durationSeconds: durationSeconds,
+            type: disappearingType,
+            lastChangeTimestampMs: protoLastChangeTimestampMs
+        )
+        
+        _ = try remoteConfig.save(db)
+        
+        _ = try Interaction
+            .filter(Interaction.Columns.threadId == threadId)
+            .filter(Interaction.Columns.variant == Interaction.Variant.infoDisappearingMessagesUpdate)
+            .deleteAll(db)
+        
+        // Legacy closed groups need to update the SessionUtil
+        // TODO: I assume we need to update the contact config here?
+        switch threadVariant {
+            case .legacyGroup:
+                try SessionUtil
+                    .update(
+                        db,
+                        groupPublicKey: threadId,
+                        disappearingConfig: remoteConfig
+                    )
+                
+            default: break
+        }
+
+        _ = try Interaction(
+            serverHash: message.serverHash,
+            threadId: threadId,
+            authorId: sender,
+            variant: .infoDisappearingMessagesUpdate,
+            body: remoteConfig.messageInfoString(
+                with: (sender != getUserHexEncodedPublicKey(db) ?
+                    Profile.displayName(db, id: sender) :
+                    nil
+                ),
+                isPreviousOff: !localConfig.isEnabled
+            ),
+            timestampMs: protoLastChangeTimestampMs,
+            expiresInSeconds: (remoteConfig.isEnabled ? nil : localConfig.durationSeconds),
+            expiresStartedAtMs: (!remoteConfig.isEnabled && localConfig.type == .disappearAfterSend ?
+                Double(protoLastChangeTimestampMs) :
+                nil
+            )
         ).inserted(db)
     }
 }