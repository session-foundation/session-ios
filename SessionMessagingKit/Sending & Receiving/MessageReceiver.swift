import SessionUtilitiesKit

public enum MessageReceiver {
    private static var lastEncryptionKeyPairRequest: [String:Date] = [:] 

    public enum Error : LocalizedError {
        case duplicateMessage
        case invalidMessage
        case unknownMessage
        case unknownEnvelopeType
        case noUserX25519KeyPair
        case noUserED25519KeyPair
        case invalidSignature
        case noData
        case senderBlocked
        case noThread
        case selfSend
        case decryptionFailed
        case invalidGroupPublicKey
        case noGroupKeyPair

        public var isRetryable: Bool {
            switch self {
            case .duplicateMessage, .invalidMessage, .unknownMessage, .unknownEnvelopeType,
                .invalidSignature, .noData, .senderBlocked, .noThread, .selfSend, .decryptionFailed: return false
            default: return true
            }
        }

        public var errorDescription: String? {
            switch self {
            case .duplicateMessage: return "Duplicate message."
            case .invalidMessage: return "Invalid message."
            case .unknownMessage: return "Unknown message type."
            case .unknownEnvelopeType: return "Unknown envelope type."
            case .noUserX25519KeyPair: return "Couldn't find user X25519 key pair."
            case .noUserED25519KeyPair: return "Couldn't find user ED25519 key pair."
            case .invalidSignature: return "Invalid message signature."
            case .noData: return "Received an empty envelope."
            case .senderBlocked: return "Received a message from a blocked user."
            case .noThread: return "Couldn't find thread for message."
            case .selfSend: return "Message addressed at self."
            case .decryptionFailed: return "Decryption failed."
            // Shared sender keys
            case .invalidGroupPublicKey: return "Invalid group public key."
            case .noGroupKeyPair: return "Missing group key pair."
            }
        }
    }

    public static func parse(
        _ data: Data,
        openGroupMessageServerID: UInt64?,
        openGroupServerPublicKey: String? = nil,
        isOutgoing: Bool? = nil,
        otherBlindedPublicKey: String? = nil,
        isRetry: Bool = false,
        using transaction: Any,
        dependencies: Dependencies = Dependencies()
    ) throws -> (Message, SNProtoContent) {
        let userPublicKey = dependencies.storage.getUserPublicKey()
        let isOpenGroupMessage = (openGroupMessageServerID != nil)
        
        // Parse the envelope
        let envelope = try SNProtoEnvelope.parseData(data)
        
        // Decrypt the contents
        guard let ciphertext = envelope.content else { throw Error.noData }
        
        var plaintext: Data!
        var sender: String!
        var groupPublicKey: String? = nil
        
        if isOpenGroupMessage {
            (plaintext, sender) = (envelope.content!, envelope.source!)
        }
        else {
            switch envelope.type {
                case .sessionMessage:
                    // Default to 'standard' as the old code didn't seem to require an `envelope.source`
                    switch (SessionId.Prefix(from: envelope.source) ?? .standard) {
                        case .standard, .unblinded:
                            guard let userX25519KeyPair = dependencies.storage.getUserKeyPair() else {
                                throw Error.noUserX25519KeyPair
                            }
                            
                            (plaintext, sender) = try decryptWithSessionProtocol(ciphertext: ciphertext, using: userX25519KeyPair)
                            
                        case .blinded:
                            guard let otherBlindedPublicKey: String = otherBlindedPublicKey else { throw Error.noData }
                            guard let openGroupServerPublicKey: String = openGroupServerPublicKey else {
                                throw Error.invalidGroupPublicKey
                            }
                            guard let userEd25519KeyPair = dependencies.storage.getUserED25519KeyPair() else {
                                throw Error.noUserED25519KeyPair
                            }
                            
                            (plaintext, sender) = try decryptWithSessionBlindingProtocol(
                                data: ciphertext,
                                isOutgoing: (isOutgoing == true),
                                otherBlindedPublicKey: otherBlindedPublicKey,
                                with: openGroupServerPublicKey,
                                userEd25519KeyPair: userEd25519KeyPair,
                                using: dependencies
                            )
                    }
                    
                case .closedGroupMessage:
                    guard let hexEncodedGroupPublicKey = envelope.source, dependencies.storage.isClosedGroup(hexEncodedGroupPublicKey) else {
                        throw Error.invalidGroupPublicKey
                    }
                    
                    var encryptionKeyPairs = dependencies.storage.getClosedGroupEncryptionKeyPairs(for: hexEncodedGroupPublicKey)
                    
                    guard !encryptionKeyPairs.isEmpty else { throw Error.noGroupKeyPair }
                    
                    // Loop through all known group key pairs in reverse order (i.e. try the latest key pair first (which'll more than
                    // likely be the one we want) but try older ones in case that didn't work)
                    var encryptionKeyPair = encryptionKeyPairs.removeLast()
                    
                    func decrypt() throws {
                        do {
                            (plaintext, sender) = try decryptWithSessionProtocol(ciphertext: ciphertext, using: encryptionKeyPair)
                        }
                        catch {
                            if !encryptionKeyPairs.isEmpty {
                                encryptionKeyPair = encryptionKeyPairs.removeLast()
                                try decrypt()
                            }
                            else {
                                throw error
                            }
                        }
                    }
                    groupPublicKey = envelope.source
                    try decrypt()
                        
                default: throw Error.unknownEnvelopeType
            }
        }
        
        // Don't process the envelope any further if the sender is blocked
<<<<<<< HEAD
        guard !isBlocked(sender) else { throw Error.senderBlocked }
=======
        guard Storage.shared.getContact(with: sender, using: transaction)?.isBlocked != true else {
            throw Error.senderBlocked
        }
>>>>>>> 459502f1
        
        // Parse the proto
        let proto: SNProtoContent
        do {
            proto = try SNProtoContent.parseData((plaintext as NSData).removePadding())
        } catch {
            SNLog("Couldn't parse proto due to error: \(error).")
            throw error
        }
        // Parse the message
        let message: Message? = {
            if let readReceipt = ReadReceipt.fromProto(proto) { return readReceipt }
            if let typingIndicator = TypingIndicator.fromProto(proto) { return typingIndicator }
            if let closedGroupControlMessage = ClosedGroupControlMessage.fromProto(proto) { return closedGroupControlMessage }
            if let dataExtractionNotification = DataExtractionNotification.fromProto(proto) { return dataExtractionNotification }
            if let expirationTimerUpdate = ExpirationTimerUpdate.fromProto(proto) { return expirationTimerUpdate }
            if let configurationMessage = ConfigurationMessage.fromProto(proto) { return configurationMessage }
            if let unsendRequest = UnsendRequest.fromProto(proto) { return unsendRequest }
            if let messageRequestResponse = MessageRequestResponse.fromProto(proto) { return messageRequestResponse }
            if let visibleMessage = VisibleMessage.fromProto(proto) { return visibleMessage }
            return nil
        }()
        if let message = message {
            // Ignore self sends if needed
            if !message.isSelfSendValid {
                guard sender != userPublicKey else { throw Error.selfSend }
            }
            // Guard against control messages in open groups
            if isOpenGroupMessage {
                guard message is VisibleMessage else { throw Error.invalidMessage }
            }
            // Finish parsing
            message.sender = sender
            message.recipient = userPublicKey
            message.sentTimestamp = envelope.timestamp
            message.receivedTimestamp = NSDate.millisecondTimestamp()
            if isOpenGroupMessage {
                message.openGroupServerTimestamp = envelope.serverTimestamp
            }
            message.groupPublicKey = groupPublicKey
            message.openGroupServerMessageID = openGroupMessageServerID
            // Validate
            var isValid = message.isValid
            if message is VisibleMessage && !isValid && proto.dataMessage?.attachments.isEmpty == false {
                isValid = true
            }
            guard isValid else {
                throw Error.invalidMessage
            }
            // If the message failed to process the first time around we retry it later (if the error is retryable). In this case the timestamp
            // will already be in the database but we don't want to treat the message as a duplicate. The isRetry flag is a simple workaround
            // for this issue.
            if let message = message as? ClosedGroupControlMessage, case .new = message.kind {
                // Allow duplicates in this case to avoid the following situation:
                // • The app performed a background poll or received a push notification
                // • This method was invoked and the received message timestamps table was updated
                // • Processing wasn't finished
                // • The user doesn't see the new closed group
            } else {
                guard !Set(dependencies.storage.getReceivedMessageTimestamps(using: transaction)).contains(envelope.timestamp) || isRetry else { throw Error.duplicateMessage }
                dependencies.storage.addReceivedMessageTimestamp(envelope.timestamp, using: transaction)
            }
            // Return
            return (message, proto)
        }
        
        throw Error.unknownMessage
    }
}<|MERGE_RESOLUTION|>--- conflicted
+++ resolved
@@ -140,13 +140,9 @@
         }
         
         // Don't process the envelope any further if the sender is blocked
-<<<<<<< HEAD
-        guard !isBlocked(sender) else { throw Error.senderBlocked }
-=======
         guard Storage.shared.getContact(with: sender, using: transaction)?.isBlocked != true else {
             throw Error.senderBlocked
         }
->>>>>>> 459502f1
         
         // Parse the proto
         let proto: SNProtoContent
