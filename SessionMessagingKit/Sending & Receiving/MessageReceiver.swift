// Copyright © 2022 Rangeproof Pty Ltd. All rights reserved.

import Foundation
import GRDB
import Sodium
import SessionUIKit
import SessionUtilitiesKit
import SessionSnodeKit

public enum MessageReceiver {
    private static var lastEncryptionKeyPairRequest: [String: Date] = [:]
    
    public static func parse(
        _ db: Database,
        data: Data,
        origin: Message.Origin,
        using dependencies: Dependencies
    ) throws -> ProcessedMessage {
        let userSessionId: SessionId = getUserSessionId(db, using: dependencies)
        var plaintext: Data
        var customProto: SNProtoContent? = nil
        var customMessage: Message? = nil
        let sender: String
        let sentTimestamp: UInt64
        let openGroupServerMessageId: UInt64?
        let threadVariant: SessionThread.Variant
        let threadIdGenerator: (Message) throws -> String
        
        switch (origin.isConfigNamespace, origin) {
            // Config messages are custom-handled via 'libSession' so just return the data directly
            case (true, .swarm(let publicKey, let namespace, let serverHash, let serverTimestampMs, _)):
                return .config(
                    publicKey: publicKey,
                    namespace: namespace,
                    serverHash: serverHash,
                    serverTimestampMs: serverTimestampMs,
                    data: data
                )
                
            case (_, .community(let openGroupId, let messageSender, let timestamp, let messageServerId)):
                plaintext = data.removePadding()   // Remove the padding
                sender = messageSender
                sentTimestamp = UInt64(floor(timestamp * 1000)) // Convert to ms for database consistency
                openGroupServerMessageId = UInt64(messageServerId)
                threadVariant = .community
                threadIdGenerator = { message in
                    // Guard against control messages in open groups
                    guard message is VisibleMessage else { throw MessageReceiverError.invalidMessage }
                    
                    return openGroupId
                }
                
            case (_, .openGroupInbox(let timestamp, let messageServerId, let serverPublicKey, let blindedPublicKey, let isOutgoing)):
                guard let userEd25519KeyPair: KeyPair = Identity.fetchUserEd25519KeyPair(db) else {
                    throw MessageReceiverError.noUserED25519KeyPair
                }
                
                (plaintext, sender) = try decryptWithSessionBlindingProtocol(
                    data: data,
                    isOutgoing: isOutgoing,
                    otherBlindedPublicKey: blindedPublicKey,
                    with: serverPublicKey,
                    userEd25519KeyPair: userEd25519KeyPair,
                    using: dependencies
                )
                
                plaintext = plaintext.removePadding()   // Remove the padding
                sentTimestamp = UInt64(floor(timestamp * 1000)) // Convert to ms for database consistency
                openGroupServerMessageId = UInt64(messageServerId)
                threadVariant = .contact
                threadIdGenerator = { _ in sender }
                
            case (_, .swarm(let publicKey, let namespace, _, _, _)):
                switch namespace {
                    case .default:
                        guard
                            let envelope: SNProtoEnvelope = try? MessageWrapper.unwrap(data: data),
                            let ciphertext: Data = envelope.content
                        else {
                            SNLog("Failed to unwrap data for message from 'default' namespace.")
                            throw MessageReceiverError.invalidMessage
                        }
                        guard let userX25519KeyPair: KeyPair = Identity.fetchUserKeyPair(db) else {
                            throw MessageReceiverError.noUserX25519KeyPair
                        }
                        
                        (plaintext, sender) = try decryptWithSessionProtocol(
                            ciphertext: ciphertext,
                            using: userX25519KeyPair
                        )
                        plaintext = plaintext.removePadding()   // Remove the padding
                        sentTimestamp = envelope.timestamp
                        openGroupServerMessageId = nil
                        threadVariant = .contact
                        threadIdGenerator = { message in
                            switch message {
                                case let message as VisibleMessage: return (message.syncTarget ?? sender)
                                case let message as ExpirationTimerUpdate: return (message.syncTarget ?? sender)
                                default: return sender
                            }
                        }
                        
                    case .groupMessages:
                        let plaintextEnvelope: Data
                        (plaintextEnvelope, sender) = try SessionUtil.decrypt(
                            ciphertext: data,
                            groupSessionId: SessionId(.group, hex: publicKey),
                            using: dependencies
                        )
                        
                        guard
                            let envelope: SNProtoEnvelope = try? MessageWrapper.unwrap(
                                data: plaintextEnvelope,
                                includesWebSocketMessage: false
                            ),
                            let envelopeContent: Data = envelope.content
                        else {
                            SNLog("Failed to unwrap data for message from 'default' namespace.")
                            throw MessageReceiverError.invalidMessage
                        }
                        plaintext = envelopeContent // Padding already removed for updated groups
                        sentTimestamp = envelope.timestamp
                        openGroupServerMessageId = nil
                        threadVariant = .group
                        threadIdGenerator = { _ in publicKey }
                        
                    case .revokedRetrievableGroupMessages:
                        plaintext = Data()  // Requires custom decryption
                        customProto = try SNProtoContent.builder().build()
                        customMessage = LibSessionMessage(ciphertext: data)
                        sender = publicKey  // The "group" sends these messages
                        sentTimestamp = 0
                        openGroupServerMessageId = nil
                        threadVariant = .group
                        threadIdGenerator = { _ in publicKey }
                        
                    // FIXME: Remove once updated groups has been around for long enough
                    case .legacyClosedGroup:
                        guard
                            let envelope: SNProtoEnvelope = try? MessageWrapper.unwrap(data: data),
                            let ciphertext: Data = envelope.content,
                            let closedGroup: ClosedGroup = try? ClosedGroup.fetchOne(db, id: publicKey)
                        else {
                            SNLog("Failed to unwrap data for message from 'legacyClosedGroup' namespace.")
                            throw MessageReceiverError.invalidMessage
                        }
                        
                        guard
                            let encryptionKeyPairs: [ClosedGroupKeyPair] = try? closedGroup.keyPairs
                                .order(ClosedGroupKeyPair.Columns.receivedTimestamp.desc)
                                .fetchAll(db),
                            !encryptionKeyPairs.isEmpty
                        else { throw MessageReceiverError.noGroupKeyPair }
                        
                        // Loop through all known group key pairs in reverse order (i.e. try the latest key
                        // pair first (which'll more than likely be the one we want) but try older ones in
                        // case that didn't work)
                        func decrypt(keyPairs: [ClosedGroupKeyPair], lastError: Error? = nil) throws -> (Data, String) {
                            guard let keyPair: ClosedGroupKeyPair = keyPairs.first else {
                                throw (lastError ?? MessageReceiverError.decryptionFailed)
                            }
                            
                            do {
                                return try decryptWithSessionProtocol(
                                    ciphertext: ciphertext,
                                    using: KeyPair(
                                        publicKey: keyPair.publicKey.bytes,
                                        secretKey: keyPair.secretKey.bytes
                                    )
                                )
                            }
                            catch {
                                return try decrypt(keyPairs: Array(keyPairs.suffix(from: 1)), lastError: error)
                            }
                        }
                        
                        (plaintext, sender) = try decrypt(keyPairs: encryptionKeyPairs)
                        plaintext = plaintext.removePadding()   // Remove the padding
                        sentTimestamp = envelope.timestamp
                        openGroupServerMessageId = nil
                        threadVariant = .legacyGroup
                        threadIdGenerator = { _ in publicKey }
                        
                    case .configUserProfile, .configContacts, .configConvoInfoVolatile, .configUserGroups:
                        throw MessageReceiverError.invalidConfigMessageHandling
                        
                    case .configGroupInfo, .configGroupMembers, .configGroupKeys:
                        throw MessageReceiverError.invalidConfigMessageHandling
                        
                    case .all, .unknown:
                        SNLog("Couldn't process message due to invalid namespace.")
                        throw MessageReceiverError.unknownMessage
                }
        }
        
        let proto: SNProtoContent = try (customProto ?? Result(catching: { try SNProtoContent.parseData(plaintext) })
           .onFailure { SNLog("Couldn't parse proto due to error: \($0).") }
           .successOrThrow())
        let message: Message = try (customMessage ?? Message.createMessageFrom(proto, sender: sender))
        message.sender = sender
        message.recipient = userSessionId.hexString
        message.serverHash = origin.serverHash
        message.sentTimestamp = sentTimestamp
        message.receivedTimestamp = UInt64(SnodeAPI.currentOffsetTimestampMs(using: dependencies))
        message.openGroupServerMessageId = openGroupServerMessageId
        message.attachDisappearingMessagesConfiguration(from: proto)
        
        // Don't process the envelope any further if the sender is blocked
        guard (try? Contact.fetchOne(db, id: sender))?.isBlocked != true || message.processWithBlockedSender else {
            throw MessageReceiverError.senderBlocked
        }
        
        // Ignore self sends if needed
        guard message.isSelfSendValid || sender != userSessionId.hexString else {
            throw MessageReceiverError.selfSend
        }
        
        // Validate
        guard
            message.isValid(using: dependencies) ||
            (message as? VisibleMessage)?.isValidWithDataMessageAttachments(using: dependencies) == true
        else {
            throw MessageReceiverError.invalidMessage
        }
        
        return .standard(
            threadId: try threadIdGenerator(message),
            threadVariant: threadVariant,
            proto: proto,
            messageInfo: try MessageReceiveJob.Details.MessageInfo(
                message: message,
                variant: try Message.Variant(from: message) ?? { throw MessageReceiverError.invalidMessage }(),
                threadVariant: threadVariant,
                serverExpirationTimestamp: origin.serverExpirationTimestamp,
                proto: proto
            )
        )
    }
    
    // MARK: - Handling
    
    public static func handle(
        _ db: Database,
        threadId: String,
        threadVariant: SessionThread.Variant,
        message: Message,
        serverExpirationTimestamp: TimeInterval?,
        associatedWithProto proto: SNProtoContent,
        using dependencies: Dependencies = Dependencies()
    ) throws {
        // Check if the message requires an existing conversation (if it does and the conversation isn't in
        // the config then the message will be dropped)
        guard
            !Message.requiresExistingConversation(message: message, threadVariant: threadVariant) ||
            SessionUtil.conversationInConfig(db, threadId: threadId, threadVariant: threadVariant, visibleOnly: false, using: dependencies)
        else { throw MessageReceiverError.requiredThreadNotInConfig }
        
        // Throw if the message is outdated and shouldn't be processed
        try throwIfMessageOutdated(
            db,
            message: message,
            threadId: threadId,
            threadVariant: threadVariant,
            using: dependencies
        )
        
        MessageReceiver.updateContactDisappearingMessagesVersionIfNeeded(
            db,
<<<<<<< HEAD
            threadId: threadId,
            threadVariant: threadVariant,
            message: message,
            proto: proto,
            using: dependencies
=======
            messageVariant: .init(from: message),
            contactId: message.sender,
            version: ((!proto.hasExpirationType && !proto.hasExpirationTimer) ?
                .legacyDisappearingMessages :
                .newDisappearingMessages
            )
>>>>>>> e9dd86bf
        )
        
        switch message {
            case let message as ReadReceipt:
                try MessageReceiver.handleReadReceipt(
                    db,
                    message: message,
                    serverExpirationTimestamp: serverExpirationTimestamp
                )
                
            case let message as TypingIndicator:
                try MessageReceiver.handleTypingIndicator(
                    db,
                    threadId: threadId,
                    threadVariant: threadVariant,
                    message: message,
                    using: dependencies
                )
                
            case let message as ClosedGroupControlMessage:
                try MessageReceiver.handleLegacyClosedGroupControlMessage(
                    db,
                    threadId: threadId,
                    threadVariant: threadVariant,
                    message: message,
                    using: dependencies
                )
                
            case is GroupUpdateInviteMessage, is GroupUpdateInfoChangeMessage,
                is GroupUpdateMemberChangeMessage, is GroupUpdatePromoteMessage, is GroupUpdateMemberLeftMessage,
                is GroupUpdateInviteResponseMessage, is GroupUpdateDeleteMemberContentMessage:
                try MessageReceiver.handleGroupUpdateMessage(
                    db,
                    threadId: threadId,
                    threadVariant: threadVariant,
                    message: message,
                    using: dependencies
                )
                
            case let message as DataExtractionNotification:
                try MessageReceiver.handleDataExtractionNotification(
                    db,
                    threadId: threadId,
                    threadVariant: threadVariant,
                    message: message,
                    using: dependencies
                )
                
            case let message as ExpirationTimerUpdate:
                try MessageReceiver.handleExpirationTimerUpdate(
                    db,
                    threadId: threadId,
                    threadVariant: threadVariant,
                    message: message,
                    using: dependencies
                )
            
                try MessageReceiver.handleExpirationTimerUpdate(
                    db,
                    threadId: threadId,
                    threadVariant: threadVariant,
                    message: message,
                    proto: proto
                )
                
            case let message as UnsendRequest:
                try MessageReceiver.handleUnsendRequest(
                    db,
                    threadId: threadId,
                    threadVariant: threadVariant,
                    message: message,
                    using: dependencies
                )
                
            case let message as CallMessage:
                try MessageReceiver.handleCallMessage(
                    db,
                    threadId: threadId,
                    threadVariant: threadVariant,
                    message: message,
                    using: dependencies
                )
                
            case let message as MessageRequestResponse:
                try MessageReceiver.handleMessageRequestResponse(
                    db,
                    message: message,
                    using: dependencies
                )
                
            case let message as VisibleMessage:
                try MessageReceiver.handleVisibleMessage(
                    db,
                    threadId: threadId,
                    threadVariant: threadVariant,
                    message: message,
                    associatedWithProto: proto,
                    using: dependencies
                )
                
            case let message as LibSessionMessage:
                try MessageReceiver.handleLibSessionMessage(
                    db,
                    threadId: threadId,
                    threadVariant: threadVariant,
                    message: message,
                    using: dependencies
                )
                
            default: throw MessageReceiverError.unknownMessage
        }
        
        // Perform any required post-handling logic
        try MessageReceiver.postHandleMessage(
            db,
            threadId: threadId,
            message: message,
            using: dependencies
        )
    }
    
    public static func postHandleMessage(
        _ db: Database,
        threadId: String,
        message: Message,
        using dependencies: Dependencies
    ) throws {
        // When handling any message type which has related UI we want to make sure the thread becomes
        // visible (the only other spot this flag gets set is when sending messages)
        let shouldBecomeVisible: Bool = {
            switch message {
                case is ReadReceipt: return true
                case is TypingIndicator: return true
                case is UnsendRequest: return true
                    
                case let message as ClosedGroupControlMessage:
                    // Only re-show a legacy group conversation if we are going to add a control text message
                    switch message.kind {
                        case .new, .encryptionKeyPair, .encryptionKeyPairRequest: return false
                        default: return true
                    }
                    
                /// These are sent to the one-to-one conversation so they shouldn't make that visible
                case is GroupUpdateInviteMessage, is GroupUpdatePromoteMessage:
                    return false
                    
                /// These are sent to the group conversation but we have logic so you can only ever "leave" a group, you can't "hide" it
                /// so that it re-appears when a new message is received so the thread shouldn't become visible for any of them
                case is GroupUpdateInfoChangeMessage, is GroupUpdateMemberChangeMessage,
                    is GroupUpdateMemberLeftMessage, is GroupUpdateInviteResponseMessage,
                    is GroupUpdateDeleteMemberContentMessage:
                    return false
                
                /// Currently this is just for handling the `groupKicked` message which is sent to a group so the same rules as above apply
                case is LibSessionMessage: return false
                    
                default: return true
            }
        }()
        
        // Start the disappearing messages timer if needed
        // For disappear after send, this is necessary so the message will disappear even if it is not read
        dependencies[singleton: .jobRunner].upsert(
            db,
            job: DisappearingMessagesJob.updateNextRunIfNeeded(db),
            canStartJob: true,
            using: dependencies
        )
        
        // Only check the current visibility state if we should become visible for this message type
        guard shouldBecomeVisible else { return }
        
        // Only update the `shouldBeVisible` flag if the thread is currently not visible
        // as we don't want to trigger a config update if not needed
        let isCurrentlyVisible: Bool = try SessionThread
            .filter(id: threadId)
            .select(.shouldBeVisible)
            .asRequest(of: Bool.self)
            .fetchOne(db)
            .defaulting(to: false)

        guard !isCurrentlyVisible else { return }
        
        try SessionThread
            .filter(id: threadId)
            .updateAllAndConfig(
                db,
                SessionThread.Columns.shouldBeVisible.set(to: true),
                SessionThread.Columns.pinnedPriority.set(to: SessionUtil.visiblePriority),
                using: dependencies
            )
    }
    
    public static func handleOpenGroupReactions(
        _ db: Database,
        threadId: String,
        openGroupMessageServerId: Int64,
        openGroupReactions: [Reaction]
    ) throws {
        guard let interactionId: Int64 = try? Interaction
            .select(.id)
            .filter(Interaction.Columns.threadId == threadId)
            .filter(Interaction.Columns.openGroupServerMessageId == openGroupMessageServerId)
            .asRequest(of: Int64.self)
            .fetchOne(db)
        else {
            throw MessageReceiverError.invalidMessage
        }
        
        _ = try Reaction
            .filter(Reaction.Columns.interactionId == interactionId)
            .deleteAll(db)
        
        for reaction in openGroupReactions {
            try reaction.with(interactionId: interactionId).insert(db)
        }
    }
    
    public static func throwIfMessageOutdated(
        _ db: Database,
        message: Message,
        threadId: String,
        threadVariant: SessionThread.Variant,
        using dependencies: Dependencies = Dependencies()
    ) throws {
        switch message {
            case is ReadReceipt: return // No visible artifact created so better to keep for more reliable read states
            case is UnsendRequest: return // We should always process the removal of messages just in case
            default: break
        }
        
        // Determine the state of the conversation and the validity of the message
        let userSessionId: SessionId = getUserSessionId(db, using: dependencies)
        let conversationVisibleInConfig: Bool = SessionUtil.conversationInConfig(
            db,
            threadId: threadId,
            threadVariant: threadVariant,
            visibleOnly: true,
            using: dependencies
        )
        let canPerformChange: Bool = SessionUtil.canPerformChange(
            db,
            threadId: threadId,
            targetConfig: {
                switch threadVariant {
                    case .contact: return (threadId == userSessionId.hexString ? .userProfile : .contacts)
                    default: return .userGroups
                }
            }(),
            changeTimestampMs: (message.sentTimestamp.map { Int64($0) } ?? SnodeAPI.currentOffsetTimestampMs())
        )
        
        // If the thread is visible or the message was sent more recently than the last config message (minus
        // buffer period) then we should process the message, if not then throw as the message is outdated
        guard !conversationVisibleInConfig && !canPerformChange else { return }
        
        throw MessageReceiverError.outdatedMessage
    }
}<|MERGE_RESOLUTION|>--- conflicted
+++ resolved
@@ -266,20 +266,13 @@
         
         MessageReceiver.updateContactDisappearingMessagesVersionIfNeeded(
             db,
-<<<<<<< HEAD
-            threadId: threadId,
-            threadVariant: threadVariant,
-            message: message,
-            proto: proto,
-            using: dependencies
-=======
             messageVariant: .init(from: message),
             contactId: message.sender,
             version: ((!proto.hasExpirationType && !proto.hasExpirationTimer) ?
                 .legacyDisappearingMessages :
                 .newDisappearingMessages
-            )
->>>>>>> e9dd86bf
+            ),
+            using: dependencies
         )
         
         switch message {
@@ -342,7 +335,8 @@
                     threadId: threadId,
                     threadVariant: threadVariant,
                     message: message,
-                    proto: proto
+                    proto: proto,
+                    using: dependencies
                 )
                 
             case let message as UnsendRequest:
