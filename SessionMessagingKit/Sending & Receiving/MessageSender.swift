--- conflicted
+++ resolved
@@ -775,18 +775,11 @@
         
         guard !rowIds.isEmpty else { return error }
         
-<<<<<<< HEAD
-        // Need to dispatch to a different thread as this function is most commonly called within a read
-        // thread and we want to write to the db and don't want to run into a re-entrancy error
-        DispatchQueue.global(qos: .background).async(using: dependencies) {
-            dependencies[singleton: .storage].write { db in
-=======
         // Note: We need to dispatch this after a small 0.01 delay to prevent any potential
         // re-entrancy issues since the 'asyncMigrate' returns a result containing a DB instance
         // within a transaction
         DispatchQueue.global(qos: .background).asyncAfter(deadline: .now() + 0.01, using: dependencies) {
-            dependencies.storage.write { db in
->>>>>>> d41bc9b2
+            dependencies[singleton: .storage].write { db in
                 switch destination {
                     case .syncMessage:
                         try Interaction
