// Copyright © 2022 Rangeproof Pty Ltd. All rights reserved.

import Foundation
import Combine
import GRDB
import SessionSnodeKit
import SessionUtilitiesKit

extension MessageSender {
    // MARK: - Durable
    
    public static func send(
        _ db: ObservingDatabase,
        interaction: Interaction,
        threadId: String,
        threadVariant: SessionThread.Variant,
        isSyncMessage: Bool = false,
        using dependencies: Dependencies
    ) throws {
        // Only 'VisibleMessage' types can be sent via this method
        guard interaction.variant == .standardOutgoing else { throw MessageSenderError.invalidMessage }
        guard let interactionId: Int64 = interaction.id else { throw StorageError.objectNotSaved }
        
        send(
            db,
            message: VisibleMessage.from(
                db,
                interaction: interaction,
                proProof: dependencies.mutate(cache: .libSession, { $0.getProProof() })
            ),
            threadId: threadId,
            interactionId: interactionId,
            to: try Message.Destination.from(db, threadId: threadId, threadVariant: threadVariant),
            isSyncMessage: isSyncMessage,
            using: dependencies
        )
    }
    
    public static func send(
        _ db: ObservingDatabase,
        message: Message,
        interactionId: Int64?,
        threadId: String,
        threadVariant: SessionThread.Variant,
        after blockingJob: Job? = nil,
        isSyncMessage: Bool = false,
        using dependencies: Dependencies
    ) throws {
        send(
            db,
            message: message,
            threadId: threadId,
            interactionId: interactionId,
            to: try Message.Destination.from(db, threadId: threadId, threadVariant: threadVariant),
            isSyncMessage: isSyncMessage,
            using: dependencies
        )
    }
    
    public static func send(
        _ db: ObservingDatabase,
        message: Message,
        threadId: String?,
        interactionId: Int64?,
        to destination: Message.Destination,
        isSyncMessage: Bool = false,
        using dependencies: Dependencies
    ) {
        // If it's a sync message then we need to make some slight tweaks before sending so use the proper
        // sync message sending process instead of the standard process
        guard !isSyncMessage else {
            scheduleSyncMessageIfNeeded(
                db,
                message: message,
                destination: destination,
                threadId: threadId,
                interactionId: interactionId,
                using: dependencies
            )
            return
        }
        
        dependencies[singleton: .jobRunner].add(
            db,
            job: Job(
                variant: .messageSend,
                threadId: threadId,
                interactionId: interactionId,
                details: MessageSendJob.Details(
                    destination: destination,
                    message: message
                )
            ),
            canStartJob: true
        )
    }
}

// MARK: - Success & Failure Handling

extension MessageSender {
    public static func standardEventHandling(using dependencies: Dependencies) -> ((Event) -> Void) {
        return { event in
            let threadId: String = Message.threadId(
                forMessage: event.message,
                destination: event.destination,
                using: dependencies
            )
            
            dependencies[singleton: .storage].writeAsync { db in
                switch event {
                    case .willSend(let message, let destination, let interactionId):
                        handleMessageWillSend(
                            db,
                            threadId: threadId,
                            message: message,
                            destination: destination,
                            interactionId: interactionId,
                            using: dependencies
                        )
                    
                    case .success(let message, let destination, let interactionId, let serverTimestampMs, let serverExpirationMs):
                        try handleSuccessfulMessageSend(
                            db,
                            threadId: threadId,
                            message: message,
                            to: destination,
                            interactionId: interactionId,
                            serverTimestampMs: serverTimestampMs,
                            serverExpirationTimestampMs: serverExpirationMs,
                            using: dependencies
                        )
                        
                    case .failure(let message, let destination, let interactionId, let error):
                        let threadId: String = Message.threadId(forMessage: message, destination: destination, using: dependencies)
                        
                        handleFailedMessageSend(
                            db,
                            threadId: threadId,
                            message: message,
                            destination: destination,
                            error: error,
                            interactionId: interactionId,
                            using: dependencies
                        )
                }
            }
        }
    }
    
    internal static func handleMessageWillSend(
        _ db: ObservingDatabase,
        threadId: String,
        message: Message,
        destination: Message.Destination,
        interactionId: Int64?,
        using dependencies: Dependencies
    ) {
        // If the message was a reaction then we don't want to do anything to the original
        // interaction (which the 'interactionId' is pointing to
        guard (message as? VisibleMessage)?.reaction == nil else { return }
        
        // Mark messages as "sending"/"syncing" if needed (this is for retries)
        switch destination {
            case .syncMessage:
                _ = try? Interaction
                    .filter(id: interactionId)
                    .filter(Interaction.Columns.state == Interaction.State.failedToSync)
                    .updateAll(db, Interaction.Columns.state.set(to: Interaction.State.syncing))
                db.addMessageEvent(id: interactionId, threadId: threadId, type: .updated(.state(.syncing)))
                
            default:
                _ = try? Interaction
                    .filter(id: interactionId)
                    .filter(Interaction.Columns.state == Interaction.State.failed)
                    .updateAll(db, Interaction.Columns.state.set(to: Interaction.State.sending))
                db.addMessageEvent(id: interactionId, threadId: threadId, type: .updated(.state(.sending)))
        }
    }
    
    private static func handleSuccessfulMessageSend(
        _ db: ObservingDatabase,
        threadId: String,
        message: Message,
        to destination: Message.Destination,
        interactionId: Int64?,
        serverTimestampMs: Int64? = nil,
        serverExpirationTimestampMs: Int64? = nil,
        using dependencies: Dependencies
    ) throws {
        // If the message was a reaction then we want to update the reaction instead of the original
        // interaction (which the 'interactionId' is pointing to
        if let visibleMessage: VisibleMessage = message as? VisibleMessage, let reaction: VisibleMessage.VMReaction = visibleMessage.reaction {
            try Reaction
                .filter(Reaction.Columns.interactionId == interactionId)
                .filter(Reaction.Columns.authorId == reaction.publicKey)
                .filter(Reaction.Columns.emoji == reaction.emoji)
                .updateAll(db, Reaction.Columns.serverHash.set(to: message.serverHash))
        }
        else {
            // Otherwise we do want to try and update the referenced interaction
            let interaction: Interaction? = try interaction(db, for: message, interactionId: interactionId)
            
            // Get the visible message if possible
            if let interaction: Interaction = interaction {
                // Only store the server hash of a sync message if the message is self send valid
                switch (message.isSelfSendValid, destination) {
                    case (false, .syncMessage):
                        try interaction.with(state: .sent).update(db)
                    
                    case (true, .syncMessage), (_, .contact), (_, .closedGroup), (_, .openGroup), (_, .openGroupInbox):
                        try interaction.with(
                            serverHash: message.serverHash,
                            // Track the open group server message ID and update server timestamp (use server
                            // timestamp for open group messages otherwise the quote messages may not be able
                            // to be found by the timestamp on other devices
                            timestampMs: (message.openGroupServerMessageId == nil ?
                                nil :
                                serverTimestampMs.map { Int64($0) }
                            ),
                            openGroupServerMessageId: message.openGroupServerMessageId.map { Int64($0) },
                            state: .sent
                        ).update(db)
                        
                        if interaction.isExpiringMessage {
                            // Start disappearing messages job after a message is successfully sent.
                            // For DAR and DAS outgoing messages, the expiration start time are the
                            // same as message sentTimestamp. So do this once, DAR and DAS messages
                            // should all be covered.
                            dependencies[singleton: .jobRunner].upsert(
                                db,
                                job: DisappearingMessagesJob.updateNextRunIfNeeded(
                                    db,
                                    interaction: interaction,
                                    startedAtMs: Double(interaction.timestampMs),
                                    using: dependencies
                                ),
                                canStartJob: true
                            )
                        
                            if
                                case .syncMessage = destination,
                                let startedAtMs: Double = interaction.expiresStartedAtMs,
                                let expiresInSeconds: TimeInterval = interaction.expiresInSeconds,
                                let serverHash: String = message.serverHash
                            {
                                let expirationTimestampMs: Int64 = Int64(startedAtMs + expiresInSeconds * 1000)
                                dependencies[singleton: .jobRunner].add(
                                    db,
                                    job: Job(
                                        variant: .expirationUpdate,
                                        behaviour: .runOnce,
                                        threadId: interaction.threadId,
                                        details: ExpirationUpdateJob.Details(
                                            serverHashes: [serverHash],
                                            expirationTimestampMs: expirationTimestampMs
                                        )
                                    ),
                                    canStartJob: true
                                )
                            }
                        }
                    }
            }
        }
        
        // Notify of the state change
        db.addMessageEvent(id: interactionId, threadId: threadId, type: .updated(.state(.sent)))
        
        // Insert a `MessageDeduplication` record so we don't handle this message when it's received
        // in the next poll
        try MessageDeduplication.insert(
            db,
            threadId: threadId,
            threadVariant: destination.threadVariant,
            uniqueIdentifier: {
                if let serverHash: String = message.serverHash { return serverHash }
                if let openGroupServerMessageId: UInt64 = message.openGroupServerMessageId {
                    return "\(openGroupServerMessageId)"
                }
                
                let variantString: String = Message.Variant(from: message)
                    .map { "\($0)" }
                    .defaulting(to: "Unknown Variant")  // stringlint:ignore
                Log.warn(.messageSender, "Unable to store deduplication unique identifier for outgoing message of type: \(variantString).")
                return nil
            }(),
            message: message,
            serverExpirationTimestamp: serverExpirationTimestampMs.map { (TimeInterval($0) / 1000) },
            ignoreDedupeFiles: false,
            using: dependencies
        )

        // Sync the message if needed
        scheduleSyncMessageIfNeeded(
            db,
<<<<<<< HEAD
            message: VisibleMessage.from(
                db,
                interaction: interaction,
                proProof: dependencies.mutate(cache: .libSession, { $0.getProProof() })
            ),
            to: try Message.Destination.from(db, threadId: threadId, threadVariant: threadVariant),
            namespace: try Message.Destination
                .from(db, threadId: threadId, threadVariant: threadVariant)
                .defaultNamespace,
=======
            message: message,
            destination: destination,
            threadId: threadId,
>>>>>>> 2ab1cbf7
            interactionId: interactionId,
            using: dependencies
        )
    }

    @discardableResult internal static func handleFailedMessageSend(
        _ db: ObservingDatabase,
        threadId: String,
        message: Message,
        destination: Message.Destination?,
        error: MessageSenderError,
        interactionId: Int64?,
        using dependencies: Dependencies
    ) -> Error {
        // Log a message for any 'other' errors
        switch error {
            case .other(let cat, let description, let error):
                Log.error([.messageSender, cat].compactMap { $0 }, "\(description) due to error: \(error).")
            default: break
        }
        
        // Only 'VisibleMessage' messages can show a status so don't bother updating
        // the other cases (if the VisibleMessage was a reaction then we also don't
        // want to do anything as the `interactionId` points to the original message
        // which has it's own status)
        switch message {
            case let message as VisibleMessage where message.reaction != nil: return error
            case is VisibleMessage: break
            default: return error
        }
        
        /// Check if we need to mark any "sending" recipients as "failed" and update their errors
        switch destination {
            case .syncMessage:
                _ = try? Interaction
                    .filter(id: interactionId)
                    .filter(
                        Interaction.Columns.state == Interaction.State.syncing ||
                        Interaction.Columns.state == Interaction.State.sent
                    )
                    .updateAll(
                        db,
                        Interaction.Columns.state.set(to: Interaction.State.failedToSync),
                        Interaction.Columns.mostRecentFailureText.set(to: "\(error)")
                    )
                db.addMessageEvent(id: interactionId, threadId: threadId, type: .updated(.state(.failedToSync)))
                
            default:
                _ = try? Interaction
                    .filter(id: interactionId)
                    .filter(Interaction.Columns.state == Interaction.State.sending)
                    .updateAll(
                        db,
                        Interaction.Columns.state.set(to: Interaction.State.failed),
                        Interaction.Columns.mostRecentFailureText.set(to: "\(error)")
                    )
                db.addMessageEvent(id: interactionId, threadId: threadId, type: .updated(.state(.failed)))
        }
        
        return error
    }
    
    private static func interaction(_ db: ObservingDatabase, for message: Message, interactionId: Int64?) throws -> Interaction? {
        if let interactionId: Int64 = interactionId {
            return try Interaction.fetchOne(db, id: interactionId)
        }
        
        if let sentTimestampMs: Double = message.sentTimestampMs.map({ Double($0) }) {
            return try Interaction
                .filter(Interaction.Columns.timestampMs == sentTimestampMs)
                .fetchOne(db)
        }
        
        return nil
    }
    
    private static func scheduleSyncMessageIfNeeded(
        _ db: ObservingDatabase,
        message: Message,
        destination: Message.Destination,
        threadId: String?,
        interactionId: Int64?,
        using dependencies: Dependencies
    ) {
        // Sync the message if it's not a sync message, wasn't already sent to the current user and
        // it's a message type which should be synced
        let userSessionId = dependencies[cache: .general].sessionId
        
        if
            case .contact(let publicKey) = destination,
            publicKey != userSessionId.hexString,
            Message.shouldSync(message: message)
        {
            if let message = message as? VisibleMessage { message.syncTarget = publicKey }
            if let message = message as? ExpirationTimerUpdate { message.syncTarget = publicKey }
            
            dependencies[singleton: .jobRunner].add(
                db,
                job: Job(
                    variant: .messageSend,
                    threadId: threadId,
                    interactionId: interactionId,
                    details: MessageSendJob.Details(
                        destination: .syncMessage(originalRecipientPublicKey: publicKey),
                        message: message
                    )
                ),
                canStartJob: true
            )
        }
    }
}

// MARK: - Database Type Conversion

public extension VisibleMessage {
    static func from(_ db: ObservingDatabase, interaction: Interaction) -> VisibleMessage {
        let linkPreview: LinkPreview? = try? interaction.linkPreview.fetchOne(db)
        
        let visibleMessage: VisibleMessage = VisibleMessage(
            sender: interaction.authorId,
            sentTimestampMs: UInt64(interaction.timestampMs),
            syncTarget: nil,
            text: interaction.body,
            attachmentIds: ((try? interaction.attachments.fetchAll(db)) ?? [])
                .map { $0.id },
            quote: (try? interaction.quote.fetchOne(db))
                .map { VMQuote.from(quote: $0) },
            linkPreview: linkPreview
                .map { linkPreview in
                    guard linkPreview.variant == .standard else { return nil }
                    
                    return VMLinkPreview.from(linkPreview: linkPreview)
                },
            profile: nil,   // Don't attach the profile to avoid sending a legacy version (set in MessageSender)
            openGroupInvitation: linkPreview.map { linkPreview in
                guard linkPreview.variant == .openGroupInvitation else { return nil }
                
                return VMOpenGroupInvitation.from(linkPreview: linkPreview)
            },
            reaction: nil   // Reactions are custom messages sent separately
        )
        .with(
            expiresInSeconds: interaction.expiresInSeconds,
            expiresStartedAtMs: interaction.expiresStartedAtMs
        )
        
        visibleMessage.expiresInSeconds = interaction.expiresInSeconds
        visibleMessage.expiresStartedAtMs = interaction.expiresStartedAtMs
        
        return visibleMessage
    }
}<|MERGE_RESOLUTION|>--- conflicted
+++ resolved
@@ -294,21 +294,9 @@
         // Sync the message if needed
         scheduleSyncMessageIfNeeded(
             db,
-<<<<<<< HEAD
-            message: VisibleMessage.from(
-                db,
-                interaction: interaction,
-                proProof: dependencies.mutate(cache: .libSession, { $0.getProProof() })
-            ),
-            to: try Message.Destination.from(db, threadId: threadId, threadVariant: threadVariant),
-            namespace: try Message.Destination
-                .from(db, threadId: threadId, threadVariant: threadVariant)
-                .defaultNamespace,
-=======
             message: message,
             destination: destination,
             threadId: threadId,
->>>>>>> 2ab1cbf7
             interactionId: interactionId,
             using: dependencies
         )
@@ -425,8 +413,9 @@
 // MARK: - Database Type Conversion
 
 public extension VisibleMessage {
-    static func from(_ db: ObservingDatabase, interaction: Interaction) -> VisibleMessage {
+    static func from(_ db: ObservingDatabase, interaction: Interaction, proProof: String? = nil) -> VisibleMessage {
         let linkPreview: LinkPreview? = try? interaction.linkPreview.fetchOne(db)
+        let shouldAttachProProof: Bool = ((interaction.body ?? "").utf16.count > LibSession.CharacterLimit)
         
         let visibleMessage: VisibleMessage = VisibleMessage(
             sender: interaction.authorId,
@@ -455,9 +444,7 @@
             expiresInSeconds: interaction.expiresInSeconds,
             expiresStartedAtMs: interaction.expiresStartedAtMs
         )
-        
-        visibleMessage.expiresInSeconds = interaction.expiresInSeconds
-        visibleMessage.expiresStartedAtMs = interaction.expiresStartedAtMs
+        .with(proProof: (shouldAttachProProof ? proProof : nil))
         
         return visibleMessage
     }
