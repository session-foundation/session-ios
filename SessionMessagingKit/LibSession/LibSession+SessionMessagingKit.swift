--- conflicted
+++ resolved
@@ -281,24 +281,8 @@
                     cachedData: dump?.data
                 )
             }
-<<<<<<< HEAD
-            
-            /// It's possible for there to not be dumps for all of the configs so we load any missing ones to ensure functionality
-            /// works smoothly
-            ///
-            /// It's also possible for a group to get created but for a dump to not be created (eg. when a crash happens at the right time), to
-            /// handle this we also load the state of any groups which don't have dumps if they aren't in the `invited` state (those in
-            /// the `invited` state will have their state loaded if the invite is accepted)
-            loadDefaultStatesFor(
-                userConfigVariants: missingRequiredVariants,
-                groups: groupsWithNoDumps,
-                userSessionId: userSessionId,
-                userEd25519KeyPair: ed25519KeyPair
-            )
+            
             Log.info(.libSession, "Completed loadState\(requestId.map { " for \($0)" } ?? "")")
-=======
-            Log.info(.libSession, "Completed loadState")
->>>>>>> 05d47392
         }
         
         public func loadDefaultStateFor(
@@ -920,21 +904,12 @@
     
     // MARK: - State Management
     
-<<<<<<< HEAD
     func loadState(_ db: Database, requestId: String?)
-    func loadDefaultStatesFor(
-        userConfigVariants: Set<ConfigDump.Variant>,
-        groups: [ClosedGroup],
-        userSessionId: SessionId,
-        userEd25519KeyPair: KeyPair
-=======
-    func loadState(_ db: Database)
     func loadDefaultStateFor(
         variant: ConfigDump.Variant,
         sessionId: SessionId,
         userEd25519KeyPair: KeyPair,
         groupEd25519SecretKey: [UInt8]?
->>>>>>> 05d47392
     )
     func hasConfig(for variant: ConfigDump.Variant, sessionId: SessionId) -> Bool
     func config(for variant: ConfigDump.Variant, sessionId: SessionId) -> LibSession.Config?
@@ -1026,21 +1001,12 @@
     
     // MARK: - State Management
     
-<<<<<<< HEAD
     func loadState(_ db: Database, requestId: String?) {}
-    func loadDefaultStatesFor(
-        userConfigVariants: Set<ConfigDump.Variant>,
-        groups: [ClosedGroup],
-        userSessionId: SessionId,
-        userEd25519KeyPair: KeyPair
-=======
-    func loadState(_ db: Database) {}
     func loadDefaultStateFor(
         variant: ConfigDump.Variant,
         sessionId: SessionId,
         userEd25519KeyPair: KeyPair,
         groupEd25519SecretKey: [UInt8]?
->>>>>>> 05d47392
     ) {}
     func hasConfig(for variant: ConfigDump.Variant, sessionId: SessionId) -> Bool { return false }
     func config(for variant: ConfigDump.Variant, sessionId: SessionId) -> LibSession.Config? { return nil }
