--- conflicted
+++ resolved
@@ -151,15 +151,11 @@
                     guard convo_info_volatile_get_or_construct_1to1(conf, &oneToOne, &cThreadId) else {
                         /// It looks like there are some situations where this object might not get created correctly (and
                         /// will throw due to the implicit unwrapping) as a result we put it in a guard and throw instead
-<<<<<<< HEAD
-                        SNLog("Unable to upsert contact volatile info to LibSession: \(config.lastError)")
-=======
                         throw LibSessionError(
                             conf,
                             fallbackError: .getOrConstructFailedUnexpectedly,
                             logMessage: "Unable to upsert contact volatile info to LibSession"
                         )
->>>>>>> 304423f3
                     }
                     
                     threadInfo.changes.forEach { change in
@@ -179,16 +175,11 @@
                     guard convo_info_volatile_get_or_construct_legacy_group(conf, &legacyGroup, &cThreadId) else {
                         /// It looks like there are some situations where this object might not get created correctly (and
                         /// will throw due to the implicit unwrapping) as a result we put it in a guard and throw instead
-<<<<<<< HEAD
-                        SNLog("Unable to upsert legacy group volatile info to LibSession: \(config.lastError)")
-                        throw LibSessionError.getOrConstructFailedUnexpectedly
-=======
                         throw LibSessionError(
                             conf,
                             fallbackError: .getOrConstructFailedUnexpectedly,
                             logMessage: "Unable to upsert legacy group volatile info to LibSession"
                         )
->>>>>>> 304423f3
                     }
                     
                     threadInfo.changes.forEach { change in
@@ -217,16 +208,11 @@
                     guard convo_info_volatile_get_or_construct_community(conf, &community, &cBaseUrl, &cRoomToken, &cPubkey) else {
                         /// It looks like there are some situations where this object might not get created correctly (and
                         /// will throw due to the implicit unwrapping) as a result we put it in a guard and throw instead
-<<<<<<< HEAD
-                        SNLog("Unable to upsert community volatile info to LibSessionError: \(config.lastError)")
-                        throw LibSessionError.getOrConstructFailedUnexpectedly
-=======
                         throw LibSessionError(
                             conf,
                             fallbackError: .getOrConstructFailedUnexpectedly,
                             logMessage: "Unable to upsert community volatile info to LibSession"
                         )
->>>>>>> 304423f3
                     }
                     
                     threadInfo.changes.forEach { change in
@@ -246,8 +232,11 @@
                     guard convo_info_volatile_get_or_construct_group(conf, &group, &cThreadId) else {
                         /// It looks like there are some situations where this object might not get created correctly (and
                         /// will throw due to the implicit unwrapping) as a result we put it in a guard and throw instead
-                        SNLog("Unable to upsert group volatile info to SessionUtil: \(config.lastError)")
-                        throw SessionUtilError.getOrConstructFailedUnexpectedly
+                        throw LibSessionError(
+                            conf,
+                            fallbackError: .getOrConstructFailedUnexpectedly,
+                            logMessage: "Unable to upsert contact volatile info to LibSession"
+                        )
                     }
 
                     threadInfo.changes.forEach { change in
@@ -271,7 +260,7 @@
     ) throws {
         // The current users thread data is stored in the `UserProfile` config so exclude it, we
         // also don't want to sync blinded message requests so exclude those as well
-        let userSessionId: SessionId = getUserSessionId(db, using: dependencies)
+        let userSessionId: SessionId = dependencies[cache: .general].sessionId
         let targetThreads: [SessionThread] = threads
             .filter {
                 $0.id != userSessionId.hexString &&
@@ -295,7 +284,7 @@
         try LibSession.performAndPushChange(
             db,
             for: .convoInfoVolatile,
-            sessionId: getUserSessionId(db, using: dependencies),
+            sessionId: userSessionId,
             using: dependencies
         ) { config in
             try upsert(
@@ -314,20 +303,13 @@
         try LibSession.performAndPushChange(
             db,
             for: .convoInfoVolatile,
-<<<<<<< HEAD
-            sessionId: getUserSessionId(db, using: dependencies),
+            sessionId: dependencies[cache: .general].sessionId,
             using: dependencies
         ) { config in
-            guard case .object(let conf) = config else { throw SessionUtilError.invalidConfigObject }
-            
-            volatileContactIds.forEach { contactId in
-                var cSessionId: [CChar] = contactId.cArray.nullTerminated()
-=======
-            publicKey: getUserHexEncodedPublicKey(db)
-        ) { conf in
+            guard case .object(let conf) = config else { throw LibSessionError.invalidConfigObject }
+            
             try volatileContactIds.forEach { contactId in
                 var cSessionId: [CChar] = try contactId.cString(using: .utf8) ?? { throw LibSessionError.invalidCConversion }()
->>>>>>> 304423f3
                 
                 // Don't care if the data doesn't exist
                 convo_info_volatile_erase_1to1(conf, &cSessionId)
@@ -343,20 +325,15 @@
         try LibSession.performAndPushChange(
             db,
             for: .convoInfoVolatile,
-<<<<<<< HEAD
-            sessionId: getUserSessionId(db, using: dependencies),
+            sessionId: dependencies[cache: .general].sessionId,
             using: dependencies
         ) { config in
-            guard case .object(let conf) = config else { throw SessionUtilError.invalidConfigObject }
-            
-            volatileLegacyGroupIds.forEach { legacyGroupId in
-                var cLegacyGroupId: [CChar] = legacyGroupId.cArray.nullTerminated()
-=======
-            publicKey: getUserHexEncodedPublicKey(db)
-        ) { conf in
+            guard case .object(let conf) = config else { throw LibSessionError.invalidConfigObject }
+            
             try volatileLegacyGroupIds.forEach { legacyGroupId in
-                var cLegacyGroupId: [CChar] = try legacyGroupId.cString(using: .utf8) ?? { throw LibSessionError.invalidCConversion }()
->>>>>>> 304423f3
+                var cLegacyGroupId: [CChar] = try legacyGroupId.cString(using: .utf8) ?? {
+                    throw LibSessionError.invalidCConversion
+                }()
                 
                 // Don't care if the data doesn't exist
                 convo_info_volatile_erase_legacy_group(conf, &cLegacyGroupId)
@@ -366,23 +343,24 @@
     
     static func remove(
         _ db: Database,
-        volatileGroupSessionIds: [String],
+        volatileGroupSessionIds: [SessionId],
         using dependencies: Dependencies
     ) throws {
         try LibSession.performAndPushChange(
             db,
             for: .convoInfoVolatile,
-<<<<<<< HEAD
-            sessionId: getUserSessionId(db, using: dependencies),
+            sessionId: dependencies[cache: .general].sessionId,
             using: dependencies
         ) { config in
-            guard case .object(let conf) = config else { throw SessionUtilError.invalidConfigObject }
-            
-            volatileGroupSessionIds.forEach { groupSessionId in
-                var cGroupSessionId: [CChar] = groupSessionId.cArray.nullTerminated()
+            guard case .object(let conf) = config else { throw LibSessionError.invalidConfigObject }
+            
+            try volatileGroupSessionIds.forEach { groupSessionId in
+                var cGroupId: [CChar] = try groupSessionId.hexString.cString(using: .utf8) ?? {
+                    throw LibSessionError.invalidCConversion
+                }()
 
                 // Don't care if the data doesn't exist
-                convo_info_volatile_erase_group(conf, &cGroupSessionId)
+                convo_info_volatile_erase_group(conf, &cGroupId)
             }
         }
     }
@@ -392,24 +370,17 @@
         volatileCommunityInfo: [OpenGroupUrlInfo],
         using dependencies: Dependencies
     ) throws {
-        try SessionUtil.performAndPushChange(
+        try LibSession.performAndPushChange(
             db,
             for: .convoInfoVolatile,
-            sessionId: getUserSessionId(db, using: dependencies),
+            sessionId: dependencies[cache: .general].sessionId,
             using: dependencies
         ) { config in
-            guard case .object(let conf) = config else { throw SessionUtilError.invalidConfigObject }
-            
-            volatileCommunityInfo.forEach { urlInfo in
-                var cBaseUrl: [CChar] = urlInfo.server.cArray.nullTerminated()
-                var cRoom: [CChar] = urlInfo.roomToken.cArray.nullTerminated()
-=======
-            publicKey: getUserHexEncodedPublicKey(db)
-        ) { conf in
+            guard case .object(let conf) = config else { throw LibSessionError.invalidConfigObject }
+            
             try volatileCommunityInfo.forEach { urlInfo in
                 var cBaseUrl: [CChar] = try urlInfo.server.cString(using: .utf8) ?? { throw LibSessionError.invalidCConversion }()
                 var cRoom: [CChar] = try urlInfo.roomToken.cString(using: .utf8) ?? { throw LibSessionError.invalidCConversion }()
->>>>>>> 304423f3
                 
                 // Don't care if the data doesn't exist
                 convo_info_volatile_erase_community(conf, &cBaseUrl, &cRoom)
@@ -431,7 +402,7 @@
         try LibSession.performAndPushChange(
             db,
             for: .convoInfoVolatile,
-            sessionId: getUserSessionId(db, using: dependencies),
+            sessionId: dependencies[cache: .general].sessionId,
             using: dependencies
         ) { config in
             try upsert(
@@ -459,7 +430,7 @@
         openGroup: OpenGroup?,
         using dependencies: Dependencies
     ) -> Bool {
-        return dependencies[cache: .sessionUtil]
+        return dependencies[cache: .libSession]
             .config(for: .convoInfoVolatile, sessionId: userSessionId)
             .wrappedValue
             .map { config in
@@ -508,12 +479,12 @@
                         return (convoCommunity.last_read >= timestampMs)
                         
                     case .group:
-                        var cThreadId: [CChar] = threadId.cArray.nullTerminated()
                         var group: convo_info_volatile_group = convo_info_volatile_group()
 
-                        guard convo_info_volatile_get_group(conf, &group, &cThreadId) else {
-                            return false
-                        }
+                        guard
+                            var cThreadId: [CChar] = threadId.cString(using: .utf8),
+                            convo_info_volatile_get_group(conf, &group, &cThreadId)
+                        else { return false }
 
                         return (group.last_read >= timestampMs)
                 }
@@ -697,7 +668,7 @@
                 let roomToken: String = String(libSessionVal: community.room)
                 let publicKey: String = Data(
                     libSessionVal: community.pubkey,
-                    count: SessionUtil.sizeCommunityPubkeyBytes
+                    count: LibSession.sizeCommunityPubkeyBytes
                 ).toHexString()
                 
                 result.append(
