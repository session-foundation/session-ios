--- conflicted
+++ resolved
@@ -4,6 +4,8 @@
 import GRDB
 import SessionUtil
 import SessionUtilitiesKit
+
+// MARK: - ConvoInfoVolatile Handling
 
 internal extension LibSession {
     static let columnsRelatedToConvoInfoVolatile: [ColumnExpression] = [
@@ -11,26 +13,27 @@
         // manually manage triggering config updates from marking as read
         SessionThread.Columns.markedAsUnread
     ]
-    
-    // MARK: - Incoming Changes
-    
-    static func handleConvoInfoVolatileUpdate(
+}
+
+// MARK: - Incoming Changes
+
+internal extension LibSessionCacheType {
+    func handleConvoInfoVolatileUpdate(
         _ db: Database,
-        in config: Config?,
-        using dependencies: Dependencies
+        in config: LibSession.Config?
     ) throws {
-        guard config.needsDump(using: dependencies) else { return }
+        guard configNeedsDump(config) else { return }
         guard case .object(let conf) = config else { throw LibSessionError.invalidConfigObject }
         
         // Get the volatile thread info from the conf and local conversations
-        let volatileThreadInfo: [VolatileThreadInfo] = try extractConvoVolatileInfo(from: conf)
-        let localVolatileThreadInfo: [String: VolatileThreadInfo] = VolatileThreadInfo.fetchAll(db)
+        let volatileThreadInfo: [LibSession.VolatileThreadInfo] = try LibSession.extractConvoVolatileInfo(from: conf)
+        let localVolatileThreadInfo: [String: LibSession.VolatileThreadInfo] = LibSession.VolatileThreadInfo.fetchAll(db)
             .reduce(into: [:]) { result, next in result[next.threadId] = next }
         
         // Map the volatileThreadInfo, upserting any changes and returning a list of local changes
         // which should override any synced changes (eg. 'lastReadTimestampMs')
-        let newerLocalChanges: [VolatileThreadInfo] = try volatileThreadInfo
-            .compactMap { threadInfo -> VolatileThreadInfo? in
+        let newerLocalChanges: [LibSession.VolatileThreadInfo] = try volatileThreadInfo
+            .compactMap { threadInfo -> LibSession.VolatileThreadInfo? in
                 // Note: A normal 'openGroupId' isn't lowercased but the volatile conversation
                 // info will always be lowercase so we need to fetch the "proper" threadId (in
                 // order to be able to update the corrent database entries)
@@ -44,7 +47,7 @@
                 
                 
                 // Get the existing local state for the thread
-                let localThreadInfo: VolatileThreadInfo? = localVolatileThreadInfo[threadId]
+                let localThreadInfo: LibSession.VolatileThreadInfo? = localVolatileThreadInfo[threadId]
                 
                 // Update the thread 'markedAsUnread' state
                 if
@@ -110,17 +113,17 @@
         // If there are no newer local last read timestamps then just return the mergeResult
         guard !newerLocalChanges.isEmpty else { return }
         
-        try upsert(
+        try LibSession.upsert(
             convoInfoVolatileChanges: newerLocalChanges,
-            in: config,
-            using: dependencies
+            in: config
         )
     }
-    
+}
+
+internal extension LibSession {
     static func upsert(
         convoInfoVolatileChanges: [VolatileThreadInfo],
-        in config: Config?,
-        using dependencies: Dependencies
+        in config: Config?
     ) throws {
         guard case .object(let conf) = config else { throw LibSessionError.invalidConfigObject }
         
@@ -289,8 +292,7 @@
         ) { config in
             try upsert(
                 convoInfoVolatileChanges: changes,
-                in: config,
-                using: dependencies
+                in: config
             )
         }
     }
@@ -416,8 +418,7 @@
                         changes: [.lastReadTimestampMs(lastReadTimestampMs)]
                     )
                 ],
-                in: config,
-                using: dependencies
+                in: config
             )
         }
     }
@@ -428,19 +429,10 @@
         threadId: String,
         threadVariant: SessionThread.Variant,
         timestampMs: Int64,
-<<<<<<< HEAD
         userSessionId: SessionId,
         openGroup: OpenGroup?
     ) -> Bool {
         return config(for: .convoInfoVolatile, sessionId: userSessionId)
-=======
-        userPublicKey: String,
-        openGroup: OpenGroup?,
-        using dependencies: Dependencies
-    ) -> Bool {
-        return dependencies.caches[.libSession]
-            .config(for: .convoInfoVolatile, publicKey: userPublicKey)
->>>>>>> bd34d1a9
             .wrappedValue
             .map { config in
                 guard case .object(let conf) = config else { return false }
@@ -673,18 +665,9 @@
                 )
             }
             else if convo_info_volatile_it_is_community(convoIterator, &community) {
-<<<<<<< HEAD
-                let server: String = String(libSessionVal: community.base_url)
-                let roomToken: String = String(libSessionVal: community.room)
-                let publicKey: String = Data(
-                    libSessionVal: community.pubkey,
-                    count: LibSession.sizeCommunityPubkeyBytes
-                ).toHexString()
-=======
                 let server: String = community.get(\.base_url)
                 let roomToken: String = community.get(\.room)
                 let publicKey: String = community.getHex(\.pubkey)
->>>>>>> bd34d1a9
                 
                 result.append(
                     VolatileThreadInfo(
@@ -718,7 +701,7 @@
             else if convo_info_volatile_it_is_group(convoIterator, &group) {
                 result.append(
                     VolatileThreadInfo(
-                        threadId: String(libSessionVal: group.group_id),
+                        threadId: group.get(\.group_id),
                         variant: .group,
                         changes: [
                             .markedAsUnread(group.unread),
@@ -767,4 +750,5 @@
 
 extension convo_info_volatile_1to1: CAccessible & CMutable {}
 extension convo_info_volatile_community: CAccessible & CMutable {}
-extension convo_info_volatile_legacy_group: CAccessible & CMutable {}+extension convo_info_volatile_legacy_group: CAccessible & CMutable {}
+extension convo_info_volatile_group: CAccessible & CMutable {}