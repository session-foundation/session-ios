--- conflicted
+++ resolved
@@ -55,15 +55,9 @@
                 
                 return .currentUserUpdateTo(
                     url: displayPictureUrl,
-<<<<<<< HEAD
-                    key: displayPic.get(\.key),
-                    filePath: filePath,
-                    sessionProProof: getCurrentUserProProof() // TODO: double check if this is needed after Pro Proof is implemented
-=======
                     key: displayPictureEncryptionKey,
-                    sessionProProof: getProProof(), // TODO: double check if this is needed after Pro Proof is implemented
+                    sessionProProof: getCurrentUserProProof(), // TODO: double check if this is needed after Pro Proof is implemented
                     isReupload: false
->>>>>>> 59e4c59b
                 )
             }(),
             profileUpdateTimestamp: profileLastUpdateTimestamp,
