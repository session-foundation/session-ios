--- conflicted
+++ resolved
@@ -68,19 +68,12 @@
                 return .currentUserUpdateTo(
                     url: displayPictureUrl,
                     key: displayPic.get(\.key),
-<<<<<<< HEAD
+                    sessionProProof: getProProof(), // TODO: double check if this is needed after Pro Proof is implemented
                     isReupload: false
                 )
             }(),
             profileUpdateTimestamp: profileLastUpdateTimestamp,
             suppressUserProfileConfigUpdate: true,
-=======
-                    filePath: filePath,
-                    sessionProProof: getProProof() // TODO: double check if this is needed after Pro Proof is implemented
-                )
-            }(),
-            profileUpdateTimestamp: profileLastUpdateTimestamp,
->>>>>>> 36e8d5a9
             using: dependencies
         )
         
@@ -241,23 +234,12 @@
         var profilePic: user_profile_pic = user_profile_pic()
         profilePic.set(\.url, to: displayPictureUrl)
         profilePic.set(\.key, to: displayPictureEncryptionKey)
-<<<<<<< HEAD
         
         switch isReuploadProfilePicture {
             case true: user_profile_set_reupload_pic(conf, profilePic)
             case false: user_profile_set_pic(conf, profilePic)
         }
         
-        user_profile_set_pic(conf, profilePic)
-=======
-        // FIXME: Add this back once `profile_update` is getting set again
-//        if isReuploadProfilePicture {
-//            user_profile_set_reupload_pic(conf, profilePic)
-//        } else {
-            user_profile_set_pic(conf, profilePic)
-//        }
-        
->>>>>>> 36e8d5a9
         try LibSessionError.throwIfNeeded(conf)
         
         /// Add a pending observation to notify any observers of the change once it's committed
