// Copyright © 2023 Rangeproof Pty Ltd. All rights reserved.

import Foundation
import GRDB
import SessionUtil
import SessionUtilitiesKit

// MARK: - LibSession

internal extension LibSession {
    static let columnsRelatedToUserProfile: [Profile.Columns] = [
        Profile.Columns.name,
        Profile.Columns.displayPictureUrl,
        Profile.Columns.displayPictureEncryptionKey
    ]
    
    static let syncedSettings: [String] = [
        Setting.BoolKey.checkForCommunityMessageRequests.rawValue
    ]
}

// MARK: - Incoming Changes

internal extension LibSessionCacheType {
    func handleUserProfileUpdate(
        _ db: ObservingDatabase,
        in config: LibSession.Config?,
        oldState: [ObservableKey: Any],
        serverTimestampMs: Int64
    ) throws {
        guard configNeedsDump(config) else { return }
        guard case .userProfile(let conf) = config else {
            throw LibSessionError.invalidConfigObject(wanted: .userProfile, got: config)
        }
        
        // A profile must have a name so if this is null then it's invalid and can be ignored
        guard let profileNamePtr: UnsafePointer<CChar> = user_profile_get_name(conf) else { return }
        
        let profileName: String = String(cString: profileNamePtr)
        let displayPic: user_profile_pic = user_profile_get_pic(conf)
        let displayPictureUrl: String? = displayPic.get(\.url, nullIfEmpty: true)
        let updatedProfile: Profile = Profile(
            id: userSessionId.hexString,
            name: profileName,
            displayPictureUrl: (oldState[.profile(userSessionId.hexString)] as? Profile)?.displayPictureUrl
        )
        
        if let profile: Profile = oldState[.profile(userSessionId.hexString)] as? Profile {
            if profile.name != updatedProfile.name {
                db.addProfileEvent(id: updatedProfile.id, change: .name(updatedProfile.name))
            }
            
            if profile.displayPictureUrl != updatedProfile.displayPictureUrl {
                db.addProfileEvent(id: updatedProfile.id, change: .displayPictureUrl(updatedProfile.displayPictureUrl))
            }
        }
        
        // Handle user profile changes
        try Profile.updateIfNeeded(
            db,
            publicKey: userSessionId.hexString,
            displayNameUpdate: .currentUserUpdate(profileName),
            displayPictureUpdate: {
                guard
                    let displayPictureUrl: String = displayPictureUrl,
                    let filePath: String = try? dependencies[singleton: .displayPictureManager]
                        .path(for: displayPictureUrl)
                else { return .currentUserRemove }
                
                return .currentUserUpdateTo(
<<<<<<< HEAD
                    url: profilePictureUrl,
                    key: profilePic.get(\.key),
                    fileName: nil,
                    sessionProProof: getProProof() // TODO: double check if this is needed
=======
                    url: displayPictureUrl,
                    key: displayPic.get(\.key),
                    filePath: filePath
>>>>>>> f68708c8
                )
            }(),
            sentTimestamp: TimeInterval(Double(serverTimestampMs) / 1000),
            using: dependencies
        )
        
        // Extract the 'Note to Self' conversation settings
        let targetPriority: Int32 = user_profile_get_nts_priority(conf)
        let targetExpiry: Int32 = user_profile_get_nts_expiry(conf)
        let targetIsEnable: Bool = targetExpiry > 0
        let targetConfig: DisappearingMessagesConfiguration = DisappearingMessagesConfiguration(
            threadId: userSessionId.hexString,
            isEnabled: targetIsEnable,
            durationSeconds: TimeInterval(targetExpiry),
            type: targetIsEnable ? .disappearAfterSend : .unknown
        )
        
        // The 'Note to Self' conversation should always exist so all we need to do is create/update
        // it to match the desired state
        _ = try SessionThread.upsert(
            db,
            id: userSessionId.hexString,
            variant: .contact,
            values: SessionThread.TargetValues(
                shouldBeVisible: .setTo(LibSession.shouldBeVisible(priority: targetPriority)),
                pinnedPriority: .setTo(targetPriority),
                disappearingMessagesConfig: .setTo(targetConfig)
            ),
            using: dependencies
        )
        
        // Notify of settings change if needed
        let checkForCommunityMessageRequestsKey: ObservableKey = .setting(.checkForCommunityMessageRequests)
        let oldCheckForCommunityMessageRequests: Bool? = oldState[checkForCommunityMessageRequestsKey] as? Bool
        let newCheckForCommunityMessageRequests: Bool = get(.checkForCommunityMessageRequests)
        
        if
            oldCheckForCommunityMessageRequests != nil &&
            oldCheckForCommunityMessageRequests != newCheckForCommunityMessageRequests
        {
            db.addEvent(newCheckForCommunityMessageRequests, forKey: checkForCommunityMessageRequestsKey)
        }
        
        // Create a contact for the current user if needed (also force-approve the current user
        // in case the account got into a weird state or restored directly from a migration)
        let userContact: Contact = Contact.fetchOrCreate(db, id: userSessionId.hexString, using: dependencies)
        
        if !userContact.isTrusted || !userContact.isApproved || !userContact.didApproveMe {
            try userContact.upsert(db)
            try Contact
                .filter(id: userSessionId.hexString)
                .updateAllAndConfig(
                    db,
                    Contact.Columns.isTrusted.set(to: true),    // Always trust the current user
                    Contact.Columns.isApproved.set(to: true),
                    Contact.Columns.didApproveMe.set(to: true),
                    using: dependencies
                )
            
            db.addContactEvent(id: userSessionId.hexString, change: .isTrusted(true))
            db.addContactEvent(id: userSessionId.hexString, change: .isApproved(true))
            db.addContactEvent(id: userSessionId.hexString, change: .didApproveMe(true))
        }
    }
}

// MARK: - Outgoing Changes

internal extension LibSession {
    static func updateNoteToSelf(
        priority: Int32? = nil,
        disappearingMessagesConfig: DisappearingMessagesConfiguration? = nil,
        in config: Config?
    ) throws {
        guard case .userProfile(let conf) = config else {
            throw LibSessionError.invalidConfigObject(wanted: .userProfile, got: config)
        }
        
        if let priority: Int32 = priority {
            user_profile_set_nts_priority(conf, priority)
        }
        
        if let config: DisappearingMessagesConfiguration = disappearingMessagesConfig {
            user_profile_set_nts_expiry(conf, Int32(config.durationSeconds))
        }
    }
    
    static func updateSettings(
        checkForCommunityMessageRequests: Bool? = nil,
        in config: Config?
    ) throws {
        guard case .userProfile(let conf) = config else {
            throw LibSessionError.invalidConfigObject(wanted: .userProfile, got: config)
        }
        
        if let blindedMessageRequests: Bool = checkForCommunityMessageRequests {
            user_profile_set_blinded_msgreqs(conf, (blindedMessageRequests ? 1 : 0))
        }
    }
}

// MARK: - External Outgoing Changes

public extension LibSession {
    static func updateNoteToSelf(
        _ db: ObservingDatabase,
        priority: Int32? = nil,
        disappearingMessagesConfig: DisappearingMessagesConfiguration? = nil,
        using dependencies: Dependencies
    ) throws {
        try dependencies.mutate(cache: .libSession) { cache in
            try cache.performAndPushChange(db, for: .userProfile, sessionId: dependencies[cache: .general].sessionId) { config in
                try LibSession.updateNoteToSelf(
                    priority: priority,
                    disappearingMessagesConfig: disappearingMessagesConfig,
                    in: config
                )
            }
        }
    }
}

// MARK: - State Access

public extension LibSession.Cache {
    var displayName: String? {
        guard
            case .userProfile(let conf) = config(for: .userProfile, sessionId: userSessionId),
            let profileNamePtr: UnsafePointer<CChar> = user_profile_get_name(conf)
        else { return nil }
        
        return String(cString: profileNamePtr)
    }
    
    func updateProfile(
        displayName: String,
        displayPictureUrl: String?,
        displayPictureEncryptionKey: Data?
    ) throws {
        guard let config: LibSession.Config = config(for: .userProfile, sessionId: userSessionId) else {
            throw LibSessionError.invalidConfigObject(wanted: .userProfile, got: nil)
        }
        guard case .userProfile(let conf) = config else {
            throw LibSessionError.invalidConfigObject(wanted: .userProfile, got: config)
        }
        
        // Get the old values to determine if something changed
        let oldName: String? = user_profile_get_name(conf).map { String(cString: $0) }
        let oldDisplayPic: user_profile_pic = user_profile_get_pic(conf)
        let oldDisplayPictureUrl: String? = oldDisplayPic.get(\.url, nullIfEmpty: true)
        
        // Update the name
        var cUpdatedName: [CChar] = try displayName.cString(using: .utf8) ?? {
            throw LibSessionError.invalidCConversion
        }()
        user_profile_set_name(conf, &cUpdatedName)
        try LibSessionError.throwIfNeeded(conf)
        
        // Either assign the updated profile pic, or sent a blank profile pic (to remove the current one)
        var profilePic: user_profile_pic = user_profile_pic()
        profilePic.set(\.url, to: displayPictureUrl)
        profilePic.set(\.key, to: displayPictureEncryptionKey)
        user_profile_set_pic(conf, profilePic)
        try LibSessionError.throwIfNeeded(conf)
        
        /// Add a pending observation to notify any observers of the change once it's committed
        if displayName != oldName {
            addEvent(
                key: .profile(userSessionId.hexString),
                value: ProfileEvent(id: userSessionId.hexString, change: .name(displayName))
            )
        }
        
        if displayPictureUrl != oldDisplayPictureUrl {
            addEvent(
                key: .profile(userSessionId.hexString),
                value: ProfileEvent(id: userSessionId.hexString, change: .displayPictureUrl(displayPictureUrl))
            )
        }
    }
}

// MARK: - ProfileInfo

public extension LibSession {
    struct ProfileInfo {
        let name: String
        let profilePictureUrl: String?
        let profileEncryptionKey: Data?
    }
}

// MARK: - C Conformance

extension user_profile_pic: CAccessible & CMutable {}<|MERGE_RESOLUTION|>--- conflicted
+++ resolved
@@ -68,16 +68,10 @@
                 else { return .currentUserRemove }
                 
                 return .currentUserUpdateTo(
-<<<<<<< HEAD
-                    url: profilePictureUrl,
-                    key: profilePic.get(\.key),
-                    fileName: nil,
-                    sessionProProof: getProProof() // TODO: double check if this is needed
-=======
                     url: displayPictureUrl,
                     key: displayPic.get(\.key),
-                    filePath: filePath
->>>>>>> f68708c8
+                    filePath: filePath,
+                    sessionProProof: getProProof() // TODO: double check if this is needed
                 )
             }(),
             sentTimestamp: TimeInterval(Double(serverTimestampMs) / 1000),
