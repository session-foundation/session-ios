--- conflicted
+++ resolved
@@ -13,15 +13,12 @@
     enum Crypto {
         public typealias Domain = String
     }
-<<<<<<< HEAD
-=======
 
     /// A `0` `priority` value indicates visible, but not pinned
     static let visiblePriority: Int32 = 0
     
     /// A negative `priority` value indicates hidden
     static let hiddenPriority: Int32 = -1
->>>>>>> bd34d1a9
 }
 
 internal extension LibSession {
@@ -68,32 +65,18 @@
     static func performAndPushChange(
         _ db: Database,
         for variant: ConfigDump.Variant,
-<<<<<<< HEAD
         sessionId: SessionId,
         using dependencies: Dependencies,
         change: (Config?) throws -> ()
-=======
-        publicKey: String,
-        using dependencies: Dependencies = Dependencies(),
-        change: (UnsafeMutablePointer<config_object>?) throws -> ()
->>>>>>> bd34d1a9
     ) throws {
         // Since we are doing direct memory manipulation we are using an `Atomic`
         // type which has blocking access in it's `mutate` closure
         let needsPush: Bool
         
         do {
-<<<<<<< HEAD
             needsPush = try dependencies[cache: .libSession]
                 .config(for: variant, sessionId: sessionId)
                 .mutate { config in
-=======
-            needsPush = try dependencies.caches[.libSession]
-                .config(for: variant, publicKey: publicKey)
-                .mutate { conf in
-                    guard conf != nil else { throw LibSessionError.nilConfigObject }
-                    
->>>>>>> bd34d1a9
                     // Peform the change
                     try change(config)
                     
@@ -102,28 +85,29 @@
                     try LibSessionError.throwIfNeeded(config)
 
                     // If we don't need to dump the data the we can finish early
-                    guard config.needsDump(using: dependencies) else { return config.needsPush }
-
-                    try LibSession.createDump(
-                        config: config,
-                        for: variant,
-                        sessionId: sessionId,
-                        timestampMs: dependencies[cache: .snodeAPI].currentOffsetTimestampMs(),
-                        using: dependencies
-                    )?.upsert(db)
+                    guard dependencies[cache: .libSession].configNeedsDump(config) else { return config.needsPush }
+
+                    try dependencies.mutate(cache: .libSession) { cache in
+                        try cache.createDump(
+                            config: config,
+                            for: variant,
+                            sessionId: sessionId,
+                            timestampMs: dependencies[cache: .snodeAPI].currentOffsetTimestampMs()
+                        )?.upsert(db)
+                    }
 
                     return config.needsPush
                 }
         }
         catch {
-            SNLog("[LibSession] Failed to update/dump updated \(variant) config data due to error: \(error)")
+            Log.error(.libSession, "Failed to update/dump updated \(variant) config data due to error: \(error)")
             throw error
         }
         
         // Make sure we need a push before scheduling one
         guard needsPush else { return }
         
-        db.afterNextTransactionNestedOnce(dedupeId: LibSession.syncDedupeId(sessionId.hexString)) { db in
+        db.afterNextTransactionNestedOnce(dedupeId: LibSession.syncDedupeId(sessionId.hexString), using: dependencies) { db in
             ConfigurationSyncJob.enqueue(db, swarmPublicKey: sessionId.hexString, using: dependencies)
         }
     }
@@ -225,8 +209,7 @@
                                         )
                                     }
                                 },
-                            in: config,
-                            using: dependencies
+                            in: config
                         )
                     }
                     
@@ -247,8 +230,7 @@
                                             .defaulting(to: LibSession.visiblePriority)
                                     )
                                 },
-                            in: config,
-                            using: dependencies
+                            in: config
                         )
                     }
                 
@@ -284,22 +266,13 @@
         forKey key: String,
         using dependencies: Dependencies
     ) throws -> Bool {
-<<<<<<< HEAD
         let userSessionId: SessionId = dependencies[cache: .general].sessionId
-=======
-        let userPublicKey: String = getUserHexEncodedPublicKey(db)
->>>>>>> bd34d1a9
         
         // Currently the only synced setting is 'checkForCommunityMessageRequests'
         switch key {
             case Setting.BoolKey.checkForCommunityMessageRequests.rawValue:
-<<<<<<< HEAD
                 return try dependencies[cache: .libSession]
                     .config(for: .userProfile, sessionId: userSessionId)
-=======
-                return try dependencies.caches[.libSession]
-                    .config(for: .userProfile, publicKey: userPublicKey)
->>>>>>> bd34d1a9
                     .wrappedValue
                     .map { config -> Bool in (try LibSession.rawBlindedMessageRequestValue(in: config) >= 0) }
                     .defaulting(to: false)
@@ -344,7 +317,6 @@
         // we just deleted then return to the home screen
         DispatchQueue.main.async {
             guard
-                dependencies.hasInitialised(singleton: .appContext),
                 let rootViewController: UIViewController = dependencies[singleton: .appContext].mainWindow?.rootViewController,
                 let topBannerController: TopBannerController = (rootViewController as? TopBannerController),
                 !topBannerController.children.isEmpty,
@@ -461,7 +433,7 @@
         loopCounter += 1
         
         guard loopCounter < maxLoopCount else {
-            SNLog("[LibSession] Got stuck in infinite loop processing '\(variant)' data")
+            Log.critical(.libSession, "Got stuck in infinite loop processing '\(variant)' data")
             throw LibSessionError.processingLoopLimitReached
         }
     }
@@ -494,13 +466,8 @@
             }
         }()
         
-<<<<<<< HEAD
         return dependencies[cache: .libSession]
             .config(for: configVariant, sessionId: userSessionId)
-=======
-        return dependencies.caches[.libSession]
-            .config(for: configVariant, publicKey: userPublicKey)
->>>>>>> bd34d1a9
             .wrappedValue
             .map { config in
                 guard
