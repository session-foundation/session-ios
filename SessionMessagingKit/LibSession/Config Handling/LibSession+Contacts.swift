--- conflicted
+++ resolved
@@ -877,15 +877,9 @@
                 name: contact.get(\.name),
                 lastNameUpdate: TimeInterval(contact.profile_updated),
                 nickname: contact.get(\.nickname, nullIfEmpty: true),
-<<<<<<< HEAD
-                profilePictureUrl: profilePictureUrl,
-                profileEncryptionKey: (profilePictureUrl == nil ? nil : contact.get(\.profile_pic.key)),
-                lastProfilePictureUpdate: TimeInterval(contact.profile_updated)
-=======
                 displayPictureUrl: displayPictureUrl,
                 displayPictureEncryptionKey: (displayPictureUrl == nil ? nil : contact.get(\.profile_pic.key)),
-                displayPictureLastUpdated: (TimeInterval(serverTimestampMs) / 1000)
->>>>>>> f68708c8
+                displayPictureLastUpdated: TimeInterval(contact.profile_updated)
             )
             let configResult: DisappearingMessagesConfiguration = DisappearingMessagesConfiguration(
                 threadId: contactId,
