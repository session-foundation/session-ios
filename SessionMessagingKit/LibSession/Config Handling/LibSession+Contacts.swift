// Copyright © 2023 Rangeproof Pty Ltd. All rights reserved.

import Foundation
import GRDB
import SessionUtil
import SessionUtilitiesKit

// MARK: - Size Restrictions

public extension LibSession {
    static var sizeMaxNameBytes: Int { CONTACT_MAX_NAME_LENGTH }
    static var sizeMaxNicknameBytes: Int { CONTACT_MAX_NAME_LENGTH }
    static var sizeMaxProfileUrlBytes: Int { PROFILE_PIC_MAX_URL_LENGTH }
}

// MARK: - Contacts Handling

internal extension LibSession {
    static let columnsRelatedToContacts: [ColumnExpression] = [
        Contact.Columns.isApproved,
        Contact.Columns.isBlocked,
        Contact.Columns.didApproveMe,
        Profile.Columns.name,
        Profile.Columns.nickname,
        Profile.Columns.displayPictureUrl,
        Profile.Columns.displayPictureEncryptionKey,
        Profile.Columns.profileLastUpdated,
        DisappearingMessagesConfiguration.Columns.isEnabled,
        DisappearingMessagesConfiguration.Columns.type,
        DisappearingMessagesConfiguration.Columns.durationSeconds
    ]
}

// MARK: - Incoming Changes

internal extension LibSessionCacheType {
    func handleContactsUpdate(
        _ db: ObservingDatabase,
        in config: LibSession.Config?,
        oldState: [ObservableKey: Any]
    ) throws {
        guard configNeedsDump(config) else { return }
        guard case .contacts(let conf) = config else {
            throw LibSessionError.invalidConfigObject(wanted: .contacts, got: config)
        }
        
        // The current users contact data is handled separately so exclude it if it's present (as that's
        // actually a bug)
        let targetContactData: [String: ContactData] = try LibSession.extractContacts(
            from: conf,
            using: dependencies
        ).filter { $0.key != userSessionId.hexString }
        
        // Since we don't sync 100% of the data stored against the contact and profile objects we
        // need to only update the data we do have to ensure we don't overwrite anything that doesn't
        // get synced
        try targetContactData
            .forEach { sessionId, data in
                // Note: We only update the contact and profile records if the data has actually changed
                // in order to avoid triggering UI updates for every thread on the home screen (the DB
                // observation system can't differ between update calls which do and don't change anything)
                let contact: Contact = Contact.fetchOrCreate(db, id: sessionId, using: dependencies)
                let profile: Profile = Profile.fetchOrCreate(db, id: sessionId)
<<<<<<< HEAD
                let profileUpdated: Bool = ((profile.profileLastUpdated ?? 0) < (data.profile.profileLastUpdated ?? 0))
                
                if (profileUpdated || (profile.nickname != data.profile.nickname)) {
                    let profileNameShouldBeUpdated: Bool = (
                        !data.profile.name.isEmpty &&
                        profile.name != data.profile.name
                    )
                    let profilePictureShouldBeUpdated: Bool = (
                        profile.displayPictureUrl != data.profile.displayPictureUrl ||
                        profile.displayPictureEncryptionKey != data.profile.displayPictureEncryptionKey
                    )
                
=======
                let profileUpdated: Bool = Profile.shouldUpdateProfile(
                    data.profile.profileLastUpdated,
                    profile: profile,
                    using: dependencies
                )
                
                if (profileUpdated || (profile.nickname != data.profile.nickname)) {
                    let profileNameShouldBeUpdated: Bool = (
                        !data.profile.name.isEmpty &&
                        profile.name != data.profile.name
                    )
                    
>>>>>>> 36e8d5a9
                    try profile.upsert(db)
                    try Profile
                        .filter(id: sessionId)
                        .updateAllAndConfig(
                            db,
                            [
                                (!profileNameShouldBeUpdated ? nil :
                                    Profile.Columns.name.set(to: data.profile.name)
                                ),
                                (profile.nickname == data.profile.nickname ? nil :
                                    Profile.Columns.nickname.set(to: data.profile.nickname)
                                ),
                                (profile.displayPictureUrl != data.profile.displayPictureUrl ? nil :
                                    Profile.Columns.displayPictureUrl.set(to: data.profile.displayPictureUrl)
                                ),
                                (profile.displayPictureEncryptionKey != data.profile.displayPictureEncryptionKey ? nil :
                                    Profile.Columns.displayPictureEncryptionKey.set(to: data.profile.displayPictureEncryptionKey)
                                ),
                                (!profileUpdated ? nil :
                                    Profile.Columns.profileLastUpdated.set(to: data.profile.profileLastUpdated)
                                )
                            ].compactMap { $0 },
                            using: dependencies
                        )
                    
                    if profileNameShouldBeUpdated {
                        db.addProfileEvent(id: sessionId, change: .name(data.profile.name))
                        
                        if data.profile.nickname == nil {
                            db.addConversationEvent(id: sessionId, type: .updated(.displayName(data.profile.name)))
                        }
                    }
                    
                    if profile.nickname != data.profile.nickname {
                        db.addProfileEvent(id: sessionId, change: .nickname(data.profile.nickname))
                        db.addConversationEvent(
                            id: sessionId,
                            type: .updated(.displayName(data.profile.nickname ?? data.profile.name))
                        )
                    }
                }
                
                /// Since message requests have no reverse, we should only handle setting `isApproved`
                /// and `didApproveMe` to `true`. This may prevent some weird edge cases where a config message
                /// swapping `isApproved` and `didApproveMe` to `false`
                if
                    (contact.isApproved != data.contact.isApproved) ||
                    (contact.isBlocked != data.contact.isBlocked) ||
                    (contact.didApproveMe != data.contact.didApproveMe)
                {
                    db.addEvent(contact, forKey: .contact(contact.id))
                    try contact.upsert(db)
                    try Contact
                        .filter(id: sessionId)
                        .updateAllAndConfig(
                            db,
                            [
                                (!data.contact.isApproved || contact.isApproved == data.contact.isApproved ? nil :
                                    Contact.Columns.isApproved.set(to: true)
                                ),
                                (contact.isBlocked == data.contact.isBlocked ? nil :
                                    Contact.Columns.isBlocked.set(to: data.contact.isBlocked)
                                ),
                                (!data.contact.didApproveMe || contact.didApproveMe == data.contact.didApproveMe ? nil :
                                    Contact.Columns.didApproveMe.set(to: true)
                                )
                            ].compactMap { $0 },
                            using: dependencies
                        )
                    
                    if contact.isApproved != data.contact.isApproved {
                        db.addContactEvent(id: contact.id, change: .isApproved(data.contact.isApproved))
                        db.addEvent(contact.id, forKey: .messageRequestAccepted)
                    }
                    
                    if contact.didApproveMe != data.contact.didApproveMe {
                        db.addContactEvent(id: contact.id, change: .didApproveMe(data.contact.didApproveMe))
                    }
                    
                    if contact.isBlocked != data.contact.isBlocked {
                        db.addContactEvent(id: contact.id, change: .isBlocked(data.contact.isBlocked))
                    }
                }
                
                /// If the contact's `hidden` flag doesn't match the visibility of their conversation then create/delete the
                /// associated contact conversation accordingly
                let threadExists: Bool = ((try? SessionThread.exists(db, id: sessionId)) ?? false)
                
                if !LibSession.shouldBeVisible(priority: data.priority) && threadExists {
                    /// If we are hiding the conversation then kick the user from it if it's currently open then delete the thread
                    LibSession.kickFromConversationUIIfNeeded(removedThreadIds: [sessionId], using: dependencies)
                    
                    try SessionThread.deleteOrLeave(
                        db,
                        type: .deleteContactConversationAndMarkHidden,
                        threadId: sessionId,
                        threadVariant: .contact,
                        using: dependencies
                    )
                }
                else if LibSession.shouldBeVisible(priority: data.priority) {
                    /// If the thread should be visible then we should create/update it to match the desired state
                    let localConfig: DisappearingMessagesConfiguration = try DisappearingMessagesConfiguration
                        .fetchOne(db, id: sessionId)
                        .defaulting(to: DisappearingMessagesConfiguration.defaultWith(sessionId))
                    let disappearingMessagesConfigChanged: Bool = (
                        data.config.isValidV2Config() &&
                        data.config != localConfig
                    )
                    
                    _ = try SessionThread.upsert(
                        db,
                        id: sessionId,
                        variant: .contact,
                        values: SessionThread.TargetValues(
                            creationDateTimestamp: .setTo(data.created),
                            shouldBeVisible: .setTo(LibSession.shouldBeVisible(priority: data.priority)),
                            pinnedPriority: .setTo(data.priority),
                            disappearingMessagesConfig: (disappearingMessagesConfigChanged ?
                                .setTo(data.config) :
                                .useExisting
                            )
                        ),
                        using: dependencies
                    )
                }
            }
        
        /// Delete any contact/thread records which aren't in the config message
        let syncedContactIds: [String] = targetContactData
            .map { $0.key }
            .appending(userSessionId.hexString)
        let contactIdsToRemove: [String] = try Contact
            .filter(!syncedContactIds.contains(Contact.Columns.id))
            .select(.id)
            .asRequest(of: String.self)
            .fetchAll(db)
        let threadIdsToRemove: [String] = try SessionThread
            .filter(!syncedContactIds.contains(SessionThread.Columns.id))
            .filter(SessionThread.Columns.variant == SessionThread.Variant.contact)
            .filter(
                /// Only want to include include standard contact conversations (not blinded conversations)
                SessionThread.Columns.id > SessionId.Prefix.standard.rawValue &&
                SessionThread.Columns.id < SessionId.Prefix.standard.endOfRangeString
            )
            .select(.id)
            .asRequest(of: String.self)
            .fetchAll(db)
        
        /// When the user opens a brand new conversation this creates a "draft conversation" which has a hidden thread but no
        /// contact record, when we receive a contact update this "draft conversation" would be included in the
        /// `threadIdsToRemove` which would result in the user getting kicked from the screen and the thread removed, we
        /// want to avoid this (as it's essentially a bug) so find any conversations in this state and remove them from the list that
        /// will be pruned
        let threadT: TypedTableAlias<SessionThread> = TypedTableAlias()
        let contactT: TypedTableAlias<Contact> = TypedTableAlias()
        let draftConversationIds: [String] = try SQLRequest<String>("""
            SELECT \(threadT[.id])
            FROM \(SessionThread.self)
            LEFT JOIN \(Contact.self) ON \(contactT[.id]) = \(threadT[.id])
            WHERE (
                \(SQL("\(threadT[.id]) IN \(threadIdsToRemove)")) AND
                \(contactT[.id]) IS NULL
            )
        """).fetchAll(db)
        
        /// Consolidate the ids which should be removed
        let combinedIds: [String] = contactIdsToRemove
            .appending(contentsOf: threadIdsToRemove)
            .filter { !draftConversationIds.contains($0) }
        
        if !combinedIds.isEmpty {
            LibSession.kickFromConversationUIIfNeeded(removedThreadIds: combinedIds, using: dependencies)
            
            try Contact
                .filter(ids: combinedIds)
                .deleteAll(db)
            
            // Also need to remove any 'nickname' values since they are associated to contact data
            try Profile
                .filter(ids: combinedIds)
                .updateAllAndConfig(
                    db,
                    Profile.Columns.nickname.set(to: nil),
                    using: dependencies
                )
            
            // Delete the one-to-one conversations associated to the contact
            try SessionThread.deleteOrLeave(
                db,
                type: .deleteContactConversationAndContact,
                threadIds: combinedIds,
                threadVariant: .contact,
                using: dependencies
            )
            
            try LibSession.remove(
                db,
                volatileContactIds: combinedIds
                    .filter {
                        (try? SessionId.Prefix(from: $0)) != .blinded15 &&
                        (try? SessionId.Prefix(from: $0)) != .blinded25
                    },
                using: dependencies
            )
        }
    }
}

// MARK: - Outgoing Changes

public extension LibSession {
    static func upsert(
        contactData: [ContactUpdateInfo],
        in config: Config?,
        using dependencies: Dependencies
    ) throws {
        guard case .contacts(let conf) = config else {
            throw LibSessionError.invalidConfigObject(wanted: .contacts, got: config)
        }
        
        // The current users contact data doesn't need to sync so exclude it, we also don't want to sync
        // blinded message requests so exclude those as well
        let userSessionId: SessionId = dependencies[cache: .general].sessionId
        let targetContacts: [ContactUpdateInfo] = contactData
            .filter {
                $0.id != userSessionId.hexString &&
                (try? SessionId(from: $0.id))?.prefix == .standard
            }
        
        // If we only updated the current user contact then no need to continue
        guard !targetContacts.isEmpty else { return }        
        
        // Update the name
        try targetContacts
            .forEach { info in
                var contact: contacts_contact = contacts_contact()
                guard
                    var sessionId: [CChar] = info.id.cString(using: .utf8),
                    contacts_get_or_construct(conf, &contact, &sessionId)
                else {
                    /// It looks like there are some situations where this object might not get created correctly (and
                    /// will throw due to the implicit unwrapping) as a result we put it in a guard and throw instead
                    throw LibSessionError(
                        conf,
                        fallbackError: .getOrConstructFailedUnexpectedly,
                        logMessage: "Unable to upsert contact to LibSession"
                    )
                }
                
                /// Update the profile data (if there is one - users we have sent a message request to may not have profile info
                /// in certain situations)
                if let updatedName: String = info.name {
                    let oldAvatarUrl: String? = contact.get(\.profile_pic.url)
                    let oldAvatarKey: Data? = contact.get(\.profile_pic.key)
                    
                    contact.set(\.name, to: updatedName)
                    contact.set(\.nickname, to: info.nickname)
                    contact.set(\.profile_pic.url, to: info.displayPictureUrl)
                    contact.set(\.profile_pic.key, to: info.displayPictureEncryptionKey)
                    if let profileLastUpdated = info.profileLastUpdated {
                        contact.set(\.profile_updated, to: profileLastUpdated)
                    }
                    
                    if let profileLastUpdated: Int64 = info.profileLastUpdated {
                        contact.set(\.profile_updated, to: profileLastUpdated)
                    }
                    
                    // Attempts retrieval of the profile picture (will schedule a download if
                    // needed via a throttled subscription on another thread to prevent blocking)
                    //
                    // Note: Only trigger the avatar download if we are in the main app (don't
                    // want the extensions to trigger this as it can clog up their networking)
                    if
                        let updatedProfile: Profile = info.profile,
                        dependencies[singleton: .appContext].isMainApp && (
                            oldAvatarUrl != (info.displayPictureUrl ?? "") ||
                            oldAvatarKey != (info.displayPictureEncryptionKey ?? Data())
                        )
                    {
                        dependencies[singleton: .displayPictureManager].scheduleDownload(
                            for: .user(updatedProfile)
                        )
                    }
                    
                    // Store the updated contact (needs to happen before variables go out of scope)
                    contacts_set(conf, &contact)
                    try LibSessionError.throwIfNeeded(conf)
                }
                
                /// Assign all properties to match the updated disappearing messages configuration (if there is one)
                if
                    let disappearingInfo: LibSession.DisappearingMessageInfo = info.disappearingMessagesInfo,
                    let exp_mode: CONVO_EXPIRATION_MODE = disappearingInfo.type?.toLibSession()
                {
                    contact.exp_mode = exp_mode
                    contact.exp_seconds = Int32(disappearingInfo.durationSeconds)
                }
                
                /// If we were given a `created` timestamp then set it to the min between the current setting and the value (as
                /// long as the current setting isn't `0`)
                if let created: Int64 = info.created.map({ Int64(floor($0)) }) {
                    contact.created = (contact.created > 0 ? min(contact.created, created) : created)
                }
                
                /// Only support approving (not un-approving) a contact
                contact.approved = (!contact.approved ?
                    (info.isApproved ?? contact.approved) :
                    contact.approved
                )
                contact.approved_me = (!contact.approved_me ?
                    (info.didApproveMe ?? contact.approved_me) :
                    contact.approved_me
                )
                
                /// Store the updated contact (can't be sure if we made any changes above)
                contact.blocked = (info.isBlocked ?? contact.blocked)
                contact.priority = (info.priority ?? contact.priority)
                contacts_set(conf, &contact)
                try LibSessionError.throwIfNeeded(conf)
            }
    }
}

// MARK: - Outgoing Changes

internal extension LibSession {
    private struct ThreadInfo: Decodable, FetchableRecord {
        let id: String
        let creationDateTimestamp: TimeInterval
    }
    
    static func updatingContacts<T>(
        _ db: ObservingDatabase,
        _ updated: [T],
        using dependencies: Dependencies
    ) throws -> [T] {
        guard let updatedContacts: [Contact] = updated as? [Contact] else { throw StorageError.generic }
        
        // The current users contact data doesn't need to sync so exclude it, we also don't want to sync
        // blinded message requests so exclude those as well
        let userSessionId: SessionId = dependencies[cache: .general].sessionId
        let targetContacts: [Contact] = updatedContacts
            .filter {
                $0.id != userSessionId.hexString &&
                (try? SessionId(from: $0.id))?.prefix == .standard
            }
        
        // If we only updated the current user contact then no need to continue
        guard !targetContacts.isEmpty else { return updated }
        
        try dependencies.mutate(cache: .libSession) { cache in
            try cache.performAndPushChange(db, for: .contacts, sessionId: userSessionId) { config in
                guard case .contacts(let conf) = config else {
                    throw LibSessionError.invalidConfigObject(wanted: .contacts, got: config)
                }
                
                // When inserting new contacts (or contacts with invalid profile data) we want
                // to add any valid profile information we have so identify if any of the updated
                // contacts are new/invalid, and if so, fetch any profile data we have for them
                let newContactIds: [String] = targetContacts
                    .compactMap { contactData -> String? in
                        var contact: contacts_contact = contacts_contact()
                        
                        guard
                            var cContactId: [CChar] = contactData.id.cString(using: .utf8),
                            contacts_get(conf, &contact, &cContactId),
                            contact.get(\.name, nullIfEmpty: true) != nil
                        else {
                            LibSessionError.clear(conf)
                            return contactData.id
                        }
                        
                        return nil
                    }
                let newProfiles: [String: Profile] = try Profile
                    .fetchAll(db, ids: newContactIds)
                    .reduce(into: [:]) { result, next in result[next.id] = next }
                let newCreatedTimestamps: [String: TimeInterval] = try SessionThread
                    .select(.id, .creationDateTimestamp)
                    .filter(ids: newContactIds)
                    .asRequest(of: ThreadInfo.self)
                    .fetchAll(db)
                    .reduce(into: [:]) { result, next in result[next.id] = next.creationDateTimestamp }
                
                // Upsert the updated contact data
                try LibSession
                    .upsert(
                        contactData: targetContacts
                            .map { contact in
                                ContactUpdateInfo(
                                    id: contact.id,
                                    contact: contact,
                                    profile: newProfiles[contact.id],
                                    created: newCreatedTimestamps[contact.id]
                                )
                            },
                        in: config,
                        using: dependencies
                    )
            }
        }
        
        return updated
    }
    
    static func updatingProfiles<T>(
        _ db: ObservingDatabase,
        _ updated: [T],
        using dependencies: Dependencies
    ) throws -> [T] {
        guard let updatedProfiles: [Profile] = updated as? [Profile] else { throw StorageError.generic }
        
        // We should only sync profiles which are associated to contact data to avoid including profiles
        // for random people in community conversations so filter out any profiles which don't have an
        // associated contact
        let existingContactIds: [String] = (try? Contact
            .filter(ids: updatedProfiles.map { $0.id })
            .select(.id)
            .asRequest(of: String.self)
            .fetchAll(db))
            .defaulting(to: [])
        
        // If none of the profiles are associated with existing contacts then ignore the changes (no need
        // to do a config sync)
        guard !existingContactIds.isEmpty else { return updated }
        
        // Get the user public key (updating their profile is handled separately)
        let userSessionId: SessionId = dependencies[cache: .general].sessionId
        let targetProfiles: [Profile] = updatedProfiles
            .filter {
                $0.id != userSessionId.hexString &&
                (try? SessionId(from: $0.id))?.prefix == .standard &&
                existingContactIds.contains($0.id)
            }
        
        try dependencies.mutate(cache: .libSession) { cache in
            try cache.performAndPushChange(db, for: .contacts, sessionId: userSessionId) { config in
                try LibSession
                    .upsert(
                        contactData: targetProfiles
                            .map { ContactUpdateInfo(id: $0.id, profile: $0) },
                        in: config,
                        using: dependencies
                    )
            }
        }
        
        return updated
    }
    
    @discardableResult static func updatingDisappearingConfigsOneToOne<T>(
        _ db: ObservingDatabase,
        _ updated: [T],
        using dependencies: Dependencies
    ) throws -> [T] {
        guard let updatedDisappearingConfigs: [DisappearingMessagesConfiguration] = updated as? [DisappearingMessagesConfiguration] else { throw StorageError.generic }
        
        // Filter out any disappearing config changes related to groups
        let targetUpdatedConfigs: [DisappearingMessagesConfiguration] = updatedDisappearingConfigs
            .filter { (try? SessionId.Prefix(from: $0.id)) != .group }
        
        guard !targetUpdatedConfigs.isEmpty else { return updated }
        
        // We should only sync disappearing messages configs which are associated to existing contacts
        let existingContactIds: [String] = (try? Contact
            .filter(ids: targetUpdatedConfigs.map { $0.id })
            .select(.id)
            .asRequest(of: String.self)
            .fetchAll(db))
            .defaulting(to: [])
        
        // If none of the disappearing messages configs are associated with existing contacts then ignore
        // the changes (no need to do a config sync)
        guard !existingContactIds.isEmpty else { return updated }
        
        // Get the user public key (updating note to self is handled separately)
        let userSessionId: SessionId = dependencies[cache: .general].sessionId
        let targetDisappearingConfigs: [DisappearingMessagesConfiguration] = targetUpdatedConfigs
            .filter {
                $0.id != userSessionId.hexString &&
                (try? SessionId(from: $0.id))?.prefix == .standard &&
                existingContactIds.contains($0.id)
            }
        
        // Update the note to self disappearing messages config first (if needed)
        if let updatedUserDisappearingConfig: DisappearingMessagesConfiguration = targetUpdatedConfigs.first(where: { $0.id == userSessionId.hexString }) {
            try dependencies.mutate(cache: .libSession) { cache in
                try cache.performAndPushChange(db, for: .userProfile, sessionId: userSessionId) { config in
                    try LibSession.updateNoteToSelf(
                        disappearingMessagesConfig: updatedUserDisappearingConfig,
                        in: config
                    )
                }
            }
        }
        
        try dependencies.mutate(cache: .libSession) { cache in
            try cache.performAndPushChange(db, for: .contacts, sessionId: userSessionId) { config in
                try LibSession
                    .upsert(
                        contactData: targetDisappearingConfigs
                            .map { ContactUpdateInfo(id: $0.id, disappearingMessagesConfig: $0) },
                        in: config,
                        using: dependencies
                    )
            }
        }
        
        return updated
    }
}

// MARK: - External Outgoing Changes

public extension LibSession {
    static func hide(
        _ db: ObservingDatabase,
        contactIds: [String],
        using dependencies: Dependencies
    ) throws {
        try dependencies.mutate(cache: .libSession) { cache in
            try cache.performAndPushChange(db, for: .contacts, sessionId: dependencies[cache: .general].sessionId) { config in
                // Mark the contacts as hidden
                try LibSession.upsert(
                    contactData: contactIds
                        .map {
                            ContactUpdateInfo(
                                id: $0,
                                priority: LibSession.hiddenPriority
                            )
                        },
                    in: config,
                    using: dependencies
                )
            }
        }
    }
    
    static func remove(
        _ db: ObservingDatabase,
        contactIds: [String],
        using dependencies: Dependencies
    ) throws {
        guard !contactIds.isEmpty else { return }
        
        try dependencies.mutate(cache: .libSession) { cache in
            try cache.performAndPushChange(db, for: .contacts, sessionId: dependencies[cache: .general].sessionId) { config in
                guard case .contacts(let conf) = config else {
                    throw LibSessionError.invalidConfigObject(wanted: .contacts, got: config)
                }
                
                contactIds.forEach { sessionId in
                    guard var cSessionId: [CChar] = sessionId.cString(using: .utf8) else { return }
                    
                    // Don't care if the contact doesn't exist
                    contacts_erase(conf, &cSessionId)
                }
            }
        }
    }
    
    static func update(
        _ db: ObservingDatabase,
        sessionId: String,
        disappearingMessagesConfig: DisappearingMessagesConfiguration,
        using dependencies: Dependencies
    ) throws {
        let userSessionId: SessionId = dependencies[cache: .general].sessionId
        
        switch sessionId {
            case userSessionId.hexString:
                try dependencies.mutate(cache: .libSession) { cache in
                    try cache.performAndPushChange(db, for: .userProfile, sessionId: userSessionId) { config in
                        try LibSession.updateNoteToSelf(
                            disappearingMessagesConfig: disappearingMessagesConfig,
                            in: config
                        )
                    }
                }
                
            default:
                try dependencies.mutate(cache: .libSession) { cache in
                    try cache.performAndPushChange(db, for: .contacts, sessionId: userSessionId) { config in
                        try LibSession
                            .upsert(
                                contactData: [
                                    ContactUpdateInfo(
                                        id: sessionId,
                                        disappearingMessagesConfig: disappearingMessagesConfig
                                    )
                                ],
                                in: config,
                                using: dependencies
                            )
                    }
                }
        }
    }
}

// MARK: - State Access

public extension LibSession.Cache {
    func isContactBlocked(contactId: String) -> Bool {
        guard
            case .contacts(let conf) = config(for: .contacts, sessionId: userSessionId),
            var cContactId: [CChar] = contactId.cString(using: .utf8)
        else { return false }
        
        var contact: contacts_contact = contacts_contact()
        
        guard contacts_get(conf, &contact, &cContactId) else {
            LibSessionError.clear(conf)
            return false
        }
        
        return contact.blocked
    }
    
    func isContactApproved(contactId: String) -> Bool {
        guard
            case .contacts(let conf) = config(for: .contacts, sessionId: userSessionId),
            var cContactId: [CChar] = contactId.cString(using: .utf8)
        else { return false }
        
        var contact: contacts_contact = contacts_contact()
        
        guard contacts_get(conf, &contact, &cContactId) else {
            LibSessionError.clear(conf)
            return false
        }
        
        return contact.approved
    }
}

// MARK: - ContactUpdateInfo

extension LibSession {
    public struct ContactUpdateInfo {
        let id: String
        let isTrusted: Bool?
        let isApproved: Bool?
        let isBlocked: Bool?
        let didApproveMe: Bool?
        
        let name: String?
        let nickname: String?
        let displayPictureUrl: String?
        let displayPictureEncryptionKey: Data?
        let profileLastUpdated: Int64?
        
        let disappearingMessagesInfo: DisappearingMessageInfo?
        let priority: Int32?
        let created: TimeInterval?
        
        fileprivate var profile: Profile? {
            guard let name: String = name else { return nil }
            
            return Profile(
                id: id,
                name: name,
                nickname: nickname,
                displayPictureUrl: displayPictureUrl,
                displayPictureEncryptionKey: displayPictureEncryptionKey
            )
        }
        
        public init(
            id: String,
            contact: Contact? = nil,
            profile: Profile? = nil,
            disappearingMessagesConfig: DisappearingMessagesConfiguration? = nil,
            priority: Int32? = nil,
            created: TimeInterval? = nil
        ) {
            self.init(
                id: id,
                isTrusted: contact?.isTrusted,
                isApproved: contact?.isApproved,
                isBlocked: contact?.isBlocked,
                didApproveMe: contact?.didApproveMe,
                name: profile?.name,
                nickname: profile?.nickname,
                displayPictureUrl: profile?.displayPictureUrl,
                displayPictureEncryptionKey: profile?.displayPictureEncryptionKey,
<<<<<<< HEAD
                profileLastUpdated: profile?.profileLastUpdated.map { Int64($0) },
=======
                profileLastUpdated: profile?.profileLastUpdated.map({ Int64($0) }),
>>>>>>> 36e8d5a9
                disappearingMessagesInfo: disappearingMessagesConfig.map {
                    DisappearingMessageInfo(
                        isEnabled: $0.isEnabled,
                        durationSeconds: Int64($0.durationSeconds),
                        rawType: $0.type?.rawValue
                    )
                },
                priority: priority,
                created: created
            )
        }
        
        init(
            id: String,
            isTrusted: Bool? = nil,
            isApproved: Bool? = nil,
            isBlocked: Bool? = nil,
            didApproveMe: Bool? = nil,
            name: String? = nil,
            nickname: String? = nil,
            displayPictureUrl: String? = nil,
            displayPictureEncryptionKey: Data? = nil,
            profileLastUpdated: Int64? = nil,
            disappearingMessagesInfo: DisappearingMessageInfo? = nil,
            priority: Int32? = nil,
            created: TimeInterval? = nil
        ) {
            self.id = id
            self.isTrusted = isTrusted
            self.isApproved = isApproved
            self.isBlocked = isBlocked
            self.didApproveMe = didApproveMe
            self.name = name
            self.nickname = nickname
            self.displayPictureUrl = displayPictureUrl
            self.displayPictureEncryptionKey = displayPictureEncryptionKey
            self.profileLastUpdated = profileLastUpdated
            self.disappearingMessagesInfo = disappearingMessagesInfo
            self.priority = priority
            self.created = created
        }
    }
    
    struct DisappearingMessageInfo {
        let isEnabled: Bool
        let durationSeconds: Int64
        let rawType: Int?
        
        var type: DisappearingMessagesConfiguration.DisappearingMessageType? {
            rawType.map { DisappearingMessagesConfiguration.DisappearingMessageType(rawValue: $0) }
        }
        
        func generateConfig(for threadId: String) -> DisappearingMessagesConfiguration {
            DisappearingMessagesConfiguration(
                threadId: threadId,
                isEnabled: isEnabled,
                durationSeconds: TimeInterval(durationSeconds),
                type: rawType.map { DisappearingMessagesConfiguration.DisappearingMessageType(rawValue: $0) }
            )
        }
    }
}

// MARK: - ContactData

internal struct ContactData {
    internal let contact: Contact
    internal let profile: Profile
    internal let config: DisappearingMessagesConfiguration
    internal let priority: Int32
    internal let created: TimeInterval
}

// MARK: - Convenience

internal extension LibSession {
    static func extractContacts(
        from conf: UnsafeMutablePointer<config_object>?,
        using dependencies: Dependencies
    ) throws -> [String: ContactData] {
        var infiniteLoopGuard: Int = 0
        var result: [String: ContactData] = [:]
        var contact: contacts_contact = contacts_contact()
        let contactIterator: UnsafeMutablePointer<contacts_iterator> = contacts_iterator_new(conf)
        let userSessionId: SessionId = dependencies[cache: .general].sessionId
        
        while !contacts_iterator_done(contactIterator, &contact) {
            try LibSession.checkLoopLimitReached(&infiniteLoopGuard, for: .contacts)
            
            let contactId: String = contact.get(\.session_id)
            let contactResult: Contact = Contact(
                id: contactId,
                isApproved: contact.approved,
                isBlocked: contact.blocked,
                didApproveMe: contact.approved_me,
                currentUserSessionId: userSessionId
            )
            let displayPictureUrl: String? = contact.get(\.profile_pic.url, nullIfEmpty: true)
            let profileResult: Profile = Profile(
                id: contactId,
                name: contact.get(\.name),
                nickname: contact.get(\.nickname, nullIfEmpty: true),
                displayPictureUrl: displayPictureUrl,
                displayPictureEncryptionKey: (displayPictureUrl == nil ? nil : contact.get(\.profile_pic.key)),
                profileLastUpdated: TimeInterval(contact.profile_updated)
            )
            let configResult: DisappearingMessagesConfiguration = DisappearingMessagesConfiguration(
                threadId: contactId,
                isEnabled: contact.exp_seconds > 0,
                durationSeconds: TimeInterval(contact.exp_seconds),
                type: DisappearingMessagesConfiguration.DisappearingMessageType(libSessionType: contact.exp_mode)
            )
            
            result[contactId] = ContactData(
                contact: contactResult,
                profile: profileResult,
                config: configResult,
                priority: contact.priority,
                created: TimeInterval(contact.created)
            )
            contacts_iterator_advance(contactIterator)
        }
        contacts_iterator_free(contactIterator) // Need to free the iterator
        
        return result
    }
}

// MARK: - C Conformance

extension contacts_contact: CAccessible & CMutable {}<|MERGE_RESOLUTION|>--- conflicted
+++ resolved
@@ -61,20 +61,6 @@
                 // observation system can't differ between update calls which do and don't change anything)
                 let contact: Contact = Contact.fetchOrCreate(db, id: sessionId, using: dependencies)
                 let profile: Profile = Profile.fetchOrCreate(db, id: sessionId)
-<<<<<<< HEAD
-                let profileUpdated: Bool = ((profile.profileLastUpdated ?? 0) < (data.profile.profileLastUpdated ?? 0))
-                
-                if (profileUpdated || (profile.nickname != data.profile.nickname)) {
-                    let profileNameShouldBeUpdated: Bool = (
-                        !data.profile.name.isEmpty &&
-                        profile.name != data.profile.name
-                    )
-                    let profilePictureShouldBeUpdated: Bool = (
-                        profile.displayPictureUrl != data.profile.displayPictureUrl ||
-                        profile.displayPictureEncryptionKey != data.profile.displayPictureEncryptionKey
-                    )
-                
-=======
                 let profileUpdated: Bool = Profile.shouldUpdateProfile(
                     data.profile.profileLastUpdated,
                     profile: profile,
@@ -87,7 +73,6 @@
                         profile.name != data.profile.name
                     )
                     
->>>>>>> 36e8d5a9
                     try profile.upsert(db)
                     try Profile
                         .filter(id: sessionId)
@@ -775,11 +760,7 @@
                 nickname: profile?.nickname,
                 displayPictureUrl: profile?.displayPictureUrl,
                 displayPictureEncryptionKey: profile?.displayPictureEncryptionKey,
-<<<<<<< HEAD
                 profileLastUpdated: profile?.profileLastUpdated.map { Int64($0) },
-=======
-                profileLastUpdated: profile?.profileLastUpdated.map({ Int64($0) }),
->>>>>>> 36e8d5a9
                 disappearingMessagesInfo: disappearingMessagesConfig.map {
                     DisappearingMessageInfo(
                         isEnabled: $0.isEnabled,
