--- conflicted
+++ resolved
@@ -133,11 +133,7 @@
                 publicKey: profile.id,
                 displayNameUpdate: .contactUpdate(profile.name),
                 displayPictureUpdate: .from(profile, fallback: .none, using: dependencies),
-<<<<<<< HEAD
-                profileUpdateTimestamp: (profile.profileLastUpdated ?? 0),
-=======
                 profileUpdateTimestamp: profile.profileLastUpdated,
->>>>>>> 36e8d5a9
                 using: dependencies
             )
         }
