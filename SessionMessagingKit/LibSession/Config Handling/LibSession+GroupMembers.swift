// Copyright © 2023 Rangeproof Pty Ltd. All rights reserved.

import Foundation
import GRDB
import SessionUtil
import SessionSnodeKit
import SessionUtilitiesKit

// MARK: - Size Restrictions

public extension LibSession {
    static var sizeMaxGroupMemberCount: Int { 100 }
}

// MARK: - Group Members Handling

internal extension LibSession {
    static let columnsRelatedToGroupMembers: [ColumnExpression] = [
        GroupMember.Columns.role,
        GroupMember.Columns.roleStatus
    ]
}

// MARK: - Incoming Changes

internal extension LibSessionCacheType {
    func handleGroupMembersUpdate(
        _ db: ObservingDatabase,
        in config: LibSession.Config?,
        groupSessionId: SessionId,
        serverTimestampMs: Int64
    ) throws {
        guard configNeedsDump(config) else { return }
        guard case .groupMembers(let conf) = config else {
            throw LibSessionError.invalidConfigObject(wanted: .groupMembers, got: config)
        }
        
        // Get the two member sets
        let updatedMembers: Set<GroupMember> = try LibSession.extractMembers(from: conf, groupSessionId: groupSessionId)
        let existingMembers: Set<GroupMember> = (try? GroupMember
            .filter(GroupMember.Columns.groupId == groupSessionId.hexString)
            .fetchSet(db))
            .defaulting(to: [])
        let updatedStandardMemberIds: Set<String> = updatedMembers
            .filter { $0.role == .standard }
            .map { $0.profileId }
            .asSet()
        let updatedAdminMemberIds: Set<String> = updatedMembers
            .filter { $0.role == .admin }
            .map { $0.profileId }
            .asSet()

        // Add in any new members and remove any removed members
        try updatedMembers
            .subtracting(existingMembers)
            .forEach { try $0.upsert(db) }
        
        try GroupMember
            .filter(GroupMember.Columns.groupId == groupSessionId.hexString)
            .filter(
                (
                    GroupMember.Columns.role == GroupMember.Role.standard &&
                    !updatedStandardMemberIds.contains(GroupMember.Columns.profileId)
                ) || (
                    GroupMember.Columns.role == GroupMember.Role.admin &&
                    !updatedAdminMemberIds.contains(GroupMember.Columns.profileId)
                )
            )
            .deleteAll(db)
        
        // Schedule a job to process the removals
        if (try? LibSession.extractPendingRemovals(from: conf, groupSessionId: groupSessionId))?.isEmpty == false {
            dependencies[singleton: .jobRunner].add(
                db,
                job: Job(
                    variant: .processPendingGroupMemberRemovals,
                    threadId: groupSessionId.hexString,
                    details: ProcessPendingGroupMemberRemovalsJob.Details(
                        changeTimestampMs: serverTimestampMs
                    )
                ),
                canStartJob: true
            )
        }
        
        // If the current user is an admin but doesn't have the correct member state then update it now
        let maybeCurrentMember: GroupMember? = updatedMembers
            .first { member in member.profileId == userSessionId.hexString }
        let currentMemberHasAdminKey: Bool = isAdmin(groupSessionId: groupSessionId)
        
        if
            let currentMember: GroupMember = maybeCurrentMember,
            currentMemberHasAdminKey && (
                currentMember.role != .admin ||
                currentMember.roleStatus != .accepted
            )
        {
            try GroupMember
                .filter(GroupMember.Columns.profileId == userSessionId.hexString)
                .filter(GroupMember.Columns.groupId == groupSessionId.hexString)
                .updateAllAndConfig(
                    db,
                    [
                        (currentMember.role == .admin ? nil :
                            GroupMember.Columns.role.set(to: GroupMember.Role.admin)
                        ),
                        (currentMember.roleStatus == .accepted ? nil :
                            GroupMember.Columns.roleStatus.set(to: GroupMember.RoleStatus.accepted)
                        ),
                    ].compactMap { $0 },
                    using: dependencies
                )
            try LibSession.updateMemberStatus(
                memberId: userSessionId.hexString,
                role: .admin,
                status: .accepted,
                in: config
            )
        }
        
        // If there were members then also extract and update the profile information for the members
        // if we don't have newer data locally
        guard !updatedMembers.isEmpty else { return }
        
        let groupProfiles: Set<Profile>? = try? LibSession.extractProfiles(
            from: conf,
            groupSessionId: groupSessionId,
            serverTimestampMs: serverTimestampMs
        )
        
        groupProfiles?.forEach { profile in
            try? Profile.updateIfNeeded(
                db,
                publicKey: profile.id,
                displayNameUpdate: .contactUpdate(profile.name),
<<<<<<< HEAD
                displayPictureUpdate: {
                    guard
                        let profilePictureUrl: String = profile.profilePictureUrl,
                        let profileKey: Data = profile.profileEncryptionKey
                    else { return .none }
                    
                    return .contactUpdateTo(
                        url: profilePictureUrl,
                        key: profileKey,
                        fileName: nil,
                        contactProProof: profile.sessionProProof
                    )
                }(),
=======
                displayPictureUpdate: .from(profile, fallback: .none, using: dependencies),
>>>>>>> f68708c8
                sentTimestamp: TimeInterval(Double(serverTimestampMs) * 1000),
                using: dependencies
            )
        }
    }
}

// MARK: - Outgoing Changes

internal extension LibSession {
    static func getMembers(
        groupSessionId: SessionId,
        using dependencies: Dependencies
    ) throws -> Set<GroupMember> {
        return try dependencies.mutate(cache: .libSession) { cache in
            guard let config: LibSession.Config = cache.config(for: .groupMembers, sessionId: groupSessionId) else {
                throw LibSessionError.invalidConfigObject(wanted: .groupMembers, got: nil)
            }
            guard case .groupMembers(let conf) = config else {
                throw LibSessionError.invalidConfigObject(wanted: .groupMembers, got: config)
            }
            
            return try extractMembers(
                from: conf,
                groupSessionId: groupSessionId
            )
        } ?? { throw LibSessionError.failedToRetrieveConfigData }()
    }
    
    static func getPendingMemberRemovals(
        groupSessionId: SessionId,
        using dependencies: Dependencies
    ) throws -> [String: GROUP_MEMBER_STATUS] {
        return try dependencies.mutate(cache: .libSession) { cache in
            guard let config: LibSession.Config = cache.config(for: .groupMembers, sessionId: groupSessionId) else {
                throw LibSessionError.invalidConfigObject(wanted: .groupMembers, got: nil)
            }
            guard case .groupMembers(let conf) = config else {
                throw LibSessionError.invalidConfigObject(wanted: .groupMembers, got: config)
            }
            
            return try extractPendingRemovals(
                from: conf,
                groupSessionId: groupSessionId
            )
        } ?? { throw LibSessionError.failedToRetrieveConfigData }()
    }
    
    static func addMembers(
        _ db: ObservingDatabase,
        groupSessionId: SessionId,
        members: [(id: String, profile: Profile?)],
        allowAccessToHistoricMessages: Bool,
        using dependencies: Dependencies
    ) throws {
        try dependencies.mutate(cache: .libSession) { cache in
            try cache.performAndPushChange(db, for: .groupMembers, sessionId: groupSessionId) { config in
                guard case .groupMembers(let conf) = config else {
                    throw LibSessionError.invalidConfigObject(wanted: .groupMembers, got: config)
                }
                
                try members.forEach { memberId, profile in
                    var cMemberId: [CChar] = try memberId.cString(using: .utf8) ?? { throw LibSessionError.invalidCConversion }()
                    var member: config_group_member = config_group_member()
                    
                    guard groups_members_get_or_construct(conf, &member, &cMemberId) else {
                        throw LibSessionError(
                            conf,
                            fallbackError: .getOrConstructFailedUnexpectedly,
                            logMessage: "Failed to add member to group: \(groupSessionId), error"
                        )
                    }
                    
                    // Don't override the existing name with an empty one
                    if let memberName: String = profile?.name, !memberName.isEmpty {
                        member.set(\.name, to: memberName)
                    }
                    
                    if
                        let picUrl: String = profile?.displayPictureUrl,
                        let picKey: Data = profile?.displayPictureEncryptionKey,
                        !picUrl.isEmpty,
                        picKey.count == DisplayPictureManager.aes256KeyByteLength
                    {
                        member.set(\.profile_pic.url, to: picUrl)
                        member.set(\.profile_pic.key, to: picKey)
                    }
                    
                    member.set(\.supplement, to: allowAccessToHistoricMessages)
                    groups_members_set(conf, &member)
                    try LibSessionError.throwIfNeeded(conf)
                }
            }
        }
    }
    
    static func updateMemberStatus(
        _ db: ObservingDatabase,
        groupSessionId: SessionId,
        memberId: String,
        role: GroupMember.Role,
        status: GroupMember.RoleStatus,
        profile: Profile?,
        using dependencies: Dependencies
    ) throws {
        try dependencies.mutate(cache: .libSession) { cache in
            try cache.performAndPushChange(db, for: .groupMembers, sessionId: groupSessionId) { config in
                try LibSession.updateMemberStatus(memberId: memberId, role: role, status: status, in: config)
                try LibSession.updateMemberProfile(memberId: memberId, profile: profile, in: config)
            }
        }
    }
    
    static func updateMemberStatus(
        memberId: String,
        role: GroupMember.Role,
        status: GroupMember.RoleStatus,
        in config: Config?
    ) throws {
        guard case .groupMembers(let conf) = config else {
            throw LibSessionError.invalidConfigObject(wanted: .groupMembers, got: config)
        }
        
        // Only update members if they already exist in the group
        var cMemberId: [CChar] = try memberId.cString(using: .utf8) ?? { throw LibSessionError.invalidCConversion }()
        
        // Update the role and status to match
        switch (role, status) {
            case (.admin, .accepted): groups_members_set_promotion_accepted(conf, &cMemberId)
            case (.admin, .failed): groups_members_set_promotion_failed(conf, &cMemberId)
            case (.admin, .pending): groups_members_set_promotion_sent(conf, &cMemberId)
            case (.admin, .notSentYet), (.admin, .sending): groups_members_set_promoted(conf, &cMemberId)
            
            case (_, .accepted): groups_members_set_invite_accepted(conf, &cMemberId)
            case (_, .failed): groups_members_set_invite_failed(conf, &cMemberId)
            case (_, .pending): groups_members_set_invite_sent(conf, &cMemberId)
            case (_, .notSentYet), (_, .sending): groups_members_set_invite_not_sent(conf, &cMemberId)
            case (_, .pendingRemoval), (_, .unknown): break // Unknown or permanent states
        }
        
        try LibSessionError.throwIfNeeded(conf)
    }
    
    static func updateMemberProfile(
        _ db: ObservingDatabase,
        groupSessionId: SessionId,
        memberId: String,
        profile: Profile?,
        using dependencies: Dependencies
    ) throws {
        try dependencies.mutate(cache: .libSession) { cache in
            try cache.performAndPushChange(db, for: .groupMembers, sessionId: groupSessionId) { config in
                try LibSession.updateMemberProfile(memberId: memberId, profile: profile, in: config)
            }
        }
    }
    
    static func updateMemberProfile(
        memberId: String,
        profile: Profile?,
        in config: Config?
    ) throws {
        guard let profile: Profile = profile else { return }
        guard case .groupMembers(let conf) = config else {
            throw LibSessionError.invalidConfigObject(wanted: .groupMembers, got: config)
        }
        
        // Only update members if they already exist in the group
        var cMemberId: [CChar] = try memberId.cString(using: .utf8) ?? { throw LibSessionError.invalidCConversion }()
        var groupMember: config_group_member = config_group_member()
        
        // If the member doesn't exist then do nothing
        guard groups_members_get(conf, &groupMember, &cMemberId) else { return }
        
        groupMember.set(\.name, to: profile.name)
        
        if profile.displayPictureUrl != nil && profile.displayPictureEncryptionKey != nil {
            groupMember.set(\.profile_pic.url, to: profile.displayPictureUrl)
            groupMember.set(\.profile_pic.key, to: profile.displayPictureEncryptionKey)
        }
        
        groups_members_set(conf, &groupMember)
        try? LibSessionError.throwIfNeeded(conf)
    }
    
    static func flagMembersForRemoval(
        _ db: ObservingDatabase,
        groupSessionId: SessionId,
        memberIds: Set<String>,
        removeMessages: Bool,
        using dependencies: Dependencies
    ) throws {
        try dependencies.mutate(cache: .libSession) { cache in
            try cache.performAndPushChange(db, for: .groupMembers, sessionId: groupSessionId) { config in
                guard case .groupMembers(let conf) = config else {
                    throw LibSessionError.invalidConfigObject(wanted: .groupMembers, got: config)
                }
                
                try memberIds.forEach { memberId in
                    // Only update members if they already exist in the group
                    var cMemberId: [CChar] = try memberId.cString(using: .utf8) ?? { throw LibSessionError.invalidCConversion }()
                    groups_members_set_removed(conf, &cMemberId, removeMessages)
                    try LibSessionError.throwIfNeeded(conf)
                }
            }
        }
    }
    
    static func removeMembers(
        _ db: ObservingDatabase,
        groupSessionId: SessionId,
        memberIds: Set<String>,
        using dependencies: Dependencies
    ) throws {
        try dependencies.mutate(cache: .libSession) { cache in
            try cache.performAndPushChange(db, for: .groupMembers, sessionId: groupSessionId) { config in
                guard case .groupMembers(let conf) = config else {
                    throw LibSessionError.invalidConfigObject(wanted: .groupMembers, got: config)
                }
                
                try memberIds.forEach { memberId in
                    var cMemberId: [CChar] = try memberId.cString(using: .utf8) ?? { throw LibSessionError.invalidCConversion }()
                    
                    groups_members_erase(conf, &cMemberId)
                }
            }
        }
    }
    
    static func updatingGroupMembers<T>(
        _ db: ObservingDatabase,
        _ updated: [T],
        using dependencies: Dependencies
    ) throws -> [T] {
        guard let updatedMembers: [GroupMember] = updated as? [GroupMember] else { throw StorageError.generic }
        
        // Exclude legacy groups as they aren't managed via SessionUtil and groups where the current user
        // isn't an admin (non-admins can't update `GroupMembers` anyway)
        let targetMembers: [GroupMember] = updatedMembers
            .filter { (try? SessionId(from: $0.groupId))?.prefix == .group }
            .filter { member in
                dependencies.mutate(cache: .libSession, { cache in
                    cache.isAdmin(groupSessionId: SessionId(.group, hex: member.groupId))
                })
            }
        
        // If we only updated the current user contact then no need to continue
        guard
            !targetMembers.isEmpty,
            let groupSessionId: SessionId = targetMembers.first.map({ try? SessionId(from: $0.groupId) }),
            groupSessionId.prefix == .group
        else { return updated }
        
        // Loop through each of the groups and update their settings
        try targetMembers.forEach { member in
            try dependencies.mutate(cache: .libSession) { cache in
                try cache.performAndPushChange(db, for: .groupMembers, sessionId: groupSessionId) { config in
                    try LibSession.updateMemberStatus(
                        memberId: member.profileId,
                        role: member.role,
                        status: member.roleStatus,
                        in: config
                    )
                }
            }
        }
        
        return updated
    }
}

// MARK: - MemberData

private struct MemberData {
    let memberId: String
    let profile: Profile?
    let admin: Bool
    let invited: Int32
    let promoted: Int32
}

// MARK: - Convenience

internal extension LibSession {
    static func isSupplementalMember(
        groupSessionId: SessionId,
        memberId: String,
        using dependencies: Dependencies
    ) -> Bool {
        return dependencies.mutate(cache: .libSession) { cache in
            var member: config_group_member = config_group_member()
            
            guard
                let cMemberId: [CChar] = memberId.cString(using: .utf8),
                let config: Config = cache.config(for: .groupMembers, sessionId: groupSessionId),
                case .groupMembers(let conf) = config,
                groups_members_get(conf, &member, cMemberId)
            else { return false }
            
            return member.supplement
        }
    }
    
    static func extractMembers(
        from conf: UnsafeMutablePointer<config_object>?,
        groupSessionId: SessionId
    ) throws -> Set<GroupMember> {
        var infiniteLoopGuard: Int = 0
        var result: [GroupMember] = []
        var member: config_group_member = config_group_member()
        let membersIterator: UnsafeMutablePointer<groups_members_iterator> = groups_members_iterator_new(conf)
        
        while !groups_members_iterator_done(membersIterator, &member) {
            try LibSession.checkLoopLimitReached(&infiniteLoopGuard, for: .groupMembers)
            let status: GROUP_MEMBER_STATUS = groups_members_get_status(conf, &member)
            
            // Ignore members pending removal
            guard !status.isRemoveStatus else {
                groups_members_iterator_advance(membersIterator)
                continue
            }
            
            result.append(
                GroupMember(
                    groupId: groupSessionId.hexString,
                    profileId: member.get(\.session_id),
                    role: (status.isAdmin(member.get(\.admin)) ? .admin : .standard),
                    roleStatus: status.roleStatus,
                    isHidden: false
                )
            )
            
            groups_members_iterator_advance(membersIterator)
        }
        groups_members_iterator_free(membersIterator) // Need to free the iterator
        
        return result.asSet()
    }
    
    static func extractPendingRemovals(
        from conf: UnsafeMutablePointer<config_object>?,
        groupSessionId: SessionId
    ) throws -> [String: GROUP_MEMBER_STATUS] {
        var infiniteLoopGuard: Int = 0
        var result: [String: GROUP_MEMBER_STATUS] = [:]
        var member: config_group_member = config_group_member()
        let membersIterator: UnsafeMutablePointer<groups_members_iterator> = groups_members_iterator_new(conf)
        
        while !groups_members_iterator_done(membersIterator, &member) {
            try LibSession.checkLoopLimitReached(&infiniteLoopGuard, for: .groupMembers)
            let status: GROUP_MEMBER_STATUS = groups_members_get_status(conf, &member)
            
            guard status.isRemoveStatus else {
                groups_members_iterator_advance(membersIterator)
                continue
            }
            
            result[member.get(\.session_id)] = status
            groups_members_iterator_advance(membersIterator)
        }
        groups_members_iterator_free(membersIterator) // Need to free the iterator
        
        return result
    }
    
    static func extractProfiles(
        from conf: UnsafeMutablePointer<config_object>?,
        groupSessionId: SessionId,
        serverTimestampMs: Int64
    ) throws -> Set<Profile> {
        var infiniteLoopGuard: Int = 0
        var result: [Profile] = []
        var member: config_group_member = config_group_member()
        let membersIterator: UnsafeMutablePointer<groups_members_iterator> = groups_members_iterator_new(conf)
        
        while !groups_members_iterator_done(membersIterator, &member) {
            try LibSession.checkLoopLimitReached(&infiniteLoopGuard, for: .groupMembers)
            
            // Ignore members pending removal
            guard member.removed == 0 else {
                groups_members_iterator_advance(membersIterator)
                continue
            }
            
            result.append(
                Profile(
                    id: member.get(\.session_id),
                    name: member.get(\.name),
                    lastNameUpdate: TimeInterval(member.profile_updated),
                    nickname: nil,
                    displayPictureUrl: member.get(\.profile_pic.url, nullIfEmpty: true),
                    displayPictureEncryptionKey: (member.get(\.profile_pic.url, nullIfEmpty: true) == nil ? nil :
                        member.get(\.profile_pic.key)
                    ),
<<<<<<< HEAD
                    lastProfilePictureUpdate: TimeInterval(member.profile_updated),
=======
                    displayPictureLastUpdated: TimeInterval(Double(serverTimestampMs) / 1000),
>>>>>>> f68708c8
                    lastBlocksCommunityMessageRequests: nil
                )
            )
            
            groups_members_iterator_advance(membersIterator)
        }
        groups_members_iterator_free(membersIterator) // Need to free the iterator
        
        return result.asSet()
    }
}

fileprivate extension GROUP_MEMBER_STATUS {
    func isAdmin(_ memberAdminFlag: Bool) -> Bool {
        switch self {
            case GROUP_MEMBER_STATUS_PROMOTION_UNKNOWN, GROUP_MEMBER_STATUS_PROMOTION_NOT_SENT,
                GROUP_MEMBER_STATUS_PROMOTION_FAILED, GROUP_MEMBER_STATUS_PROMOTION_SENT,
                GROUP_MEMBER_STATUS_PROMOTION_ACCEPTED:
                return true
                
            default: return memberAdminFlag
        }
    }
    
    var roleStatus: GroupMember.RoleStatus {
        switch self {
            case GROUP_MEMBER_STATUS_INVITE_NOT_SENT, GROUP_MEMBER_STATUS_PROMOTION_NOT_SENT:
                return .notSentYet
                
            case GROUP_MEMBER_STATUS_INVITE_SENDING, GROUP_MEMBER_STATUS_PROMOTION_SENDING:
                return .sending
            
            case GROUP_MEMBER_STATUS_INVITE_ACCEPTED, GROUP_MEMBER_STATUS_PROMOTION_ACCEPTED:
                return .accepted
                
            case GROUP_MEMBER_STATUS_INVITE_FAILED, GROUP_MEMBER_STATUS_PROMOTION_FAILED:
                return .failed
            
            case GROUP_MEMBER_STATUS_INVITE_SENT, GROUP_MEMBER_STATUS_PROMOTION_SENT:
                return .pending
                
            case GROUP_MEMBER_STATUS_REMOVED, GROUP_MEMBER_STATUS_REMOVED_MEMBER_AND_MESSAGES,
                GROUP_MEMBER_STATUS_REMOVED_UNKNOWN:
                return .pendingRemoval
                
            case GROUP_MEMBER_STATUS_INVITE_UNKNOWN, GROUP_MEMBER_STATUS_PROMOTION_UNKNOWN:
                return .unknown
            
            // Default to "accepted" as that's what the `libSession.groups.member.status()` function does
            default: return .accepted
        }
    }
    
    var isRemoveStatus: Bool {
        switch self {
            case GROUP_MEMBER_STATUS_REMOVED, GROUP_MEMBER_STATUS_REMOVED_UNKNOWN,
                GROUP_MEMBER_STATUS_REMOVED_MEMBER_AND_MESSAGES:
                return true
                
            default: return false
        }
    }
}<|MERGE_RESOLUTION|>--- conflicted
+++ resolved
@@ -133,23 +133,7 @@
                 db,
                 publicKey: profile.id,
                 displayNameUpdate: .contactUpdate(profile.name),
-<<<<<<< HEAD
-                displayPictureUpdate: {
-                    guard
-                        let profilePictureUrl: String = profile.profilePictureUrl,
-                        let profileKey: Data = profile.profileEncryptionKey
-                    else { return .none }
-                    
-                    return .contactUpdateTo(
-                        url: profilePictureUrl,
-                        key: profileKey,
-                        fileName: nil,
-                        contactProProof: profile.sessionProProof
-                    )
-                }(),
-=======
                 displayPictureUpdate: .from(profile, fallback: .none, using: dependencies),
->>>>>>> f68708c8
                 sentTimestamp: TimeInterval(Double(serverTimestampMs) * 1000),
                 using: dependencies
             )
@@ -544,11 +528,7 @@
                     displayPictureEncryptionKey: (member.get(\.profile_pic.url, nullIfEmpty: true) == nil ? nil :
                         member.get(\.profile_pic.key)
                     ),
-<<<<<<< HEAD
-                    lastProfilePictureUpdate: TimeInterval(member.profile_updated),
-=======
-                    displayPictureLastUpdated: TimeInterval(Double(serverTimestampMs) / 1000),
->>>>>>> f68708c8
+                    displayPictureLastUpdated: TimeInterval(member.profile_updated),
                     lastBlocksCommunityMessageRequests: nil
                 )
             )
