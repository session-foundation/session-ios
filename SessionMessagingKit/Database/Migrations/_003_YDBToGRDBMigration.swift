// Copyright © 2022 Rangeproof Pty Ltd. All rights reserved.

import Foundation
import GRDB
import SessionUtilitiesKit

// Note: Looks like the oldest iOS device we support (min iOS 13.0) has 2Gb of RAM, processing
// ~250k messages and ~1000 threads seems to take up
enum _003_YDBToGRDBMigration: Migration {
    static let target: TargetMigrations.Identifier = .messagingKit
    static let identifier: String = "YDBToGRDBMigration"
    static let needsConfigSync: Bool = true
    static let minExpectedRunDuration: TimeInterval = 0.1
    
    static func migrate(_ db: Database) throws {
        guard !SNUtilitiesKit.isRunningTests else { return Storage.update(progress: 1, for: self, in: target) }
        
<<<<<<< HEAD
        SNLogNotTests("[Migration Error] Attempted to perform legacy migation")
        throw StorageError.migrationNoLongerSupported
=======
        // MARK: - Read from Legacy Database
        
        let timestampNow: TimeInterval = Date().timeIntervalSince1970
        var shouldFailMigration: Bool = false
        var legacyMigrations: Set<SMKLegacy._DBMigration> = []
        var contacts: Set<SMKLegacy._Contact> = []
        var legacyBlockedSessionIds: Set<String> = []
        var validProfileIds: Set<String> = []
        var contactThreadIds: Set<String> = []
        
        var legacyThreadIdToIdMap: [String: String] = [:]
        var legacyThreads: Set<SMKLegacy._Thread> = []
        var disappearingMessagesConfiguration: [String: SMKLegacy._DisappearingMessagesConfiguration] = [:]
        
        var closedGroupKeys: [String: [TimeInterval: SUKLegacy.KeyPair]] = [:]
        var closedGroupName: [String: String] = [:]
        var closedGroupFormation: [String: UInt64] = [:]
        var closedGroupModel: [String: SMKLegacy._GroupModel] = [:]
        var closedGroupZombieMemberIds: [String: Set<String>] = [:]
        
        var openGroupServer: [String: String] = [:]
        var openGroupInfo: [String: SMKLegacy._OpenGroup] = [:]
        var openGroupUserCount: [String: Int64] = [:]
        var openGroupImage: [String: Data] = [:]
        
        var interactions: [String: [SMKLegacy._DBInteraction]] = [:]
        var attachments: [String: SMKLegacy._Attachment] = [:]
        var processedAttachmentIds: Set<String> = []
        var outgoingReadReceiptsTimestampsMs: [String: Set<Int64>] = [:]
        var receivedMessageTimestamps: Set<UInt64> = []
        var receivedCallUUIDs: [String: Set<String>] = [:]
        
        var notifyPushServerJobs: Set<SMKLegacy._NotifyPNServerJob> = []
        var messageReceiveJobs: Set<SMKLegacy._MessageReceiveJob> = []
        var messageSendJobs: Set<SMKLegacy._MessageSendJob> = []
        var attachmentUploadJobs: Set<SMKLegacy._AttachmentUploadJob> = []
        var attachmentDownloadJobs: Set<SMKLegacy._AttachmentDownloadJob> = []
        
        var legacyPreferences: [String: Any] = [:]
        
        // Map the Legacy types for the NSKeyedUnarchivez
        self.mapLegacyTypesForNSKeyedUnarchiver()
        
        dbConnection.read { transaction in
            // MARK: --Migrations
            
            // Process the migrations (we don't want to bother running the old migrations as it would be
            // a waste of time, rather we include the logic from the old migrations in here and make the
            // same changes if the migration hasn't already run)
            transaction.enumerateKeys(inCollection: SMKLegacy.databaseMigrationCollection) { key, _ in
                guard let legacyMigration: SMKLegacy._DBMigration = SMKLegacy._DBMigration(rawValue: key) else {
                    SNLogNotTests("[Migration Error] Found unknown migration")
                    shouldFailMigration = true
                    return
                }
                
                legacyMigrations.insert(legacyMigration)
            }
            Storage.update(progress: 0.01, for: self, in: target)
            
            // MARK: --Contacts
            
            SNLogNotTests("[Migration Info] \(target.key(with: self)) - Processing Contacts")
            
            transaction.enumerateRows(inCollection: SMKLegacy.contactCollection) { _, object, _, _ in
                guard let contact = object as? SMKLegacy._Contact else { return }
                
                contacts.insert(contact)
                
                /// Store a record of the all valid profiles (so we can create dummy entries if we need to for closed group members)
                validProfileIds.insert(contact.sessionID)
            }
            
            legacyBlockedSessionIds = Set(transaction.object(
                forKey: SMKLegacy.blockedPhoneNumbersKey,
                inCollection: SMKLegacy.blockListCollection
            ) as? [String] ?? [])
            Storage.update(progress: 0.02, for: self, in: target)
            
            // MARK: --Threads
            
            SNLogNotTests("[Migration Info] \(target.key(with: self)) - Processing Threads")
            
            transaction.enumerateKeysAndObjects(inCollection: SMKLegacy.threadCollection) { key, object, _ in
                guard let thread: SMKLegacy._Thread = object as? SMKLegacy._Thread else { return }
                
                legacyThreads.insert(thread)
                
                // Want to exclude threads which aren't visible (ie. threads which we started
                // but the user never ended up sending a message)
                if key.starts(with: SMKLegacy.contactThreadPrefix) && thread.shouldBeVisible {
                    contactThreadIds.insert(key)
                }
             
                // Get the disappearing messages config
                disappearingMessagesConfiguration[thread.uniqueId] = transaction
                    .object(forKey: thread.uniqueId, inCollection: SMKLegacy.disappearingMessagesCollection)
                    .asType(SMKLegacy._DisappearingMessagesConfiguration.self)
                
                // Process group-specific info
                guard let groupThread: SMKLegacy._GroupThread = thread as? SMKLegacy._GroupThread else {
                    legacyThreadIdToIdMap[thread.uniqueId] = thread.uniqueId.substring(
                        from: SMKLegacy.contactThreadPrefix.count
                    )
                    return
                }
                
                if groupThread.isClosedGroup {
                    // The old threadId for closed groups was in the below format, we don't
                    // really need the unnecessary complexity so process the key and extract
                    // the publicKey from it
                    // `g{base64String(Data(__textsecure_group__!{publicKey}))}
                    let base64GroupId: String = String(thread.uniqueId.suffix(from: thread.uniqueId.index(after: thread.uniqueId.startIndex)))
                    guard
                        let groupIdData: Data = Data(base64Encoded: base64GroupId),
                        let groupId: String = String(data: groupIdData, encoding: .utf8),
                        let publicKey: String = groupId.split(separator: "!").last.map({ String($0) })
                    else {
                        SNLogNotTests("[Migration Error] Unable to decode Closed Group")
                        shouldFailMigration = true
                        return
                    }
                    
                    legacyThreadIdToIdMap[thread.uniqueId] = publicKey
                    closedGroupName[thread.uniqueId] = groupThread.groupModel.groupName
                    closedGroupModel[thread.uniqueId] = groupThread.groupModel
                    closedGroupFormation[thread.uniqueId] = ((transaction.object(forKey: publicKey, inCollection: SMKLegacy.closedGroupFormationTimestampCollection) as? UInt64) ?? 0)
                    closedGroupZombieMemberIds[thread.uniqueId] = transaction.object(
                        forKey: publicKey,
                        inCollection: SMKLegacy.closedGroupZombieMembersCollection
                    ) as? Set<String>
                    
                    // Note: If the user is no longer in a closed group then the group will still exist but the user
                    // won't have the closed group public key anymore
                    let keyCollection: String = "\(SMKLegacy.closedGroupKeyPairPrefix)\(publicKey)"
                    
                    transaction.enumerateKeysAndObjects(inCollection: keyCollection) { key, object, _ in
                        guard
                            let timestamp: TimeInterval = TimeInterval(key),
                            let keyPair: SUKLegacy.KeyPair = object as? SUKLegacy.KeyPair
                        else { return }
                        
                        closedGroupKeys[thread.uniqueId] = (closedGroupKeys[thread.uniqueId] ?? [:])
                            .setting(timestamp, keyPair)
                    }
                }
                else if groupThread.isOpenGroup {
                    guard let openGroup: SMKLegacy._OpenGroup = transaction.object(forKey: thread.uniqueId, inCollection: SMKLegacy.openGroupCollection) as? SMKLegacy._OpenGroup else {
                        SNLogNotTests("[Migration Error] Unable to find open group info")
                        shouldFailMigration = true
                        return
                    }
                    
                    // We want to migrate everyone over to using the domain name for open group
                    // servers rather than the IP, also best to use HTTPS over HTTP where possible
                    // so catch the case where we have the domain with HTTP (the 'defaultServer'
                    // value contains a HTTPS scheme so we get IP HTTP -> HTTPS for free as well)
                    let processedOpenGroupServer: String = {
                        // Check if the server is a Session-run one based on it's
                        guard OpenGroupManager.isSessionRunOpenGroup(server: openGroup.server) else {
                            return openGroup.server
                        }
                        
                        return OpenGroupAPI.defaultServer
                    }()
                    legacyThreadIdToIdMap[thread.uniqueId] = OpenGroup.idFor(
                        roomToken: openGroup.room,
                        server: processedOpenGroupServer
                    )
                    openGroupServer[thread.uniqueId] = processedOpenGroupServer
                    openGroupInfo[thread.uniqueId] = openGroup
                    openGroupUserCount[thread.uniqueId] = ((transaction.object(forKey: openGroup.id, inCollection: SMKLegacy.openGroupUserCountCollection) as? Int64) ?? 0)
                    openGroupImage[thread.uniqueId] = transaction.object(forKey: openGroup.id, inCollection: SMKLegacy.openGroupImageCollection) as? Data
                }
            }
            Storage.update(progress: 0.04, for: self, in: target)
            
            // MARK: --Interactions
            
            SNLogNotTests("[Migration Info] \(target.key(with: self)) - Processing Interactions")
            
            /// **Note:** There is no index on the collection column so unfortunately it takes the same amount of time to enumerate through all
            /// collections as it does to just get the count of collections, due to this, if the database is very large, importing thecollections can be
            /// very slow (~15s with 2,000,000 rows) - we want to show some kind of progress while enumerating so the below code creates a
            /// very rought guess of the number of collections based on the file size of the database (this shouldn't affect most users at all)
            let roughKbPerRow: CGFloat = 2.25
            let oldDatabaseSizeBytes: CGFloat = (try? FileManager.default
                .attributesOfItem(atPath: SUKLegacy.legacyDatabaseFilepath)[.size]
                .asType(CGFloat.self))
                .defaulting(to: 0)
            let roughNumRows: CGFloat = ((oldDatabaseSizeBytes / 1024) / roughKbPerRow)
            let startProgress: CGFloat = 0.04
            let interactionsCompleteProgress: CGFloat = 0.19
            var rowIndex: CGFloat = 0
            
            transaction.enumerateKeysAndObjects(inCollection: SMKLegacy.interactionCollection) { _, object, _ in
                guard let interaction: SMKLegacy._DBInteraction = object as? SMKLegacy._DBInteraction else {
                    SNLogNotTests("[Migration Error] Unable to process interaction")
                    shouldFailMigration = true
                    return
                }
                
                /// Prune interactions from OpenGroup thread interactions which are older than 6 months
                ///
                /// The old structure for the open group id was `g{base64String(Data(__loki_public_chat_group__!{server.room}))}
                /// so we process the uniqueThreadId to see if it matches that
                if
                    interaction.uniqueThreadId.starts(with: SMKLegacy.groupThreadPrefix),
                    let base64Data: Data = Data(base64Encoded: interaction.uniqueThreadId.substring(from: SMKLegacy.groupThreadPrefix.count)),
                    let groupIdString: String = String(data: base64Data, encoding: .utf8),
                    (
                        groupIdString.starts(with: SMKLegacy.openGroupIdPrefix) ||
                        groupIdString.starts(with: "http")
                    ),
                    interaction.timestamp < UInt64(floor((timestampNow - GarbageCollectionJob.approxSixMonthsInSeconds) * 1000))
                {
                    return
                }
                
                interactions[interaction.uniqueThreadId] = (interactions[interaction.uniqueThreadId] ?? [])
                    .appending(interaction)
                
                rowIndex += 1
                
                Storage.update(
                    progress: min(
                        interactionsCompleteProgress,
                        ((rowIndex / roughNumRows) * (interactionsCompleteProgress - startProgress))
                    ),
                    for: self,
                    in: target
                )
            }
            Storage.update(progress: interactionsCompleteProgress, for: self, in: target)
            
            // MARK: --Attachments
            
            SNLogNotTests("[Migration Info] \(target.key(with: self)) - Processing Attachments")
            
            transaction.enumerateKeysAndObjects(inCollection: SMKLegacy.attachmentsCollection) { key, object, _ in
                guard let attachment: SMKLegacy._Attachment = object as? SMKLegacy._Attachment else {
                    SNLogNotTests("[Migration Error] Unable to process attachment")
                    shouldFailMigration = true
                    return
                }
                
                attachments[key] = attachment
            }
            Storage.update(progress: 0.21, for: self, in: target)
            
            // MARK: --Read Receipts
            
            transaction.enumerateKeysAndObjects(inCollection: SMKLegacy.outgoingReadReceiptManagerCollection) { key, object, _ in
                guard let timestampsMs: Set<Int64> = object as? Set<Int64> else { return }
                
                outgoingReadReceiptsTimestampsMs[key] = (outgoingReadReceiptsTimestampsMs[key] ?? Set())
                    .union(timestampsMs)
            }
            
            // MARK: --De-duping
            
            receivedMessageTimestamps = receivedMessageTimestamps.inserting(
                contentsOf: transaction
                    .object(
                        forKey: SMKLegacy.receivedMessageTimestampsKey,
                        inCollection: SMKLegacy.receivedMessageTimestampsCollection
                    )
                    .asType([UInt64].self)
                    .defaulting(to: [])
                    .asSet()
            )
            
            transaction.enumerateKeysAndObjects(inCollection: SMKLegacy.receivedCallsCollection) { key, object, _ in
                guard let uuids: Set<String> = object as? Set<String> else { return }
                
                receivedCallUUIDs[key] = (receivedCallUUIDs[key] ?? Set())
                    .union(uuids)
            }
            
            // MARK: --Jobs
            
            SNLogNotTests("[Migration Info] \(target.key(with: self)) - Processing Jobs")
            
            transaction.enumerateRows(inCollection: SMKLegacy.notifyPushServerJobCollection) { _, object, _, _ in
                guard let job = object as? SMKLegacy._NotifyPNServerJob else { return }
                notifyPushServerJobs.insert(job)
            }
            
            transaction.enumerateRows(inCollection: SMKLegacy.messageReceiveJobCollection) { _, object, _, _ in
                guard let job = object as? SMKLegacy._MessageReceiveJob else { return }
                messageReceiveJobs.insert(job)
            }
            
            transaction.enumerateRows(inCollection: SMKLegacy.messageSendJobCollection) { _, object, _, _ in
                guard let job = object as? SMKLegacy._MessageSendJob else { return }
                messageSendJobs.insert(job)
            }
            
            transaction.enumerateRows(inCollection: SMKLegacy.attachmentUploadJobCollection) { _, object, _, _ in
                guard let job = object as? SMKLegacy._AttachmentUploadJob else { return }
                attachmentUploadJobs.insert(job)
            }
            
            transaction.enumerateRows(inCollection: SMKLegacy.attachmentDownloadJobCollection) { _, object, _, _ in
                guard let job = object as? SMKLegacy._AttachmentDownloadJob else { return }
                attachmentDownloadJobs.insert(job)
            }
            Storage.update(progress: 0.22, for: self, in: target)
            
            // MARK: --Preferences
            
            SNLogNotTests("[Migration Info] \(target.key(with: self)) - Processing Preferences")
            
            transaction.enumerateKeysAndObjects(inCollection: SMKLegacy.preferencesCollection) { key, object, _ in
                legacyPreferences[key] = object
            }
            
            transaction.enumerateKeysAndObjects(inCollection: SMKLegacy.additionalPreferencesCollection) { key, object, _ in
                legacyPreferences[key] = object
            }
            
            // Note: The 'int(forKey:inCollection:)' defaults to `0` which is an incorrect value
            // for the notification sound so catch it and default
            legacyPreferences[SMKLegacy.soundsGlobalNotificationKey] = (transaction
                .object(
                    forKey: SMKLegacy.soundsGlobalNotificationKey,
                    inCollection: SMKLegacy.soundsStorageNotificationCollection
                )
                .asType(NSNumber.self)?
                .intValue)
                .defaulting(to: Preferences.Sound.defaultNotificationSound.rawValue)
            
            legacyPreferences[SMKLegacy.readReceiptManagerAreReadReceiptsEnabled] = (transaction
                .object(
                    forKey: SMKLegacy.readReceiptManagerAreReadReceiptsEnabled,
                    inCollection: SMKLegacy.readReceiptManagerCollection
                )
                .asType(NSNumber.self)?
                .boolValue)
                .defaulting(to: false)
            
            legacyPreferences[SMKLegacy.typingIndicatorsEnabledKey] = (transaction
                .object(
                    forKey: SMKLegacy.typingIndicatorsEnabledKey,
                    inCollection: SMKLegacy.typingIndicatorsCollection
                )
                .asType(NSNumber.self)?
                .boolValue)
                .defaulting(to: false)
            
            legacyPreferences[SMKLegacy.screenLockIsScreenLockEnabledKey] = (transaction
                .object(
                    forKey: SMKLegacy.screenLockIsScreenLockEnabledKey,
                    inCollection: SMKLegacy.screenLockCollection
                )
                .asType(NSNumber.self)?
                .boolValue)
                .defaulting(to: false)
            
            legacyPreferences[SMKLegacy.screenLockScreenLockTimeoutSecondsKey] = (transaction
                .object(
                    forKey: SMKLegacy.screenLockScreenLockTimeoutSecondsKey,
                    inCollection: SMKLegacy.screenLockCollection)
                .asType(NSNumber.self)?
                .doubleValue)
                .defaulting(to: (15 * 60))
            Storage.update(progress: 0.23, for: self, in: target)
        }
        
        // We can't properly throw within the 'enumerateKeysAndObjects' block so have to throw here
        guard !shouldFailMigration else { throw StorageError.migrationFailed }
        
        // Insert the data into GRDB
        
        let currentUserPublicKey: String = getUserHexEncodedPublicKey(db)
        
        // MARK: - Insert Contacts
        
        SNLogNotTests("[Migration Info] \(target.key(with: self)) - Inserting Contacts")
        
        try autoreleasepool {
            // Values for contact progress
            let contactStartProgress: CGFloat = 0.23
            let progressPerContact: CGFloat = (0.05 / CGFloat(contacts.count))
            
            try contacts.enumerated().forEach { index, legacyContact in
                let isCurrentUser: Bool = (legacyContact.sessionID == currentUserPublicKey)
                let contactThreadId: String = SMKLegacy._ContactThread.threadId(from: legacyContact.sessionID)
                
                // Create the "Profile" for the legacy contact
                try Profile(
                    id: legacyContact.sessionID,
                    name: (legacyContact.name ?? legacyContact.sessionID),
                    lastNameUpdate: 0,
                    nickname: legacyContact.nickname,
                    profilePictureUrl: legacyContact.profilePictureURL,
                    profilePictureFileName: legacyContact.profilePictureFileName,
                    profileEncryptionKey: legacyContact.profileEncryptionKey?.keyData,
                    lastProfilePictureUpdate: 0,
                    lastBlocksCommunityMessageRequests: 0
                ).migrationSafeInsert(db)
                
                /// **Note:** The blow "shouldForce" flags are here to allow us to avoid having to run legacy migrations they
                /// replicate the behaviour of a number of the migrations and perform the changes if the migrations had never run
                
                /// `ContactsMigration` - Marked all existing contacts as trusted
                let shouldForceTrustContact: Bool = (!legacyMigrations.contains(.contactsMigration))
                
                /// `MessageRequestsMigration` - Marked all existing contacts as isApproved and didApproveMe
                let shouldForceApproveContact: Bool = (!legacyMigrations.contains(.messageRequestsMigration))
                
                /// `BlockingManagerRemovalMigration` - Removed the old blocking manager and updated contacts isBlocked flag accordingly
                let shouldForceBlockContact: Bool = (
                    !legacyMigrations.contains(.messageRequestsMigration) &&
                    legacyBlockedSessionIds.contains(legacyContact.sessionID)
                )
                
                /// Looks like there are some cases where conversations would be visible in the old version but wouldn't in the new version
                /// it seems to be related to the `isApproved` and `didApproveMe` not being set correctly somehow, this logic is to
                /// ensure the flags are set correctly based on sent/received messages
                let interactionsForContact: [SMKLegacy._DBInteraction] = (interactions["\(SMKLegacy.contactThreadPrefix)\(legacyContact.sessionID)"] ?? [])
                let shouldForceIsApproved: Bool = interactionsForContact
                    .contains(where: { $0 is SMKLegacy._DBOutgoingMessage })
                let shouldForceDidApproveMe: Bool = interactionsForContact
                    .contains(where: { $0 is SMKLegacy._DBIncomingMessage })
                
                // Determine if this contact is a "real" contact (don't want to create contacts for
                // every user in the new structure but still want profiles for every user)
                if
                    isCurrentUser ||
                    contactThreadIds.contains(contactThreadId) ||
                    legacyContact.isApproved ||
                    legacyContact.didApproveMe ||
                    legacyContact.isBlocked ||
                    legacyContact.hasBeenBlocked ||
                    shouldForceTrustContact ||
                    shouldForceApproveContact ||
                    shouldForceBlockContact ||
                    shouldForceIsApproved ||
                    shouldForceDidApproveMe
                {
                    // Create the contact
                    try Contact(
                        id: legacyContact.sessionID,
                        isTrusted: (
                            isCurrentUser ||
                            legacyContact.isTrusted ||
                            shouldForceTrustContact
                        ),
                        isApproved: (
                            isCurrentUser ||
                            legacyContact.isApproved ||
                            shouldForceApproveContact ||
                            shouldForceIsApproved
                        ),
                        isBlocked: (
                            !isCurrentUser && (
                                legacyContact.isBlocked ||
                                shouldForceBlockContact
                            )
                        ),
                        didApproveMe: (
                            isCurrentUser ||
                            legacyContact.didApproveMe ||
                            shouldForceApproveContact ||
                            shouldForceDidApproveMe
                        ),
                        hasBeenBlocked: (!isCurrentUser && (legacyContact.hasBeenBlocked || legacyContact.isBlocked))
                    ).migrationSafeInsert(db)
                }
                
                // Increment the progress for each contact
                Storage.update(
                    progress: contactStartProgress + (progressPerContact * CGFloat(index + 1)),
                    for: self,
                    in: target
                )
            }
        }
        
        // Clear out processed data (give the memory a change to be freed)
        contacts = []
        legacyBlockedSessionIds = []
        contactThreadIds = []
        
        // MARK: - Insert Threads
        
        SNLogNotTests("[Migration Info] \(target.key(with: self)) - Inserting Threads & Interactions")
        
        var legacyInteractionToIdMap: [String: Int64] = [:]
        var legacyInteractionIdentifierToIdMap: [String: Int64] = [:]
        var legacyInteractionIdentifierToIdFallbackMap: [String: Int64] = [:]
        
        func identifier(
            for threadId: String,
            sentTimestamp: UInt64,
            recipients: [String],
            destination: Message.Destination?,
            variant: Interaction.Variant?,
            useFallback: Bool
        ) -> String {
            let recipientString: String = {
                if let destination: Message.Destination = destination {
                    switch destination {
                        case .contact(let publicKey): return publicKey
                        default: break
                    }
                }
                
                return (recipients.first ?? "0")
            }()
            
            return [
                (useFallback ?
                    // Fallback to seconds-based accuracy (instead of milliseconds)
                    String("\(sentTimestamp)".prefix("\(Int(Date().timeIntervalSince1970))".count)) :
                    "\(sentTimestamp)"
                ),
                (useFallback ? variant.map { "\($0)" } : nil),
                recipientString,
                threadId
            ]
            .compactMap { $0 }
            .joined(separator: "-")
        }
        
        // Values for thread progress
        var interactionCounter: CGFloat = 0
        let allInteractionsCount: Int = interactions.map { $0.value.count }.reduce(0, +)
        let threadInteractionsStartProgress: CGFloat = 0.28
        let progressPerInteraction: CGFloat = (0.70 / CGFloat(allInteractionsCount))
        
        // Sort by id just so we can make the migration process more determinstic
        try legacyThreads.sorted(by: { lhs, rhs in lhs.uniqueId < rhs.uniqueId }).forEach { legacyThread in
            guard let threadId: String = legacyThreadIdToIdMap[legacyThread.uniqueId] else {
                SNLogNotTests("[Migration Error] Unable to migrate thread with no id mapping")
                throw StorageError.migrationFailed
            }
            
            let threadVariant: SessionThread.Variant
            let onlyNotifyForMentions: Bool
            
            switch legacyThread {
                case let groupThread as SMKLegacy._GroupThread:
                    threadVariant = (groupThread.isOpenGroup ? .community : .legacyGroup)
                    onlyNotifyForMentions = groupThread.isOnlyNotifyingForMentions
                    
                default:
                    threadVariant = .contact
                    onlyNotifyForMentions = false
            }
            
            try autoreleasepool {
                try SessionThread(
                    id: threadId,
                    variant: threadVariant,
                    creationDateTimestamp: legacyThread.creationDate.timeIntervalSince1970,
                    shouldBeVisible: legacyThread.shouldBeVisible,
                    isPinned: legacyThread.isPinned,
                    messageDraft: ((legacyThread.messageDraft ?? "").isEmpty ?
                        nil :
                        legacyThread.messageDraft
                    ),
                    mutedUntilTimestamp: legacyThread.mutedUntilDate?.timeIntervalSince1970,
                    onlyNotifyForMentions: onlyNotifyForMentions
                ).migrationSafeInsert(db)
                
                // Disappearing Messages Configuration
                if let config: SMKLegacy._DisappearingMessagesConfiguration = disappearingMessagesConfiguration[threadId] {
                    try DisappearingMessagesConfiguration(
                        threadId: threadId,
                        isEnabled: config.isEnabled,
                        durationSeconds: TimeInterval(config.durationSeconds)
                    ).migrationSafeInsert(db)
                }
                else {
                    try DisappearingMessagesConfiguration
                        .defaultWith(threadId)
                        .migrationSafeInsert(db)
                }
                
                // Closed Groups
                if legacyThread.isClosedGroup {
                    guard
                        let name: String = closedGroupName[legacyThread.uniqueId],
                        let groupModel: SMKLegacy._GroupModel = closedGroupModel[legacyThread.uniqueId],
                        let formationTimestamp: UInt64 = closedGroupFormation[legacyThread.uniqueId]
                    else {
                        SNLogNotTests("[Migration Error] Closed group missing required data")
                        throw StorageError.migrationFailed
                    }
                    
                    try ClosedGroup(
                        threadId: threadId,
                        name: name,
                        formationTimestamp: TimeInterval(formationTimestamp)
                    ).migrationSafeInsert(db)
                    
                    // Note: If a user has left a closed group then they won't actually have any keys
                    // but they should still be able to browse the old messages so we do want to allow
                    // this case and migrate the rest of the info
                    try closedGroupKeys[legacyThread.uniqueId]?.forEach { timestamp, legacyKeys in
                        try ClosedGroupKeyPair(
                            threadId: threadId,
                            publicKey: legacyKeys.publicKey,
                            secretKey: legacyKeys.privateKey,
                            receivedTimestamp: timestamp
                        ).migrationSafeInsert(db)
                    }
                    
                    // Create the 'GroupMember' models for the group (even if the current user is no longer
                    // a member as these objects are used to generate the group avatar icon)
                    func createDummyProfile(profileId: String) {
                        SNLogNotTests("[Migration Warning] Closed group member with unknown user found - Creating empty profile")
                        
                        // Note: Need to upsert here because it's possible multiple quotes
                        // will use the same invalid 'authorId' value resulting in a unique
                        // constraint violation
                        try? Profile(
                            id: profileId,
                            name: profileId,
                            lastNameUpdate: 0,
                            lastProfilePictureUpdate: 0,
                            lastBlocksCommunityMessageRequests: 0
                        ).migrationSafeSave(db)
                    }
                    
                    try groupModel.groupMemberIds.forEach { memberId in
                        try GroupMember(
                            groupId: threadId,
                            profileId: memberId,
                            role: .standard,
                            isHidden: false // Ignored: Didn't exist at time of migration
                        ).migrationSafeInsert(db)
                        
                        if !validProfileIds.contains(memberId) {
                            createDummyProfile(profileId: memberId)
                        }
                    }
                    
                    try groupModel.groupAdminIds.forEach { adminId in
                        try GroupMember(
                            groupId: threadId,
                            profileId: adminId,
                            role: .admin,
                            isHidden: false // Ignored: Didn't exist at time of migration
                        ).migrationSafeInsert(db)
                        
                        if !validProfileIds.contains(adminId) {
                            createDummyProfile(profileId: adminId)
                        }
                    }
                    
                    try (closedGroupZombieMemberIds[legacyThread.uniqueId] ?? []).forEach { zombieId in
                        try GroupMember(
                            groupId: threadId,
                            profileId: zombieId,
                            role: .zombie,
                            isHidden: false // Ignored: Didn't exist at time of migration
                        ).migrationSafeInsert(db)
                        
                        if !validProfileIds.contains(zombieId) {
                            createDummyProfile(profileId: zombieId)
                        }
                    }
                }
                
                // Open Groups
                if legacyThread.isOpenGroup {
                    guard
                        let openGroup: SMKLegacy._OpenGroup = openGroupInfo[legacyThread.uniqueId],
                        let targetOpenGroupServer: String = openGroupServer[legacyThread.uniqueId]
                    else {
                        SNLogNotTests("[Migration Error] Open group missing required data")
                        throw StorageError.migrationFailed
                    }
                    
                    try OpenGroup(
                        server: targetOpenGroupServer,
                        roomToken: openGroup.room,
                        publicKey: openGroup.publicKey,
                        isActive: true,
                        name: openGroup.name,
                        roomDescription: nil,
                        imageId: openGroup.imageID,
                        imageData: openGroupImage[legacyThread.uniqueId],
                        userCount: (openGroupUserCount[legacyThread.uniqueId] ?? 0),  // Will be updated next poll
                        infoUpdates: 0,
                        sequenceNumber: 0,
                        inboxLatestMessageId: 0,
                        outboxLatestMessageId: 0
                    )
                    .migrationSafeInsert(db)
                }
            }
            
            try autoreleasepool {
                try interactions[legacyThread.uniqueId]?
                    .sorted(by: { lhs, rhs in lhs.timestamp < rhs.timestamp }) // Maintain sort order
                    .forEach { legacyInteraction in
                        let serverHash: String?
                        let variant: Interaction.Variant
                        let authorId: String
                        let body: String?
                        let wasRead: Bool
                        let expiresInSeconds: UInt32?
                        let expiresStartedAtMs: UInt64?
                        let openGroupServerMessageId: Int64?
                        let recipientStateMap: [String: SMKLegacy._DBOutgoingMessageRecipientState]?
                        let mostRecentFailureText: String?
                        let quotedMessage: SMKLegacy._DBQuotedMessage?
                        let linkPreview: SMKLegacy._DBLinkPreview?
                        let linkPreviewVariant: LinkPreview.Variant
                        var attachmentIds: [String]
                        
                        // Handle the common 'SMKLegacy._DBMessage' values first
                        if let legacyMessage: SMKLegacy._DBMessage = legacyInteraction as? SMKLegacy._DBMessage {
                            serverHash = legacyMessage.serverHash
                            
                            // The legacy code only considered '!= 0' ids as valid so set those
                            // values to be null to avoid the unique constraint (it's also more
                            // correct for the values to be null)
                            //
                            // Note: Looks like it was also possible for this to be set to the max
                            // value which overflows when trying to convert to a signed version so
                            // we essentially discard the information in those cases)
                            openGroupServerMessageId = (Int64.zeroingOverflow(legacyMessage.openGroupServerMessageID) == 0 ?
                                nil :
                                Int64.zeroingOverflow(legacyMessage.openGroupServerMessageID)
                            )
                            quotedMessage = legacyMessage.quotedMessage
                            
                            // Convert the 'OpenGroupInvitation' into a LinkPreview
                            if let openGroupInvitationName: String = legacyMessage.openGroupInvitationName, let openGroupInvitationUrl: String = legacyMessage.openGroupInvitationURL {
                                linkPreviewVariant = .openGroupInvitation
                                linkPreview = SMKLegacy._DBLinkPreview(
                                    urlString: openGroupInvitationUrl,
                                    title: openGroupInvitationName,
                                    imageAttachmentId: nil
                                )
                            }
                            else {
                                linkPreviewVariant = .standard
                                linkPreview = legacyMessage.linkPreview
                            }
                            
                            // Attachments for deleted messages won't exist
                            attachmentIds = (legacyMessage.isDeleted ?
                                [] :
                                legacyMessage.attachmentIds
                            )
                        }
                        else {
                            serverHash = nil
                            openGroupServerMessageId = nil
                            quotedMessage = nil
                            linkPreviewVariant = .standard
                            linkPreview = nil
                            attachmentIds = []
                        }
                        
                        // Then handle the behaviours for each message type
                        switch legacyInteraction {
                            case let incomingMessage as SMKLegacy._DBIncomingMessage:
                                // Note: We want to distinguish deleted messages from normal ones
                                variant = (incomingMessage.isDeleted ?
                                    .standardIncomingDeleted :
                                    .standardIncoming
                                )
                                authorId = incomingMessage.authorId
                                body = incomingMessage.body
                                wasRead = incomingMessage.wasRead
                                expiresInSeconds = incomingMessage.expiresInSeconds
                                expiresStartedAtMs = incomingMessage.expireStartedAt
                                recipientStateMap = [:]
                                mostRecentFailureText = nil
                                
                            case let outgoingMessage as SMKLegacy._DBOutgoingMessage:
                                variant = .standardOutgoing
                                authorId = currentUserPublicKey
                                body = outgoingMessage.body
                                wasRead = true // Outgoing messages are read by default
                                expiresInSeconds = outgoingMessage.expiresInSeconds
                                expiresStartedAtMs = outgoingMessage.expireStartedAt
                                recipientStateMap = outgoingMessage.recipientStateMap
                                mostRecentFailureText = outgoingMessage.mostRecentFailureText
                                
                            case let infoMessage as SMKLegacy._DBInfoMessage:
                                // Note: The legacy 'TSInfoMessage' didn't store the author id so there is no
                                // way to determine who actually triggered the info message
                                authorId = currentUserPublicKey
                                body = {
                                    // Note: Some message types stored additional info and constructed a string
                                    // at display time, instead we encode the data into the body of the message
                                    // as JSON so we want to continue that behaviour but not change the database
                                    // structure for some edge cases
                                    switch infoMessage.messageType {
                                        case .disappearingMessagesUpdate:
                                            guard
                                                let updateMessage: SMKLegacy._DisappearingConfigurationUpdateInfoMessage = infoMessage as? SMKLegacy._DisappearingConfigurationUpdateInfoMessage,
                                                let infoMessageData: Data = try? JSONEncoder().encode(
                                                    DisappearingMessagesConfiguration.MessageInfo(
                                                        senderName: updateMessage.createdByRemoteName,
                                                        isEnabled: updateMessage.configurationIsEnabled,
                                                        durationSeconds: TimeInterval(updateMessage.configurationDurationSeconds)
                                                    )
                                                ),
                                                let infoMessageString: String = String(data: infoMessageData, encoding: .utf8)
                                            else { break }
                                            
                                            return infoMessageString
                                            
                                        case .call:
                                            let messageInfo: CallMessage.MessageInfo = CallMessage.MessageInfo(
                                                state: {
                                                    switch infoMessage.callState {
                                                        case .incoming: return .incoming
                                                        case .outgoing: return .outgoing
                                                        case .missed: return .missed
                                                        case .permissionDenied: return .permissionDenied
                                                        case .unknown: return .unknown
                                                    }
                                                }()
                                            )
                                            
                                            guard
                                                let messageInfoData: Data = try? JSONEncoder().encode(messageInfo),
                                                let messageInfoDataString: String = String(data: messageInfoData, encoding: .utf8)
                                            else { break }
                                            
                                            return messageInfoDataString
                                            
                                        default: break
                                    }
                                    
                                    return ((infoMessage.body ?? "").isEmpty ?
                                        infoMessage.customMessage :
                                        infoMessage.body
                                    )
                                }()
                                wasRead = infoMessage.wasRead
                                expiresInSeconds = nil    // Info messages don't expire
                                expiresStartedAtMs = nil  // Info messages don't expire
                                recipientStateMap = [:]
                                mostRecentFailureText = nil
                                
                                switch infoMessage.messageType {
                                    case .groupCreated: variant = .infoClosedGroupCreated
                                    case .groupUpdated: variant = .infoClosedGroupUpdated
                                    case .groupCurrentUserLeft: variant = .infoClosedGroupCurrentUserLeft
                                    case .disappearingMessagesUpdate: variant = .infoDisappearingMessagesUpdate
                                    case .screenshotNotification: variant = .infoScreenshotNotification
                                    case .mediaSavedNotification: variant = .infoMediaSavedNotification
                                    case .call: variant = .infoCall
                                    case .messageRequestAccepted: variant = .infoMessageRequestAccepted
                                }
                                
                            default:
                                SNLogNotTests("[Migration Error] Unsupported interaction type")
                                throw StorageError.migrationFailed
                        }
                        
                        // Insert the data
                        let interaction: Interaction
                        
                        do {
                            interaction = try Interaction(
                                serverHash: {
                                    switch variant {
                                        // Don't store the 'serverHash' for these so sync messages
                                        // are seen as duplicates
                                        case .infoDisappearingMessagesUpdate: return nil
                                            
                                        default: return serverHash
                                    }
                                }(),
                                messageUuid: {
                                    guard variant == .infoCall else { return nil }
                                    
                                    /// **Note:** Unfortunately there is no good way to properly match this UUID up with the correct
                                    /// interaction (and it was previously stored as a Set so the values will be unsorted anyway); luckily
                                    /// we are only using this value for updating and de-duping purposes at this stage so it _shouldn't_
                                    /// matter if the values end up being assigned to the wrong interactions, we do still want to try and
                                    /// store each value through so mutate the list as we process each UUID
                                    ///
                                    /// **Note:** It looks like these values were stored against the sessionId rather than the legacy
                                    /// thread unique id
                                    return receivedCallUUIDs[threadId]?.popFirst()
                                }(),
                                threadId: threadId,
                                authorId: authorId,
                                variant: variant,
                                body: body,
                                timestampMs: Int64.zeroingOverflow(legacyInteraction.timestamp),
                                receivedAtTimestampMs: Int64.zeroingOverflow(legacyInteraction.receivedAtTimestamp),
                                wasRead: wasRead,
                                hasMention: Interaction.isUserMentioned(
                                    db,
                                    threadId: threadId,
                                    body: body,
                                    quoteAuthorId: quotedMessage?.authorId
                                ),
                                // For both of these '0' used to be equivalent to null
                                expiresInSeconds: ((expiresInSeconds ?? 0) > 0 ?
                                    expiresInSeconds.map { TimeInterval($0) } :
                                    nil
                                ),
                                expiresStartedAtMs: ((expiresStartedAtMs ?? 0) > 0 ?
                                    expiresStartedAtMs.map { Double($0) } :
                                    nil
                                ),
                                linkPreviewUrl: linkPreview?.urlString, // Only a soft link so save to set
                                openGroupServerMessageId: openGroupServerMessageId,
                                openGroupWhisperMods: false,
                                openGroupWhisperTo: nil
                            ).migrationSafeInserted(db)
                        }
                        catch {
                            switch error {
                                // Ignore duplicate interactions
                                case DatabaseError.SQLITE_CONSTRAINT_UNIQUE:
                                    SNLogNotTests("[Migration Warning] Found duplicate message of variant: \(variant); skipping")
                                    return
                                
                                default:
                                    SNLogNotTests("[Migration Error] Failed to insert interaction")
                                    throw StorageError.migrationFailed
                            }
                        }
                        
                        // Insert a 'ControlMessageProcessRecord' if needed (for duplication prevention)
                        try ControlMessageProcessRecord(
                            threadId: threadId,
                            variant: variant,
                            timestampMs: Int64.zeroingOverflow(legacyInteraction.timestamp)
                        )?.migrationSafeInsert(db)
                        
                        // Remove timestamps we created records for (they will be protected by unique
                        // constraints so don't need legacy process records)
                        receivedMessageTimestamps.remove(legacyInteraction.timestamp)
                        
                        guard let interactionId: Int64 = interaction.id else {
                            SNLogNotTests("[Migration Error] Failed to insert interaction")
                            throw StorageError.migrationFailed
                        }
                        
                        // Store the interactionId in the lookup map to simplify job creation later
                        let legacyIdentifier: String = identifier(
                            for: threadId,
                            sentTimestamp: legacyInteraction.timestamp,
                            recipients: ((legacyInteraction as? SMKLegacy._DBOutgoingMessage)?
                                .recipientStateMap?
                                .keys
                                .map { $0 })
                                .defaulting(to: []),
                            destination: (threadVariant == .contact ?
                                .contact(publicKey: threadId) :
                                nil
                            ),
                            variant: variant,
                            useFallback: false
                        )
                        let legacyIdentifierFallback: String = identifier(
                            for: threadId,
                            sentTimestamp: legacyInteraction.timestamp,
                            recipients: ((legacyInteraction as? SMKLegacy._DBOutgoingMessage)?
                                .recipientStateMap?
                                .keys
                                .map { $0 })
                                .defaulting(to: []),
                            destination: (threadVariant == .contact ?
                                .contact(publicKey: threadId) :
                                nil
                            ),
                            variant: variant,
                            useFallback: true
                        )
                        
                        legacyInteractionToIdMap[legacyInteraction.uniqueId] = interactionId
                        legacyInteractionIdentifierToIdMap[legacyIdentifier] = interactionId
                        legacyInteractionIdentifierToIdFallbackMap[legacyIdentifierFallback] = interactionId
                        
                        // Handle the recipient states
                        
                        // Note: Inserting an Interaction into the database will automatically create a 'RecipientState'
                        // for outgoing messages
                        try recipientStateMap?.forEach { recipientId, legacyState in
                            try RecipientState(
                                interactionId: interactionId,
                                recipientId: recipientId,
                                state: {
                                    switch legacyState.state {
                                        case .failed: return .failed
                                        case .sending: return .sending
                                        case .skipped: return .skipped
                                        case .sent: return .sent
                                    }
                                }(),
                                readTimestampMs: legacyState.readTimestamp,
                                mostRecentFailureText: (legacyState.state == .failed ?
                                    mostRecentFailureText :
                                    nil
                                )
                            ).migrationSafeSave(db)
                        }
                        
                        // Handle any quote
                        
                        if let quotedMessage: SMKLegacy._DBQuotedMessage = quotedMessage {
                            var quoteAttachmentId: String? = quotedMessage.quotedAttachments
                                .flatMap { attachmentInfo in
                                    return [
                                        // Prioritise the thumbnail as it means we won't
                                        // need to generate a new one
                                        attachmentInfo.thumbnailAttachmentStreamId,
                                        attachmentInfo.thumbnailAttachmentPointerId,
                                        attachmentInfo.attachmentId
                                    ]
                                    .compactMap { $0 }
                                }
                                .first { attachmentId -> Bool in attachments[attachmentId] != nil }
                            
                            // It looks like there can be cases where a quote can be quoting an
                            // interaction that isn't associated with a profile we know about (eg.
                            // if you join an open group and one of the first messages is a quote of
                            // an older message not cached to the device) - this will cause a foreign
                            // key constraint violation so in these cases just create an empty profile
                            if !validProfileIds.contains(quotedMessage.authorId) {
                                SNLogNotTests("[Migration Warning] Quote with unknown author found - Creating empty profile")
                                
                                // Note: Need to upsert here because it's possible multiple quotes
                                // will use the same invalid 'authorId' value resulting in a unique
                                // constraint violation
                                try Profile(
                                    id: quotedMessage.authorId,
                                    name: quotedMessage.authorId,
                                    lastNameUpdate: 0,
                                    lastProfilePictureUpdate: 0,
                                    lastBlocksCommunityMessageRequests: 0
                                ).migrationSafeSave(db)
                            }
                            
                            // Note: It looks like there is a way for a quote to not have it's
                            // associated attachmentId so let's try our best to track down the
                            // original interaction and re-create the attachment link before
                            // falling back to having no attachment in the quote
                            if quoteAttachmentId == nil && !quotedMessage.quotedAttachments.isEmpty {
                                quoteAttachmentId = interactions[legacyThread.uniqueId]?
                                    .first(where: {
                                        $0.timestamp == quotedMessage.timestamp &&
                                        (
                                            // Outgoing messages don't store the 'authorId' so we
                                            // need to compare against the 'currentUserPublicKey'
                                            // for those or cast to a TSIncomingMessage otherwise
                                            quotedMessage.authorId == currentUserPublicKey ||
                                            quotedMessage.authorId == ($0 as? SMKLegacy._DBIncomingMessage)?.authorId
                                        )
                                    })
                                    .asType(SMKLegacy._DBMessage.self)?
                                    .attachmentIds
                                    .first
                                
                                SNLogNotTests([
                                    "[Migration Warning] Quote with invalid attachmentId found",
                                    (quoteAttachmentId == nil ?
                                        "Unable to reconcile, leaving attachment blank" :
                                        "Original interaction found, using source attachment"
                                    )
                                ].joined(separator: " - "))
                            }
                            
                            // Setup the attachment and add it to the lookup (if it exists)
                            let attachmentId: String? = try attachmentId(
                                db,
                                for: quoteAttachmentId,
                                isQuotedMessage: true,
                                attachments: attachments,
                                processedAttachmentIds: &processedAttachmentIds
                            )
                            
                            // Create the quote
                            try Quote(
                                interactionId: interactionId,
                                authorId: quotedMessage.authorId,
                                timestampMs: Int64.zeroingOverflow(quotedMessage.timestamp),
                                body: quotedMessage.body,
                                attachmentId: attachmentId
                            ).migrationSafeInsert(db)
                        }
                        
                        // Handle any LinkPreview
                        
                        if let linkPreview: SMKLegacy._DBLinkPreview = linkPreview, let urlString: String = linkPreview.urlString {
                            // Note: The `legacyInteraction.timestamp` value is in milliseconds
                            let timestamp: TimeInterval = LinkPreview.timestampFor(sentTimestampMs: Double(legacyInteraction.timestamp))
                            
                            // Setup the attachment and add it to the lookup (if it exists - we do actually
                            // support link previews with no image attachments so no need to throw migration
                            // errors in those cases)
                            let attachmentId: String? = try attachmentId(
                                db,
                                for: linkPreview.imageAttachmentId,
                                attachments: attachments,
                                processedAttachmentIds: &processedAttachmentIds
                            )
                            
                            // Note: It's possible for there to be duplicate values here so we use 'save'
                            // instead of insert (ie. upsert)
                            try LinkPreview(
                                url: urlString,
                                timestamp: timestamp,
                                variant: linkPreviewVariant,
                                title: linkPreview.title,
                                attachmentId: attachmentId
                            ).migrationSafeSave(db)
                        }
                        
                        // Handle any attachments
                        
                        try attachmentIds.enumerated().forEach { index, legacyAttachmentId in
                            let maybeAttachmentId: String? = (try attachmentId(
                                db,
                                for: legacyAttachmentId,
                                interactionVariant: variant,
                                attachments: attachments,
                                processedAttachmentIds: &processedAttachmentIds
                            ))
                            .defaulting(
                                // It looks like somehow messages could exist in the old database which
                                // referenced attachments but had no attachments in the database; doing
                                // nothing here results in these messages appearing as empty message
                                // bubbles so instead we want to insert invalid attachments instead
                                to: try invalidAttachmentId(
                                    db,
                                    for: legacyAttachmentId,
                                    attachments: attachments,
                                    processedAttachmentIds: &processedAttachmentIds
                                )
                            )
                            
                            guard let attachmentId: String = maybeAttachmentId else {
                                SNLogNotTests("[Migration Warning] Failed to create invalid attachment for missing attachment")
                                return
                            }
                            
                            // Link the attachment to the interaction and add to the id lookup
                            try InteractionAttachment(
                                albumIndex: index,
                                interactionId: interactionId,
                                attachmentId: attachmentId
                            ).migrationSafeInsert(db)
                        }
                        
                        // Increment the progress for each contact
                        Storage.update(
                            progress: (
                                threadInteractionsStartProgress +
                                (progressPerInteraction * (interactionCounter + 1))
                            ),
                            for: self,
                            in: target
                        )
                        interactionCounter += 1
                    }
            }
        }
        
        // Clear out processed data (give the memory a change to be freed)
        legacyThreads = []
        disappearingMessagesConfiguration = [:]
        
        closedGroupKeys = [:]
        closedGroupName = [:]
        closedGroupFormation = [:]
        closedGroupModel = [:]
        closedGroupZombieMemberIds = [:]
        
        openGroupInfo = [:]
        openGroupUserCount = [:]
        openGroupImage = [:]
        
        interactions = [:]
        attachments = [:]
        
        // MARK: --Received Message Timestamps
        
        // Insert a 'ControlMessageProcessRecord' for any remaining 'receivedMessageTimestamp'
        // entries as "legacy"
        try ControlMessageProcessRecord.generateLegacyProcessRecords(
            db,
            receivedMessageTimestamps: receivedMessageTimestamps.map { Int64.zeroingOverflow($0) }
        )
        
        // Clear out processed data (give the memory a change to be freed)
        receivedMessageTimestamps = []
        
        // MARK: - Insert Jobs
        
        SNLogNotTests("[Migration Info] \(target.key(with: self)) - Inserting Jobs")
        
        // MARK: --notifyPushServer
        
        try autoreleasepool {
            try notifyPushServerJobs.forEach { legacyJob in
                _ = try Job(
                    failureCount: legacyJob.failureCount,
                    variant: .notifyPushServer,
                    behaviour: .runOnce,
                    nextRunTimestamp: 0,
                    details: NotifyPushServerJob.Details(
                        message: SnodeMessage(
                            recipient: legacyJob.message.recipient,
                            // Note: The legacy type had 'LosslessStringConvertible' so we need
                            // to use '.description' to get it as a basic string
                            data: legacyJob.message.data.description,
                            ttl: legacyJob.message.ttl,
                            timestampMs: legacyJob.message.timestamp
                        )
                    )
                )?.migrationSafeInserted(db)
            }
        }
        
        // MARK: --messageReceive
        
        try autoreleasepool {
            try messageReceiveJobs.forEach { legacyJob in
                // We haven't supported OpenGroup messageReceive jobs for a long time so if
                // we see any then just ignore them
                if legacyJob.openGroupID != nil && legacyJob.openGroupMessageServerID != nil {
                    return
                }
                
                // We have changed how messageReceive jobs work - we now parse the message upon receipt and
                // the MessageReceiveJob only does the handling - as a result we need to do the same behaviour
                // here so we don't need to support the legacy behaviour
                guard let processedMessage: ProcessedMessage = try? Message.processRawReceivedMessage(db, serializedData: legacyJob.data, serverHash: legacyJob.serverHash) else {
                    return
                }
                
                _ = try Job(
                    failureCount: legacyJob.failureCount,
                    variant: .messageReceive,
                    behaviour: .runOnce,
                    nextRunTimestamp: 0,
                    threadId: processedMessage.threadId,
                    details: MessageReceiveJob.Details(
                        messages: [processedMessage.messageInfo],
                        calledFromBackgroundPoller: legacyJob.isBackgroundPoll
                    )
                )?.migrationSafeInserted(db)
            }
        }
        
        // MARK: --messageSend
        
        var messageSendJobLegacyMap: [String: Job] = [:]

        try autoreleasepool {
            try messageSendJobs.forEach { legacyJob in
                // Fetch the threadId and interactionId this job should be associated with
                let threadId: String = {
                    switch legacyJob.destination {
                        case .contact(let publicKey): return publicKey
                        case .closedGroup(let groupPublicKey): return groupPublicKey
                        case .openGroup(let roomToken, let server, _, _, _):
                            return OpenGroup.idFor(roomToken: roomToken, server: server)
                        
                        case .openGroupInbox(_, _, let blindedPublicKey): return blindedPublicKey
                    }
                }()
                let interactionId: Int64? = {
                    // The 'Legacy.Job' 'id' value was "(timestamp)(num jobs for this timestamp)"
                    // so we can reverse-engineer an approximate timestamp by extracting it from
                    // the id (this value is unlikely to match exactly though)
                    let fallbackTimestamp: UInt64 = legacyJob.id
                        .map { UInt64($0.prefix("\(SnodeAPI.currentOffsetTimestampMs())".count)) }
                        .defaulting(to: 0)
                    let legacyIdentifier: String = identifier(
                        for: threadId,
                        sentTimestamp: (legacyJob.message.sentTimestamp ?? fallbackTimestamp),
                        recipients: (legacyJob.message.recipient.map { [$0] } ?? []),
                        destination: legacyJob.destination,
                        variant: nil,
                        useFallback: false
                    )
                    
                    if let matchingId: Int64 = legacyInteractionIdentifierToIdMap[legacyIdentifier] {
                        return matchingId
                    }

                    // If we didn't find the correct interaction then we need to try the "fallback"
                    // identifier which is less accurate (during testing this only happened for
                    // 'ExpirationTimerUpdate' send jobs)
                    let fallbackIdentifier: String = identifier(
                        for: threadId,
                        sentTimestamp: (legacyJob.message.sentTimestamp ?? fallbackTimestamp),
                        recipients: (legacyJob.message.recipient.map { [$0] } ?? []),
                        destination: legacyJob.destination,
                        variant: {
                            switch legacyJob.message {
                                case is SMKLegacy._ExpirationTimerUpdate:
                                    return .infoDisappearingMessagesUpdate
                                default: return nil
                            }
                        }(),
                        useFallback: true
                    )
                    
                    return legacyInteractionIdentifierToIdFallbackMap[fallbackIdentifier]
                }()
                
                // Don't botther adding any 'MessageSend' jobs VisibleMessages which don't have associated
                // interactions
                switch legacyJob.message {
                    case is SMKLegacy._VisibleMessage:
                        guard interactionId != nil else {
                            SNLogNotTests("[Migration Warning] Unable to find associated interaction to messageSend job, ignoring.")
                            return
                        }
                        
                        break
                        
                    default: break
                }
                
                let job: Job? = try Job(
                    failureCount: legacyJob.failureCount,
                    variant: .messageSend,
                    behaviour: .runOnce,
                    nextRunTimestamp: 0,
                    threadId: threadId,
                    // Note: There are some cases where there isn't a link between a
                    // 'MessageSendJob' and an interaction (eg. ConfigurationMessage),
                    // in these cases the 'interactionId' value will be nil
                    interactionId: interactionId,
                    details: MessageSendJob.Details(
                        destination: legacyJob.destination,
                        message: legacyJob.message.toNonLegacy()
                    )
                )?.migrationSafeInserted(db)
                
                if let oldId: String = legacyJob.id {
                    messageSendJobLegacyMap[oldId] = job
                }
            }
        }
        
        // MARK: --attachmentUpload

        try autoreleasepool {
            try attachmentUploadJobs.forEach { legacyJob in
                guard let sendJob: Job = messageSendJobLegacyMap[legacyJob.messageSendJobID], let sendJobId: Int64 = sendJob.id else {
                    SNLogNotTests("[Migration Error] attachmentUpload job missing associated MessageSendJob")
                    throw StorageError.migrationFailed
                }
                
                let uploadJob: Job? = try Job(
                    failureCount: legacyJob.failureCount,
                    variant: .attachmentUpload,
                    behaviour: .runOnce,
                    threadId: sendJob.threadId,
                    interactionId: sendJob.interactionId,
                    details: AttachmentUploadJob.Details(
                        messageSendJobId: sendJobId,
                        attachmentId: legacyJob.attachmentID
                    )
                )?.migrationSafeInserted(db)
                
                // Add the dependency to the relevant MessageSendJob
                guard let uploadJobId: Int64 = uploadJob?.id else {
                    SNLogNotTests("[Migration Error] attachmentUpload job was not created")
                    throw StorageError.migrationFailed
                }
                
                try JobDependencies(
                    jobId: sendJobId,
                    dependantId: uploadJobId
                ).migrationSafeInsert(db)
            }
        }
        
        // MARK: --attachmentDownload
        
        try autoreleasepool {
            try attachmentDownloadJobs.forEach { legacyJob in
                guard let interactionId: Int64 = legacyInteractionToIdMap[legacyJob.tsMessageID] else {
                    // This can happen if an UnsendRequest came before an AttachmentDownloadJob completed
                    SNLogNotTests("[Migration Warning] attachmentDownload job with no interaction found - ignoring")
                    return
                }
                guard processedAttachmentIds.contains(legacyJob.attachmentID) else {
                    // Unsure how this case can occur but it seemed to happen when testing internally
                    SNLogNotTests("[Migration Warning] attachmentDownload job unable to find attachment - ignoring")
                    return
                }
                
                _ = try Job(
                    failureCount: legacyJob.failureCount,
                    variant: .attachmentDownload,
                    behaviour: .runOnce,
                    nextRunTimestamp: 0,
                    threadId: legacyThreadIdToIdMap[legacyJob.threadID],
                    interactionId: interactionId,
                    details: AttachmentDownloadJob.Details(
                        attachmentId: legacyJob.attachmentID
                    )
                )?.migrationSafeInserted(db)
            }
        }
        
        // MARK: --sendReadReceipts
        
        try autoreleasepool {
            try outgoingReadReceiptsTimestampsMs.forEach { threadId, timestampsMs in
                _ = try Job(
                    variant: .sendReadReceipts,
                    behaviour: .recurring,
                    threadId: threadId,
                    details: SendReadReceiptsJob.Details(
                        destination: .contact(publicKey: threadId),
                        timestampMsValues: timestampsMs
                    )
                )?.migrationSafeInserted(db)
            }
        }
        Storage.update(progress: 0.99, for: self, in: target)
        
        // MARK: - Preferences
        
        SNLogNotTests("[Migration Info] \(target.key(with: self)) - Inserting Preferences")
        
        db[.defaultNotificationSound] = Preferences.Sound(rawValue: legacyPreferences[SMKLegacy.soundsGlobalNotificationKey] as? Int ?? -1)
            .defaulting(to: Preferences.Sound.defaultNotificationSound)
        db[.playNotificationSoundInForeground] = (legacyPreferences[SMKLegacy.preferencesKeyNotificationSoundInForeground] as? Bool == true)
        db[.preferencesNotificationPreviewType] = Preferences.NotificationPreviewType(rawValue: legacyPreferences[SMKLegacy.preferencesKeyNotificationPreviewType] as? Int ?? -1)
            .defaulting(to: .defaultPreviewType)
        
        if let lastPushToken: String = legacyPreferences[SMKLegacy.preferencesKeyLastRecordedPushToken] as? String {
            db[.lastRecordedPushToken] = lastPushToken
        }
        
        if let lastVoipToken: String = legacyPreferences[SMKLegacy.preferencesKeyLastRecordedVoipToken] as? String {
            db[.lastRecordedVoipToken] = lastVoipToken
        }
        
        db[.areReadReceiptsEnabled] = (legacyPreferences[SMKLegacy.readReceiptManagerAreReadReceiptsEnabled] as? Bool == true)
        db[.typingIndicatorsEnabled] = (legacyPreferences[SMKLegacy.typingIndicatorsEnabledKey] as? Bool == true)
        db[.isScreenLockEnabled] = (legacyPreferences[SMKLegacy.screenLockIsScreenLockEnabledKey] as? Bool == true)
        // Note: 'screenLockTimeoutSeconds' has been removed, but we want to avoid changing the behaviour
        // of old migrations when possible
        db.unsafeSet(
            key: "screenLockTimeoutSeconds",
            value: (legacyPreferences[SMKLegacy.screenLockScreenLockTimeoutSecondsKey] as? Double)
                .defaulting(to: (15 * 60))
        )
        db[.areLinkPreviewsEnabled] = (legacyPreferences[SMKLegacy.preferencesKeyAreLinkPreviewsEnabled] as? Bool == true)
        db[.areCallsEnabled] = (legacyPreferences[SMKLegacy.preferencesKeyAreCallsEnabled] as? Bool == true)
        db[.hasHiddenMessageRequests] = CurrentAppContext().appUserDefaults()
            .bool(forKey: SMKLegacy.userDefaultsHasHiddenMessageRequests)
        
        // Note: The 'hasViewedSeed' was originally stored on standard user defaults
        db[.hasViewedSeed] = UserDefaults.standard.bool(forKey: SMKLegacy.userDefaultsHasViewedSeedKey)
        db[.hasSavedThread] = (legacyPreferences[SMKLegacy.preferencesKeyHasSavedThreadKey] as? Bool == true)
        db[.hasSentAMessage] = (legacyPreferences[SMKLegacy.preferencesKeyHasSentAMessageKey] as? Bool == true)
        db[.isReadyForAppExtensions] = CurrentAppContext().appUserDefaults().bool(forKey: SMKLegacy.preferencesKeyIsReadyForAppExtensions)
        
        // We want this setting to be on by default
        db[.trimOpenGroupMessagesOlderThanSixMonths] = true
        
        Storage.update(progress: 1, for: self, in: target) // In case this is the last migration
    }
    
    // MARK: - Convenience
    
    private static func attachmentId(
        _ db: Database,
        for legacyAttachmentId: String?,
        interactionVariant: Interaction.Variant? = nil,
        isQuotedMessage: Bool = false,
        attachments: [String: SMKLegacy._Attachment],
        processedAttachmentIds: inout Set<String>
    ) throws -> String? {
        guard let legacyAttachmentId: String = legacyAttachmentId else { return nil }
        guard !processedAttachmentIds.contains(legacyAttachmentId) else {
            guard isQuotedMessage else {
                SNLogNotTests("[Migration Error] Attempted to process duplicate attachment")
                throw StorageError.migrationFailed
            }
            
            return legacyAttachmentId
        }
        
        guard let legacyAttachment: SMKLegacy._Attachment = attachments[legacyAttachmentId] else {
            SNLogNotTests("[Migration Warning] Missing attachment - interaction will show a \"failed\" attachment")
            return nil
        }

        let processedLocalRelativeFilePath: String? = (legacyAttachment as? SMKLegacy._AttachmentStream)?
            .localRelativeFilePath
            .map { filePath -> String in
                // The old 'localRelativeFilePath' seemed to have a leading forward slash (want
                // to get rid of it so we can correctly use 'appendingPathComponent')
                guard filePath.starts(with: "/") else { return filePath }
                
                return String(filePath.suffix(from: filePath.index(after: filePath.startIndex)))
            }
        let state: Attachment.State = {
            switch legacyAttachment {
                case let stream as SMKLegacy._AttachmentStream:  // Outgoing or already downloaded
                    switch interactionVariant {
                        case .standardOutgoing: return (stream.isUploaded ? .uploaded : .uploading)
                        default: return .downloaded
                    }
                
                // All other cases can just be set to 'pendingDownload'
                default: return .pendingDownload
            }
        }()
        let size: CGSize = {
            switch legacyAttachment {
                case let stream as SMKLegacy._AttachmentStream:
                    // First try to get an image size using the 'localRelativeFilePath' value
                    if
                        let localRelativeFilePath: String = processedLocalRelativeFilePath,
                        let specificImageSize: CGSize = Attachment.imageSize(
                            contentType: stream.contentType,
                            originalFilePath: URL(fileURLWithPath: Attachment.attachmentsFolder)
                                .appendingPathComponent(localRelativeFilePath)
                                .path
                        ),
                        specificImageSize != .zero
                    {
                        return specificImageSize
                    }
                    
                    // Then fallback to trying to get the size from the 'originalFilePath'
                    guard let originalFilePath: String = Attachment.originalFilePath(id: legacyAttachmentId, mimeType: stream.contentType, sourceFilename: stream.sourceFilename) else {
                        return .zero
                    }
                    
                    return Attachment
                        .imageSize(
                            contentType: stream.contentType,
                            originalFilePath: originalFilePath
                        )
                        .defaulting(to: .zero)
                    
                case let pointer as SMKLegacy._AttachmentPointer: return pointer.mediaSize
                default: return CGSize.zero
            }
        }()
        let (isValid, duration): (Bool, TimeInterval?) = {
            guard
                let stream: SMKLegacy._AttachmentStream = legacyAttachment as? SMKLegacy._AttachmentStream,
                let originalFilePath: String = Attachment.originalFilePath(
                    id: legacyAttachmentId,
                    mimeType: stream.contentType,
                    sourceFilename: stream.sourceFilename
                )
            else {
                return (false, nil)
            }
            
            if stream.isAudio {
                if let cachedDuration: TimeInterval = stream.cachedAudioDurationSeconds?.doubleValue, cachedDuration > 0 {
                    return (true, cachedDuration)
                }
                
                let attachmentVailidityInfo = Attachment.determineValidityAndDuration(
                    contentType: stream.contentType,
                    localRelativeFilePath: processedLocalRelativeFilePath,
                    originalFilePath: originalFilePath
                )
                
                return (attachmentVailidityInfo.isValid, attachmentVailidityInfo.duration)
            }
            
            if stream.isVisualMedia {
                let attachmentVailidityInfo = Attachment.determineValidityAndDuration(
                    contentType: stream.contentType,
                    localRelativeFilePath: processedLocalRelativeFilePath,
                    originalFilePath: originalFilePath
                )
                
                return (attachmentVailidityInfo.isValid, attachmentVailidityInfo.duration)
            }
            
            return (true, nil)
        }()
        
        _ = try Attachment(
            // Note: The legacy attachment object used a UUID string for it's id as well
            // and saved files using these id's so just used the existing id so we don't
            // need to bother renaming files as part of the migration
            id: legacyAttachmentId,
            serverId: "\(legacyAttachment.serverId)",
            variant: (legacyAttachment.attachmentType == .voiceMessage ? .voiceMessage : .standard),
            state: state,
            contentType: legacyAttachment.contentType,
            byteCount: UInt(legacyAttachment.byteCount),
            creationTimestamp: (legacyAttachment as? SMKLegacy._AttachmentStream)?
                .creationTimestamp.timeIntervalSince1970,
            sourceFilename: legacyAttachment.sourceFilename,
            downloadUrl: legacyAttachment.downloadURL,
            localRelativeFilePath: processedLocalRelativeFilePath,
            width: (size == .zero ? nil : UInt(size.width)),
            height: (size == .zero ? nil : UInt(size.height)),
            duration: duration,
            isValid: isValid,
            encryptionKey: legacyAttachment.encryptionKey,
            digest: {
                switch legacyAttachment {
                    case let stream as SMKLegacy._AttachmentStream: return stream.digest
                    case let pointer as SMKLegacy._AttachmentPointer: return pointer.digest
                    default: return nil
                }
            }(),
            caption: legacyAttachment.caption
        ).migrationSafeInserted(db)
        
        processedAttachmentIds.insert(legacyAttachmentId)
        
        return legacyAttachmentId
    }
    
    private static func invalidAttachmentId(
        _ db: Database,
        for legacyAttachmentId: String,
        interactionVariant: Interaction.Variant? = nil,
        attachments: [String: SMKLegacy._Attachment],
        processedAttachmentIds: inout Set<String>
    ) throws -> String {
        guard !processedAttachmentIds.contains(legacyAttachmentId) else {
            return legacyAttachmentId
        }
        
        _ = try Attachment(
            // Note: The legacy attachment object used a UUID string for it's id as well
            // and saved files using these id's so just used the existing id so we don't
            // need to bother renaming files as part of the migration
            id: legacyAttachmentId,
            serverId: nil,
            variant: .standard,
            state: .invalid,
            contentType: "",
            byteCount: 0,
            creationTimestamp: (TimeInterval(SnodeAPI.currentOffsetTimestampMs()) / 1000),
            sourceFilename: nil,
            downloadUrl: nil,
            localRelativeFilePath: nil,
            width: nil,
            height: nil,
            duration: nil,
            isValid: false,
            encryptionKey: nil,
            digest: nil,
            caption: nil
        ).migrationSafeInserted(db)
        
        processedAttachmentIds.insert(legacyAttachmentId)
        
        return legacyAttachmentId
    }
    
    private static func mapLegacyTypesForNSKeyedUnarchiver() {
        NSKeyedUnarchiver.setClass(
            SMKLegacy._Thread.self,
            forClassName: "TSThread"
        )
        NSKeyedUnarchiver.setClass(
            SMKLegacy._ContactThread.self,
            forClassName: "TSContactThread"
        )
        NSKeyedUnarchiver.setClass(
            SMKLegacy._GroupThread.self,
            forClassName: "TSGroupThread"
        )
        NSKeyedUnarchiver.setClass(
            SMKLegacy._GroupModel.self,
            forClassName: "TSGroupModel"
        )
        NSKeyedUnarchiver.setClass(
            SMKLegacy._OpenGroup.self,
            forClassName: "SNOpenGroupV2"
        )
        NSKeyedUnarchiver.setClass(
            SMKLegacy._Contact.self,
            forClassName: "SNContact"
        )
        NSKeyedUnarchiver.setClass(
            SMKLegacy._DBInteraction.self,
            forClassName: "TSInteraction"
        )
        NSKeyedUnarchiver.setClass(
            SMKLegacy._DBMessage.self,
            forClassName: "TSMessage"
        )
        NSKeyedUnarchiver.setClass(
            SMKLegacy._DBQuotedMessage.self,
            forClassName: "TSQuotedMessage"
        )
        NSKeyedUnarchiver.setClass(
            SMKLegacy._DBQuotedMessage._DBAttachmentInfo.self,
            forClassName: "OWSAttachmentInfo"
        )
        NSKeyedUnarchiver.setClass(
            SMKLegacy._DBLinkPreview.self,
            forClassName: "SessionServiceKit.OWSLinkPreview"    // Very old legacy name
        )
        NSKeyedUnarchiver.setClass(
            SMKLegacy._DBLinkPreview.self,
            forClassName: "SessionMessagingKit.OWSLinkPreview"
        )
        NSKeyedUnarchiver.setClass(
            SMKLegacy._DBIncomingMessage.self,
            forClassName: "TSIncomingMessage"
        )
        NSKeyedUnarchiver.setClass(
            SMKLegacy._DBOutgoingMessage.self,
            forClassName: "TSOutgoingMessage"
        )
        NSKeyedUnarchiver.setClass(
            SMKLegacy._DBOutgoingMessageRecipientState.self,
            forClassName: "TSOutgoingMessageRecipientState"
        )
        NSKeyedUnarchiver.setClass(
            SMKLegacy._DBInfoMessage.self,
            forClassName: "TSInfoMessage"
        )
        NSKeyedUnarchiver.setClass(
            SMKLegacy._DisappearingConfigurationUpdateInfoMessage.self,
            forClassName: "OWSDisappearingConfigurationUpdateInfoMessage"
        )
        NSKeyedUnarchiver.setClass(
            SMKLegacy._DataExtractionNotificationInfoMessage.self,
            forClassName: "SNDataExtractionNotificationInfoMessage"
        )
        NSKeyedUnarchiver.setClass(
            SMKLegacy._Attachment.self,
            forClassName: "TSAttachment"
        )
        NSKeyedUnarchiver.setClass(
            SMKLegacy._AttachmentStream.self,
            forClassName: "TSAttachmentStream"
        )
        NSKeyedUnarchiver.setClass(
            SMKLegacy._AttachmentPointer.self,
            forClassName: "TSAttachmentPointer"
        )
        NSKeyedUnarchiver.setClass(
            SMKLegacy._NotifyPNServerJob.self,
            forClassName: "SessionMessagingKit.NotifyPNServerJob"
        )
        NSKeyedUnarchiver.setClass(
            SMKLegacy._NotifyPNServerJob._SnodeMessage.self,
            forClassName: "SessionSnodeKit.SnodeMessage"
        )
        NSKeyedUnarchiver.setClass(
            SMKLegacy._MessageSendJob.self,
            forClassName: "SessionMessagingKit.SNMessageSendJob"
        )
        NSKeyedUnarchiver.setClass(
            SMKLegacy._MessageReceiveJob.self,
            forClassName: "SessionMessagingKit.MessageReceiveJob"
        )
        NSKeyedUnarchiver.setClass(
            SMKLegacy._AttachmentUploadJob.self,
            forClassName: "SessionMessagingKit.AttachmentUploadJob"
        )
        NSKeyedUnarchiver.setClass(
            SMKLegacy._AttachmentDownloadJob.self,
            forClassName: "SessionMessagingKit.AttachmentDownloadJob"
        )
        NSKeyedUnarchiver.setClass(
            SMKLegacy._Message.self,
            forClassName: "SNMessage"
        )
        NSKeyedUnarchiver.setClass(
            SMKLegacy._VisibleMessage.self,
            forClassName: "SNVisibleMessage"
        )
        NSKeyedUnarchiver.setClass(
            SMKLegacy._Quote.self,
            forClassName: "SNQuote"
        )
        NSKeyedUnarchiver.setClass(
            SMKLegacy._LinkPreview.self,
            forClassName: "SNLinkPreview"
        )
        NSKeyedUnarchiver.setClass(
            SMKLegacy._Profile.self,
            forClassName: "SNProfile"
        )
        NSKeyedUnarchiver.setClass(
            SMKLegacy._OpenGroupInvitation.self,
            forClassName: "SNOpenGroupInvitation"
        )
        NSKeyedUnarchiver.setClass(
            SMKLegacy._ControlMessage.self,
            forClassName: "SNControlMessage"
        )
        NSKeyedUnarchiver.setClass(
            SMKLegacy._ReadReceipt.self,
            forClassName: "SNReadReceipt"
        )
        NSKeyedUnarchiver.setClass(
            SMKLegacy._TypingIndicator.self,
            forClassName: "SNTypingIndicator"
        )
        NSKeyedUnarchiver.setClass(
            SMKLegacy._ClosedGroupControlMessage.self,
            forClassName: "SessionMessagingKit.ClosedGroupControlMessage"
        )
        NSKeyedUnarchiver.setClass(
            SMKLegacy._ClosedGroupControlMessage._KeyPairWrapper.self,
            forClassName: "ClosedGroupControlMessage.SNKeyPairWrapper"
        )
        NSKeyedUnarchiver.setClass(
            SMKLegacy._DataExtractionNotification.self,
            forClassName: "SessionMessagingKit.DataExtractionNotification"
        )
        NSKeyedUnarchiver.setClass(
            SMKLegacy._ExpirationTimerUpdate.self,
            forClassName: "SNExpirationTimerUpdate"
        )
        NSKeyedUnarchiver.setClass(
            SMKLegacy._ConfigurationMessage.self,
            forClassName: "SNConfigurationMessage"
        )
        NSKeyedUnarchiver.setClass(
            SMKLegacy._UnsendRequest.self,
            forClassName: "SNUnsendRequest"
        )
        NSKeyedUnarchiver.setClass(
            SMKLegacy._MessageRequestResponse.self,
            forClassName: "SNMessageRequestResponse"
        )
        NSKeyedUnarchiver.setClass(
            SMKLegacy._Contact._LegacyProfileKey.self,
            forClassName: "OWSAES256Key"
        )
    }
}

fileprivate extension Int64 {
    static func zeroingOverflow(_ value: UInt64) -> Int64 {
        return (value > UInt64(Int64.max) ? 0 : Int64(value))
>>>>>>> 968f50f2
    }
}<|MERGE_RESOLUTION|>--- conflicted
+++ resolved
@@ -14,1859 +14,7 @@
     
     static func migrate(_ db: Database) throws {
         guard !SNUtilitiesKit.isRunningTests else { return Storage.update(progress: 1, for: self, in: target) }
-        
-<<<<<<< HEAD
         SNLogNotTests("[Migration Error] Attempted to perform legacy migation")
         throw StorageError.migrationNoLongerSupported
-=======
-        // MARK: - Read from Legacy Database
-        
-        let timestampNow: TimeInterval = Date().timeIntervalSince1970
-        var shouldFailMigration: Bool = false
-        var legacyMigrations: Set<SMKLegacy._DBMigration> = []
-        var contacts: Set<SMKLegacy._Contact> = []
-        var legacyBlockedSessionIds: Set<String> = []
-        var validProfileIds: Set<String> = []
-        var contactThreadIds: Set<String> = []
-        
-        var legacyThreadIdToIdMap: [String: String] = [:]
-        var legacyThreads: Set<SMKLegacy._Thread> = []
-        var disappearingMessagesConfiguration: [String: SMKLegacy._DisappearingMessagesConfiguration] = [:]
-        
-        var closedGroupKeys: [String: [TimeInterval: SUKLegacy.KeyPair]] = [:]
-        var closedGroupName: [String: String] = [:]
-        var closedGroupFormation: [String: UInt64] = [:]
-        var closedGroupModel: [String: SMKLegacy._GroupModel] = [:]
-        var closedGroupZombieMemberIds: [String: Set<String>] = [:]
-        
-        var openGroupServer: [String: String] = [:]
-        var openGroupInfo: [String: SMKLegacy._OpenGroup] = [:]
-        var openGroupUserCount: [String: Int64] = [:]
-        var openGroupImage: [String: Data] = [:]
-        
-        var interactions: [String: [SMKLegacy._DBInteraction]] = [:]
-        var attachments: [String: SMKLegacy._Attachment] = [:]
-        var processedAttachmentIds: Set<String> = []
-        var outgoingReadReceiptsTimestampsMs: [String: Set<Int64>] = [:]
-        var receivedMessageTimestamps: Set<UInt64> = []
-        var receivedCallUUIDs: [String: Set<String>] = [:]
-        
-        var notifyPushServerJobs: Set<SMKLegacy._NotifyPNServerJob> = []
-        var messageReceiveJobs: Set<SMKLegacy._MessageReceiveJob> = []
-        var messageSendJobs: Set<SMKLegacy._MessageSendJob> = []
-        var attachmentUploadJobs: Set<SMKLegacy._AttachmentUploadJob> = []
-        var attachmentDownloadJobs: Set<SMKLegacy._AttachmentDownloadJob> = []
-        
-        var legacyPreferences: [String: Any] = [:]
-        
-        // Map the Legacy types for the NSKeyedUnarchivez
-        self.mapLegacyTypesForNSKeyedUnarchiver()
-        
-        dbConnection.read { transaction in
-            // MARK: --Migrations
-            
-            // Process the migrations (we don't want to bother running the old migrations as it would be
-            // a waste of time, rather we include the logic from the old migrations in here and make the
-            // same changes if the migration hasn't already run)
-            transaction.enumerateKeys(inCollection: SMKLegacy.databaseMigrationCollection) { key, _ in
-                guard let legacyMigration: SMKLegacy._DBMigration = SMKLegacy._DBMigration(rawValue: key) else {
-                    SNLogNotTests("[Migration Error] Found unknown migration")
-                    shouldFailMigration = true
-                    return
-                }
-                
-                legacyMigrations.insert(legacyMigration)
-            }
-            Storage.update(progress: 0.01, for: self, in: target)
-            
-            // MARK: --Contacts
-            
-            SNLogNotTests("[Migration Info] \(target.key(with: self)) - Processing Contacts")
-            
-            transaction.enumerateRows(inCollection: SMKLegacy.contactCollection) { _, object, _, _ in
-                guard let contact = object as? SMKLegacy._Contact else { return }
-                
-                contacts.insert(contact)
-                
-                /// Store a record of the all valid profiles (so we can create dummy entries if we need to for closed group members)
-                validProfileIds.insert(contact.sessionID)
-            }
-            
-            legacyBlockedSessionIds = Set(transaction.object(
-                forKey: SMKLegacy.blockedPhoneNumbersKey,
-                inCollection: SMKLegacy.blockListCollection
-            ) as? [String] ?? [])
-            Storage.update(progress: 0.02, for: self, in: target)
-            
-            // MARK: --Threads
-            
-            SNLogNotTests("[Migration Info] \(target.key(with: self)) - Processing Threads")
-            
-            transaction.enumerateKeysAndObjects(inCollection: SMKLegacy.threadCollection) { key, object, _ in
-                guard let thread: SMKLegacy._Thread = object as? SMKLegacy._Thread else { return }
-                
-                legacyThreads.insert(thread)
-                
-                // Want to exclude threads which aren't visible (ie. threads which we started
-                // but the user never ended up sending a message)
-                if key.starts(with: SMKLegacy.contactThreadPrefix) && thread.shouldBeVisible {
-                    contactThreadIds.insert(key)
-                }
-             
-                // Get the disappearing messages config
-                disappearingMessagesConfiguration[thread.uniqueId] = transaction
-                    .object(forKey: thread.uniqueId, inCollection: SMKLegacy.disappearingMessagesCollection)
-                    .asType(SMKLegacy._DisappearingMessagesConfiguration.self)
-                
-                // Process group-specific info
-                guard let groupThread: SMKLegacy._GroupThread = thread as? SMKLegacy._GroupThread else {
-                    legacyThreadIdToIdMap[thread.uniqueId] = thread.uniqueId.substring(
-                        from: SMKLegacy.contactThreadPrefix.count
-                    )
-                    return
-                }
-                
-                if groupThread.isClosedGroup {
-                    // The old threadId for closed groups was in the below format, we don't
-                    // really need the unnecessary complexity so process the key and extract
-                    // the publicKey from it
-                    // `g{base64String(Data(__textsecure_group__!{publicKey}))}
-                    let base64GroupId: String = String(thread.uniqueId.suffix(from: thread.uniqueId.index(after: thread.uniqueId.startIndex)))
-                    guard
-                        let groupIdData: Data = Data(base64Encoded: base64GroupId),
-                        let groupId: String = String(data: groupIdData, encoding: .utf8),
-                        let publicKey: String = groupId.split(separator: "!").last.map({ String($0) })
-                    else {
-                        SNLogNotTests("[Migration Error] Unable to decode Closed Group")
-                        shouldFailMigration = true
-                        return
-                    }
-                    
-                    legacyThreadIdToIdMap[thread.uniqueId] = publicKey
-                    closedGroupName[thread.uniqueId] = groupThread.groupModel.groupName
-                    closedGroupModel[thread.uniqueId] = groupThread.groupModel
-                    closedGroupFormation[thread.uniqueId] = ((transaction.object(forKey: publicKey, inCollection: SMKLegacy.closedGroupFormationTimestampCollection) as? UInt64) ?? 0)
-                    closedGroupZombieMemberIds[thread.uniqueId] = transaction.object(
-                        forKey: publicKey,
-                        inCollection: SMKLegacy.closedGroupZombieMembersCollection
-                    ) as? Set<String>
-                    
-                    // Note: If the user is no longer in a closed group then the group will still exist but the user
-                    // won't have the closed group public key anymore
-                    let keyCollection: String = "\(SMKLegacy.closedGroupKeyPairPrefix)\(publicKey)"
-                    
-                    transaction.enumerateKeysAndObjects(inCollection: keyCollection) { key, object, _ in
-                        guard
-                            let timestamp: TimeInterval = TimeInterval(key),
-                            let keyPair: SUKLegacy.KeyPair = object as? SUKLegacy.KeyPair
-                        else { return }
-                        
-                        closedGroupKeys[thread.uniqueId] = (closedGroupKeys[thread.uniqueId] ?? [:])
-                            .setting(timestamp, keyPair)
-                    }
-                }
-                else if groupThread.isOpenGroup {
-                    guard let openGroup: SMKLegacy._OpenGroup = transaction.object(forKey: thread.uniqueId, inCollection: SMKLegacy.openGroupCollection) as? SMKLegacy._OpenGroup else {
-                        SNLogNotTests("[Migration Error] Unable to find open group info")
-                        shouldFailMigration = true
-                        return
-                    }
-                    
-                    // We want to migrate everyone over to using the domain name for open group
-                    // servers rather than the IP, also best to use HTTPS over HTTP where possible
-                    // so catch the case where we have the domain with HTTP (the 'defaultServer'
-                    // value contains a HTTPS scheme so we get IP HTTP -> HTTPS for free as well)
-                    let processedOpenGroupServer: String = {
-                        // Check if the server is a Session-run one based on it's
-                        guard OpenGroupManager.isSessionRunOpenGroup(server: openGroup.server) else {
-                            return openGroup.server
-                        }
-                        
-                        return OpenGroupAPI.defaultServer
-                    }()
-                    legacyThreadIdToIdMap[thread.uniqueId] = OpenGroup.idFor(
-                        roomToken: openGroup.room,
-                        server: processedOpenGroupServer
-                    )
-                    openGroupServer[thread.uniqueId] = processedOpenGroupServer
-                    openGroupInfo[thread.uniqueId] = openGroup
-                    openGroupUserCount[thread.uniqueId] = ((transaction.object(forKey: openGroup.id, inCollection: SMKLegacy.openGroupUserCountCollection) as? Int64) ?? 0)
-                    openGroupImage[thread.uniqueId] = transaction.object(forKey: openGroup.id, inCollection: SMKLegacy.openGroupImageCollection) as? Data
-                }
-            }
-            Storage.update(progress: 0.04, for: self, in: target)
-            
-            // MARK: --Interactions
-            
-            SNLogNotTests("[Migration Info] \(target.key(with: self)) - Processing Interactions")
-            
-            /// **Note:** There is no index on the collection column so unfortunately it takes the same amount of time to enumerate through all
-            /// collections as it does to just get the count of collections, due to this, if the database is very large, importing thecollections can be
-            /// very slow (~15s with 2,000,000 rows) - we want to show some kind of progress while enumerating so the below code creates a
-            /// very rought guess of the number of collections based on the file size of the database (this shouldn't affect most users at all)
-            let roughKbPerRow: CGFloat = 2.25
-            let oldDatabaseSizeBytes: CGFloat = (try? FileManager.default
-                .attributesOfItem(atPath: SUKLegacy.legacyDatabaseFilepath)[.size]
-                .asType(CGFloat.self))
-                .defaulting(to: 0)
-            let roughNumRows: CGFloat = ((oldDatabaseSizeBytes / 1024) / roughKbPerRow)
-            let startProgress: CGFloat = 0.04
-            let interactionsCompleteProgress: CGFloat = 0.19
-            var rowIndex: CGFloat = 0
-            
-            transaction.enumerateKeysAndObjects(inCollection: SMKLegacy.interactionCollection) { _, object, _ in
-                guard let interaction: SMKLegacy._DBInteraction = object as? SMKLegacy._DBInteraction else {
-                    SNLogNotTests("[Migration Error] Unable to process interaction")
-                    shouldFailMigration = true
-                    return
-                }
-                
-                /// Prune interactions from OpenGroup thread interactions which are older than 6 months
-                ///
-                /// The old structure for the open group id was `g{base64String(Data(__loki_public_chat_group__!{server.room}))}
-                /// so we process the uniqueThreadId to see if it matches that
-                if
-                    interaction.uniqueThreadId.starts(with: SMKLegacy.groupThreadPrefix),
-                    let base64Data: Data = Data(base64Encoded: interaction.uniqueThreadId.substring(from: SMKLegacy.groupThreadPrefix.count)),
-                    let groupIdString: String = String(data: base64Data, encoding: .utf8),
-                    (
-                        groupIdString.starts(with: SMKLegacy.openGroupIdPrefix) ||
-                        groupIdString.starts(with: "http")
-                    ),
-                    interaction.timestamp < UInt64(floor((timestampNow - GarbageCollectionJob.approxSixMonthsInSeconds) * 1000))
-                {
-                    return
-                }
-                
-                interactions[interaction.uniqueThreadId] = (interactions[interaction.uniqueThreadId] ?? [])
-                    .appending(interaction)
-                
-                rowIndex += 1
-                
-                Storage.update(
-                    progress: min(
-                        interactionsCompleteProgress,
-                        ((rowIndex / roughNumRows) * (interactionsCompleteProgress - startProgress))
-                    ),
-                    for: self,
-                    in: target
-                )
-            }
-            Storage.update(progress: interactionsCompleteProgress, for: self, in: target)
-            
-            // MARK: --Attachments
-            
-            SNLogNotTests("[Migration Info] \(target.key(with: self)) - Processing Attachments")
-            
-            transaction.enumerateKeysAndObjects(inCollection: SMKLegacy.attachmentsCollection) { key, object, _ in
-                guard let attachment: SMKLegacy._Attachment = object as? SMKLegacy._Attachment else {
-                    SNLogNotTests("[Migration Error] Unable to process attachment")
-                    shouldFailMigration = true
-                    return
-                }
-                
-                attachments[key] = attachment
-            }
-            Storage.update(progress: 0.21, for: self, in: target)
-            
-            // MARK: --Read Receipts
-            
-            transaction.enumerateKeysAndObjects(inCollection: SMKLegacy.outgoingReadReceiptManagerCollection) { key, object, _ in
-                guard let timestampsMs: Set<Int64> = object as? Set<Int64> else { return }
-                
-                outgoingReadReceiptsTimestampsMs[key] = (outgoingReadReceiptsTimestampsMs[key] ?? Set())
-                    .union(timestampsMs)
-            }
-            
-            // MARK: --De-duping
-            
-            receivedMessageTimestamps = receivedMessageTimestamps.inserting(
-                contentsOf: transaction
-                    .object(
-                        forKey: SMKLegacy.receivedMessageTimestampsKey,
-                        inCollection: SMKLegacy.receivedMessageTimestampsCollection
-                    )
-                    .asType([UInt64].self)
-                    .defaulting(to: [])
-                    .asSet()
-            )
-            
-            transaction.enumerateKeysAndObjects(inCollection: SMKLegacy.receivedCallsCollection) { key, object, _ in
-                guard let uuids: Set<String> = object as? Set<String> else { return }
-                
-                receivedCallUUIDs[key] = (receivedCallUUIDs[key] ?? Set())
-                    .union(uuids)
-            }
-            
-            // MARK: --Jobs
-            
-            SNLogNotTests("[Migration Info] \(target.key(with: self)) - Processing Jobs")
-            
-            transaction.enumerateRows(inCollection: SMKLegacy.notifyPushServerJobCollection) { _, object, _, _ in
-                guard let job = object as? SMKLegacy._NotifyPNServerJob else { return }
-                notifyPushServerJobs.insert(job)
-            }
-            
-            transaction.enumerateRows(inCollection: SMKLegacy.messageReceiveJobCollection) { _, object, _, _ in
-                guard let job = object as? SMKLegacy._MessageReceiveJob else { return }
-                messageReceiveJobs.insert(job)
-            }
-            
-            transaction.enumerateRows(inCollection: SMKLegacy.messageSendJobCollection) { _, object, _, _ in
-                guard let job = object as? SMKLegacy._MessageSendJob else { return }
-                messageSendJobs.insert(job)
-            }
-            
-            transaction.enumerateRows(inCollection: SMKLegacy.attachmentUploadJobCollection) { _, object, _, _ in
-                guard let job = object as? SMKLegacy._AttachmentUploadJob else { return }
-                attachmentUploadJobs.insert(job)
-            }
-            
-            transaction.enumerateRows(inCollection: SMKLegacy.attachmentDownloadJobCollection) { _, object, _, _ in
-                guard let job = object as? SMKLegacy._AttachmentDownloadJob else { return }
-                attachmentDownloadJobs.insert(job)
-            }
-            Storage.update(progress: 0.22, for: self, in: target)
-            
-            // MARK: --Preferences
-            
-            SNLogNotTests("[Migration Info] \(target.key(with: self)) - Processing Preferences")
-            
-            transaction.enumerateKeysAndObjects(inCollection: SMKLegacy.preferencesCollection) { key, object, _ in
-                legacyPreferences[key] = object
-            }
-            
-            transaction.enumerateKeysAndObjects(inCollection: SMKLegacy.additionalPreferencesCollection) { key, object, _ in
-                legacyPreferences[key] = object
-            }
-            
-            // Note: The 'int(forKey:inCollection:)' defaults to `0` which is an incorrect value
-            // for the notification sound so catch it and default
-            legacyPreferences[SMKLegacy.soundsGlobalNotificationKey] = (transaction
-                .object(
-                    forKey: SMKLegacy.soundsGlobalNotificationKey,
-                    inCollection: SMKLegacy.soundsStorageNotificationCollection
-                )
-                .asType(NSNumber.self)?
-                .intValue)
-                .defaulting(to: Preferences.Sound.defaultNotificationSound.rawValue)
-            
-            legacyPreferences[SMKLegacy.readReceiptManagerAreReadReceiptsEnabled] = (transaction
-                .object(
-                    forKey: SMKLegacy.readReceiptManagerAreReadReceiptsEnabled,
-                    inCollection: SMKLegacy.readReceiptManagerCollection
-                )
-                .asType(NSNumber.self)?
-                .boolValue)
-                .defaulting(to: false)
-            
-            legacyPreferences[SMKLegacy.typingIndicatorsEnabledKey] = (transaction
-                .object(
-                    forKey: SMKLegacy.typingIndicatorsEnabledKey,
-                    inCollection: SMKLegacy.typingIndicatorsCollection
-                )
-                .asType(NSNumber.self)?
-                .boolValue)
-                .defaulting(to: false)
-            
-            legacyPreferences[SMKLegacy.screenLockIsScreenLockEnabledKey] = (transaction
-                .object(
-                    forKey: SMKLegacy.screenLockIsScreenLockEnabledKey,
-                    inCollection: SMKLegacy.screenLockCollection
-                )
-                .asType(NSNumber.self)?
-                .boolValue)
-                .defaulting(to: false)
-            
-            legacyPreferences[SMKLegacy.screenLockScreenLockTimeoutSecondsKey] = (transaction
-                .object(
-                    forKey: SMKLegacy.screenLockScreenLockTimeoutSecondsKey,
-                    inCollection: SMKLegacy.screenLockCollection)
-                .asType(NSNumber.self)?
-                .doubleValue)
-                .defaulting(to: (15 * 60))
-            Storage.update(progress: 0.23, for: self, in: target)
-        }
-        
-        // We can't properly throw within the 'enumerateKeysAndObjects' block so have to throw here
-        guard !shouldFailMigration else { throw StorageError.migrationFailed }
-        
-        // Insert the data into GRDB
-        
-        let currentUserPublicKey: String = getUserHexEncodedPublicKey(db)
-        
-        // MARK: - Insert Contacts
-        
-        SNLogNotTests("[Migration Info] \(target.key(with: self)) - Inserting Contacts")
-        
-        try autoreleasepool {
-            // Values for contact progress
-            let contactStartProgress: CGFloat = 0.23
-            let progressPerContact: CGFloat = (0.05 / CGFloat(contacts.count))
-            
-            try contacts.enumerated().forEach { index, legacyContact in
-                let isCurrentUser: Bool = (legacyContact.sessionID == currentUserPublicKey)
-                let contactThreadId: String = SMKLegacy._ContactThread.threadId(from: legacyContact.sessionID)
-                
-                // Create the "Profile" for the legacy contact
-                try Profile(
-                    id: legacyContact.sessionID,
-                    name: (legacyContact.name ?? legacyContact.sessionID),
-                    lastNameUpdate: 0,
-                    nickname: legacyContact.nickname,
-                    profilePictureUrl: legacyContact.profilePictureURL,
-                    profilePictureFileName: legacyContact.profilePictureFileName,
-                    profileEncryptionKey: legacyContact.profileEncryptionKey?.keyData,
-                    lastProfilePictureUpdate: 0,
-                    lastBlocksCommunityMessageRequests: 0
-                ).migrationSafeInsert(db)
-                
-                /// **Note:** The blow "shouldForce" flags are here to allow us to avoid having to run legacy migrations they
-                /// replicate the behaviour of a number of the migrations and perform the changes if the migrations had never run
-                
-                /// `ContactsMigration` - Marked all existing contacts as trusted
-                let shouldForceTrustContact: Bool = (!legacyMigrations.contains(.contactsMigration))
-                
-                /// `MessageRequestsMigration` - Marked all existing contacts as isApproved and didApproveMe
-                let shouldForceApproveContact: Bool = (!legacyMigrations.contains(.messageRequestsMigration))
-                
-                /// `BlockingManagerRemovalMigration` - Removed the old blocking manager and updated contacts isBlocked flag accordingly
-                let shouldForceBlockContact: Bool = (
-                    !legacyMigrations.contains(.messageRequestsMigration) &&
-                    legacyBlockedSessionIds.contains(legacyContact.sessionID)
-                )
-                
-                /// Looks like there are some cases where conversations would be visible in the old version but wouldn't in the new version
-                /// it seems to be related to the `isApproved` and `didApproveMe` not being set correctly somehow, this logic is to
-                /// ensure the flags are set correctly based on sent/received messages
-                let interactionsForContact: [SMKLegacy._DBInteraction] = (interactions["\(SMKLegacy.contactThreadPrefix)\(legacyContact.sessionID)"] ?? [])
-                let shouldForceIsApproved: Bool = interactionsForContact
-                    .contains(where: { $0 is SMKLegacy._DBOutgoingMessage })
-                let shouldForceDidApproveMe: Bool = interactionsForContact
-                    .contains(where: { $0 is SMKLegacy._DBIncomingMessage })
-                
-                // Determine if this contact is a "real" contact (don't want to create contacts for
-                // every user in the new structure but still want profiles for every user)
-                if
-                    isCurrentUser ||
-                    contactThreadIds.contains(contactThreadId) ||
-                    legacyContact.isApproved ||
-                    legacyContact.didApproveMe ||
-                    legacyContact.isBlocked ||
-                    legacyContact.hasBeenBlocked ||
-                    shouldForceTrustContact ||
-                    shouldForceApproveContact ||
-                    shouldForceBlockContact ||
-                    shouldForceIsApproved ||
-                    shouldForceDidApproveMe
-                {
-                    // Create the contact
-                    try Contact(
-                        id: legacyContact.sessionID,
-                        isTrusted: (
-                            isCurrentUser ||
-                            legacyContact.isTrusted ||
-                            shouldForceTrustContact
-                        ),
-                        isApproved: (
-                            isCurrentUser ||
-                            legacyContact.isApproved ||
-                            shouldForceApproveContact ||
-                            shouldForceIsApproved
-                        ),
-                        isBlocked: (
-                            !isCurrentUser && (
-                                legacyContact.isBlocked ||
-                                shouldForceBlockContact
-                            )
-                        ),
-                        didApproveMe: (
-                            isCurrentUser ||
-                            legacyContact.didApproveMe ||
-                            shouldForceApproveContact ||
-                            shouldForceDidApproveMe
-                        ),
-                        hasBeenBlocked: (!isCurrentUser && (legacyContact.hasBeenBlocked || legacyContact.isBlocked))
-                    ).migrationSafeInsert(db)
-                }
-                
-                // Increment the progress for each contact
-                Storage.update(
-                    progress: contactStartProgress + (progressPerContact * CGFloat(index + 1)),
-                    for: self,
-                    in: target
-                )
-            }
-        }
-        
-        // Clear out processed data (give the memory a change to be freed)
-        contacts = []
-        legacyBlockedSessionIds = []
-        contactThreadIds = []
-        
-        // MARK: - Insert Threads
-        
-        SNLogNotTests("[Migration Info] \(target.key(with: self)) - Inserting Threads & Interactions")
-        
-        var legacyInteractionToIdMap: [String: Int64] = [:]
-        var legacyInteractionIdentifierToIdMap: [String: Int64] = [:]
-        var legacyInteractionIdentifierToIdFallbackMap: [String: Int64] = [:]
-        
-        func identifier(
-            for threadId: String,
-            sentTimestamp: UInt64,
-            recipients: [String],
-            destination: Message.Destination?,
-            variant: Interaction.Variant?,
-            useFallback: Bool
-        ) -> String {
-            let recipientString: String = {
-                if let destination: Message.Destination = destination {
-                    switch destination {
-                        case .contact(let publicKey): return publicKey
-                        default: break
-                    }
-                }
-                
-                return (recipients.first ?? "0")
-            }()
-            
-            return [
-                (useFallback ?
-                    // Fallback to seconds-based accuracy (instead of milliseconds)
-                    String("\(sentTimestamp)".prefix("\(Int(Date().timeIntervalSince1970))".count)) :
-                    "\(sentTimestamp)"
-                ),
-                (useFallback ? variant.map { "\($0)" } : nil),
-                recipientString,
-                threadId
-            ]
-            .compactMap { $0 }
-            .joined(separator: "-")
-        }
-        
-        // Values for thread progress
-        var interactionCounter: CGFloat = 0
-        let allInteractionsCount: Int = interactions.map { $0.value.count }.reduce(0, +)
-        let threadInteractionsStartProgress: CGFloat = 0.28
-        let progressPerInteraction: CGFloat = (0.70 / CGFloat(allInteractionsCount))
-        
-        // Sort by id just so we can make the migration process more determinstic
-        try legacyThreads.sorted(by: { lhs, rhs in lhs.uniqueId < rhs.uniqueId }).forEach { legacyThread in
-            guard let threadId: String = legacyThreadIdToIdMap[legacyThread.uniqueId] else {
-                SNLogNotTests("[Migration Error] Unable to migrate thread with no id mapping")
-                throw StorageError.migrationFailed
-            }
-            
-            let threadVariant: SessionThread.Variant
-            let onlyNotifyForMentions: Bool
-            
-            switch legacyThread {
-                case let groupThread as SMKLegacy._GroupThread:
-                    threadVariant = (groupThread.isOpenGroup ? .community : .legacyGroup)
-                    onlyNotifyForMentions = groupThread.isOnlyNotifyingForMentions
-                    
-                default:
-                    threadVariant = .contact
-                    onlyNotifyForMentions = false
-            }
-            
-            try autoreleasepool {
-                try SessionThread(
-                    id: threadId,
-                    variant: threadVariant,
-                    creationDateTimestamp: legacyThread.creationDate.timeIntervalSince1970,
-                    shouldBeVisible: legacyThread.shouldBeVisible,
-                    isPinned: legacyThread.isPinned,
-                    messageDraft: ((legacyThread.messageDraft ?? "").isEmpty ?
-                        nil :
-                        legacyThread.messageDraft
-                    ),
-                    mutedUntilTimestamp: legacyThread.mutedUntilDate?.timeIntervalSince1970,
-                    onlyNotifyForMentions: onlyNotifyForMentions
-                ).migrationSafeInsert(db)
-                
-                // Disappearing Messages Configuration
-                if let config: SMKLegacy._DisappearingMessagesConfiguration = disappearingMessagesConfiguration[threadId] {
-                    try DisappearingMessagesConfiguration(
-                        threadId: threadId,
-                        isEnabled: config.isEnabled,
-                        durationSeconds: TimeInterval(config.durationSeconds)
-                    ).migrationSafeInsert(db)
-                }
-                else {
-                    try DisappearingMessagesConfiguration
-                        .defaultWith(threadId)
-                        .migrationSafeInsert(db)
-                }
-                
-                // Closed Groups
-                if legacyThread.isClosedGroup {
-                    guard
-                        let name: String = closedGroupName[legacyThread.uniqueId],
-                        let groupModel: SMKLegacy._GroupModel = closedGroupModel[legacyThread.uniqueId],
-                        let formationTimestamp: UInt64 = closedGroupFormation[legacyThread.uniqueId]
-                    else {
-                        SNLogNotTests("[Migration Error] Closed group missing required data")
-                        throw StorageError.migrationFailed
-                    }
-                    
-                    try ClosedGroup(
-                        threadId: threadId,
-                        name: name,
-                        formationTimestamp: TimeInterval(formationTimestamp)
-                    ).migrationSafeInsert(db)
-                    
-                    // Note: If a user has left a closed group then they won't actually have any keys
-                    // but they should still be able to browse the old messages so we do want to allow
-                    // this case and migrate the rest of the info
-                    try closedGroupKeys[legacyThread.uniqueId]?.forEach { timestamp, legacyKeys in
-                        try ClosedGroupKeyPair(
-                            threadId: threadId,
-                            publicKey: legacyKeys.publicKey,
-                            secretKey: legacyKeys.privateKey,
-                            receivedTimestamp: timestamp
-                        ).migrationSafeInsert(db)
-                    }
-                    
-                    // Create the 'GroupMember' models for the group (even if the current user is no longer
-                    // a member as these objects are used to generate the group avatar icon)
-                    func createDummyProfile(profileId: String) {
-                        SNLogNotTests("[Migration Warning] Closed group member with unknown user found - Creating empty profile")
-                        
-                        // Note: Need to upsert here because it's possible multiple quotes
-                        // will use the same invalid 'authorId' value resulting in a unique
-                        // constraint violation
-                        try? Profile(
-                            id: profileId,
-                            name: profileId,
-                            lastNameUpdate: 0,
-                            lastProfilePictureUpdate: 0,
-                            lastBlocksCommunityMessageRequests: 0
-                        ).migrationSafeSave(db)
-                    }
-                    
-                    try groupModel.groupMemberIds.forEach { memberId in
-                        try GroupMember(
-                            groupId: threadId,
-                            profileId: memberId,
-                            role: .standard,
-                            isHidden: false // Ignored: Didn't exist at time of migration
-                        ).migrationSafeInsert(db)
-                        
-                        if !validProfileIds.contains(memberId) {
-                            createDummyProfile(profileId: memberId)
-                        }
-                    }
-                    
-                    try groupModel.groupAdminIds.forEach { adminId in
-                        try GroupMember(
-                            groupId: threadId,
-                            profileId: adminId,
-                            role: .admin,
-                            isHidden: false // Ignored: Didn't exist at time of migration
-                        ).migrationSafeInsert(db)
-                        
-                        if !validProfileIds.contains(adminId) {
-                            createDummyProfile(profileId: adminId)
-                        }
-                    }
-                    
-                    try (closedGroupZombieMemberIds[legacyThread.uniqueId] ?? []).forEach { zombieId in
-                        try GroupMember(
-                            groupId: threadId,
-                            profileId: zombieId,
-                            role: .zombie,
-                            isHidden: false // Ignored: Didn't exist at time of migration
-                        ).migrationSafeInsert(db)
-                        
-                        if !validProfileIds.contains(zombieId) {
-                            createDummyProfile(profileId: zombieId)
-                        }
-                    }
-                }
-                
-                // Open Groups
-                if legacyThread.isOpenGroup {
-                    guard
-                        let openGroup: SMKLegacy._OpenGroup = openGroupInfo[legacyThread.uniqueId],
-                        let targetOpenGroupServer: String = openGroupServer[legacyThread.uniqueId]
-                    else {
-                        SNLogNotTests("[Migration Error] Open group missing required data")
-                        throw StorageError.migrationFailed
-                    }
-                    
-                    try OpenGroup(
-                        server: targetOpenGroupServer,
-                        roomToken: openGroup.room,
-                        publicKey: openGroup.publicKey,
-                        isActive: true,
-                        name: openGroup.name,
-                        roomDescription: nil,
-                        imageId: openGroup.imageID,
-                        imageData: openGroupImage[legacyThread.uniqueId],
-                        userCount: (openGroupUserCount[legacyThread.uniqueId] ?? 0),  // Will be updated next poll
-                        infoUpdates: 0,
-                        sequenceNumber: 0,
-                        inboxLatestMessageId: 0,
-                        outboxLatestMessageId: 0
-                    )
-                    .migrationSafeInsert(db)
-                }
-            }
-            
-            try autoreleasepool {
-                try interactions[legacyThread.uniqueId]?
-                    .sorted(by: { lhs, rhs in lhs.timestamp < rhs.timestamp }) // Maintain sort order
-                    .forEach { legacyInteraction in
-                        let serverHash: String?
-                        let variant: Interaction.Variant
-                        let authorId: String
-                        let body: String?
-                        let wasRead: Bool
-                        let expiresInSeconds: UInt32?
-                        let expiresStartedAtMs: UInt64?
-                        let openGroupServerMessageId: Int64?
-                        let recipientStateMap: [String: SMKLegacy._DBOutgoingMessageRecipientState]?
-                        let mostRecentFailureText: String?
-                        let quotedMessage: SMKLegacy._DBQuotedMessage?
-                        let linkPreview: SMKLegacy._DBLinkPreview?
-                        let linkPreviewVariant: LinkPreview.Variant
-                        var attachmentIds: [String]
-                        
-                        // Handle the common 'SMKLegacy._DBMessage' values first
-                        if let legacyMessage: SMKLegacy._DBMessage = legacyInteraction as? SMKLegacy._DBMessage {
-                            serverHash = legacyMessage.serverHash
-                            
-                            // The legacy code only considered '!= 0' ids as valid so set those
-                            // values to be null to avoid the unique constraint (it's also more
-                            // correct for the values to be null)
-                            //
-                            // Note: Looks like it was also possible for this to be set to the max
-                            // value which overflows when trying to convert to a signed version so
-                            // we essentially discard the information in those cases)
-                            openGroupServerMessageId = (Int64.zeroingOverflow(legacyMessage.openGroupServerMessageID) == 0 ?
-                                nil :
-                                Int64.zeroingOverflow(legacyMessage.openGroupServerMessageID)
-                            )
-                            quotedMessage = legacyMessage.quotedMessage
-                            
-                            // Convert the 'OpenGroupInvitation' into a LinkPreview
-                            if let openGroupInvitationName: String = legacyMessage.openGroupInvitationName, let openGroupInvitationUrl: String = legacyMessage.openGroupInvitationURL {
-                                linkPreviewVariant = .openGroupInvitation
-                                linkPreview = SMKLegacy._DBLinkPreview(
-                                    urlString: openGroupInvitationUrl,
-                                    title: openGroupInvitationName,
-                                    imageAttachmentId: nil
-                                )
-                            }
-                            else {
-                                linkPreviewVariant = .standard
-                                linkPreview = legacyMessage.linkPreview
-                            }
-                            
-                            // Attachments for deleted messages won't exist
-                            attachmentIds = (legacyMessage.isDeleted ?
-                                [] :
-                                legacyMessage.attachmentIds
-                            )
-                        }
-                        else {
-                            serverHash = nil
-                            openGroupServerMessageId = nil
-                            quotedMessage = nil
-                            linkPreviewVariant = .standard
-                            linkPreview = nil
-                            attachmentIds = []
-                        }
-                        
-                        // Then handle the behaviours for each message type
-                        switch legacyInteraction {
-                            case let incomingMessage as SMKLegacy._DBIncomingMessage:
-                                // Note: We want to distinguish deleted messages from normal ones
-                                variant = (incomingMessage.isDeleted ?
-                                    .standardIncomingDeleted :
-                                    .standardIncoming
-                                )
-                                authorId = incomingMessage.authorId
-                                body = incomingMessage.body
-                                wasRead = incomingMessage.wasRead
-                                expiresInSeconds = incomingMessage.expiresInSeconds
-                                expiresStartedAtMs = incomingMessage.expireStartedAt
-                                recipientStateMap = [:]
-                                mostRecentFailureText = nil
-                                
-                            case let outgoingMessage as SMKLegacy._DBOutgoingMessage:
-                                variant = .standardOutgoing
-                                authorId = currentUserPublicKey
-                                body = outgoingMessage.body
-                                wasRead = true // Outgoing messages are read by default
-                                expiresInSeconds = outgoingMessage.expiresInSeconds
-                                expiresStartedAtMs = outgoingMessage.expireStartedAt
-                                recipientStateMap = outgoingMessage.recipientStateMap
-                                mostRecentFailureText = outgoingMessage.mostRecentFailureText
-                                
-                            case let infoMessage as SMKLegacy._DBInfoMessage:
-                                // Note: The legacy 'TSInfoMessage' didn't store the author id so there is no
-                                // way to determine who actually triggered the info message
-                                authorId = currentUserPublicKey
-                                body = {
-                                    // Note: Some message types stored additional info and constructed a string
-                                    // at display time, instead we encode the data into the body of the message
-                                    // as JSON so we want to continue that behaviour but not change the database
-                                    // structure for some edge cases
-                                    switch infoMessage.messageType {
-                                        case .disappearingMessagesUpdate:
-                                            guard
-                                                let updateMessage: SMKLegacy._DisappearingConfigurationUpdateInfoMessage = infoMessage as? SMKLegacy._DisappearingConfigurationUpdateInfoMessage,
-                                                let infoMessageData: Data = try? JSONEncoder().encode(
-                                                    DisappearingMessagesConfiguration.MessageInfo(
-                                                        senderName: updateMessage.createdByRemoteName,
-                                                        isEnabled: updateMessage.configurationIsEnabled,
-                                                        durationSeconds: TimeInterval(updateMessage.configurationDurationSeconds)
-                                                    )
-                                                ),
-                                                let infoMessageString: String = String(data: infoMessageData, encoding: .utf8)
-                                            else { break }
-                                            
-                                            return infoMessageString
-                                            
-                                        case .call:
-                                            let messageInfo: CallMessage.MessageInfo = CallMessage.MessageInfo(
-                                                state: {
-                                                    switch infoMessage.callState {
-                                                        case .incoming: return .incoming
-                                                        case .outgoing: return .outgoing
-                                                        case .missed: return .missed
-                                                        case .permissionDenied: return .permissionDenied
-                                                        case .unknown: return .unknown
-                                                    }
-                                                }()
-                                            )
-                                            
-                                            guard
-                                                let messageInfoData: Data = try? JSONEncoder().encode(messageInfo),
-                                                let messageInfoDataString: String = String(data: messageInfoData, encoding: .utf8)
-                                            else { break }
-                                            
-                                            return messageInfoDataString
-                                            
-                                        default: break
-                                    }
-                                    
-                                    return ((infoMessage.body ?? "").isEmpty ?
-                                        infoMessage.customMessage :
-                                        infoMessage.body
-                                    )
-                                }()
-                                wasRead = infoMessage.wasRead
-                                expiresInSeconds = nil    // Info messages don't expire
-                                expiresStartedAtMs = nil  // Info messages don't expire
-                                recipientStateMap = [:]
-                                mostRecentFailureText = nil
-                                
-                                switch infoMessage.messageType {
-                                    case .groupCreated: variant = .infoClosedGroupCreated
-                                    case .groupUpdated: variant = .infoClosedGroupUpdated
-                                    case .groupCurrentUserLeft: variant = .infoClosedGroupCurrentUserLeft
-                                    case .disappearingMessagesUpdate: variant = .infoDisappearingMessagesUpdate
-                                    case .screenshotNotification: variant = .infoScreenshotNotification
-                                    case .mediaSavedNotification: variant = .infoMediaSavedNotification
-                                    case .call: variant = .infoCall
-                                    case .messageRequestAccepted: variant = .infoMessageRequestAccepted
-                                }
-                                
-                            default:
-                                SNLogNotTests("[Migration Error] Unsupported interaction type")
-                                throw StorageError.migrationFailed
-                        }
-                        
-                        // Insert the data
-                        let interaction: Interaction
-                        
-                        do {
-                            interaction = try Interaction(
-                                serverHash: {
-                                    switch variant {
-                                        // Don't store the 'serverHash' for these so sync messages
-                                        // are seen as duplicates
-                                        case .infoDisappearingMessagesUpdate: return nil
-                                            
-                                        default: return serverHash
-                                    }
-                                }(),
-                                messageUuid: {
-                                    guard variant == .infoCall else { return nil }
-                                    
-                                    /// **Note:** Unfortunately there is no good way to properly match this UUID up with the correct
-                                    /// interaction (and it was previously stored as a Set so the values will be unsorted anyway); luckily
-                                    /// we are only using this value for updating and de-duping purposes at this stage so it _shouldn't_
-                                    /// matter if the values end up being assigned to the wrong interactions, we do still want to try and
-                                    /// store each value through so mutate the list as we process each UUID
-                                    ///
-                                    /// **Note:** It looks like these values were stored against the sessionId rather than the legacy
-                                    /// thread unique id
-                                    return receivedCallUUIDs[threadId]?.popFirst()
-                                }(),
-                                threadId: threadId,
-                                authorId: authorId,
-                                variant: variant,
-                                body: body,
-                                timestampMs: Int64.zeroingOverflow(legacyInteraction.timestamp),
-                                receivedAtTimestampMs: Int64.zeroingOverflow(legacyInteraction.receivedAtTimestamp),
-                                wasRead: wasRead,
-                                hasMention: Interaction.isUserMentioned(
-                                    db,
-                                    threadId: threadId,
-                                    body: body,
-                                    quoteAuthorId: quotedMessage?.authorId
-                                ),
-                                // For both of these '0' used to be equivalent to null
-                                expiresInSeconds: ((expiresInSeconds ?? 0) > 0 ?
-                                    expiresInSeconds.map { TimeInterval($0) } :
-                                    nil
-                                ),
-                                expiresStartedAtMs: ((expiresStartedAtMs ?? 0) > 0 ?
-                                    expiresStartedAtMs.map { Double($0) } :
-                                    nil
-                                ),
-                                linkPreviewUrl: linkPreview?.urlString, // Only a soft link so save to set
-                                openGroupServerMessageId: openGroupServerMessageId,
-                                openGroupWhisperMods: false,
-                                openGroupWhisperTo: nil
-                            ).migrationSafeInserted(db)
-                        }
-                        catch {
-                            switch error {
-                                // Ignore duplicate interactions
-                                case DatabaseError.SQLITE_CONSTRAINT_UNIQUE:
-                                    SNLogNotTests("[Migration Warning] Found duplicate message of variant: \(variant); skipping")
-                                    return
-                                
-                                default:
-                                    SNLogNotTests("[Migration Error] Failed to insert interaction")
-                                    throw StorageError.migrationFailed
-                            }
-                        }
-                        
-                        // Insert a 'ControlMessageProcessRecord' if needed (for duplication prevention)
-                        try ControlMessageProcessRecord(
-                            threadId: threadId,
-                            variant: variant,
-                            timestampMs: Int64.zeroingOverflow(legacyInteraction.timestamp)
-                        )?.migrationSafeInsert(db)
-                        
-                        // Remove timestamps we created records for (they will be protected by unique
-                        // constraints so don't need legacy process records)
-                        receivedMessageTimestamps.remove(legacyInteraction.timestamp)
-                        
-                        guard let interactionId: Int64 = interaction.id else {
-                            SNLogNotTests("[Migration Error] Failed to insert interaction")
-                            throw StorageError.migrationFailed
-                        }
-                        
-                        // Store the interactionId in the lookup map to simplify job creation later
-                        let legacyIdentifier: String = identifier(
-                            for: threadId,
-                            sentTimestamp: legacyInteraction.timestamp,
-                            recipients: ((legacyInteraction as? SMKLegacy._DBOutgoingMessage)?
-                                .recipientStateMap?
-                                .keys
-                                .map { $0 })
-                                .defaulting(to: []),
-                            destination: (threadVariant == .contact ?
-                                .contact(publicKey: threadId) :
-                                nil
-                            ),
-                            variant: variant,
-                            useFallback: false
-                        )
-                        let legacyIdentifierFallback: String = identifier(
-                            for: threadId,
-                            sentTimestamp: legacyInteraction.timestamp,
-                            recipients: ((legacyInteraction as? SMKLegacy._DBOutgoingMessage)?
-                                .recipientStateMap?
-                                .keys
-                                .map { $0 })
-                                .defaulting(to: []),
-                            destination: (threadVariant == .contact ?
-                                .contact(publicKey: threadId) :
-                                nil
-                            ),
-                            variant: variant,
-                            useFallback: true
-                        )
-                        
-                        legacyInteractionToIdMap[legacyInteraction.uniqueId] = interactionId
-                        legacyInteractionIdentifierToIdMap[legacyIdentifier] = interactionId
-                        legacyInteractionIdentifierToIdFallbackMap[legacyIdentifierFallback] = interactionId
-                        
-                        // Handle the recipient states
-                        
-                        // Note: Inserting an Interaction into the database will automatically create a 'RecipientState'
-                        // for outgoing messages
-                        try recipientStateMap?.forEach { recipientId, legacyState in
-                            try RecipientState(
-                                interactionId: interactionId,
-                                recipientId: recipientId,
-                                state: {
-                                    switch legacyState.state {
-                                        case .failed: return .failed
-                                        case .sending: return .sending
-                                        case .skipped: return .skipped
-                                        case .sent: return .sent
-                                    }
-                                }(),
-                                readTimestampMs: legacyState.readTimestamp,
-                                mostRecentFailureText: (legacyState.state == .failed ?
-                                    mostRecentFailureText :
-                                    nil
-                                )
-                            ).migrationSafeSave(db)
-                        }
-                        
-                        // Handle any quote
-                        
-                        if let quotedMessage: SMKLegacy._DBQuotedMessage = quotedMessage {
-                            var quoteAttachmentId: String? = quotedMessage.quotedAttachments
-                                .flatMap { attachmentInfo in
-                                    return [
-                                        // Prioritise the thumbnail as it means we won't
-                                        // need to generate a new one
-                                        attachmentInfo.thumbnailAttachmentStreamId,
-                                        attachmentInfo.thumbnailAttachmentPointerId,
-                                        attachmentInfo.attachmentId
-                                    ]
-                                    .compactMap { $0 }
-                                }
-                                .first { attachmentId -> Bool in attachments[attachmentId] != nil }
-                            
-                            // It looks like there can be cases where a quote can be quoting an
-                            // interaction that isn't associated with a profile we know about (eg.
-                            // if you join an open group and one of the first messages is a quote of
-                            // an older message not cached to the device) - this will cause a foreign
-                            // key constraint violation so in these cases just create an empty profile
-                            if !validProfileIds.contains(quotedMessage.authorId) {
-                                SNLogNotTests("[Migration Warning] Quote with unknown author found - Creating empty profile")
-                                
-                                // Note: Need to upsert here because it's possible multiple quotes
-                                // will use the same invalid 'authorId' value resulting in a unique
-                                // constraint violation
-                                try Profile(
-                                    id: quotedMessage.authorId,
-                                    name: quotedMessage.authorId,
-                                    lastNameUpdate: 0,
-                                    lastProfilePictureUpdate: 0,
-                                    lastBlocksCommunityMessageRequests: 0
-                                ).migrationSafeSave(db)
-                            }
-                            
-                            // Note: It looks like there is a way for a quote to not have it's
-                            // associated attachmentId so let's try our best to track down the
-                            // original interaction and re-create the attachment link before
-                            // falling back to having no attachment in the quote
-                            if quoteAttachmentId == nil && !quotedMessage.quotedAttachments.isEmpty {
-                                quoteAttachmentId = interactions[legacyThread.uniqueId]?
-                                    .first(where: {
-                                        $0.timestamp == quotedMessage.timestamp &&
-                                        (
-                                            // Outgoing messages don't store the 'authorId' so we
-                                            // need to compare against the 'currentUserPublicKey'
-                                            // for those or cast to a TSIncomingMessage otherwise
-                                            quotedMessage.authorId == currentUserPublicKey ||
-                                            quotedMessage.authorId == ($0 as? SMKLegacy._DBIncomingMessage)?.authorId
-                                        )
-                                    })
-                                    .asType(SMKLegacy._DBMessage.self)?
-                                    .attachmentIds
-                                    .first
-                                
-                                SNLogNotTests([
-                                    "[Migration Warning] Quote with invalid attachmentId found",
-                                    (quoteAttachmentId == nil ?
-                                        "Unable to reconcile, leaving attachment blank" :
-                                        "Original interaction found, using source attachment"
-                                    )
-                                ].joined(separator: " - "))
-                            }
-                            
-                            // Setup the attachment and add it to the lookup (if it exists)
-                            let attachmentId: String? = try attachmentId(
-                                db,
-                                for: quoteAttachmentId,
-                                isQuotedMessage: true,
-                                attachments: attachments,
-                                processedAttachmentIds: &processedAttachmentIds
-                            )
-                            
-                            // Create the quote
-                            try Quote(
-                                interactionId: interactionId,
-                                authorId: quotedMessage.authorId,
-                                timestampMs: Int64.zeroingOverflow(quotedMessage.timestamp),
-                                body: quotedMessage.body,
-                                attachmentId: attachmentId
-                            ).migrationSafeInsert(db)
-                        }
-                        
-                        // Handle any LinkPreview
-                        
-                        if let linkPreview: SMKLegacy._DBLinkPreview = linkPreview, let urlString: String = linkPreview.urlString {
-                            // Note: The `legacyInteraction.timestamp` value is in milliseconds
-                            let timestamp: TimeInterval = LinkPreview.timestampFor(sentTimestampMs: Double(legacyInteraction.timestamp))
-                            
-                            // Setup the attachment and add it to the lookup (if it exists - we do actually
-                            // support link previews with no image attachments so no need to throw migration
-                            // errors in those cases)
-                            let attachmentId: String? = try attachmentId(
-                                db,
-                                for: linkPreview.imageAttachmentId,
-                                attachments: attachments,
-                                processedAttachmentIds: &processedAttachmentIds
-                            )
-                            
-                            // Note: It's possible for there to be duplicate values here so we use 'save'
-                            // instead of insert (ie. upsert)
-                            try LinkPreview(
-                                url: urlString,
-                                timestamp: timestamp,
-                                variant: linkPreviewVariant,
-                                title: linkPreview.title,
-                                attachmentId: attachmentId
-                            ).migrationSafeSave(db)
-                        }
-                        
-                        // Handle any attachments
-                        
-                        try attachmentIds.enumerated().forEach { index, legacyAttachmentId in
-                            let maybeAttachmentId: String? = (try attachmentId(
-                                db,
-                                for: legacyAttachmentId,
-                                interactionVariant: variant,
-                                attachments: attachments,
-                                processedAttachmentIds: &processedAttachmentIds
-                            ))
-                            .defaulting(
-                                // It looks like somehow messages could exist in the old database which
-                                // referenced attachments but had no attachments in the database; doing
-                                // nothing here results in these messages appearing as empty message
-                                // bubbles so instead we want to insert invalid attachments instead
-                                to: try invalidAttachmentId(
-                                    db,
-                                    for: legacyAttachmentId,
-                                    attachments: attachments,
-                                    processedAttachmentIds: &processedAttachmentIds
-                                )
-                            )
-                            
-                            guard let attachmentId: String = maybeAttachmentId else {
-                                SNLogNotTests("[Migration Warning] Failed to create invalid attachment for missing attachment")
-                                return
-                            }
-                            
-                            // Link the attachment to the interaction and add to the id lookup
-                            try InteractionAttachment(
-                                albumIndex: index,
-                                interactionId: interactionId,
-                                attachmentId: attachmentId
-                            ).migrationSafeInsert(db)
-                        }
-                        
-                        // Increment the progress for each contact
-                        Storage.update(
-                            progress: (
-                                threadInteractionsStartProgress +
-                                (progressPerInteraction * (interactionCounter + 1))
-                            ),
-                            for: self,
-                            in: target
-                        )
-                        interactionCounter += 1
-                    }
-            }
-        }
-        
-        // Clear out processed data (give the memory a change to be freed)
-        legacyThreads = []
-        disappearingMessagesConfiguration = [:]
-        
-        closedGroupKeys = [:]
-        closedGroupName = [:]
-        closedGroupFormation = [:]
-        closedGroupModel = [:]
-        closedGroupZombieMemberIds = [:]
-        
-        openGroupInfo = [:]
-        openGroupUserCount = [:]
-        openGroupImage = [:]
-        
-        interactions = [:]
-        attachments = [:]
-        
-        // MARK: --Received Message Timestamps
-        
-        // Insert a 'ControlMessageProcessRecord' for any remaining 'receivedMessageTimestamp'
-        // entries as "legacy"
-        try ControlMessageProcessRecord.generateLegacyProcessRecords(
-            db,
-            receivedMessageTimestamps: receivedMessageTimestamps.map { Int64.zeroingOverflow($0) }
-        )
-        
-        // Clear out processed data (give the memory a change to be freed)
-        receivedMessageTimestamps = []
-        
-        // MARK: - Insert Jobs
-        
-        SNLogNotTests("[Migration Info] \(target.key(with: self)) - Inserting Jobs")
-        
-        // MARK: --notifyPushServer
-        
-        try autoreleasepool {
-            try notifyPushServerJobs.forEach { legacyJob in
-                _ = try Job(
-                    failureCount: legacyJob.failureCount,
-                    variant: .notifyPushServer,
-                    behaviour: .runOnce,
-                    nextRunTimestamp: 0,
-                    details: NotifyPushServerJob.Details(
-                        message: SnodeMessage(
-                            recipient: legacyJob.message.recipient,
-                            // Note: The legacy type had 'LosslessStringConvertible' so we need
-                            // to use '.description' to get it as a basic string
-                            data: legacyJob.message.data.description,
-                            ttl: legacyJob.message.ttl,
-                            timestampMs: legacyJob.message.timestamp
-                        )
-                    )
-                )?.migrationSafeInserted(db)
-            }
-        }
-        
-        // MARK: --messageReceive
-        
-        try autoreleasepool {
-            try messageReceiveJobs.forEach { legacyJob in
-                // We haven't supported OpenGroup messageReceive jobs for a long time so if
-                // we see any then just ignore them
-                if legacyJob.openGroupID != nil && legacyJob.openGroupMessageServerID != nil {
-                    return
-                }
-                
-                // We have changed how messageReceive jobs work - we now parse the message upon receipt and
-                // the MessageReceiveJob only does the handling - as a result we need to do the same behaviour
-                // here so we don't need to support the legacy behaviour
-                guard let processedMessage: ProcessedMessage = try? Message.processRawReceivedMessage(db, serializedData: legacyJob.data, serverHash: legacyJob.serverHash) else {
-                    return
-                }
-                
-                _ = try Job(
-                    failureCount: legacyJob.failureCount,
-                    variant: .messageReceive,
-                    behaviour: .runOnce,
-                    nextRunTimestamp: 0,
-                    threadId: processedMessage.threadId,
-                    details: MessageReceiveJob.Details(
-                        messages: [processedMessage.messageInfo],
-                        calledFromBackgroundPoller: legacyJob.isBackgroundPoll
-                    )
-                )?.migrationSafeInserted(db)
-            }
-        }
-        
-        // MARK: --messageSend
-        
-        var messageSendJobLegacyMap: [String: Job] = [:]
-
-        try autoreleasepool {
-            try messageSendJobs.forEach { legacyJob in
-                // Fetch the threadId and interactionId this job should be associated with
-                let threadId: String = {
-                    switch legacyJob.destination {
-                        case .contact(let publicKey): return publicKey
-                        case .closedGroup(let groupPublicKey): return groupPublicKey
-                        case .openGroup(let roomToken, let server, _, _, _):
-                            return OpenGroup.idFor(roomToken: roomToken, server: server)
-                        
-                        case .openGroupInbox(_, _, let blindedPublicKey): return blindedPublicKey
-                    }
-                }()
-                let interactionId: Int64? = {
-                    // The 'Legacy.Job' 'id' value was "(timestamp)(num jobs for this timestamp)"
-                    // so we can reverse-engineer an approximate timestamp by extracting it from
-                    // the id (this value is unlikely to match exactly though)
-                    let fallbackTimestamp: UInt64 = legacyJob.id
-                        .map { UInt64($0.prefix("\(SnodeAPI.currentOffsetTimestampMs())".count)) }
-                        .defaulting(to: 0)
-                    let legacyIdentifier: String = identifier(
-                        for: threadId,
-                        sentTimestamp: (legacyJob.message.sentTimestamp ?? fallbackTimestamp),
-                        recipients: (legacyJob.message.recipient.map { [$0] } ?? []),
-                        destination: legacyJob.destination,
-                        variant: nil,
-                        useFallback: false
-                    )
-                    
-                    if let matchingId: Int64 = legacyInteractionIdentifierToIdMap[legacyIdentifier] {
-                        return matchingId
-                    }
-
-                    // If we didn't find the correct interaction then we need to try the "fallback"
-                    // identifier which is less accurate (during testing this only happened for
-                    // 'ExpirationTimerUpdate' send jobs)
-                    let fallbackIdentifier: String = identifier(
-                        for: threadId,
-                        sentTimestamp: (legacyJob.message.sentTimestamp ?? fallbackTimestamp),
-                        recipients: (legacyJob.message.recipient.map { [$0] } ?? []),
-                        destination: legacyJob.destination,
-                        variant: {
-                            switch legacyJob.message {
-                                case is SMKLegacy._ExpirationTimerUpdate:
-                                    return .infoDisappearingMessagesUpdate
-                                default: return nil
-                            }
-                        }(),
-                        useFallback: true
-                    )
-                    
-                    return legacyInteractionIdentifierToIdFallbackMap[fallbackIdentifier]
-                }()
-                
-                // Don't botther adding any 'MessageSend' jobs VisibleMessages which don't have associated
-                // interactions
-                switch legacyJob.message {
-                    case is SMKLegacy._VisibleMessage:
-                        guard interactionId != nil else {
-                            SNLogNotTests("[Migration Warning] Unable to find associated interaction to messageSend job, ignoring.")
-                            return
-                        }
-                        
-                        break
-                        
-                    default: break
-                }
-                
-                let job: Job? = try Job(
-                    failureCount: legacyJob.failureCount,
-                    variant: .messageSend,
-                    behaviour: .runOnce,
-                    nextRunTimestamp: 0,
-                    threadId: threadId,
-                    // Note: There are some cases where there isn't a link between a
-                    // 'MessageSendJob' and an interaction (eg. ConfigurationMessage),
-                    // in these cases the 'interactionId' value will be nil
-                    interactionId: interactionId,
-                    details: MessageSendJob.Details(
-                        destination: legacyJob.destination,
-                        message: legacyJob.message.toNonLegacy()
-                    )
-                )?.migrationSafeInserted(db)
-                
-                if let oldId: String = legacyJob.id {
-                    messageSendJobLegacyMap[oldId] = job
-                }
-            }
-        }
-        
-        // MARK: --attachmentUpload
-
-        try autoreleasepool {
-            try attachmentUploadJobs.forEach { legacyJob in
-                guard let sendJob: Job = messageSendJobLegacyMap[legacyJob.messageSendJobID], let sendJobId: Int64 = sendJob.id else {
-                    SNLogNotTests("[Migration Error] attachmentUpload job missing associated MessageSendJob")
-                    throw StorageError.migrationFailed
-                }
-                
-                let uploadJob: Job? = try Job(
-                    failureCount: legacyJob.failureCount,
-                    variant: .attachmentUpload,
-                    behaviour: .runOnce,
-                    threadId: sendJob.threadId,
-                    interactionId: sendJob.interactionId,
-                    details: AttachmentUploadJob.Details(
-                        messageSendJobId: sendJobId,
-                        attachmentId: legacyJob.attachmentID
-                    )
-                )?.migrationSafeInserted(db)
-                
-                // Add the dependency to the relevant MessageSendJob
-                guard let uploadJobId: Int64 = uploadJob?.id else {
-                    SNLogNotTests("[Migration Error] attachmentUpload job was not created")
-                    throw StorageError.migrationFailed
-                }
-                
-                try JobDependencies(
-                    jobId: sendJobId,
-                    dependantId: uploadJobId
-                ).migrationSafeInsert(db)
-            }
-        }
-        
-        // MARK: --attachmentDownload
-        
-        try autoreleasepool {
-            try attachmentDownloadJobs.forEach { legacyJob in
-                guard let interactionId: Int64 = legacyInteractionToIdMap[legacyJob.tsMessageID] else {
-                    // This can happen if an UnsendRequest came before an AttachmentDownloadJob completed
-                    SNLogNotTests("[Migration Warning] attachmentDownload job with no interaction found - ignoring")
-                    return
-                }
-                guard processedAttachmentIds.contains(legacyJob.attachmentID) else {
-                    // Unsure how this case can occur but it seemed to happen when testing internally
-                    SNLogNotTests("[Migration Warning] attachmentDownload job unable to find attachment - ignoring")
-                    return
-                }
-                
-                _ = try Job(
-                    failureCount: legacyJob.failureCount,
-                    variant: .attachmentDownload,
-                    behaviour: .runOnce,
-                    nextRunTimestamp: 0,
-                    threadId: legacyThreadIdToIdMap[legacyJob.threadID],
-                    interactionId: interactionId,
-                    details: AttachmentDownloadJob.Details(
-                        attachmentId: legacyJob.attachmentID
-                    )
-                )?.migrationSafeInserted(db)
-            }
-        }
-        
-        // MARK: --sendReadReceipts
-        
-        try autoreleasepool {
-            try outgoingReadReceiptsTimestampsMs.forEach { threadId, timestampsMs in
-                _ = try Job(
-                    variant: .sendReadReceipts,
-                    behaviour: .recurring,
-                    threadId: threadId,
-                    details: SendReadReceiptsJob.Details(
-                        destination: .contact(publicKey: threadId),
-                        timestampMsValues: timestampsMs
-                    )
-                )?.migrationSafeInserted(db)
-            }
-        }
-        Storage.update(progress: 0.99, for: self, in: target)
-        
-        // MARK: - Preferences
-        
-        SNLogNotTests("[Migration Info] \(target.key(with: self)) - Inserting Preferences")
-        
-        db[.defaultNotificationSound] = Preferences.Sound(rawValue: legacyPreferences[SMKLegacy.soundsGlobalNotificationKey] as? Int ?? -1)
-            .defaulting(to: Preferences.Sound.defaultNotificationSound)
-        db[.playNotificationSoundInForeground] = (legacyPreferences[SMKLegacy.preferencesKeyNotificationSoundInForeground] as? Bool == true)
-        db[.preferencesNotificationPreviewType] = Preferences.NotificationPreviewType(rawValue: legacyPreferences[SMKLegacy.preferencesKeyNotificationPreviewType] as? Int ?? -1)
-            .defaulting(to: .defaultPreviewType)
-        
-        if let lastPushToken: String = legacyPreferences[SMKLegacy.preferencesKeyLastRecordedPushToken] as? String {
-            db[.lastRecordedPushToken] = lastPushToken
-        }
-        
-        if let lastVoipToken: String = legacyPreferences[SMKLegacy.preferencesKeyLastRecordedVoipToken] as? String {
-            db[.lastRecordedVoipToken] = lastVoipToken
-        }
-        
-        db[.areReadReceiptsEnabled] = (legacyPreferences[SMKLegacy.readReceiptManagerAreReadReceiptsEnabled] as? Bool == true)
-        db[.typingIndicatorsEnabled] = (legacyPreferences[SMKLegacy.typingIndicatorsEnabledKey] as? Bool == true)
-        db[.isScreenLockEnabled] = (legacyPreferences[SMKLegacy.screenLockIsScreenLockEnabledKey] as? Bool == true)
-        // Note: 'screenLockTimeoutSeconds' has been removed, but we want to avoid changing the behaviour
-        // of old migrations when possible
-        db.unsafeSet(
-            key: "screenLockTimeoutSeconds",
-            value: (legacyPreferences[SMKLegacy.screenLockScreenLockTimeoutSecondsKey] as? Double)
-                .defaulting(to: (15 * 60))
-        )
-        db[.areLinkPreviewsEnabled] = (legacyPreferences[SMKLegacy.preferencesKeyAreLinkPreviewsEnabled] as? Bool == true)
-        db[.areCallsEnabled] = (legacyPreferences[SMKLegacy.preferencesKeyAreCallsEnabled] as? Bool == true)
-        db[.hasHiddenMessageRequests] = CurrentAppContext().appUserDefaults()
-            .bool(forKey: SMKLegacy.userDefaultsHasHiddenMessageRequests)
-        
-        // Note: The 'hasViewedSeed' was originally stored on standard user defaults
-        db[.hasViewedSeed] = UserDefaults.standard.bool(forKey: SMKLegacy.userDefaultsHasViewedSeedKey)
-        db[.hasSavedThread] = (legacyPreferences[SMKLegacy.preferencesKeyHasSavedThreadKey] as? Bool == true)
-        db[.hasSentAMessage] = (legacyPreferences[SMKLegacy.preferencesKeyHasSentAMessageKey] as? Bool == true)
-        db[.isReadyForAppExtensions] = CurrentAppContext().appUserDefaults().bool(forKey: SMKLegacy.preferencesKeyIsReadyForAppExtensions)
-        
-        // We want this setting to be on by default
-        db[.trimOpenGroupMessagesOlderThanSixMonths] = true
-        
-        Storage.update(progress: 1, for: self, in: target) // In case this is the last migration
-    }
-    
-    // MARK: - Convenience
-    
-    private static func attachmentId(
-        _ db: Database,
-        for legacyAttachmentId: String?,
-        interactionVariant: Interaction.Variant? = nil,
-        isQuotedMessage: Bool = false,
-        attachments: [String: SMKLegacy._Attachment],
-        processedAttachmentIds: inout Set<String>
-    ) throws -> String? {
-        guard let legacyAttachmentId: String = legacyAttachmentId else { return nil }
-        guard !processedAttachmentIds.contains(legacyAttachmentId) else {
-            guard isQuotedMessage else {
-                SNLogNotTests("[Migration Error] Attempted to process duplicate attachment")
-                throw StorageError.migrationFailed
-            }
-            
-            return legacyAttachmentId
-        }
-        
-        guard let legacyAttachment: SMKLegacy._Attachment = attachments[legacyAttachmentId] else {
-            SNLogNotTests("[Migration Warning] Missing attachment - interaction will show a \"failed\" attachment")
-            return nil
-        }
-
-        let processedLocalRelativeFilePath: String? = (legacyAttachment as? SMKLegacy._AttachmentStream)?
-            .localRelativeFilePath
-            .map { filePath -> String in
-                // The old 'localRelativeFilePath' seemed to have a leading forward slash (want
-                // to get rid of it so we can correctly use 'appendingPathComponent')
-                guard filePath.starts(with: "/") else { return filePath }
-                
-                return String(filePath.suffix(from: filePath.index(after: filePath.startIndex)))
-            }
-        let state: Attachment.State = {
-            switch legacyAttachment {
-                case let stream as SMKLegacy._AttachmentStream:  // Outgoing or already downloaded
-                    switch interactionVariant {
-                        case .standardOutgoing: return (stream.isUploaded ? .uploaded : .uploading)
-                        default: return .downloaded
-                    }
-                
-                // All other cases can just be set to 'pendingDownload'
-                default: return .pendingDownload
-            }
-        }()
-        let size: CGSize = {
-            switch legacyAttachment {
-                case let stream as SMKLegacy._AttachmentStream:
-                    // First try to get an image size using the 'localRelativeFilePath' value
-                    if
-                        let localRelativeFilePath: String = processedLocalRelativeFilePath,
-                        let specificImageSize: CGSize = Attachment.imageSize(
-                            contentType: stream.contentType,
-                            originalFilePath: URL(fileURLWithPath: Attachment.attachmentsFolder)
-                                .appendingPathComponent(localRelativeFilePath)
-                                .path
-                        ),
-                        specificImageSize != .zero
-                    {
-                        return specificImageSize
-                    }
-                    
-                    // Then fallback to trying to get the size from the 'originalFilePath'
-                    guard let originalFilePath: String = Attachment.originalFilePath(id: legacyAttachmentId, mimeType: stream.contentType, sourceFilename: stream.sourceFilename) else {
-                        return .zero
-                    }
-                    
-                    return Attachment
-                        .imageSize(
-                            contentType: stream.contentType,
-                            originalFilePath: originalFilePath
-                        )
-                        .defaulting(to: .zero)
-                    
-                case let pointer as SMKLegacy._AttachmentPointer: return pointer.mediaSize
-                default: return CGSize.zero
-            }
-        }()
-        let (isValid, duration): (Bool, TimeInterval?) = {
-            guard
-                let stream: SMKLegacy._AttachmentStream = legacyAttachment as? SMKLegacy._AttachmentStream,
-                let originalFilePath: String = Attachment.originalFilePath(
-                    id: legacyAttachmentId,
-                    mimeType: stream.contentType,
-                    sourceFilename: stream.sourceFilename
-                )
-            else {
-                return (false, nil)
-            }
-            
-            if stream.isAudio {
-                if let cachedDuration: TimeInterval = stream.cachedAudioDurationSeconds?.doubleValue, cachedDuration > 0 {
-                    return (true, cachedDuration)
-                }
-                
-                let attachmentVailidityInfo = Attachment.determineValidityAndDuration(
-                    contentType: stream.contentType,
-                    localRelativeFilePath: processedLocalRelativeFilePath,
-                    originalFilePath: originalFilePath
-                )
-                
-                return (attachmentVailidityInfo.isValid, attachmentVailidityInfo.duration)
-            }
-            
-            if stream.isVisualMedia {
-                let attachmentVailidityInfo = Attachment.determineValidityAndDuration(
-                    contentType: stream.contentType,
-                    localRelativeFilePath: processedLocalRelativeFilePath,
-                    originalFilePath: originalFilePath
-                )
-                
-                return (attachmentVailidityInfo.isValid, attachmentVailidityInfo.duration)
-            }
-            
-            return (true, nil)
-        }()
-        
-        _ = try Attachment(
-            // Note: The legacy attachment object used a UUID string for it's id as well
-            // and saved files using these id's so just used the existing id so we don't
-            // need to bother renaming files as part of the migration
-            id: legacyAttachmentId,
-            serverId: "\(legacyAttachment.serverId)",
-            variant: (legacyAttachment.attachmentType == .voiceMessage ? .voiceMessage : .standard),
-            state: state,
-            contentType: legacyAttachment.contentType,
-            byteCount: UInt(legacyAttachment.byteCount),
-            creationTimestamp: (legacyAttachment as? SMKLegacy._AttachmentStream)?
-                .creationTimestamp.timeIntervalSince1970,
-            sourceFilename: legacyAttachment.sourceFilename,
-            downloadUrl: legacyAttachment.downloadURL,
-            localRelativeFilePath: processedLocalRelativeFilePath,
-            width: (size == .zero ? nil : UInt(size.width)),
-            height: (size == .zero ? nil : UInt(size.height)),
-            duration: duration,
-            isValid: isValid,
-            encryptionKey: legacyAttachment.encryptionKey,
-            digest: {
-                switch legacyAttachment {
-                    case let stream as SMKLegacy._AttachmentStream: return stream.digest
-                    case let pointer as SMKLegacy._AttachmentPointer: return pointer.digest
-                    default: return nil
-                }
-            }(),
-            caption: legacyAttachment.caption
-        ).migrationSafeInserted(db)
-        
-        processedAttachmentIds.insert(legacyAttachmentId)
-        
-        return legacyAttachmentId
-    }
-    
-    private static func invalidAttachmentId(
-        _ db: Database,
-        for legacyAttachmentId: String,
-        interactionVariant: Interaction.Variant? = nil,
-        attachments: [String: SMKLegacy._Attachment],
-        processedAttachmentIds: inout Set<String>
-    ) throws -> String {
-        guard !processedAttachmentIds.contains(legacyAttachmentId) else {
-            return legacyAttachmentId
-        }
-        
-        _ = try Attachment(
-            // Note: The legacy attachment object used a UUID string for it's id as well
-            // and saved files using these id's so just used the existing id so we don't
-            // need to bother renaming files as part of the migration
-            id: legacyAttachmentId,
-            serverId: nil,
-            variant: .standard,
-            state: .invalid,
-            contentType: "",
-            byteCount: 0,
-            creationTimestamp: (TimeInterval(SnodeAPI.currentOffsetTimestampMs()) / 1000),
-            sourceFilename: nil,
-            downloadUrl: nil,
-            localRelativeFilePath: nil,
-            width: nil,
-            height: nil,
-            duration: nil,
-            isValid: false,
-            encryptionKey: nil,
-            digest: nil,
-            caption: nil
-        ).migrationSafeInserted(db)
-        
-        processedAttachmentIds.insert(legacyAttachmentId)
-        
-        return legacyAttachmentId
-    }
-    
-    private static func mapLegacyTypesForNSKeyedUnarchiver() {
-        NSKeyedUnarchiver.setClass(
-            SMKLegacy._Thread.self,
-            forClassName: "TSThread"
-        )
-        NSKeyedUnarchiver.setClass(
-            SMKLegacy._ContactThread.self,
-            forClassName: "TSContactThread"
-        )
-        NSKeyedUnarchiver.setClass(
-            SMKLegacy._GroupThread.self,
-            forClassName: "TSGroupThread"
-        )
-        NSKeyedUnarchiver.setClass(
-            SMKLegacy._GroupModel.self,
-            forClassName: "TSGroupModel"
-        )
-        NSKeyedUnarchiver.setClass(
-            SMKLegacy._OpenGroup.self,
-            forClassName: "SNOpenGroupV2"
-        )
-        NSKeyedUnarchiver.setClass(
-            SMKLegacy._Contact.self,
-            forClassName: "SNContact"
-        )
-        NSKeyedUnarchiver.setClass(
-            SMKLegacy._DBInteraction.self,
-            forClassName: "TSInteraction"
-        )
-        NSKeyedUnarchiver.setClass(
-            SMKLegacy._DBMessage.self,
-            forClassName: "TSMessage"
-        )
-        NSKeyedUnarchiver.setClass(
-            SMKLegacy._DBQuotedMessage.self,
-            forClassName: "TSQuotedMessage"
-        )
-        NSKeyedUnarchiver.setClass(
-            SMKLegacy._DBQuotedMessage._DBAttachmentInfo.self,
-            forClassName: "OWSAttachmentInfo"
-        )
-        NSKeyedUnarchiver.setClass(
-            SMKLegacy._DBLinkPreview.self,
-            forClassName: "SessionServiceKit.OWSLinkPreview"    // Very old legacy name
-        )
-        NSKeyedUnarchiver.setClass(
-            SMKLegacy._DBLinkPreview.self,
-            forClassName: "SessionMessagingKit.OWSLinkPreview"
-        )
-        NSKeyedUnarchiver.setClass(
-            SMKLegacy._DBIncomingMessage.self,
-            forClassName: "TSIncomingMessage"
-        )
-        NSKeyedUnarchiver.setClass(
-            SMKLegacy._DBOutgoingMessage.self,
-            forClassName: "TSOutgoingMessage"
-        )
-        NSKeyedUnarchiver.setClass(
-            SMKLegacy._DBOutgoingMessageRecipientState.self,
-            forClassName: "TSOutgoingMessageRecipientState"
-        )
-        NSKeyedUnarchiver.setClass(
-            SMKLegacy._DBInfoMessage.self,
-            forClassName: "TSInfoMessage"
-        )
-        NSKeyedUnarchiver.setClass(
-            SMKLegacy._DisappearingConfigurationUpdateInfoMessage.self,
-            forClassName: "OWSDisappearingConfigurationUpdateInfoMessage"
-        )
-        NSKeyedUnarchiver.setClass(
-            SMKLegacy._DataExtractionNotificationInfoMessage.self,
-            forClassName: "SNDataExtractionNotificationInfoMessage"
-        )
-        NSKeyedUnarchiver.setClass(
-            SMKLegacy._Attachment.self,
-            forClassName: "TSAttachment"
-        )
-        NSKeyedUnarchiver.setClass(
-            SMKLegacy._AttachmentStream.self,
-            forClassName: "TSAttachmentStream"
-        )
-        NSKeyedUnarchiver.setClass(
-            SMKLegacy._AttachmentPointer.self,
-            forClassName: "TSAttachmentPointer"
-        )
-        NSKeyedUnarchiver.setClass(
-            SMKLegacy._NotifyPNServerJob.self,
-            forClassName: "SessionMessagingKit.NotifyPNServerJob"
-        )
-        NSKeyedUnarchiver.setClass(
-            SMKLegacy._NotifyPNServerJob._SnodeMessage.self,
-            forClassName: "SessionSnodeKit.SnodeMessage"
-        )
-        NSKeyedUnarchiver.setClass(
-            SMKLegacy._MessageSendJob.self,
-            forClassName: "SessionMessagingKit.SNMessageSendJob"
-        )
-        NSKeyedUnarchiver.setClass(
-            SMKLegacy._MessageReceiveJob.self,
-            forClassName: "SessionMessagingKit.MessageReceiveJob"
-        )
-        NSKeyedUnarchiver.setClass(
-            SMKLegacy._AttachmentUploadJob.self,
-            forClassName: "SessionMessagingKit.AttachmentUploadJob"
-        )
-        NSKeyedUnarchiver.setClass(
-            SMKLegacy._AttachmentDownloadJob.self,
-            forClassName: "SessionMessagingKit.AttachmentDownloadJob"
-        )
-        NSKeyedUnarchiver.setClass(
-            SMKLegacy._Message.self,
-            forClassName: "SNMessage"
-        )
-        NSKeyedUnarchiver.setClass(
-            SMKLegacy._VisibleMessage.self,
-            forClassName: "SNVisibleMessage"
-        )
-        NSKeyedUnarchiver.setClass(
-            SMKLegacy._Quote.self,
-            forClassName: "SNQuote"
-        )
-        NSKeyedUnarchiver.setClass(
-            SMKLegacy._LinkPreview.self,
-            forClassName: "SNLinkPreview"
-        )
-        NSKeyedUnarchiver.setClass(
-            SMKLegacy._Profile.self,
-            forClassName: "SNProfile"
-        )
-        NSKeyedUnarchiver.setClass(
-            SMKLegacy._OpenGroupInvitation.self,
-            forClassName: "SNOpenGroupInvitation"
-        )
-        NSKeyedUnarchiver.setClass(
-            SMKLegacy._ControlMessage.self,
-            forClassName: "SNControlMessage"
-        )
-        NSKeyedUnarchiver.setClass(
-            SMKLegacy._ReadReceipt.self,
-            forClassName: "SNReadReceipt"
-        )
-        NSKeyedUnarchiver.setClass(
-            SMKLegacy._TypingIndicator.self,
-            forClassName: "SNTypingIndicator"
-        )
-        NSKeyedUnarchiver.setClass(
-            SMKLegacy._ClosedGroupControlMessage.self,
-            forClassName: "SessionMessagingKit.ClosedGroupControlMessage"
-        )
-        NSKeyedUnarchiver.setClass(
-            SMKLegacy._ClosedGroupControlMessage._KeyPairWrapper.self,
-            forClassName: "ClosedGroupControlMessage.SNKeyPairWrapper"
-        )
-        NSKeyedUnarchiver.setClass(
-            SMKLegacy._DataExtractionNotification.self,
-            forClassName: "SessionMessagingKit.DataExtractionNotification"
-        )
-        NSKeyedUnarchiver.setClass(
-            SMKLegacy._ExpirationTimerUpdate.self,
-            forClassName: "SNExpirationTimerUpdate"
-        )
-        NSKeyedUnarchiver.setClass(
-            SMKLegacy._ConfigurationMessage.self,
-            forClassName: "SNConfigurationMessage"
-        )
-        NSKeyedUnarchiver.setClass(
-            SMKLegacy._UnsendRequest.self,
-            forClassName: "SNUnsendRequest"
-        )
-        NSKeyedUnarchiver.setClass(
-            SMKLegacy._MessageRequestResponse.self,
-            forClassName: "SNMessageRequestResponse"
-        )
-        NSKeyedUnarchiver.setClass(
-            SMKLegacy._Contact._LegacyProfileKey.self,
-            forClassName: "OWSAES256Key"
-        )
-    }
-}
-
-fileprivate extension Int64 {
-    static func zeroingOverflow(_ value: UInt64) -> Int64 {
-        return (value > UInt64(Int64.max) ? 0 : Int64(value))
->>>>>>> 968f50f2
     }
 }