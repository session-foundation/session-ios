--- conflicted
+++ resolved
@@ -10,7 +10,7 @@
     static let identifier: String = "BlockCommunityMessageRequests" // stringlint:disable
     static let needsConfigSync: Bool = false
     static let minExpectedRunDuration: TimeInterval = 0.01
-    static var requirements: [MigrationRequirement] = [.libSessionStateLoaded]
+    static var requirements: [MigrationRequirement] = [.sessionIdCached, .libSessionStateLoaded]
     static let fetchedTables: [(TableRecord & FetchableRecord).Type] = [
         Identity.self, Setting.self
     ]
@@ -26,16 +26,11 @@
         
         // If the user exists and the 'checkForCommunityMessageRequests' hasn't already been set then default it to "false"
         if
-            Identity.userExists(db),
+            Identity.userExists(db, using: dependencies),
             (try Setting.exists(db, id: Setting.BoolKey.checkForCommunityMessageRequests.rawValue)) == false
         {
-<<<<<<< HEAD
-            let rawBlindedMessageRequestValue: Int32 = try dependencies[cache: .sessionUtil]
-                .config(for: .userProfile, sessionId: getUserSessionId(db, using: dependencies))
-=======
-            let rawBlindedMessageRequestValue: Int32 = try dependencies.caches[.libSession]
-                .config(for: .userProfile, publicKey: getUserHexEncodedPublicKey(db))
->>>>>>> 304423f3
+            let rawBlindedMessageRequestValue: Int32 = try dependencies[cache: .libSession]
+                .config(for: .userProfile, sessionId: dependencies[cache: .general].sessionId)
                 .wrappedValue
                 .map { config -> Int32 in try LibSession.rawBlindedMessageRequestValue(in: config) }
                 .defaulting(to: -1)
