--- conflicted
+++ resolved
@@ -222,18 +222,9 @@
     /// The reason why the most recent attempt to send this message failed
     public private(set) var mostRecentFailureText: String?
     
-<<<<<<< HEAD
     /// A flag indicating if the message sender is a Session Pro user when the message is sent
     public let isProMessage: Bool
     
-    // MARK: - Internal Values Used During Creation
-    
-    /// **Note:** This reference only exist during the initial creation (it should be accessible from within the
-    /// `{will/around/did}Inset` functions as well) so shouldn't be relied on elsewhere to exist
-    private let transientDependencies: EquatableIgnoring<Dependencies>?
-    
-=======
->>>>>>> 2ab1cbf7
     // MARK: - Relationships
          
     public var thread: QueryInterfaceRequest<SessionThread> {
@@ -295,13 +286,8 @@
         openGroupWhisperTo: String?,
         state: State,
         recipientReadTimestampMs: Int64?,
-<<<<<<< HEAD
         mostRecentFailureText: String?,
-        isProMessage: Bool,
-        transientDependencies: EquatableIgnoring<Dependencies>?
-=======
-        mostRecentFailureText: String?
->>>>>>> 2ab1cbf7
+        isProMessage: Bool
     ) {
         self.id = id
         self.serverHash = serverHash
@@ -324,11 +310,7 @@
         self.state = (variant.isLocalOnly ? .localOnly : state)
         self.recipientReadTimestampMs = recipientReadTimestampMs
         self.mostRecentFailureText = mostRecentFailureText
-<<<<<<< HEAD
         self.isProMessage = isProMessage
-        self.transientDependencies = transientDependencies
-=======
->>>>>>> 2ab1cbf7
     }
     
     public init(
@@ -387,11 +369,7 @@
         
         self.recipientReadTimestampMs = nil
         self.mostRecentFailureText = nil
-<<<<<<< HEAD
         self.isProMessage = isProMessage
-        self.transientDependencies = EquatableIgnoring(value: dependencies)
-=======
->>>>>>> 2ab1cbf7
     }
     
     // MARK: - Custom Database Interaction
@@ -460,13 +438,8 @@
             openGroupWhisperTo: try? container.decode(String?.self, forKey: .openGroupWhisperTo),
             state: try container.decode(State.self, forKey: .state),
             recipientReadTimestampMs: try? container.decode(Int64?.self, forKey: .recipientReadTimestampMs),
-<<<<<<< HEAD
             mostRecentFailureText: try? container.decode(String?.self, forKey: .mostRecentFailureText),
-            isProMessage: (try? container.decode(Bool.self, forKey: .isProMessage)).defaulting(to: false),
-            transientDependencies: decoder.dependencies.map { EquatableIgnoring(value: $0) }
-=======
-            mostRecentFailureText: try? container.decode(String?.self, forKey: .mostRecentFailureText)
->>>>>>> 2ab1cbf7
+            isProMessage: (try? container.decode(Bool.self, forKey: .isProMessage)).defaulting(to: false)
         )
     }
 }
@@ -509,13 +482,8 @@
             openGroupWhisperTo: self.openGroupWhisperTo,
             state: (state ?? self.state),
             recipientReadTimestampMs: (recipientReadTimestampMs ?? self.recipientReadTimestampMs),
-<<<<<<< HEAD
             mostRecentFailureText: (mostRecentFailureText ?? self.mostRecentFailureText),
-            isProMessage: self.isProMessage,
-            transientDependencies: self.transientDependencies
-=======
-            mostRecentFailureText: (mostRecentFailureText ?? self.mostRecentFailureText)
->>>>>>> 2ab1cbf7
+            isProMessage: self.isProMessage
         )
     }
     
