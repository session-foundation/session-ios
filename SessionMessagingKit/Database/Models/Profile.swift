--- conflicted
+++ resolved
@@ -180,18 +180,13 @@
         let profileProto = SNProtoLokiProfile.builder()
         profileProto.setDisplayName(name)
         
-<<<<<<< HEAD
-        if let profileKey: Data = profileEncryptionKey, let profilePictureUrl: String = profilePictureUrl {
-            dataMessageProto.setProfileKey(profileKey)
-            profileProto.setProfilePicture(profilePictureUrl)
-            // TODO: Add ProProof if needed
-=======
         if
             let displayPictureEncryptionKey: Data = displayPictureEncryptionKey,
-            let displayPictureUrl: String = displayPictureUrl {
+            let displayPictureUrl: String = displayPictureUrl
+        {
             dataMessageProto.setProfileKey(displayPictureEncryptionKey)
             profileProto.setProfilePicture(displayPictureUrl)
->>>>>>> f68708c8
+            // TODO: Add ProProof if needed
         }
         
         do {
@@ -325,7 +320,6 @@
 // MARK: - Convenience
 
 public extension Profile {
-<<<<<<< HEAD
     func shoudAnimateProfilePicture(using dependencies: Dependencies) -> Bool {
         guard self.id == dependencies[cache: .general].sessionId.hexString else {
             return dependencies.mutate(cache: .libSession, { $0.validateProProof(for: self) })
@@ -334,35 +328,6 @@
         return dependencies[cache: .libSession].isSessionPro
     }
     
-    
-    // MARK: - Truncation
-    
-    enum Truncation {
-        case start
-        case middle
-        case end
-    }
-    
-    /// A standardised mechanism for truncating a user id for a given thread
-    static func truncated(id: String, threadVariant: SessionThread.Variant) -> String {
-        return truncated(id: id, truncating: .middle)
-    }
-    
-    /// A standardised mechanism for truncating a user id
-    ///
-    /// stringlint:ignore_contents
-    static func truncated(id: String, truncating: Truncation) -> String {
-        guard id.count > 8 else { return id }
-        
-        switch truncating {
-            case .start: return "...\(id.suffix(8))"
-            case .middle: return "\(id.prefix(4))...\(id.suffix(4))"
-            case .end: return "\(id.prefix(8))..."
-        }
-    }
-    
-=======
->>>>>>> f68708c8
     func displayNameForMention(
         for threadVariant: SessionThread.Variant = .contact,
         ignoringNickname: Bool = false,
