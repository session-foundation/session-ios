--- conflicted
+++ resolved
@@ -25,10 +25,7 @@
         
         case displayPictureUrl
         case displayPictureEncryptionKey
-<<<<<<< HEAD
-=======
-        
->>>>>>> 36e8d5a9
+        
         case profileLastUpdated
         
         case blocksCommunityMessageRequests
@@ -57,13 +54,10 @@
     /// A flag indicating whether this profile has reported that it blocks community message requests
     public let blocksCommunityMessageRequests: Bool?
     
-<<<<<<< HEAD
-=======
     /// The Pro Proof for when this profile is updated
     // TODO: Implement this when the structure of Session Pro Proof is determined
     public let sessionProProof: String?
     
->>>>>>> 36e8d5a9
     // MARK: - Initialization
     
     public init(
@@ -73,12 +67,8 @@
         displayPictureUrl: String? = nil,
         displayPictureEncryptionKey: Data? = nil,
         profileLastUpdated: TimeInterval? = nil,
-<<<<<<< HEAD
-        blocksCommunityMessageRequests: Bool? = nil
-=======
         blocksCommunityMessageRequests: Bool? = nil,
         sessionProProof: String? = nil
->>>>>>> 36e8d5a9
     ) {
         self.id = id
         self.name = name
@@ -87,10 +77,7 @@
         self.displayPictureEncryptionKey = displayPictureEncryptionKey
         self.profileLastUpdated = profileLastUpdated
         self.blocksCommunityMessageRequests = blocksCommunityMessageRequests
-<<<<<<< HEAD
-=======
         self.sessionProProof = sessionProProof
->>>>>>> 36e8d5a9
     }
 }
 
@@ -143,19 +130,11 @@
         self = Profile(
             id: try container.decode(String.self, forKey: .id),
             name: try container.decode(String.self, forKey: .name),
-<<<<<<< HEAD
             nickname: try container.decodeIfPresent(String.self, forKey: .nickname),
             displayPictureUrl: displayPictureUrl,
             displayPictureEncryptionKey: displayPictureKey,
             profileLastUpdated: try container.decodeIfPresent(TimeInterval.self, forKey: .profileLastUpdated),
             blocksCommunityMessageRequests: try container.decodeIfPresent(Bool.self, forKey: .blocksCommunityMessageRequests)
-=======
-            nickname: try? container.decode(String?.self, forKey: .nickname),
-            displayPictureUrl: displayPictureUrl,
-            displayPictureEncryptionKey: displayPictureKey,
-            profileLastUpdated: try? container.decode(TimeInterval?.self, forKey: .profileLastUpdated),
-            blocksCommunityMessageRequests: try? container.decode(Bool?.self, forKey: .blocksCommunityMessageRequests)
->>>>>>> 36e8d5a9
         )
     }
     
@@ -238,12 +217,8 @@
             displayPictureUrl: nil,
             displayPictureEncryptionKey: nil,
             profileLastUpdated: nil,
-<<<<<<< HEAD
-            blocksCommunityMessageRequests: nil
-=======
             blocksCommunityMessageRequests: nil,
             sessionProProof: nil
->>>>>>> 36e8d5a9
         )
     }
     
@@ -456,20 +431,12 @@
         return Profile(
             id: id,
             name: (name ?? self.name),
-<<<<<<< HEAD
             nickname: nickname.or(self.nickname),
             displayPictureUrl: displayPictureUrl.or(self.displayPictureUrl),
             displayPictureEncryptionKey: displayPictureEncryptionKey.or(self.displayPictureEncryptionKey),
             profileLastUpdated: profileLastUpdated.or(self.profileLastUpdated),
-            blocksCommunityMessageRequests: blocksCommunityMessageRequests.or(self.blocksCommunityMessageRequests)
-=======
-            nickname: (nickname ?? self.nickname),
-            displayPictureUrl: (displayPictureUrl ?? self.displayPictureUrl),
-            displayPictureEncryptionKey: displayPictureEncryptionKey,
-            profileLastUpdated: profileLastUpdated,
-            blocksCommunityMessageRequests: blocksCommunityMessageRequests,
+            blocksCommunityMessageRequests: blocksCommunityMessageRequests.or(self.blocksCommunityMessageRequests),
             sessionProProof: self.sessionProProof
->>>>>>> 36e8d5a9
         )
     }
 }