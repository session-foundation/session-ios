--- conflicted
+++ resolved
@@ -226,32 +226,14 @@
         
         /// Subscribe for group push notifications
         if let token: String = dependencies[defaults: .standard, key: .deviceToken] {
-<<<<<<< HEAD
             Task.detached(priority: .userInitiated) {
-                try? await PushNotificationAPI.subscribe(
+                try? await Network.PushNotification.subscribe(
                     token: Data(hex: token),
                     swarmAuthentication: [
                         try? Authentication.with(swarmPublicKey: group.id, using: dependencies)
                     ].compactMap { $0 },
                     using: dependencies
                 )
-=======
-            let maybeAuthMethod: AuthenticationMethod? = try? Authentication.with(
-                db,
-                swarmPublicKey: group.id,
-                using: dependencies
-            )
-            
-            if let authMethod: AuthenticationMethod = maybeAuthMethod {
-                try? Network.PushNotification
-                    .preparedSubscribe(
-                        token: Data(hex: token),
-                        swarms: [(SessionId(.group, hex: group.id), authMethod)],
-                        using: dependencies
-                    )
-                    .send(using: dependencies)
-                    .sinkUntilComplete()
->>>>>>> b08c0680
             }
         }
     }
@@ -324,29 +306,12 @@
             /// Bulk unsubscripe from updated groups being removed
             if dataToRemove.contains(.pushNotifications) && threadVariants.contains(where: { $0.variant == .group }) {
                 if let token: String = dependencies[defaults: .standard, key: .deviceToken] {
-<<<<<<< HEAD
                     Task.detached(priority: .userInitiated) { [dependencies] in
-                        try? await PushNotificationAPI.unsubscribe(
+                        try? await Network.PushNotification.unsubscribe(
                             token: Data(hex: token),
                             swarmAuthentication: threadVariants
                                 .filter { $0.variant == .group }
                                 .compactMap { try? Authentication.with(swarmPublicKey: $0.id, using: dependencies) },
-=======
-                    try? Network.PushNotification
-                        .preparedUnsubscribe(
-                            token: Data(hex: token),
-                            swarms: threadVariants
-                                .filter { $0.variant == .group }
-                                .compactMap { info in
-                                    let authMethod: AuthenticationMethod? = try? Authentication.with(
-                                        db,
-                                        swarmPublicKey: info.id,
-                                        using: dependencies
-                                    )
-                                    
-                                    return authMethod.map { (SessionId(.group, hex: info.id), $0) }
-                                },
->>>>>>> b08c0680
                             using: dependencies
                         )
                     }
