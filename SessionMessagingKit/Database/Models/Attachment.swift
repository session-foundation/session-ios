// Copyright © 2022 Rangeproof Pty Ltd. All rights reserved.

import Foundation
import AVFAudio
import AVFoundation
import Combine
import UniformTypeIdentifiers
import GRDB
import SessionUtilitiesKit
import SessionSnodeKit
import SessionUIKit

public struct Attachment: Codable, Identifiable, Equatable, Hashable, FetchableRecord, PersistableRecord, TableRecord, ColumnExpressible {
    public static var databaseTableName: String { "attachment" }
    internal static let linkPreviewForeignKey = ForeignKey([Columns.id], to: [LinkPreview.Columns.attachmentId])
    public static let interactionAttachments = hasOne(InteractionAttachment.self)
    public static let interaction = hasOne(
        Interaction.self,
        through: interactionAttachments,
        using: InteractionAttachment.interaction
    )
    fileprivate static let linkPreview = belongsTo(LinkPreview.self, using: linkPreviewForeignKey)
    
    public typealias Columns = CodingKeys
    public enum CodingKeys: String, CodingKey, ColumnExpression, CaseIterable {
        case id
        case serverId
        case variant
        case state
        case contentType
        case byteCount
        case creationTimestamp
        case sourceFilename
        case downloadUrl
        case width
        case height
        case duration
        case isVisualMedia
        case isValid
        case encryptionKey
        case digest
        case caption
    }
    
    public enum Variant: Int, Codable, DatabaseValueConvertible {
        case standard
        case voiceMessage
    }
    
    public enum State: Int, Codable, DatabaseValueConvertible {
        case failedDownload
        case pendingDownload
        case downloading
        case downloaded
        case failedUpload
        case uploading
        case uploaded
        
        case invalid = 100
    }
    
    /// A unique identifier for the attachment
    public let id: String
    
    /// The id for the attachment returned by the server
    ///
    /// This will be null for attachments which haven’t completed uploading
    ///
    /// **Note:** This value is not unique as multiple SOGS could end up having the same file id
    public let serverId: String?
    
    /// The type of this attachment, used to distinguish logic handling
    public let variant: Variant
    
    /// The current state of the attachment
    public let state: State
    
    /// The MIMEType for the attachment
    public let contentType: String
    
    /// The size of the attachment in bytes
    ///
    /// **Note:** This may be `0` for some legacy attachments
    public let byteCount: UInt
    
    /// Timestamp in seconds since epoch for when this attachment was created
    ///
    /// **Uploaded:** This will be the timestamp the file finished uploading
    /// **Downloaded:** This will be the timestamp the file finished downloading
    /// **Other:** This will be null
    public let creationTimestamp: TimeInterval?
    
    /// Represents the "source" filename sent or received in the protos, not the filename on disk
    public let sourceFilename: String?
    
    /// The url the attachment can be downloaded from, this will be `null` for attachments which haven’t yet been uploaded
    ///
    /// **Note:** The url is a fully constructed url but the clients just extract the id from the end of the url to perform the actual download
    public let downloadUrl: String?
    
    /// The width of the attachment, this will be `null` for non-visual attachment types
    public let width: UInt?
    
    /// The height of the attachment, this will be `null` for non-visual attachment types
    public let height: UInt?
    
    /// The number of seconds the attachment plays for (this will only be set for video and audio attachment types)
    public let duration: TimeInterval?
    
    /// A flag indicating whether the attachment data is visual media
    public let isVisualMedia: Bool
    
    /// A flag indicating whether the attachment data downloaded is valid for it's content type
    public let isValid: Bool
    
    /// The key used to decrypt the attachment
    public let encryptionKey: Data?
    
    /// The computed digest for the attachment (generated from `iv || encrypted data || hmac`)
    public let digest: Data?
    
    /// Caption for the attachment
    public let caption: String?
    
    // MARK: - Initialization
    
    public init(
        id: String = UUID().uuidString,
        serverId: String? = nil,
        variant: Variant,
        state: State = .pendingDownload,
        contentType: String,
        byteCount: UInt,
        creationTimestamp: TimeInterval? = nil,
        sourceFilename: String? = nil,
        downloadUrl: String? = nil,
        width: UInt? = nil,
        height: UInt? = nil,
        duration: TimeInterval? = nil,
        isVisualMedia: Bool? = nil,
        isValid: Bool = false,
        encryptionKey: Data? = nil,
        digest: Data? = nil,
        caption: String? = nil
    ) {
        self.id = id
        self.serverId = serverId
        self.variant = variant
        self.state = state
        self.contentType = contentType
        self.byteCount = byteCount
        self.creationTimestamp = creationTimestamp
        self.sourceFilename = sourceFilename
        self.downloadUrl = downloadUrl
        self.width = width
        self.height = height
        self.duration = duration
        self.isVisualMedia = (isVisualMedia ?? UTType.isVisualMedia(contentType))
        self.isValid = isValid
        self.encryptionKey = encryptionKey
        self.digest = digest
        self.caption = caption
    }
    
    /// This initializer should only be used when converting from either a LinkPreview or a SignalAttachment to an Attachment (prior to upload)
    public init?(
        id: String = UUID().uuidString,
        variant: Variant = .standard,
        contentType: String,
        dataSource: any DataSource,
        sourceFilename: String? = nil,
        caption: String? = nil,
        using dependencies: Dependencies
    ) {
        guard
            let uploadInfo: (url: String, path: String) = try? dependencies[singleton: .attachmentManager]
                .uploadPathAndUrl(for: id),
            case .success = Result(try dataSource.write(to: uploadInfo.path))
        else { return nil }
        
        let imageSize: CGSize? = Data.mediaSize(
            for: uploadInfo.path,
            type: UTType(sessionMimeType: contentType),
            mimeType: contentType,
            sourceFilename: sourceFilename,
            using: dependencies
        )
        let (isValid, duration): (Bool, TimeInterval?) = dependencies[singleton: .attachmentManager].determineValidityAndDuration(
            contentType: contentType,
            downloadUrl: uploadInfo.url,
            sourceFilename: sourceFilename
        )
        
        self.id = id
        self.serverId = nil
        self.variant = variant
        self.state = .uploading
        self.contentType = contentType
        self.byteCount = UInt(dataSource.dataLength)
        self.creationTimestamp = nil
        self.sourceFilename = sourceFilename
        self.downloadUrl = uploadInfo.url   /// This value will be replaced once the upload is successful
        self.width = imageSize.map { UInt(floor($0.width)) }
        self.height = imageSize.map { UInt(floor($0.height)) }
        self.duration = duration
        self.isVisualMedia = UTType.isVisualMedia(contentType)
        self.isValid = isValid
        self.encryptionKey = nil
        self.digest = nil
        self.caption = caption
    }
}

// MARK: - CustomStringConvertible

extension Attachment: CustomStringConvertible {
    public struct DescriptionInfo: FetchableRecord, Decodable, Equatable, Hashable, ColumnExpressible {
        public typealias Columns = CodingKeys
        public enum CodingKeys: String, CodingKey, ColumnExpression, CaseIterable {
            case id
            case variant
            case contentType
            case sourceFilename
        }
        
        let id: String
        let variant: Attachment.Variant
        let contentType: String
        let sourceFilename: String?
        
        public init(
            id: String,
            variant: Attachment.Variant,
            contentType: String,
            sourceFilename: String?
        ) {
            self.id = id
            self.variant = variant
            self.contentType = contentType
            self.sourceFilename = sourceFilename
        }
        
        public init(id: String, proto: SNProtoAttachmentPointer, sourceFilename: String? = nil) {
            self.init(
                id: id,
                variant: {
                    let voiceMessageFlag: Int32 = SNProtoAttachmentPointer.SNProtoAttachmentPointerFlags
                        .voiceMessage
                        .rawValue
                    
                    guard proto.hasFlags && ((proto.flags & UInt32(voiceMessageFlag)) > 0) else {
                        return .standard
                    }
                    
                    return .voiceMessage
                }(),
                contentType: (
                    proto.contentType ??
                    Attachment.inferContentType(from: proto.fileName)
                ),
                sourceFilename: sourceFilename
            )
        }
    }
    
    public var descriptionInfo: DescriptionInfo {
        Attachment.DescriptionInfo(
            id: id,
            variant: variant,
            contentType: contentType,
            sourceFilename: sourceFilename
        )
    }
    
    public static func description(for descriptionInfo: DescriptionInfo?, count: Int?) -> String? {
        guard let descriptionInfo: DescriptionInfo = descriptionInfo else {
            return nil
        }
        
        return description(for: descriptionInfo, count: (count ?? 1))
    }
    
    public static func description(for descriptionInfo: DescriptionInfo, count: Int) -> String {
        // We only support multi-attachment sending of images so we can just default to the image attachment
        // if there were multiple attachments
        guard count == 1 else {
            return "attachmentsNotification"
                .put(key: "emoji", value: emoji(for: UTType.mimeTypeJpeg))
                .localized()
        }
        
        if UTType.isAudio(descriptionInfo.contentType) {
            // a missing filename is the legacy way to determine if an audio attachment is
            // a voice note vs. other arbitrary audio attachments.
            if
                descriptionInfo.variant == .voiceMessage ||
                descriptionInfo.sourceFilename == nil ||
                (descriptionInfo.sourceFilename?.count ?? 0) == 0
            {
                return "messageVoiceSnippet"
                    .put(key: "emoji", value: "🎙️")
                    .localized()
            }
        }
        
        return "attachmentsNotification"
            .put(key: "emoji", value: emoji(for: descriptionInfo.contentType))
            .localized()
    }
    
    // stringlint:ignore_contents
    public static func emoji(for contentType: String) -> String {
        if UTType.isAnimated(contentType) {
            return "🎡"
        }
        else if UTType.isVideo(contentType) {
            return "🎥"
        }
        else if UTType.isAudio(contentType) {
            return "🎧"
        }
        else if UTType.isImage(contentType) {
            return "📷"
        }
        
        return "📎"
    }
    
    public var description: String {
        return Attachment.description(
            for: DescriptionInfo(
                id: id,
                variant: variant,
                contentType: contentType,
                sourceFilename: sourceFilename
            ),
            count: 1
        )
    }
}

// MARK: - Mutation

extension Attachment {
    public func with(
        serverId: String? = nil,
        state: State? = nil,
        creationTimestamp: TimeInterval? = nil,
        downloadUrl: String? = nil,
        encryptionKey: Data? = nil,
        digest: Data? = nil,
        using dependencies: Dependencies
    ) -> Attachment {
        /// If the `downloadUrl` previously had a value and we are updating it then we need to move the file from it's current location
        /// to the hash that would be generated for the new location
        ///
        /// We default `finalDownloadUrl` to the current `downloadUrl` just in case moving the file fails (in which case we don't
        /// want to update it or we won't be able to resolve the stored file), but if we don't currently have a `downloadUrl` then we can
        /// just use the new one
        var finalDownloadUrl: String? = (self.downloadUrl ?? downloadUrl)
        
        if
            let newUrl: String = downloadUrl,
            let oldUrl: String = self.downloadUrl,
            newUrl != oldUrl
        {
            if
                let oldPath: String = try? dependencies[singleton: .attachmentManager].path(for: oldUrl),
                let newPath: String = try? dependencies[singleton: .attachmentManager].path(for: newUrl)
            {
                do {
                    try dependencies[singleton: .fileManager].moveItem(atPath: oldPath, toPath: newPath)
                    finalDownloadUrl = newUrl
                }
                catch {}
            }
        }
        
        let (isValid, duration): (Bool, TimeInterval?) = {
            switch (self.state, state) {
                case (_, .downloaded):
                    return dependencies[singleton: .attachmentManager].determineValidityAndDuration(
                        contentType: contentType,
                        downloadUrl: finalDownloadUrl,
                        sourceFilename: sourceFilename
                    )
                
                // Assume the data is already correct for "uploading" attachments (and don't override it)
                case (.uploading, _), (.uploaded, _), (.failedUpload, _): return (self.isValid, self.duration)
                case (_, .failedDownload): return (false, nil)
                    
                default: return (self.isValid, self.duration)
            }
        }()
        // Regenerate this just in case we added support since the attachment was inserted into
        // the database (eg. manually downloaded in a later update)
        let isVisualMedia: Bool = UTType.isVisualMedia(contentType)
        let attachmentResolution: CGSize? = {
            if let width: UInt = self.width, let height: UInt = self.height, width > 0, height > 0 {
                return CGSize(width: Int(width), height: Int(height))
            }
            guard
                isVisualMedia,
                state == .downloaded,
                let path: String = try? dependencies[singleton: .attachmentManager]
                    .path(for: finalDownloadUrl)
            else { return nil }
            
            return Data.mediaSize(
                for: path,
                type: UTType(sessionMimeType: contentType),
                mimeType: contentType,
                sourceFilename: sourceFilename,
                using: dependencies
            )
        }()
        
        return Attachment(
            id: self.id,
            serverId: (serverId ?? self.serverId),
            variant: variant,
            state: (state ?? self.state),
            contentType: contentType,
            byteCount: byteCount,
            creationTimestamp: (creationTimestamp ?? self.creationTimestamp),
            sourceFilename: sourceFilename,
            downloadUrl: finalDownloadUrl,
            width: attachmentResolution.map { UInt($0.width) },
            height: attachmentResolution.map { UInt($0.height) },
            duration: duration,
            isVisualMedia: (
                // Regenerate this just in case we added support since the attachment was inserted into
                // the database (eg. manually downloaded in a later update)
                UTType.isVisualMedia(contentType)
            ),
            isValid: isValid,
            encryptionKey: (encryptionKey ?? self.encryptionKey),
            digest: (digest ?? self.digest),
            caption: self.caption
        )
    }
}

// MARK: - Protobuf

extension Attachment {
    public static func inferContentType(from filename: String?) -> String {
        guard
            let fileName: String = filename,
            let fileExtension: String = URL(string: fileName)?.pathExtension
        else { return UTType.mimeTypeDefault }
        
        return (UTType.sessionMimeType(for: fileExtension) ?? UTType.mimeTypeDefault)
    }
    
    public init(proto: SNProtoAttachmentPointer) {
        self.id = UUID().uuidString
        self.serverId = "\(proto.id)"
        self.variant = {
            let voiceMessageFlag: Int32 = SNProtoAttachmentPointer.SNProtoAttachmentPointerFlags
                .voiceMessage
                .rawValue
            
            guard proto.hasFlags && ((proto.flags & UInt32(voiceMessageFlag)) > 0) else {
                return .standard
            }
            
            return .voiceMessage
        }()
        self.state = .pendingDownload
        self.contentType = (proto.contentType ?? Attachment.inferContentType(from: proto.fileName))
        self.byteCount = UInt(proto.size)
        self.creationTimestamp = nil
        self.sourceFilename = proto.fileName
        self.downloadUrl = proto.url
        self.width = (proto.hasWidth && proto.width > 0 ? UInt(proto.width) : nil)
        self.height = (proto.hasHeight && proto.height > 0 ? UInt(proto.height) : nil)
        self.duration = nil         // Needs to be downloaded to be set
        self.isVisualMedia = UTType.isVisualMedia(contentType)
        self.isValid = false        // Needs to be downloaded to be set
        self.encryptionKey = proto.key
        self.digest = proto.digest
        self.caption = (proto.hasCaption ? proto.caption : nil)
    }
    
    public func buildProto() -> SNProtoAttachmentPointer? {
        let builder = SNProtoAttachmentPointer.builder(id: 0)   /// `id` is deprecated, rely on `url` instead
        builder.setContentType(contentType)
        
        if let sourceFilename: String = sourceFilename, !sourceFilename.isEmpty {
            builder.setFileName(sourceFilename)
        }
        
        if let caption: String = self.caption, !caption.isEmpty {
            builder.setCaption(caption)
        }
        
        builder.setSize(UInt32(byteCount))
        builder.setFlags(variant == .voiceMessage ?
            UInt32(SNProtoAttachmentPointer.SNProtoAttachmentPointerFlags.voiceMessage.rawValue) :
            0
        )
        
        if let encryptionKey: Data = encryptionKey, let digest: Data = digest {
            builder.setKey(encryptionKey)
            builder.setDigest(digest)
        }
        
        if
            let width: UInt = self.width,
            let height: UInt = self.height,
            width > 0,
            width < Int.max,
            height > 0,
            height < Int.max
        {
            builder.setWidth(UInt32(width))
            builder.setHeight(UInt32(height))
        }
        
        if let downloadUrl: String = self.downloadUrl {
            builder.setUrl(downloadUrl)
        }
        
        do {
            return try builder.build()
        }
        catch {
            Log.warn(.messageSender, "Couldn't construct attachment proto from: \(self).")
            return nil
        }
    }
}

// MARK: - GRDB Interactions

extension Attachment {
    public struct StateInfo: FetchableRecord, Decodable {
        public let attachmentId: String
        public let interactionId: Int64
        public let state: Attachment.State
        public let downloadUrl: String?
        public let albumIndex: Int
    }
    
    public static func stateInfo(authorId: String, state: State? = nil) -> SQLRequest<Attachment.StateInfo> {
        let attachment: TypedTableAlias<Attachment> = TypedTableAlias()
        let interaction: TypedTableAlias<Interaction> = TypedTableAlias()
        let interactionAttachment: TypedTableAlias<InteractionAttachment> = TypedTableAlias()
        let linkPreview: TypedTableAlias<LinkPreview> = TypedTableAlias()
        
        // Note: In GRDB all joins need to run via their "association" system which doesn't support the type
        // of query we have below (a required join based on one of 3 optional joins) so we have to construct
        // the query manually
        return """
            SELECT DISTINCT
                \(attachment[.id]) AS attachmentId,
                \(interaction[.id]) AS interactionId,
                \(attachment[.state]) AS state,
                \(attachment[.downloadUrl]) AS downloadUrl,
                IFNULL(\(interactionAttachment[.albumIndex]), 0) AS albumIndex
        
            FROM \(Attachment.self)
            
            JOIN \(Interaction.self) ON
                \(SQL("\(interaction[.authorId]) = \(authorId)")) AND (
                    \(interaction[.id]) = \(interactionAttachment[.interactionId]) OR
                    (
                        \(interaction[.linkPreviewUrl]) = \(linkPreview[.url]) AND
                        \(Interaction.linkPreviewFilterLiteral())
                    )
                )
            
            LEFT JOIN \(InteractionAttachment.self) ON \(interactionAttachment[.attachmentId]) = \(attachment[.id])
            LEFT JOIN \(LinkPreview.self) ON
                \(linkPreview[.attachmentId]) = \(attachment[.id]) AND
                \(SQL("\(linkPreview[.variant]) = \(LinkPreview.Variant.standard)"))
        
            WHERE
                (
                    \(SQL("\(state) IS NULL")) OR
                    \(SQL("\(attachment[.state]) = \(state)"))
                )
        
            ORDER BY interactionId DESC
        """
    }

    public static func stateInfo(interactionId: Int64, state: State? = nil) -> SQLRequest<Attachment.StateInfo> {
        let attachment: TypedTableAlias<Attachment> = TypedTableAlias()
        let interaction: TypedTableAlias<Interaction> = TypedTableAlias()
        let interactionAttachment: TypedTableAlias<InteractionAttachment> = TypedTableAlias()
        let linkPreview: TypedTableAlias<LinkPreview> = TypedTableAlias()
        
        // Note: In GRDB all joins need to run via their "association" system which doesn't support the type
        // of query we have below (a required join based on one of 3 optional joins) so we have to construct
        // the query manually
        return """
            SELECT DISTINCT
                \(attachment[.id]) AS attachmentId,
                \(interaction[.id]) AS interactionId,
                \(attachment[.state]) AS state,
                \(attachment[.downloadUrl]) AS downloadUrl,
                IFNULL(\(interactionAttachment[.albumIndex]), 0) AS albumIndex
        
            FROM \(Attachment.self)
            
            JOIN \(Interaction.self) ON
                \(SQL("\(interaction[.id]) = \(interactionId)")) AND (
                    \(interaction[.id]) = \(interactionAttachment[.interactionId]) OR
                    (
                        \(interaction[.linkPreviewUrl]) = \(linkPreview[.url]) AND
                        \(Interaction.linkPreviewFilterLiteral())
                    )
                )
            
            LEFT JOIN \(InteractionAttachment.self) ON \(interactionAttachment[.attachmentId]) = \(attachment[.id])
            LEFT JOIN \(LinkPreview.self) ON
                \(linkPreview[.attachmentId]) = \(attachment[.id]) AND
                \(SQL("\(linkPreview[.variant]) = \(LinkPreview.Variant.standard)"))
        
            WHERE
                (
                    \(SQL("\(state) IS NULL")) OR
                    \(SQL("\(attachment[.state]) = \(state)"))
                )
        """
    }
}

// MARK: - Convenience

extension Attachment {
    public var isImage: Bool { UTType.isImage(contentType) }
    public var isVideo: Bool { UTType.isVideo(contentType) }
    public var isAnimated: Bool { UTType.isAnimated(contentType) }
    public var isAudio: Bool { UTType.isAudio(contentType) }
    public var isText: Bool { UTType.isText(contentType) }
    public var isMicrosoftDoc: Bool { UTType.isMicrosoftDoc(contentType) }
    
    public var documentFileName: String {
        if let sourceFilename: String = sourceFilename { return sourceFilename }
        return shortDescription
    }
    
    public var shortDescription: String {
        if isImage { return "image".localized() }
        if isAudio { return "audio".localized() }
        if isVideo { return "video".localized() }
        return "document".localized()
    }
    
    public var documentFileInfo: String {
        switch duration {
            case .some(let duration) where duration > 0:
                return "\(Format.fileSize(byteCount)), \(Format.duration(duration))"
                
            default: return Format.fileSize(byteCount)
        }
    }
    
    public func readDataFromFile(using dependencies: Dependencies) throws -> Data? {
        guard
            let downloadUrl: String = downloadUrl,
            let path: String = try? dependencies[singleton: .attachmentManager].path(for: downloadUrl)
        else { return nil }
        
        return try Data(contentsOf: URL(fileURLWithPath: path))
    }
    
    public func write(data: Data, using dependencies: Dependencies) throws -> Bool {
        guard
            let downloadUrl: String = downloadUrl,
            let path: String = try? dependencies[singleton: .attachmentManager].path(for: downloadUrl)
        else { return false }

        try data.write(to: URL(fileURLWithPath: path))

        return true
    }
    
    public static func fileId(for downloadUrl: String?) -> String? {
        return downloadUrl
            .map { urlString -> String? in
                urlString
                    .split(separator: "/")  // stringlint:ignore
                    .last
                    .map { String($0) }
            }
    }
<<<<<<< HEAD
}

// MARK: - Upload

extension Attachment {
    private enum Destination {
        case fileServer
        case community(OpenGroup)
        
        var shouldEncrypt: Bool {
            switch self {
                case .fileServer: return true
                case .community: return false
            }
        }
    }
    
    public static func prepare(attachments: [SignalAttachment], using dependencies: Dependencies) -> [Attachment] {
        return attachments.compactMap { signalAttachment in
            Attachment(
                variant: (signalAttachment.isVoiceMessage ?
                    .voiceMessage :
                    .standard
                ),
                contentType: signalAttachment.mimeType,
                dataSource: signalAttachment.dataSource,
                sourceFilename: signalAttachment.sourceFilename,
                caption: signalAttachment.captionText,
                using: dependencies
            )
        }
    }
    
    public static func process(
        _ db: Database,
        attachments: [Attachment]?,
        for interactionId: Int64?
    ) throws {
        guard
            let attachments: [Attachment] = attachments,
            let interactionId: Int64 = interactionId
        else { return }
                
        try attachments
            .enumerated()
            .forEach { index, attachment in
                let interactionAttachment: InteractionAttachment = InteractionAttachment(
                    albumIndex: index,
                    interactionId: interactionId,
                    attachmentId: attachment.id
                )
                
                try attachment.insert(db)
                try interactionAttachment.insert(db)
            }
    }
    
    public func preparedUpload(
        _ db: Database,
        threadId: String,
        logCategory cat: Log.Category?,
        using dependencies: Dependencies
    ) throws -> Network.PreparedRequest<String> {
        typealias UploadInfo = (
            attachment: Attachment,
            preparedRequest: Network.PreparedRequest<FileUploadResponse>,
            encryptionKey: Data?,
            digest: Data?
        )
        
        // Retrieve the correct destination for the given thread
        let destination: Destination = (try? OpenGroup.fetchOne(db, id: threadId))
            .map { .community($0) }
            .defaulting(to: .fileServer)
        let uploadInfo: UploadInfo = try {
            let endpoint: (any EndpointType) = {
                switch destination {
                    case .fileServer: return Network.FileServer.Endpoint.file
                    case .community(let openGroup): return OpenGroupAPI.Endpoint.roomFile(openGroup.roomToken)
                }
            }()
            
            // This can occur if an AttachmentUploadJob was explicitly created for a message
            // dependant on the attachment being uploaded (in this case the attachment has
            // already been uploaded so just succeed)
            if state == .uploaded, let fileId: String = Attachment.fileId(for: downloadUrl) {
                return (
                    self,
                    try Network.PreparedRequest<FileUploadResponse>.cached(
                        FileUploadResponse(id: fileId, expires: nil),
                        endpoint: endpoint,
                        using: dependencies
                    ),
                    self.encryptionKey,
                    self.digest
                )
            }
            
            // If the attachment is a downloaded attachment, check if it came from
            // the server and if so just succeed immediately (no use re-uploading
            // an attachment that is already present on the server) - or if we want
            // it to be encrypted and it's not then encrypt it
            //
            // Note: The most common cases for this will be for LinkPreviews or Quotes
            if
                state == .downloaded,
                serverId != nil,
                let fileId: String = Attachment.fileId(for: downloadUrl),
                (
                    !destination.shouldEncrypt || (
                        encryptionKey != nil &&
                        digest != nil
                    )
                )
            {
                return (
                    self,
                    try Network.PreparedRequest.cached(
                        FileUploadResponse(id: fileId, expires: nil),
                        endpoint: endpoint,
                        using: dependencies
                    ),
                    self.encryptionKey,
                    self.digest
                )
            }
            
            // Get the raw attachment data
            guard let rawData: Data = try? readDataFromFile(using: dependencies) else {
                Log.error([cat].compactMap { $0 }, "Couldn't read attachment from disk.")
                throw AttachmentError.noAttachment
            }
            
            // Encrypt the attachment if needed
            var finalData: Data = rawData
            var encryptionKey: Data?
            var digest: Data?
            
            typealias EncryptionData = (ciphertext: Data, encryptionKey: Data, digest: Data)
            if destination.shouldEncrypt {
                guard
                    let result: EncryptionData = dependencies[singleton: .crypto].generate(
                        .encryptAttachment(plaintext: rawData, using: dependencies)
                    )
                else {
                    Log.error([cat].compactMap { $0 }, "Couldn't encrypt attachment.")
                    throw AttachmentError.encryptionFailed
                }
                
                finalData = result.ciphertext
                encryptionKey = result.encryptionKey
                digest = result.digest
            }
                
            // Ensure the file size is smaller than our upload limit
            Log.info([cat].compactMap { $0 }, "File size: \(finalData.count) bytes.")
            guard finalData.count <= Network.maxFileSize else { throw NetworkError.maxFileSizeExceeded }
            
            // Generate the request
            switch destination {
                case .fileServer:
                    return (
                        self,
                        try Network.preparedUpload(data: finalData, using: dependencies),
                        encryptionKey,
                        digest
                    )
                
                case .community(let openGroup):
                    return (
                        self,
                        try OpenGroupAPI.preparedUpload(
                            db,
                            data: finalData,
                            to: openGroup.roomToken,
                            on: openGroup.server,
                            using: dependencies
                        ),
                        encryptionKey,
                        digest
                    )
            }
        }()
        
        return uploadInfo.preparedRequest
            .handleEvents(
                receiveSubscription: {
                    // If we have a `cachedResponse` (ie. already uploaded) then don't change
                    // the attachment state to uploading as it's already been done
                    guard uploadInfo.preparedRequest.cachedResponse == nil else { return }
                    
                    // Update the attachment to the 'uploading' state
                    dependencies[singleton: .storage].write { db in
                        _ = try? Attachment
                            .filter(id: uploadInfo.attachment.id)
                            .updateAll(db, Attachment.Columns.state.set(to: Attachment.State.uploading))
                    }
                },
                receiveOutput: { _, response in
                    /// Save the final upload info
                    ///
                    /// **Note:** We **MUST** use the `.with` function here to ensure the `isValid` flag is
                    /// updated correctly
                    let updatedAttachment: Attachment = uploadInfo.attachment
                        .with(
                            serverId: response.id,
                            state: .uploaded,
                            creationTimestamp: (
                                uploadInfo.attachment.creationTimestamp ??
                                (dependencies[cache: .snodeAPI].currentOffsetTimestampMs() / 1000)
                            ),
                            downloadUrl: {
                                switch (uploadInfo.attachment.downloadUrl, destination) {
                                    case (.some(let downloadUrl), _): return downloadUrl
                                    case (.none, .fileServer):
                                        return Network.FileServer.downloadUrlString(for: response.id)
                                        
                                    case (.none, .community(let openGroup)):
                                        return OpenGroupAPI.downloadUrlString(
                                            for: response.id,
                                            server: openGroup.server,
                                            roomToken: openGroup.roomToken
                                        )
                                }
                            }(),
                            encryptionKey: uploadInfo.encryptionKey,
                            digest: uploadInfo.digest,
                            using: dependencies
                        )
                    
                    // Ensure there were changes before triggering a db write to avoid unneeded
                    // write queue use and UI updates
                    guard updatedAttachment != uploadInfo.attachment else { return }
                    
                    dependencies[singleton: .storage].write { db in
                        try updatedAttachment.upserted(db)
                    }
                },
                receiveCompletion: { result in
                    switch result {
                        case .finished: break
                        case .failure:
                            dependencies[singleton: .storage].write { db in
                                try Attachment
                                    .filter(id: uploadInfo.attachment.id)
                                    .updateAll(db, Attachment.Columns.state.set(to: Attachment.State.failedUpload))
                            }
                    }
                },
                receiveCancel: {
                    dependencies[singleton: .storage].write { db in
                        try Attachment
                            .filter(id: uploadInfo.attachment.id)
                            .updateAll(db, Attachment.Columns.state.set(to: Attachment.State.failedUpload))
                    }
                }
            )
            .map { _, response in response.id }
    }
=======
>>>>>>> f68708c8
}<|MERGE_RESOLUTION|>--- conflicted
+++ resolved
@@ -688,266 +688,4 @@
                     .map { String($0) }
             }
     }
-<<<<<<< HEAD
-}
-
-// MARK: - Upload
-
-extension Attachment {
-    private enum Destination {
-        case fileServer
-        case community(OpenGroup)
-        
-        var shouldEncrypt: Bool {
-            switch self {
-                case .fileServer: return true
-                case .community: return false
-            }
-        }
-    }
-    
-    public static func prepare(attachments: [SignalAttachment], using dependencies: Dependencies) -> [Attachment] {
-        return attachments.compactMap { signalAttachment in
-            Attachment(
-                variant: (signalAttachment.isVoiceMessage ?
-                    .voiceMessage :
-                    .standard
-                ),
-                contentType: signalAttachment.mimeType,
-                dataSource: signalAttachment.dataSource,
-                sourceFilename: signalAttachment.sourceFilename,
-                caption: signalAttachment.captionText,
-                using: dependencies
-            )
-        }
-    }
-    
-    public static func process(
-        _ db: Database,
-        attachments: [Attachment]?,
-        for interactionId: Int64?
-    ) throws {
-        guard
-            let attachments: [Attachment] = attachments,
-            let interactionId: Int64 = interactionId
-        else { return }
-                
-        try attachments
-            .enumerated()
-            .forEach { index, attachment in
-                let interactionAttachment: InteractionAttachment = InteractionAttachment(
-                    albumIndex: index,
-                    interactionId: interactionId,
-                    attachmentId: attachment.id
-                )
-                
-                try attachment.insert(db)
-                try interactionAttachment.insert(db)
-            }
-    }
-    
-    public func preparedUpload(
-        _ db: Database,
-        threadId: String,
-        logCategory cat: Log.Category?,
-        using dependencies: Dependencies
-    ) throws -> Network.PreparedRequest<String> {
-        typealias UploadInfo = (
-            attachment: Attachment,
-            preparedRequest: Network.PreparedRequest<FileUploadResponse>,
-            encryptionKey: Data?,
-            digest: Data?
-        )
-        
-        // Retrieve the correct destination for the given thread
-        let destination: Destination = (try? OpenGroup.fetchOne(db, id: threadId))
-            .map { .community($0) }
-            .defaulting(to: .fileServer)
-        let uploadInfo: UploadInfo = try {
-            let endpoint: (any EndpointType) = {
-                switch destination {
-                    case .fileServer: return Network.FileServer.Endpoint.file
-                    case .community(let openGroup): return OpenGroupAPI.Endpoint.roomFile(openGroup.roomToken)
-                }
-            }()
-            
-            // This can occur if an AttachmentUploadJob was explicitly created for a message
-            // dependant on the attachment being uploaded (in this case the attachment has
-            // already been uploaded so just succeed)
-            if state == .uploaded, let fileId: String = Attachment.fileId(for: downloadUrl) {
-                return (
-                    self,
-                    try Network.PreparedRequest<FileUploadResponse>.cached(
-                        FileUploadResponse(id: fileId, expires: nil),
-                        endpoint: endpoint,
-                        using: dependencies
-                    ),
-                    self.encryptionKey,
-                    self.digest
-                )
-            }
-            
-            // If the attachment is a downloaded attachment, check if it came from
-            // the server and if so just succeed immediately (no use re-uploading
-            // an attachment that is already present on the server) - or if we want
-            // it to be encrypted and it's not then encrypt it
-            //
-            // Note: The most common cases for this will be for LinkPreviews or Quotes
-            if
-                state == .downloaded,
-                serverId != nil,
-                let fileId: String = Attachment.fileId(for: downloadUrl),
-                (
-                    !destination.shouldEncrypt || (
-                        encryptionKey != nil &&
-                        digest != nil
-                    )
-                )
-            {
-                return (
-                    self,
-                    try Network.PreparedRequest.cached(
-                        FileUploadResponse(id: fileId, expires: nil),
-                        endpoint: endpoint,
-                        using: dependencies
-                    ),
-                    self.encryptionKey,
-                    self.digest
-                )
-            }
-            
-            // Get the raw attachment data
-            guard let rawData: Data = try? readDataFromFile(using: dependencies) else {
-                Log.error([cat].compactMap { $0 }, "Couldn't read attachment from disk.")
-                throw AttachmentError.noAttachment
-            }
-            
-            // Encrypt the attachment if needed
-            var finalData: Data = rawData
-            var encryptionKey: Data?
-            var digest: Data?
-            
-            typealias EncryptionData = (ciphertext: Data, encryptionKey: Data, digest: Data)
-            if destination.shouldEncrypt {
-                guard
-                    let result: EncryptionData = dependencies[singleton: .crypto].generate(
-                        .encryptAttachment(plaintext: rawData, using: dependencies)
-                    )
-                else {
-                    Log.error([cat].compactMap { $0 }, "Couldn't encrypt attachment.")
-                    throw AttachmentError.encryptionFailed
-                }
-                
-                finalData = result.ciphertext
-                encryptionKey = result.encryptionKey
-                digest = result.digest
-            }
-                
-            // Ensure the file size is smaller than our upload limit
-            Log.info([cat].compactMap { $0 }, "File size: \(finalData.count) bytes.")
-            guard finalData.count <= Network.maxFileSize else { throw NetworkError.maxFileSizeExceeded }
-            
-            // Generate the request
-            switch destination {
-                case .fileServer:
-                    return (
-                        self,
-                        try Network.preparedUpload(data: finalData, using: dependencies),
-                        encryptionKey,
-                        digest
-                    )
-                
-                case .community(let openGroup):
-                    return (
-                        self,
-                        try OpenGroupAPI.preparedUpload(
-                            db,
-                            data: finalData,
-                            to: openGroup.roomToken,
-                            on: openGroup.server,
-                            using: dependencies
-                        ),
-                        encryptionKey,
-                        digest
-                    )
-            }
-        }()
-        
-        return uploadInfo.preparedRequest
-            .handleEvents(
-                receiveSubscription: {
-                    // If we have a `cachedResponse` (ie. already uploaded) then don't change
-                    // the attachment state to uploading as it's already been done
-                    guard uploadInfo.preparedRequest.cachedResponse == nil else { return }
-                    
-                    // Update the attachment to the 'uploading' state
-                    dependencies[singleton: .storage].write { db in
-                        _ = try? Attachment
-                            .filter(id: uploadInfo.attachment.id)
-                            .updateAll(db, Attachment.Columns.state.set(to: Attachment.State.uploading))
-                    }
-                },
-                receiveOutput: { _, response in
-                    /// Save the final upload info
-                    ///
-                    /// **Note:** We **MUST** use the `.with` function here to ensure the `isValid` flag is
-                    /// updated correctly
-                    let updatedAttachment: Attachment = uploadInfo.attachment
-                        .with(
-                            serverId: response.id,
-                            state: .uploaded,
-                            creationTimestamp: (
-                                uploadInfo.attachment.creationTimestamp ??
-                                (dependencies[cache: .snodeAPI].currentOffsetTimestampMs() / 1000)
-                            ),
-                            downloadUrl: {
-                                switch (uploadInfo.attachment.downloadUrl, destination) {
-                                    case (.some(let downloadUrl), _): return downloadUrl
-                                    case (.none, .fileServer):
-                                        return Network.FileServer.downloadUrlString(for: response.id)
-                                        
-                                    case (.none, .community(let openGroup)):
-                                        return OpenGroupAPI.downloadUrlString(
-                                            for: response.id,
-                                            server: openGroup.server,
-                                            roomToken: openGroup.roomToken
-                                        )
-                                }
-                            }(),
-                            encryptionKey: uploadInfo.encryptionKey,
-                            digest: uploadInfo.digest,
-                            using: dependencies
-                        )
-                    
-                    // Ensure there were changes before triggering a db write to avoid unneeded
-                    // write queue use and UI updates
-                    guard updatedAttachment != uploadInfo.attachment else { return }
-                    
-                    dependencies[singleton: .storage].write { db in
-                        try updatedAttachment.upserted(db)
-                    }
-                },
-                receiveCompletion: { result in
-                    switch result {
-                        case .finished: break
-                        case .failure:
-                            dependencies[singleton: .storage].write { db in
-                                try Attachment
-                                    .filter(id: uploadInfo.attachment.id)
-                                    .updateAll(db, Attachment.Columns.state.set(to: Attachment.State.failedUpload))
-                            }
-                    }
-                },
-                receiveCancel: {
-                    dependencies[singleton: .storage].write { db in
-                        try Attachment
-                            .filter(id: uploadInfo.attachment.id)
-                            .updateAll(db, Attachment.Columns.state.set(to: Attachment.State.failedUpload))
-                    }
-                }
-            )
-            .map { _, response in response.id }
-    }
-=======
->>>>>>> f68708c8
 }