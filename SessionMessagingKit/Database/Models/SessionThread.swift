--- conflicted
+++ resolved
@@ -108,17 +108,6 @@
     public func aroundInsert(_ db: Database, insert: () throws -> InsertionSuccess) throws {
         _ = try insert()
         
-<<<<<<< HEAD
-        switch ObservationContext.observingDb {
-            case .none: Log.error("[SessionThread] Could not process 'aroundInsert' due to missing observingDb.")
-            case .some(let observingDb):
-                observingDb.dependencies.setAsync(.hasSavedThread, true)
-                observingDb.addConversationEvent(
-                    id: id,
-                    variant: variant,
-                    type: .created
-                )
-=======
         /// If this thread was created during onboarding then we don't want to set `hasSavedThread` or send a conversation
         /// event (as this is likely the "Note to Self" thread or some future "initial" state which wasn't a user-driven change)
         if ThreadCreationContext.isOnboarding != true {
@@ -126,9 +115,12 @@
                 case .none: Log.error("[SessionThread] Could not process 'aroundInsert' due to missing observingDb.")
                 case .some(let observingDb):
                     observingDb.dependencies.setAsync(.hasSavedThread, true)
-                    observingDb.addConversationEvent(id: id, type: .created)
+                    observingDb.addConversationEvent(
+                        id: id,
+                        variant: variant,
+                        type: .created
+                    )
             }
->>>>>>> c6efa606
         }
     }
 }
@@ -973,8 +965,6 @@
             default: return nil
         }
     }
-<<<<<<< HEAD
-=======
 }
 
 // MARK: - Truncation
@@ -993,5 +983,4 @@
     /// the task to access the isntance without running into threading issues or needing to manage multiple instances
     @TaskLocal
     public static var isOnboarding: Bool?
->>>>>>> c6efa606
 }