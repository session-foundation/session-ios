// Copyright © 2022 Rangeproof Pty Ltd. All rights reserved.

import Foundation
import GRDB
import SessionUtilitiesKit
import SessionSnodeKit

public struct SessionThread: Codable, Identifiable, Equatable, FetchableRecord, PersistableRecord, TableRecord, ColumnExpressible {
    public static var databaseTableName: String { "thread" }
    public static let contact = hasOne(Contact.self, using: Contact.threadForeignKey)
    public static let closedGroup = hasOne(ClosedGroup.self, using: ClosedGroup.threadForeignKey)
    public static let openGroup = hasOne(OpenGroup.self, using: OpenGroup.threadForeignKey)
    public static let disappearingMessagesConfiguration = hasOne(
        DisappearingMessagesConfiguration.self,
        using: DisappearingMessagesConfiguration.threadForeignKey
    )
    public static let interactions = hasMany(Interaction.self, using: Interaction.threadForeignKey)
    public static let typingIndicator = hasOne(
        ThreadTypingIndicator.self,
        using: ThreadTypingIndicator.threadForeignKey
    )
    
    public typealias Columns = CodingKeys
    public enum CodingKeys: String, CodingKey, ColumnExpression {
        case id
        case variant
        case creationDateTimestamp
        case shouldBeVisible
        @available(*, deprecated, message: "use 'pinnedPriority > 0' instead") case isPinned
        case messageDraft
        case notificationSound
        case mutedUntilTimestamp
        case onlyNotifyForMentions
        case markedAsUnread
        case pinnedPriority
    }
    
    public enum Variant: Int, Codable, Hashable, DatabaseValueConvertible, CaseIterable {
        case contact
        case legacyGroup
        case community
        case group
    }

    /// Unique identifier for a thread (formerly known as uniqueId)
    ///
    /// This value will depend on the variant:
    /// **contact:** The contact id
    /// **closedGroup:** The closed group public key
    /// **openGroup:** The `\(server.lowercased()).\(room)` value
    public let id: String
    
    /// Enum indicating what type of thread this is
    public let variant: Variant
    
    /// A timestamp indicating when this thread was created
    public let creationDateTimestamp: TimeInterval
    
    /// A flag indicating whether the thread should be visible
    public let shouldBeVisible: Bool
    
    /// A flag indicating whether the thread is pinned
    @available(*, deprecated, message: "use 'pinnedPriority > 0' instead")
    private let isPinned: Bool = false
    
    /// The value the user started entering into the input field before they left the conversation screen
    public let messageDraft: String?
    
    /// The sound which should be used when receiving a notification for this thread
    ///
    /// **Note:** If unset this will use the `Preferences.Sound.defaultNotificationSound`
    public let notificationSound: Preferences.Sound?
    
    /// Timestamp (seconds since epoch) for when this thread should stop being muted
    public let mutedUntilTimestamp: TimeInterval?
    
    /// A flag indicating whether the thread should only notify for mentions
    public let onlyNotifyForMentions: Bool
    
    /// A flag indicating whether this thread has been manually marked as unread by the user
    public let markedAsUnread: Bool?
    
    /// A value indicating the priority of this conversation within the pinned conversations
    public let pinnedPriority: Int32?
    
    // MARK: - Relationships
    
    public var contact: QueryInterfaceRequest<Contact> {
        request(for: SessionThread.contact)
    }
    
    public var closedGroup: QueryInterfaceRequest<ClosedGroup> {
        request(for: SessionThread.closedGroup)
    }
    
    public var openGroup: QueryInterfaceRequest<OpenGroup> {
        request(for: SessionThread.openGroup)
    }
    
    public var disappearingMessagesConfiguration: QueryInterfaceRequest<DisappearingMessagesConfiguration> {
        request(for: SessionThread.disappearingMessagesConfiguration)
    }
    
    public var interactions: QueryInterfaceRequest<Interaction> {
        request(for: SessionThread.interactions)
    }
    
    public var typingIndicator: QueryInterfaceRequest<ThreadTypingIndicator> {
        request(for: SessionThread.typingIndicator)
    }
    
    // MARK: - Initialization
    
    public init(
        id: String,
        variant: Variant,
        creationDateTimestamp: TimeInterval,
        shouldBeVisible: Bool = false,
        isPinned: Bool = false,
        messageDraft: String? = nil,
        notificationSound: Preferences.Sound? = nil,
        mutedUntilTimestamp: TimeInterval? = nil,
        onlyNotifyForMentions: Bool = false,
        markedAsUnread: Bool? = false,
        pinnedPriority: Int32? = nil,
        using dependencies: Dependencies
    ) {
        self.id = id
        self.variant = variant
        self.creationDateTimestamp = creationDateTimestamp
        self.shouldBeVisible = shouldBeVisible
        self.messageDraft = messageDraft
        self.notificationSound = notificationSound
        self.mutedUntilTimestamp = mutedUntilTimestamp
        self.onlyNotifyForMentions = onlyNotifyForMentions
        self.markedAsUnread = markedAsUnread
        self.pinnedPriority = ((pinnedPriority ?? 0) > 0 ? pinnedPriority :
            (isPinned ? 1 : 0)
        )
    }
    
    // MARK: - Custom Database Interaction
    
    public func willInsert(_ db: Database) throws {
        db[.hasSavedThread] = true
    }
}

// MARK: - GRDB Interactions

public extension SessionThread {
    /// Fetches or creates a SessionThread with the specified id, variant and visible state
    ///
    /// **Notes:**
    /// - The `variant` will be ignored if an existing thread is found
    /// - This method **will** save the newly created SessionThread to the database
    @discardableResult static func fetchOrCreate(
        _ db: Database,
        id: ID,
        variant: Variant,
        creationDateTimestamp: TimeInterval,
        shouldBeVisible: Bool?,
        calledFromConfig configTriggeringChange: ConfigDump.Variant?,
        using dependencies: Dependencies
    ) throws -> SessionThread {
        guard let existingThread: SessionThread = try? fetchOne(db, id: id) else {
            return try SessionThread(
                id: id,
                variant: variant,
                creationDateTimestamp: creationDateTimestamp,
                shouldBeVisible: (shouldBeVisible ?? false),
                using: dependencies
            ).upserted(db)
        }
        
        // If the `shouldBeVisible` state matches then we can finish early
        guard
            let desiredVisibility: Bool = shouldBeVisible,
            existingThread.shouldBeVisible != desiredVisibility
        else { return existingThread }
        
        // Update the `shouldBeVisible` state
        try SessionThread
            .filter(id: id)
            .updateAllAndConfig(
                db,
                SessionThread.Columns.shouldBeVisible.set(to: shouldBeVisible),
                calledFromConfig: configTriggeringChange,
                using: dependencies
            )
        
        // Retrieve the updated thread and return it (we don't recursively call this method
        // just in case something weird happened and the above update didn't work, as that
        // would result in an infinite loop)
        return (try fetchOne(db, id: id))
            .defaulting(
                to: try SessionThread(
                    id: id,
                    variant: variant,
                    creationDateTimestamp: creationDateTimestamp,
                    shouldBeVisible: desiredVisibility,
                    using: dependencies
                ).upserted(db)
            )
    }
    
    static func canSendReadReceipt(
        _ db: Database,
        threadId: String,
        threadVariant maybeThreadVariant: SessionThread.Variant? = nil,
        isBlocked maybeIsBlocked: Bool? = nil,
        isMessageRequest maybeIsMessageRequest: Bool? = nil,
        using dependencies: Dependencies
    ) throws -> Bool {
        let threadVariant: SessionThread.Variant = try {
            try maybeThreadVariant ??
            SessionThread
                .filter(id: threadId)
                .select(.variant)
                .asRequest(of: SessionThread.Variant.self)
                .fetchOne(db, orThrow: StorageError.objectNotFound)
        }()
        let threadIsBlocked: Bool = try {
            try maybeIsBlocked ??
            (
                threadVariant == .contact &&
                Contact
                    .filter(id: threadId)
                    .select(.isBlocked)
                    .asRequest(of: Bool.self)
                    .fetchOne(db, orThrow: StorageError.objectNotFound)
            )
        }()
        let threadIsMessageRequest: Bool = SessionThread
            .filter(id: threadId)
            .filter(
                SessionThread.isMessageRequest(
                    userSessionId: dependencies[cache: .general].sessionId,
                    includeNonVisible: true
                )
            )
            .isNotEmpty(db)
        
        return (
            !threadIsBlocked &&
            !threadIsMessageRequest
        )
    }
    
    @available(*, unavailable, message: "should not be used until pin re-ordering is built")
    static func refreshPinnedPriorities(_ db: Database, adding threadId: String) throws {
        struct PinnedPriority: TableRecord, ColumnExpressible {
            public typealias Columns = CodingKeys
            public enum CodingKeys: String, CodingKey, ColumnExpression {
                case id
                case rowIndex
            }
        }
        
        let thread: TypedTableAlias<SessionThread> = TypedTableAlias()
        let pinnedPriority: TypedTableAlias<PinnedPriority> = TypedTableAlias()
        let rowIndexLiteral: SQL = SQL(stringLiteral: PinnedPriority.Columns.rowIndex.name)
        let pinnedPriorityLiteral: SQL = SQL(stringLiteral: SessionThread.Columns.pinnedPriority.name)
        
        try db.execute(literal: """
            WITH \(PinnedPriority.self) AS (
                SELECT
                    \(thread[.id]),
                    ROW_NUMBER() OVER (
                        ORDER BY \(SQL("\(thread[.id]) != \(threadId)")),
                        \(thread[.pinnedPriority]) ASC
                    ) AS \(rowIndexLiteral)
                FROM \(SessionThread.self)
                WHERE
                    \(thread[.pinnedPriority]) > 0 OR
                    \(SQL("\(thread[.id]) = \(threadId)"))
            )

            UPDATE \(SessionThread.self)
            SET \(pinnedPriorityLiteral) = (
                SELECT \(pinnedPriority[.rowIndex])
                FROM \(PinnedPriority.self)
                WHERE \(pinnedPriority[.id]) = \(thread[.id])
            )
        """)
    }
}

// MARK: - Deletion

public extension SessionThread {
    enum DeletionType {
        case hideContactConversationAndDeleteContent
        case deleteContactConversationAndContact
        case leaveGroupAsync
        case deleteGroupAndContent
        case deleteCommunityAndContent
    }
    
    static func deleteOrLeave(
        _ db: Database,
        type: SessionThread.DeletionType,
        threadId: String,
<<<<<<< HEAD
        threadVariant: Variant,
        groupLeaveType: ClosedGroup.LeaveType,
        calledFromConfig configTriggeringChange: ConfigDump.Variant?,
        using dependencies: Dependencies
=======
        calledFromConfigHandling: Bool
>>>>>>> 83911cf9
    ) throws {
        try deleteOrLeave(
            db,
            type: type,
            threadIds: [threadId],
<<<<<<< HEAD
            threadVariant: threadVariant,
            groupLeaveType: groupLeaveType,
            calledFromConfig: configTriggeringChange,
            using: dependencies
=======
            calledFromConfigHandling: calledFromConfigHandling
>>>>>>> 83911cf9
        )
    }
    
    static func deleteOrLeave(
        _ db: Database,
        type: SessionThread.DeletionType,
        threadIds: [String],
<<<<<<< HEAD
        threadVariant: Variant,
        groupLeaveType: ClosedGroup.LeaveType,
        calledFromConfig configTriggeringChange: ConfigDump.Variant?,
        using dependencies: Dependencies
=======
        calledFromConfigHandling: Bool
>>>>>>> 83911cf9
    ) throws {
        let userSessionId: SessionId = dependencies[cache: .general].sessionId
        let remainingThreadIds: Set<String> = threadIds.asSet().removing(userSessionId.hexString)
        
        switch type {
            case .hideContactConversationAndDeleteContent:
                // Clear any interactions for the deleted thread
                _ = try Interaction
                    .filter(threadIds.contains(Interaction.Columns.threadId))
                    .deleteAll(db)
                
                // We need to custom handle the 'Note to Self' conversation (it should just be
                // hidden locally rather than deleted)
                if threadIds.contains(userSessionId.hexString) {
                    _ = try SessionThread
                        .filter(id: userSessionId.hexString)
                        .updateAllAndConfig(
                            db,
                            SessionThread.Columns.pinnedPriority.set(to: 0),
                            SessionThread.Columns.shouldBeVisible.set(to: false),
                            calledFromConfig: configTriggeringChange,
                            using: dependencies
                        )
                }
                
                // Update any other threads to be hidden (don't want to actually delete the thread
                // record in case it's settings get changed while it's not visible)
                _ = try SessionThread
                    .filter(ids: remainingThreadIds)
                    .updateAllAndConfig(
                        db,
                        SessionThread.Columns.pinnedPriority.set(to: LibSession.hiddenPriority),
                        SessionThread.Columns.shouldBeVisible.set(to: false),
                        calledFromConfig: configTriggeringChange,
                        using: dependencies
                    )
                
            case .deleteContactConversationAndContact:
                // If this wasn't called from config handling then we need to hide the conversation
<<<<<<< HEAD
                if configTriggeringChange != .contacts {
                    try LibSession
                        .hide(db, contactIds: threadIds, using: dependencies)
=======
                if !calledFromConfigHandling {
                    try LibSession.remove(db, contactIds: Array(remainingThreadIds))
>>>>>>> 83911cf9
                }
                
                _ = try SessionThread
                    .filter(ids: remainingThreadIds)
                    .deleteAll(db)
                
            case .leaveGroupAsync:
                try threadIds.forEach { threadId in
<<<<<<< HEAD
                    try MessageSender.leave(db, threadId: threadId, threadVariant: threadVariant, using: dependencies)
                }
                
            case (.legacyGroup, .silent), (.legacyGroup, .forced), (.group, .forced), (.group, .silent):
                try ClosedGroup.removeData(
=======
                    try MessageSender.leave(
                        db,
                        groupPublicKey: threadId,
                        deleteThread: true
                    )
                }
                
            case .deleteGroupAndContent:
                try ClosedGroup.removeKeysAndUnsubscribe(
>>>>>>> 83911cf9
                    db,
                    threadIds: threadIds,
                    dataToRemove: .allData,
                    calledFromConfig: configTriggeringChange,
                    using: dependencies
                )
                
<<<<<<< HEAD
            case (.community, _):
                try threadIds.forEach { threadId in
                    try dependencies[singleton: .openGroupManager].delete(
=======
            case .deleteCommunityAndContent:
                threadIds.forEach { threadId in
                    OpenGroupManager.shared.delete(
>>>>>>> 83911cf9
                        db,
                        openGroupId: threadId,
                        calledFromConfig: configTriggeringChange
                    )
                }
        }
    }
}

// MARK: - Convenience

public extension SessionThread {
    static func isMessageRequest(
        _ db: Database,
        threadId: String,
        userSessionId: SessionId,
        includeNonVisible: Bool = false
    ) -> Bool {
        let thread: TypedTableAlias<SessionThread> = TypedTableAlias()
        let contact: TypedTableAlias<Contact> = TypedTableAlias()
        let closedGroup: TypedTableAlias<ClosedGroup> = TypedTableAlias()
        let request: SQLRequest<String> = """
            SELECT \(thread[.id])
            FROM \(SessionThread.self)
            LEFT JOIN \(Contact.self) ON \(contact[.id]) = \(thread[.id])
            LEFT JOIN \(ClosedGroup.self) ON \(closedGroup[.threadId]) = \(thread[.id])
            WHERE (
                \(thread[.id]) = \(threadId) AND
                \(SessionThread.isMessageRequest(userSessionId: userSessionId, includeNonVisible: includeNonVisible))
            )
        """
        
        return ((try? request.fetchOne(db)) != nil)
    }
    
    static func unreadMessageRequestsCountQuery(userSessionId: SessionId, includeNonVisible: Bool = false) -> SQLRequest<Int> {
        let thread: TypedTableAlias<SessionThread> = TypedTableAlias()
        let interaction: TypedTableAlias<Interaction> = TypedTableAlias()
        let contact: TypedTableAlias<Contact> = TypedTableAlias()
        let closedGroup: TypedTableAlias<ClosedGroup> = TypedTableAlias()
        
        return """
            SELECT COUNT(DISTINCT id) FROM (
                SELECT \(thread[.id]) AS id
                FROM \(SessionThread.self)
                JOIN \(Interaction.self) ON (
                    \(interaction[.threadId]) = \(thread[.id]) AND
                    \(interaction[.wasRead]) = false
                )
                LEFT JOIN \(Contact.self) ON \(contact[.id]) = \(thread[.id])
                LEFT JOIN \(ClosedGroup.self) ON \(closedGroup[.threadId]) = \(thread[.id])
                WHERE (
                    \(SessionThread.isMessageRequest(userSessionId: userSessionId, includeNonVisible: includeNonVisible))
                )
            )
        """
    }
    
    /// This method can be used to filter a thread query to only include messages requests
    ///
    /// **Note:** In order to use this filter you **MUST** have a `joining(required/optional:)` to the
    /// `SessionThread.contact` association or it won't work
    static func isMessageRequest(
        userSessionId: SessionId,
        includeNonVisible: Bool = false
    ) -> SQLExpression {
        let thread: TypedTableAlias<SessionThread> = TypedTableAlias()
        let contact: TypedTableAlias<Contact> = TypedTableAlias()
        let closedGroup: TypedTableAlias<ClosedGroup> = TypedTableAlias()
        let shouldBeVisibleSQL: SQL = (includeNonVisible ?
            SQL(stringLiteral: "true") :
            SQL("\(thread[.shouldBeVisible]) = true")
        )
        
        return SQL(
            """
                \(shouldBeVisibleSQL) AND (
                    COALESCE(\(closedGroup[.invited]), false) = true OR (
                        \(SQL("\(thread[.variant]) = \(SessionThread.Variant.contact)")) AND
                        \(SQL("\(thread[.id]) != \(userSessionId.hexString)")) AND
                        IFNULL(\(contact[.isApproved]), false) = false
                    )
                )
            """
        ).sqlExpression
    }
    
    func isNoteToSelf(_ db: Database? = nil, using dependencies: Dependencies) -> Bool {
        return (
            variant == .contact &&
            id == dependencies[cache: .general].sessionId.hexString
        )
    }
    
    func shouldShowNotification(
        _ db: Database,
        for interaction: Interaction,
        isMessageRequest: Bool,
        using dependencies: Dependencies
    ) -> Bool {
        // Ensure that the thread isn't muted and either the thread isn't only notifying for mentions
        // or the user was actually mentioned
        guard
            Date().timeIntervalSince1970 > (self.mutedUntilTimestamp ?? 0) &&
            (
                self.variant == .contact ||
                self.variant == .group ||
                !self.onlyNotifyForMentions ||
                interaction.hasMention
            )
        else { return false }
        
        let userSessionId: SessionId = dependencies[cache: .general].sessionId
        
        // No need to notify the user for self-send messages
        guard interaction.authorId != userSessionId.hexString else { return false }
        
        // If the thread is a message request then we only want to notify for the first message
        if (self.variant == .contact || self.variant == .group) && isMessageRequest {
            let numInteractions: Int = {
                switch interaction.serverHash {
                    case .some(let serverHash):
                        return (try? self.interactions
                            .filter(Interaction.Columns.serverHash != serverHash)
                            .fetchCount(db))
                            .defaulting(to: 0)
                    
                    case .none:
                        return (try? self.interactions
                            .filter(Interaction.Columns.timestampMs != interaction.timestampMs)
                            .fetchCount(db))
                            .defaulting(to: 0)
                }
            }()
            
            // We only want to show a notification for the first interaction in the thread
            guard numInteractions == 0 else { return false }
            
            // Need to re-show the message requests section if it had been hidden
            if db[.hasHiddenMessageRequests] {
                db[.hasHiddenMessageRequests] = false
            }
        }
        
        return true
    }
    
    static func displayName(
        threadId: String,
        variant: Variant,
        closedGroupName: String? = nil,
        openGroupName: String? = nil,
        isNoteToSelf: Bool = false,
        profile: Profile? = nil
    ) -> String {
        switch variant {
            case .legacyGroup, .group: return (closedGroupName ?? "groupUnknown".localized())
            case .community: return (openGroupName ?? "communityUnknown".localized())
            case .contact:
                guard !isNoteToSelf else { return "noteToSelf".localized() }
                guard let profile: Profile = profile else {
                    return Profile.truncated(id: threadId, truncating: .middle)
                }
                
                return profile.displayName()
        }
    }
    
    static func getCurrentUserBlindedSessionId(
        _ db: Database? = nil,
        threadId: String,
        threadVariant: Variant,
        blindingPrefix: SessionId.Prefix,
        using dependencies: Dependencies
    ) -> SessionId? {
        guard threadVariant == .community else { return nil }
        guard let db: Database = db else {
            return dependencies[singleton: .storage].read { db in
                getCurrentUserBlindedSessionId(
                    db,
                    threadId: threadId,
                    threadVariant: threadVariant,
                    blindingPrefix: blindingPrefix,
                    using: dependencies
                )
            }
        }
        
        // Retrieve the relevant open group info
        struct OpenGroupInfo: Decodable, FetchableRecord {
            let publicKey: String
            let server: String
        }
        
        guard
            let userEdKeyPair: KeyPair = Identity.fetchUserEd25519KeyPair(db),
            let openGroupInfo: OpenGroupInfo = try? OpenGroup
                .filter(id: threadId)
                .select(.publicKey, .server)
                .asRequest(of: OpenGroupInfo.self)
                .fetchOne(db)
        else { return nil }
        
        // Check the capabilities to ensure the SOGS is blinded (or whether we have no capabilities)
        let capabilities: Set<Capability.Variant> = (try? Capability
            .select(.variant)
            .filter(Capability.Columns.openGroupServer == openGroupInfo.server.lowercased())
            .asRequest(of: Capability.Variant.self)
            .fetchSet(db))
            .defaulting(to: [])
        
        guard capabilities.isEmpty || capabilities.contains(.blind) else { return nil }
        
        switch blindingPrefix {
            case .blinded15:
                return dependencies[singleton: .crypto]
                    .generate(
                        .blinded15KeyPair(
                            serverPublicKey: openGroupInfo.publicKey,
                            ed25519SecretKey: userEdKeyPair.secretKey
                        )
                    )
                    .map { SessionId(.blinded15, publicKey: $0.publicKey) }

            case .blinded25:
                return dependencies[singleton: .crypto]
                    .generate(
                        .blinded25KeyPair(
                            serverPublicKey: openGroupInfo.publicKey,
                            ed25519SecretKey: userEdKeyPair.secretKey
                        )
                    )
                    .map { SessionId(.blinded25, publicKey: $0.publicKey) }

            default: return nil
        }
    }
}<|MERGE_RESOLUTION|>--- conflicted
+++ resolved
@@ -301,27 +301,17 @@
         _ db: Database,
         type: SessionThread.DeletionType,
         threadId: String,
-<<<<<<< HEAD
         threadVariant: Variant,
-        groupLeaveType: ClosedGroup.LeaveType,
         calledFromConfig configTriggeringChange: ConfigDump.Variant?,
         using dependencies: Dependencies
-=======
-        calledFromConfigHandling: Bool
->>>>>>> 83911cf9
     ) throws {
         try deleteOrLeave(
             db,
             type: type,
             threadIds: [threadId],
-<<<<<<< HEAD
             threadVariant: threadVariant,
-            groupLeaveType: groupLeaveType,
             calledFromConfig: configTriggeringChange,
             using: dependencies
-=======
-            calledFromConfigHandling: calledFromConfigHandling
->>>>>>> 83911cf9
         )
     }
     
@@ -329,14 +319,9 @@
         _ db: Database,
         type: SessionThread.DeletionType,
         threadIds: [String],
-<<<<<<< HEAD
         threadVariant: Variant,
-        groupLeaveType: ClosedGroup.LeaveType,
         calledFromConfig configTriggeringChange: ConfigDump.Variant?,
         using dependencies: Dependencies
-=======
-        calledFromConfigHandling: Bool
->>>>>>> 83911cf9
     ) throws {
         let userSessionId: SessionId = dependencies[cache: .general].sessionId
         let remainingThreadIds: Set<String> = threadIds.asSet().removing(userSessionId.hexString)
@@ -376,14 +361,9 @@
                 
             case .deleteContactConversationAndContact:
                 // If this wasn't called from config handling then we need to hide the conversation
-<<<<<<< HEAD
                 if configTriggeringChange != .contacts {
                     try LibSession
                         .hide(db, contactIds: threadIds, using: dependencies)
-=======
-                if !calledFromConfigHandling {
-                    try LibSession.remove(db, contactIds: Array(remainingThreadIds))
->>>>>>> 83911cf9
                 }
                 
                 _ = try SessionThread
@@ -392,39 +372,21 @@
                 
             case .leaveGroupAsync:
                 try threadIds.forEach { threadId in
-<<<<<<< HEAD
                     try MessageSender.leave(db, threadId: threadId, threadVariant: threadVariant, using: dependencies)
                 }
                 
-            case (.legacyGroup, .silent), (.legacyGroup, .forced), (.group, .forced), (.group, .silent):
+            case .deleteGroupAndContent:
                 try ClosedGroup.removeData(
-=======
-                    try MessageSender.leave(
-                        db,
-                        groupPublicKey: threadId,
-                        deleteThread: true
-                    )
-                }
-                
-            case .deleteGroupAndContent:
-                try ClosedGroup.removeKeysAndUnsubscribe(
->>>>>>> 83911cf9
                     db,
                     threadIds: threadIds,
                     dataToRemove: .allData,
                     calledFromConfig: configTriggeringChange,
                     using: dependencies
                 )
-                
-<<<<<<< HEAD
-            case (.community, _):
+            
+            case .deleteCommunityAndContent:
                 try threadIds.forEach { threadId in
                     try dependencies[singleton: .openGroupManager].delete(
-=======
-            case .deleteCommunityAndContent:
-                threadIds.forEach { threadId in
-                    OpenGroupManager.shared.delete(
->>>>>>> 83911cf9
                         db,
                         openGroupId: threadId,
                         calledFromConfig: configTriggeringChange
