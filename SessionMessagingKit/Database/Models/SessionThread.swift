// Copyright © 2022 Rangeproof Pty Ltd. All rights reserved.

import Foundation
import GRDB
import SessionUtilitiesKit
import SessionSnodeKit

public struct SessionThread: Codable, Identifiable, Equatable, FetchableRecord, PersistableRecord, TableRecord, ColumnExpressible {
    public static var databaseTableName: String { "thread" }
    public static let contact = hasOne(Contact.self, using: Contact.threadForeignKey)
    public static let closedGroup = hasOne(ClosedGroup.self, using: ClosedGroup.threadForeignKey)
    public static let openGroup = hasOne(OpenGroup.self, using: OpenGroup.threadForeignKey)
    public static let disappearingMessagesConfiguration = hasOne(
        DisappearingMessagesConfiguration.self,
        using: DisappearingMessagesConfiguration.threadForeignKey
    )
    public static let interactions = hasMany(Interaction.self, using: Interaction.threadForeignKey)
    public static let typingIndicator = hasOne(
        ThreadTypingIndicator.self,
        using: ThreadTypingIndicator.threadForeignKey
    )
    
    public typealias Columns = CodingKeys
    public enum CodingKeys: String, CodingKey, ColumnExpression {
        case id
        case variant
        case creationDateTimestamp
        case shouldBeVisible
        @available(*, deprecated, message: "use 'pinnedPriority > 0' instead") case isPinned
        case messageDraft
        case notificationSound
        case mutedUntilTimestamp
        case onlyNotifyForMentions
        case markedAsUnread
        case pinnedPriority
        case isDraft
    }
    
    public enum Variant: Int, Codable, Hashable, DatabaseValueConvertible, CaseIterable {
        case contact
        case legacyGroup
        case community
        case group
    }

    /// Unique identifier for a thread (formerly known as uniqueId)
    ///
    /// This value will depend on the variant:
    /// **contact:** The contact id
    /// **closedGroup:** The closed group public key
    /// **openGroup:** The `\(server.lowercased()).\(room)` value
    public let id: String
    
    /// Enum indicating what type of thread this is
    public let variant: Variant
    
    /// A timestamp indicating when this thread was created
    public let creationDateTimestamp: TimeInterval
    
    /// A flag indicating whether the thread should be visible
    public let shouldBeVisible: Bool
    
    /// A flag indicating whether the thread is pinned
    @available(*, deprecated, message: "use 'pinnedPriority > 0' instead")
    private let isPinned: Bool = false
    
    /// The value the user started entering into the input field before they left the conversation screen
    public let messageDraft: String?
    
    /// The sound which should be used when receiving a notification for this thread
    ///
    /// **Note:** If unset this will use the `Preferences.Sound.defaultNotificationSound`
    public let notificationSound: Preferences.Sound?
    
    /// Timestamp (seconds since epoch) for when this thread should stop being muted
    public let mutedUntilTimestamp: TimeInterval?
    
    /// A flag indicating whether the thread should only notify for mentions
    public let onlyNotifyForMentions: Bool
    
    /// A flag indicating whether this thread has been manually marked as unread by the user
    public let markedAsUnread: Bool?
    
    /// A value indicating the priority of this conversation within the pinned conversations
    public let pinnedPriority: Int32?
    
    /// A value indicating whether this conversation is a draft conversation (ie. hasn't sent a message yet and should auto-delete)
    public let isDraft: Bool?
    
    // MARK: - Relationships
    
    public var contact: QueryInterfaceRequest<Contact> {
        request(for: SessionThread.contact)
    }
    
    public var closedGroup: QueryInterfaceRequest<ClosedGroup> {
        request(for: SessionThread.closedGroup)
    }
    
    public var openGroup: QueryInterfaceRequest<OpenGroup> {
        request(for: SessionThread.openGroup)
    }
    
    public var disappearingMessagesConfiguration: QueryInterfaceRequest<DisappearingMessagesConfiguration> {
        request(for: SessionThread.disappearingMessagesConfiguration)
    }
    
    public var interactions: QueryInterfaceRequest<Interaction> {
        request(for: SessionThread.interactions)
    }
    
    public var typingIndicator: QueryInterfaceRequest<ThreadTypingIndicator> {
        request(for: SessionThread.typingIndicator)
    }
    
    // MARK: - Initialization
    
    public init(
        id: String,
        variant: Variant,
        creationDateTimestamp: TimeInterval,
        shouldBeVisible: Bool = false,
        isPinned: Bool = false,
        messageDraft: String? = nil,
        notificationSound: Preferences.Sound? = nil,
        mutedUntilTimestamp: TimeInterval? = nil,
        onlyNotifyForMentions: Bool = false,
        markedAsUnread: Bool? = false,
        pinnedPriority: Int32? = nil,
        isDraft: Bool? = nil,
        using dependencies: Dependencies
    ) {
        self.id = id
        self.variant = variant
        self.creationDateTimestamp = creationDateTimestamp
        self.shouldBeVisible = shouldBeVisible
        self.messageDraft = messageDraft
        self.notificationSound = notificationSound
        self.mutedUntilTimestamp = mutedUntilTimestamp
        self.onlyNotifyForMentions = onlyNotifyForMentions
        self.markedAsUnread = markedAsUnread
        self.isDraft = isDraft
        self.pinnedPriority = ((pinnedPriority ?? 0) > 0 ? pinnedPriority :
            (isPinned ? 1 : 0)
        )
    }
    
    // MARK: - Custom Database Interaction
    
    public func willInsert(_ db: Database) throws {
        db[.hasSavedThread] = true
    }
}

// MARK: - GRDB Interactions

public extension SessionThread {
    /// This type allows the specification of different `SessionThread` properties to use when creating/updating a thread, by default
    /// it will attempt to use the values set in `libSession` if none are present
    struct TargetValues {
        public enum Value<T> {
            case setTo(T)
            case useLibSession
            
            /// We should generally try to make `libSession` the source of truth for conversation settings (so they sync between
            /// devices) but there are some cases where we don't want to modify a setting (eg. when handling a config change), so
            /// this case can be used for those situations
            case useExisting
            
            /// If the thread doesn't exist then the provided value will be used, if it does exist then the existing value will be used
            case useExistingOrSetTo(T)
            
            var valueOrNull: T? {
                switch self {
                    case .setTo(let value), .useExistingOrSetTo(let value): return value
                    default: return nil
                }
            }
        }
        
        let creationDateTimestamp: Value<TimeInterval>
        let shouldBeVisible: Value<Bool>
        let pinnedPriority: Value<Int32>
        let isDraft: Value<Bool>
        let disappearingMessagesConfig: Value<DisappearingMessagesConfiguration>
        
        // MARK: - Convenience
        
        public static var existingOrDefault: TargetValues {
            return TargetValues(shouldBeVisible: .useLibSession)
        }
        
        // MARK: - Initialization
        
        public init(
            creationDateTimestamp: Value<TimeInterval> = .useExisting,
            shouldBeVisible: Value<Bool>,
            pinnedPriority: Value<Int32> = .useLibSession,
            isDraft: Value<Bool> = .useExisting,
            disappearingMessagesConfig: Value<DisappearingMessagesConfiguration> = .useLibSession
        ) {
            self.creationDateTimestamp = creationDateTimestamp
            self.shouldBeVisible = shouldBeVisible
            self.pinnedPriority = pinnedPriority
            self.isDraft = isDraft
            self.disappearingMessagesConfig = disappearingMessagesConfig
        }
    }
    
    /// Updates or inserts a `SessionThread` with the specified `id`, `variant` and specified `values`
    ///
    /// **Note:** This method **will** save the newly created/updated `SessionThread` to the database
    @discardableResult static func upsert(
        _ db: Database,
        id: ID,
        variant: Variant,
        values: TargetValues,
<<<<<<< HEAD
        calledFromConfig configTriggeringChange: LibSession.Config?,
=======
>>>>>>> 3a91bc52
        using dependencies: Dependencies
    ) throws -> SessionThread {
        var result: SessionThread
        
        /// If the thread doesn't already exist then create it (with the provided defaults)
        switch try? fetchOne(db, id: id) {
            case .some(let existingThread): result = existingThread
            case .none:
<<<<<<< HEAD
                let targetPriority: Int32 = configTriggeringChange
                    .using(dependencies)
                    .pinnedPriority(db, threadId: id, threadVariant: variant)
                    .defaulting(to: LibSession.defaultNewThreadPriority)
=======
                let targetPriority: Int32 = LibSession.pinnedPriority(
                    db,
                    threadId: id,
                    threadVariant: variant,
                    using: dependencies
                )
>>>>>>> 3a91bc52
                
                result = try SessionThread(
                    id: id,
                    variant: variant,
                    creationDateTimestamp: (
                        values.creationDateTimestamp.valueOrNull ??
                        (dependencies[cache: .snodeAPI].currentOffsetTimestampMs() / 1000)
                    ),
                    shouldBeVisible: LibSession.shouldBeVisible(priority: targetPriority),
                    pinnedPriority: targetPriority,
                    isDraft: (values.isDraft.valueOrNull == true),
                    using: dependencies
                ).upserted(db)
        }
        
        /// Setup the `DisappearingMessagesConfiguration` as specified
        switch (variant, values.disappearingMessagesConfig) {
            case (.community, _), (_, .useExisting): break      // No need to do anything
            case (_, .setTo(let config)):                       // Save the explicit config
                try config
                    .upserted(db)
                    .clearUnrelatedControlMessages(
                        db,
                        threadVariant: variant,
                        using: dependencies
                    )
            
<<<<<<< HEAD
            case (_, .useExistingOrSetTo(let config)):          // Update if we don't have an existing entry
                guard (try? DisappearingMessagesConfiguration.exists(db, id: id)) == false else { break }
                
                try config
                    .upserted(db)
                    .clearUnrelatedControlMessages(
=======
            case (_, .useLibSession):                           // Create and save the config from libSession
                try LibSession
                    .disappearingMessagesConfig(
>>>>>>> 3a91bc52
                        db,
                        threadVariant: variant,
                        using: dependencies
                    )
            
            case (_, .useLibSession):                           // Create and save the config from libSession
                let disappearingConfig: DisappearingMessagesConfiguration? = configTriggeringChange
                    .using(dependencies)
                    .disappearingMessagesConfig(threadId: id, threadVariant: variant)
                
                try disappearingConfig?
                    .upserted(db)
                    .clearUnrelatedControlMessages(
                        db,
                        threadVariant: variant,
                        using: dependencies
                    )
        }
        
        /// Apply any changes if the provided `values` don't match the current or default settings
        var requiredChanges: [ConfigColumnAssignment] = []
        var finalCreationDateTimestamp: TimeInterval = result.creationDateTimestamp
        var finalShouldBeVisible: Bool = result.shouldBeVisible
        var finalPinnedPriority: Int32? = result.pinnedPriority
        var finalIsDraft: Bool? = result.isDraft
        
        /// The `shouldBeVisible` flag is based on `pinnedPriority` so we need to check these two together if they
        /// should both be sourced from `libSession`
        switch (values.pinnedPriority, values.shouldBeVisible) {
            case (.useLibSession, .useLibSession):
<<<<<<< HEAD
                let targetPriority: Int32 = configTriggeringChange
                    .using(dependencies)
                    .pinnedPriority(db, threadId: id, threadVariant: variant)
                    .defaulting(to: LibSession.defaultNewThreadPriority)
=======
                let targetPriority: Int32 = LibSession.pinnedPriority(
                    db,
                    threadId: id,
                    threadVariant: variant,
                    using: dependencies
                )
>>>>>>> 3a91bc52
                let libSessionShouldBeVisible: Bool = LibSession.shouldBeVisible(priority: targetPriority)
                
                if targetPriority != result.pinnedPriority {
                    requiredChanges.append(SessionThread.Columns.pinnedPriority.set(to: targetPriority))
                    finalPinnedPriority = targetPriority
                }
                
                if libSessionShouldBeVisible != result.shouldBeVisible {
                    requiredChanges.append(SessionThread.Columns.shouldBeVisible.set(to: libSessionShouldBeVisible))
                    finalShouldBeVisible = libSessionShouldBeVisible
                }
                
            default: break
        }
        
        /// Otherwise we can just handle the explicit `setTo` cases for these
        if case .setTo(let value) = values.creationDateTimestamp, value != result.creationDateTimestamp {
            requiredChanges.append(SessionThread.Columns.creationDateTimestamp.set(to: value))
            finalCreationDateTimestamp = value
        }
        
        if case .setTo(let value) = values.pinnedPriority, value != result.pinnedPriority {
            requiredChanges.append(SessionThread.Columns.pinnedPriority.set(to: value))
            finalPinnedPriority = value
        }
        
        if case .setTo(let value) = values.shouldBeVisible, value != result.shouldBeVisible {
            requiredChanges.append(SessionThread.Columns.shouldBeVisible.set(to: value))
            finalShouldBeVisible = value
        }
        
        if case .setTo(let value) = values.isDraft, value != result.isDraft {
            requiredChanges.append(SessionThread.Columns.isDraft.set(to: value))
            finalIsDraft = value
        }
        
        /// If no changes were needed we can just return the existing/default thread
        guard !requiredChanges.isEmpty else { return result }
        
        /// Otherwise save the changes
        try SessionThread
            .filter(id: id)
            .updateAllAndConfig(
                db,
                requiredChanges,
<<<<<<< HEAD
                calledFromConfig: configTriggeringChange,
=======
>>>>>>> 3a91bc52
                using: dependencies
            )
        
        /// We need to re-fetch the updated thread as the changes wouldn't have been applied to `result`, it's also possible additional
        /// changes could have happened to the thread during the database operations
        ///
        /// Since we want to avoid returning a nullable `SessionThread` here we need to fallback to a non-null instance, but it should
        /// never be called
        return try fetchOne(db, id: id)
            .defaulting(
                toThrowing: try SessionThread(
                    id: id,
                    variant: variant,
                    creationDateTimestamp: finalCreationDateTimestamp,
                    shouldBeVisible: finalShouldBeVisible,
                    pinnedPriority: finalPinnedPriority,
                    isDraft: finalIsDraft,
                    using: dependencies
                ).upserted(db)
            )
    }
    
    static func canSendReadReceipt(
        _ db: Database,
        threadId: String,
        threadVariant maybeThreadVariant: SessionThread.Variant? = nil,
        isBlocked maybeIsBlocked: Bool? = nil,
        isMessageRequest maybeIsMessageRequest: Bool? = nil,
        using dependencies: Dependencies
    ) throws -> Bool {
        let threadVariant: SessionThread.Variant = try {
            try maybeThreadVariant ??
            SessionThread
                .filter(id: threadId)
                .select(.variant)
                .asRequest(of: SessionThread.Variant.self)
                .fetchOne(db, orThrow: StorageError.objectNotFound)
        }()
        let threadIsBlocked: Bool = try {
            try maybeIsBlocked ??
            (
                threadVariant == .contact &&
                Contact
                    .filter(id: threadId)
                    .select(.isBlocked)
                    .asRequest(of: Bool.self)
                    .fetchOne(db, orThrow: StorageError.objectNotFound)
            )
        }()
        let threadIsMessageRequest: Bool = SessionThread
            .filter(id: threadId)
            .filter(
                SessionThread.isMessageRequest(
                    userSessionId: dependencies[cache: .general].sessionId,
                    includeNonVisible: true
                )
            )
            .isNotEmpty(db)
        
        return (
            !threadIsBlocked &&
            !threadIsMessageRequest
        )
    }
    
    @available(*, unavailable, message: "should not be used until pin re-ordering is built")
    static func refreshPinnedPriorities(_ db: Database, adding threadId: String) throws {
        struct PinnedPriority: TableRecord, ColumnExpressible {
            public typealias Columns = CodingKeys
            public enum CodingKeys: String, CodingKey, ColumnExpression {
                case id
                case rowIndex
            }
        }
        
        let thread: TypedTableAlias<SessionThread> = TypedTableAlias()
        let pinnedPriority: TypedTableAlias<PinnedPriority> = TypedTableAlias()
        let rowIndexLiteral: SQL = SQL(stringLiteral: PinnedPriority.Columns.rowIndex.name)
        let pinnedPriorityLiteral: SQL = SQL(stringLiteral: SessionThread.Columns.pinnedPriority.name)
        
        try db.execute(literal: """
            WITH \(PinnedPriority.self) AS (
                SELECT
                    \(thread[.id]),
                    ROW_NUMBER() OVER (
                        ORDER BY \(SQL("\(thread[.id]) != \(threadId)")),
                        \(thread[.pinnedPriority]) ASC
                    ) AS \(rowIndexLiteral)
                FROM \(SessionThread.self)
                WHERE
                    \(thread[.pinnedPriority]) > 0 OR
                    \(SQL("\(thread[.id]) = \(threadId)"))
            )

            UPDATE \(SessionThread.self)
            SET \(pinnedPriorityLiteral) = (
                SELECT \(pinnedPriority[.rowIndex])
                FROM \(PinnedPriority.self)
                WHERE \(pinnedPriority[.id]) = \(thread[.id])
            )
        """)
    }
}

// MARK: - Deletion

public extension SessionThread {
    enum DeletionType {
        case hideContactConversation
        case hideContactConversationAndDeleteContentDirectly
        case deleteContactConversationAndMarkHidden
        case deleteContactConversationAndContact
        case leaveGroupAsync
        case deleteGroupAndContent
        case deleteCommunityAndContent
    }
    
    static func deleteOrLeave(
        _ db: Database,
        type: SessionThread.DeletionType,
        threadId: String,
<<<<<<< HEAD
        threadVariant: Variant,
        calledFromConfig configTriggeringChange: LibSession.Config?,
=======
>>>>>>> 3a91bc52
        using dependencies: Dependencies
    ) throws {
        try deleteOrLeave(
            db,
            type: type,
            threadIds: [threadId],
<<<<<<< HEAD
            threadVariant: threadVariant,
            calledFromConfig: configTriggeringChange,
=======
>>>>>>> 3a91bc52
            using: dependencies
        )
    }
    
    static func deleteOrLeave(
        _ db: Database,
        type: SessionThread.DeletionType,
        threadIds: [String],
<<<<<<< HEAD
        threadVariant: Variant,
        calledFromConfig configTriggeringChange: LibSession.Config?,
=======
>>>>>>> 3a91bc52
        using dependencies: Dependencies
    ) throws {
        let userSessionId: SessionId = dependencies[cache: .general].sessionId
        let remainingThreadIds: Set<String> = threadIds.asSet().removing(userSessionId.hexString)
        
        switch type {
            case .hideContactConversation:
                _ = try SessionThread
                    .filter(ids: threadIds)
                    .updateAllAndConfig(
                        db,
                        SessionThread.Columns.pinnedPriority.set(to: LibSession.hiddenPriority),
                        SessionThread.Columns.shouldBeVisible.set(to: false),
<<<<<<< HEAD
                        calledFromConfig: configTriggeringChange,
=======
>>>>>>> 3a91bc52
                        using: dependencies
                    )
                
            case .hideContactConversationAndDeleteContentDirectly:
                // Clear any interactions for the deleted thread
                _ = try Interaction
                    .filter(threadIds.contains(Interaction.Columns.threadId))
                    .deleteAll(db)
                
                // Hide the threads
                _ = try SessionThread
                    .filter(ids: threadIds)
                    .updateAllAndConfig(
                        db,
                        SessionThread.Columns.pinnedPriority.set(to: LibSession.hiddenPriority),
                        SessionThread.Columns.shouldBeVisible.set(to: false),
<<<<<<< HEAD
                        calledFromConfig: configTriggeringChange,
=======
>>>>>>> 3a91bc52
                        using: dependencies
                    )
            
            case .deleteContactConversationAndMarkHidden:
                _ = try SessionThread
                    .filter(ids: remainingThreadIds)
                    .deleteAll(db)
                
                // We need to custom handle the 'Note to Self' conversation (it should just be
                // hidden locally rather than deleted)
                if threadIds.contains(userSessionId.hexString) {
                    // Clear any interactions for the deleted thread
                    _ = try Interaction
                        .filter(Interaction.Columns.threadId == userSessionId.hexString)
                        .deleteAll(db)
                    
                    _ = try SessionThread
                        .filter(id: userSessionId.hexString)
                        .updateAllAndConfig(
                            db,
                            SessionThread.Columns.pinnedPriority.set(to: LibSession.hiddenPriority),
                            SessionThread.Columns.shouldBeVisible.set(to: false),
<<<<<<< HEAD
                            calledFromConfig: configTriggeringChange,
=======
>>>>>>> 3a91bc52
                            using: dependencies
                        )
                }
                
<<<<<<< HEAD
                if configTriggeringChange == nil {
                    // Update any other threads to be hidden
                    try LibSession.hide(db, contactIds: Array(remainingThreadIds), using: dependencies)
                }
                
            case .deleteContactConversationAndContact:
                // If this wasn't called from config handling then we need to hide the conversation
                if configTriggeringChange == nil {
                    try LibSession.remove(db, contactIds: Array(remainingThreadIds), using: dependencies)
                }
=======
                // Update any other threads to be hidden
                try LibSession.hide(db, contactIds: Array(remainingThreadIds), using: dependencies)
                
            case .deleteContactConversationAndContact:
                // Remove the contact from the config
                try LibSession.remove(db, contactIds: Array(remainingThreadIds), using: dependencies)
>>>>>>> 3a91bc52
                
                _ = try SessionThread
                    .filter(ids: remainingThreadIds)
                    .deleteAll(db)
                
            case .leaveGroupAsync:
                try threadIds.forEach { threadId in
                    try MessageSender.leave(db, threadId: threadId, threadVariant: threadVariant, using: dependencies)
                }
                
            case .deleteGroupAndContent:
                try ClosedGroup.removeData(
                    db,
                    threadIds: threadIds,
<<<<<<< HEAD
                    dataToRemove: .allData,
                    calledFromConfig: configTriggeringChange,
=======
                    removeGroupData: true,
>>>>>>> 3a91bc52
                    using: dependencies
                )
            
            case .deleteCommunityAndContent:
                try threadIds.forEach { threadId in
                    try dependencies[singleton: .openGroupManager].delete(
                        db,
                        openGroupId: threadId,
<<<<<<< HEAD
                        calledFromConfig: configTriggeringChange
=======
                        skipLibSessionUpdate: false
>>>>>>> 3a91bc52
                    )
                }
        }
    }
}

// MARK: - Convenience

public extension SessionThread {
    static func isMessageRequest(
        _ db: Database,
        threadId: String,
        userSessionId: SessionId,
        includeNonVisible: Bool = false
    ) -> Bool {
        let thread: TypedTableAlias<SessionThread> = TypedTableAlias()
        let contact: TypedTableAlias<Contact> = TypedTableAlias()
        let closedGroup: TypedTableAlias<ClosedGroup> = TypedTableAlias()
        let request: SQLRequest<String> = """
            SELECT \(thread[.id])
            FROM \(SessionThread.self)
            LEFT JOIN \(Contact.self) ON \(contact[.id]) = \(thread[.id])
            LEFT JOIN \(ClosedGroup.self) ON \(closedGroup[.threadId]) = \(thread[.id])
            WHERE (
                \(thread[.id]) = \(threadId) AND
                \(SessionThread.isMessageRequest(userSessionId: userSessionId, includeNonVisible: includeNonVisible))
            )
        """
        
        return ((try? request.fetchOne(db)) != nil)
    }
    
    static func unreadMessageRequestsCountQuery(userSessionId: SessionId, includeNonVisible: Bool = false) -> SQLRequest<Int> {
        let thread: TypedTableAlias<SessionThread> = TypedTableAlias()
        let interaction: TypedTableAlias<Interaction> = TypedTableAlias()
        let contact: TypedTableAlias<Contact> = TypedTableAlias()
        let closedGroup: TypedTableAlias<ClosedGroup> = TypedTableAlias()
        
        return """
            SELECT COUNT(DISTINCT id) FROM (
                SELECT \(thread[.id]) AS id
                FROM \(SessionThread.self)
                JOIN \(Interaction.self) ON (
                    \(interaction[.threadId]) = \(thread[.id]) AND
                    \(interaction[.wasRead]) = false
                )
                LEFT JOIN \(Contact.self) ON \(contact[.id]) = \(thread[.id])
                LEFT JOIN \(ClosedGroup.self) ON \(closedGroup[.threadId]) = \(thread[.id])
                WHERE (
                    \(SessionThread.isMessageRequest(userSessionId: userSessionId, includeNonVisible: includeNonVisible))
                )
            )
        """
    }
    
    /// This method can be used to filter a thread query to only include messages requests
    ///
    /// **Note:** In order to use this filter you **MUST** have a `joining(required/optional:)` to the
    /// `SessionThread.contact` association or it won't work
    static func isMessageRequest(
        userSessionId: SessionId,
        includeNonVisible: Bool = false
    ) -> SQLExpression {
        let thread: TypedTableAlias<SessionThread> = TypedTableAlias()
        let contact: TypedTableAlias<Contact> = TypedTableAlias()
        let closedGroup: TypedTableAlias<ClosedGroup> = TypedTableAlias()
        let shouldBeVisibleSQL: SQL = (includeNonVisible ?
            SQL(stringLiteral: "true") :
            SQL("\(thread[.shouldBeVisible]) = true")
        )
        
        return SQL(
            """
                \(shouldBeVisibleSQL) AND (
                    COALESCE(\(closedGroup[.invited]), false) = true OR (
                        \(SQL("\(thread[.variant]) = \(SessionThread.Variant.contact)")) AND
                        \(SQL("\(thread[.id]) != \(userSessionId.hexString)")) AND
                        IFNULL(\(contact[.isApproved]), false) = false
                    )
                )
            """
        ).sqlExpression
    }
    
    func isNoteToSelf(_ db: Database? = nil, using dependencies: Dependencies) -> Bool {
        return (
            variant == .contact &&
            id == dependencies[cache: .general].sessionId.hexString
        )
    }
    
    func shouldShowNotification(
        _ db: Database,
        for interaction: Interaction,
        isMessageRequest: Bool,
        using dependencies: Dependencies
    ) -> Bool {
        // Ensure that the thread isn't muted and either the thread isn't only notifying for mentions
        // or the user was actually mentioned
        guard
            Date().timeIntervalSince1970 > (self.mutedUntilTimestamp ?? 0) &&
            (
                self.variant == .contact ||
                self.variant == .group ||
                !self.onlyNotifyForMentions ||
                interaction.hasMention
            )
        else { return false }
        
        let userSessionId: SessionId = dependencies[cache: .general].sessionId
        
        // No need to notify the user for self-send messages
        guard interaction.authorId != userSessionId.hexString else { return false }
        
        // If the thread is a message request then we only want to notify for the first message
        if (self.variant == .contact || self.variant == .group) && isMessageRequest {
            let numInteractions: Int = {
                switch interaction.serverHash {
                    case .some(let serverHash):
                        return (try? self.interactions
                            .filter(Interaction.Columns.serverHash != serverHash)
                            .fetchCount(db))
                            .defaulting(to: 0)
                    
                    case .none:
                        return (try? self.interactions
                            .filter(Interaction.Columns.timestampMs != interaction.timestampMs)
                            .fetchCount(db))
                            .defaulting(to: 0)
                }
            }()
            
            // We only want to show a notification for the first interaction in the thread
            guard numInteractions == 0 else { return false }
            
            // Need to re-show the message requests section if it had been hidden
            if db[.hasHiddenMessageRequests] {
                db[.hasHiddenMessageRequests] = false
            }
        }
        
        return true
    }
    
    static func displayName(
        threadId: String,
        variant: Variant,
        closedGroupName: String? = nil,
        openGroupName: String? = nil,
        isNoteToSelf: Bool = false,
        profile: Profile? = nil
    ) -> String {
        switch variant {
            case .legacyGroup, .group: return (closedGroupName ?? "groupUnknown".localized())
            case .community: return (openGroupName ?? "communityUnknown".localized())
            case .contact:
                guard !isNoteToSelf else { return "noteToSelf".localized() }
                guard let profile: Profile = profile else {
                    return Profile.truncated(id: threadId, truncating: .middle)
                }
                
                return profile.displayName()
        }
    }
    
    static func getCurrentUserBlindedSessionId(
        _ db: Database? = nil,
        threadId: String,
        threadVariant: Variant,
        blindingPrefix: SessionId.Prefix,
        using dependencies: Dependencies
    ) -> SessionId? {
        guard threadVariant == .community else { return nil }
        guard let db: Database = db else {
            return dependencies[singleton: .storage].read { db in
                getCurrentUserBlindedSessionId(
                    db,
                    threadId: threadId,
                    threadVariant: threadVariant,
                    blindingPrefix: blindingPrefix,
                    using: dependencies
                )
            }
        }
        
        // Retrieve the relevant open group info
        struct OpenGroupInfo: Decodable, FetchableRecord {
            let publicKey: String
            let server: String
        }
        
        guard
            let userEdKeyPair: KeyPair = Identity.fetchUserEd25519KeyPair(db),
            let openGroupInfo: OpenGroupInfo = try? OpenGroup
                .filter(id: threadId)
                .select(.publicKey, .server)
                .asRequest(of: OpenGroupInfo.self)
                .fetchOne(db)
        else { return nil }
        
        // Check the capabilities to ensure the SOGS is blinded (or whether we have no capabilities)
        let capabilities: Set<Capability.Variant> = (try? Capability
            .select(.variant)
            .filter(Capability.Columns.openGroupServer == openGroupInfo.server.lowercased())
            .asRequest(of: Capability.Variant.self)
            .fetchSet(db))
            .defaulting(to: [])
        
        guard capabilities.isEmpty || capabilities.contains(.blind) else { return nil }
        
        switch blindingPrefix {
            case .blinded15:
                return dependencies[singleton: .crypto]
                    .generate(
                        .blinded15KeyPair(
                            serverPublicKey: openGroupInfo.publicKey,
                            ed25519SecretKey: userEdKeyPair.secretKey
                        )
                    )
                    .map { SessionId(.blinded15, publicKey: $0.publicKey) }

            case .blinded25:
                return dependencies[singleton: .crypto]
                    .generate(
                        .blinded25KeyPair(
                            serverPublicKey: openGroupInfo.publicKey,
                            ed25519SecretKey: userEdKeyPair.secretKey
                        )
                    )
                    .map { SessionId(.blinded25, publicKey: $0.publicKey) }

            default: return nil
        }
    }
}<|MERGE_RESOLUTION|>--- conflicted
+++ resolved
@@ -215,10 +215,6 @@
         id: ID,
         variant: Variant,
         values: TargetValues,
-<<<<<<< HEAD
-        calledFromConfig configTriggeringChange: LibSession.Config?,
-=======
->>>>>>> 3a91bc52
         using dependencies: Dependencies
     ) throws -> SessionThread {
         var result: SessionThread
@@ -227,19 +223,9 @@
         switch try? fetchOne(db, id: id) {
             case .some(let existingThread): result = existingThread
             case .none:
-<<<<<<< HEAD
-                let targetPriority: Int32 = configTriggeringChange
-                    .using(dependencies)
-                    .pinnedPriority(db, threadId: id, threadVariant: variant)
+                let targetPriority: Int32 = dependencies
+                    .mutate(cache: .libSession) { $0.pinnedPriority(db, threadId: id, threadVariant: variant) }
                     .defaulting(to: LibSession.defaultNewThreadPriority)
-=======
-                let targetPriority: Int32 = LibSession.pinnedPriority(
-                    db,
-                    threadId: id,
-                    threadVariant: variant,
-                    using: dependencies
-                )
->>>>>>> 3a91bc52
                 
                 result = try SessionThread(
                     id: id,
@@ -267,27 +253,21 @@
                         using: dependencies
                     )
             
-<<<<<<< HEAD
             case (_, .useExistingOrSetTo(let config)):          // Update if we don't have an existing entry
                 guard (try? DisappearingMessagesConfiguration.exists(db, id: id)) == false else { break }
                 
                 try config
                     .upserted(db)
                     .clearUnrelatedControlMessages(
-=======
-            case (_, .useLibSession):                           // Create and save the config from libSession
-                try LibSession
-                    .disappearingMessagesConfig(
->>>>>>> 3a91bc52
                         db,
                         threadVariant: variant,
                         using: dependencies
                     )
             
             case (_, .useLibSession):                           // Create and save the config from libSession
-                let disappearingConfig: DisappearingMessagesConfiguration? = configTriggeringChange
-                    .using(dependencies)
-                    .disappearingMessagesConfig(threadId: id, threadVariant: variant)
+                let disappearingConfig: DisappearingMessagesConfiguration? = dependencies.mutate(cache: .libSession) { cache in
+                    cache.disappearingMessagesConfig(threadId: id, threadVariant: variant)
+                }
                 
                 try disappearingConfig?
                     .upserted(db)
@@ -309,19 +289,9 @@
         /// should both be sourced from `libSession`
         switch (values.pinnedPriority, values.shouldBeVisible) {
             case (.useLibSession, .useLibSession):
-<<<<<<< HEAD
-                let targetPriority: Int32 = configTriggeringChange
-                    .using(dependencies)
-                    .pinnedPriority(db, threadId: id, threadVariant: variant)
+                let targetPriority: Int32 = dependencies
+                    .mutate(cache: .libSession) { $0.pinnedPriority(db, threadId: id, threadVariant: variant) }
                     .defaulting(to: LibSession.defaultNewThreadPriority)
-=======
-                let targetPriority: Int32 = LibSession.pinnedPriority(
-                    db,
-                    threadId: id,
-                    threadVariant: variant,
-                    using: dependencies
-                )
->>>>>>> 3a91bc52
                 let libSessionShouldBeVisible: Bool = LibSession.shouldBeVisible(priority: targetPriority)
                 
                 if targetPriority != result.pinnedPriority {
@@ -367,10 +337,6 @@
             .updateAllAndConfig(
                 db,
                 requiredChanges,
-<<<<<<< HEAD
-                calledFromConfig: configTriggeringChange,
-=======
->>>>>>> 3a91bc52
                 using: dependencies
             )
         
@@ -492,22 +458,14 @@
         _ db: Database,
         type: SessionThread.DeletionType,
         threadId: String,
-<<<<<<< HEAD
         threadVariant: Variant,
-        calledFromConfig configTriggeringChange: LibSession.Config?,
-=======
->>>>>>> 3a91bc52
         using dependencies: Dependencies
     ) throws {
         try deleteOrLeave(
             db,
             type: type,
             threadIds: [threadId],
-<<<<<<< HEAD
             threadVariant: threadVariant,
-            calledFromConfig: configTriggeringChange,
-=======
->>>>>>> 3a91bc52
             using: dependencies
         )
     }
@@ -516,11 +474,7 @@
         _ db: Database,
         type: SessionThread.DeletionType,
         threadIds: [String],
-<<<<<<< HEAD
         threadVariant: Variant,
-        calledFromConfig configTriggeringChange: LibSession.Config?,
-=======
->>>>>>> 3a91bc52
         using dependencies: Dependencies
     ) throws {
         let userSessionId: SessionId = dependencies[cache: .general].sessionId
@@ -534,10 +488,6 @@
                         db,
                         SessionThread.Columns.pinnedPriority.set(to: LibSession.hiddenPriority),
                         SessionThread.Columns.shouldBeVisible.set(to: false),
-<<<<<<< HEAD
-                        calledFromConfig: configTriggeringChange,
-=======
->>>>>>> 3a91bc52
                         using: dependencies
                     )
                 
@@ -554,10 +504,6 @@
                         db,
                         SessionThread.Columns.pinnedPriority.set(to: LibSession.hiddenPriority),
                         SessionThread.Columns.shouldBeVisible.set(to: false),
-<<<<<<< HEAD
-                        calledFromConfig: configTriggeringChange,
-=======
->>>>>>> 3a91bc52
                         using: dependencies
                     )
             
@@ -580,33 +526,16 @@
                             db,
                             SessionThread.Columns.pinnedPriority.set(to: LibSession.hiddenPriority),
                             SessionThread.Columns.shouldBeVisible.set(to: false),
-<<<<<<< HEAD
-                            calledFromConfig: configTriggeringChange,
-=======
->>>>>>> 3a91bc52
                             using: dependencies
                         )
                 }
                 
-<<<<<<< HEAD
-                if configTriggeringChange == nil {
-                    // Update any other threads to be hidden
-                    try LibSession.hide(db, contactIds: Array(remainingThreadIds), using: dependencies)
-                }
-                
-            case .deleteContactConversationAndContact:
-                // If this wasn't called from config handling then we need to hide the conversation
-                if configTriggeringChange == nil {
-                    try LibSession.remove(db, contactIds: Array(remainingThreadIds), using: dependencies)
-                }
-=======
                 // Update any other threads to be hidden
                 try LibSession.hide(db, contactIds: Array(remainingThreadIds), using: dependencies)
                 
             case .deleteContactConversationAndContact:
                 // Remove the contact from the config
                 try LibSession.remove(db, contactIds: Array(remainingThreadIds), using: dependencies)
->>>>>>> 3a91bc52
                 
                 _ = try SessionThread
                     .filter(ids: remainingThreadIds)
@@ -621,12 +550,7 @@
                 try ClosedGroup.removeData(
                     db,
                     threadIds: threadIds,
-<<<<<<< HEAD
                     dataToRemove: .allData,
-                    calledFromConfig: configTriggeringChange,
-=======
-                    removeGroupData: true,
->>>>>>> 3a91bc52
                     using: dependencies
                 )
             
@@ -635,11 +559,7 @@
                     try dependencies[singleton: .openGroupManager].delete(
                         db,
                         openGroupId: threadId,
-<<<<<<< HEAD
-                        calledFromConfig: configTriggeringChange
-=======
                         skipLibSessionUpdate: false
->>>>>>> 3a91bc52
                     )
                 }
         }
