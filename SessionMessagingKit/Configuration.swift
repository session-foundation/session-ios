--- conflicted
+++ resolved
@@ -2,61 +2,7 @@
 import GRDB
 import SessionUtilitiesKit
 
-<<<<<<< HEAD
-public enum SNMessagingKit: MigratableTarget { // Just to make the external API nice
-    public static func migrations() -> TargetMigrations {
-        return TargetMigrations(
-            identifier: .messagingKit,
-            migrations: [
-                [
-                    _001_InitialSetupMigration.self,
-                    _002_SetupStandardJobs.self
-                ],  // Initial DB Creation
-                [
-                    _003_YDBToGRDBMigration.self
-                ],  // YDB to GRDB Migration
-                [
-                    _004_RemoveLegacyYDB.self
-                ],  // Legacy DB removal
-                [
-                    _005_FixDeletedMessageReadState.self,
-                    _006_FixHiddenModAdminSupport.self,
-                    _007_HomeQueryOptimisationIndexes.self
-                ],  // Add job priorities
-                [
-                    _008_EmojiReacts.self,
-                    _009_OpenGroupPermission.self,
-                    _010_AddThreadIdToFTS.self
-                ],  // Fix thread FTS
-                [
-                    _011_AddPendingReadReceipts.self,
-                    _012_AddFTSIfNeeded.self,
-                    _013_SessionUtilChanges.self,
-                    _014_GenerateInitialUserConfigDumps.self,
-                    _015_BlockCommunityMessageRequests.self,
-                    _016_MakeBrokenProfileTimestampsNullable.self,
-                    _017_RebuildFTSIfNeeded_2_4_5.self,
-                    _018_DisappearingMessagesConfiguration.self,
-                    _019_ScheduleAppUpdateCheckJob.self,
-                    _020_AddMissingWhisperFlag.self,
-                    _021_ReworkRecipientState.self,
-                    _022_GroupsRebuildChanges.self,
-                    _023_GroupsExpiredFlag.self,
-                    _024_FixBustedInteractionVariant.self,
-                    _025_DropLegacyClosedGroupKeyPairTable.self,
-                    _026_MessageDeduplicationTable.self
-                ],
-                [
-                    _027_MoveSettingsToLibSession.self,
-                    _028_RenameAttachments.self,
-                    _029_AddProMessageFlag.self,
-                    _030_LastProfileUpdateTimestamp.self
-                ]
-            ]
-        )
-    }
-=======
-public enum SNMessagingKit { // Just to make the external API nice
+public enum SNMessagingKit {
     public static let migrations: [Migration.Type] = [
         _001_SUK_InitialSetupMigration.self,
         _002_SUK_SetupStandardJobs.self,
@@ -101,9 +47,9 @@
         _041_RenameTableSettingToKeyValueStore.self,
         _042_MoveSettingsToLibSession.self,
         _043_RenameAttachments.self,
-        _044_AddProMessageFlag.self
+        _044_AddProMessageFlag.self,
+        _045_LastProfileUpdateTimestamp.self
     ]
->>>>>>> 45733f84
     
     public static func configure(using dependencies: Dependencies) {
         // Configure the job executors
