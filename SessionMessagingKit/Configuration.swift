import Foundation
import SessionUtilitiesKit

public enum SNMessagingKit { // Just to make the external API nice
    public static func migrations() -> TargetMigrations {
        return TargetMigrations(
            identifier: .messagingKit,
            migrations: [
                [
                    _001_InitialSetupMigration.self,
                    _002_SetupStandardJobs.self
                ],
                [
                    _003_YDBToGRDBMigration.self
                ],
                [
                    _004_RemoveLegacyYDB.self
                ],
                [
                    _005_FixDeletedMessageReadState.self,
                    _006_FixHiddenModAdminSupport.self,
                    _007_HomeQueryOptimisationIndexes.self
                ],
                [
                    _008_EmojiReacts.self,
                    _009_OpenGroupPermission.self,
<<<<<<< HEAD
                    _010_AddThreadIdToFTS.self
                ],  // Add job priorities
                [
                    _011_SharedUtilChanges.self
=======
                    _010_AddThreadIdToFTS.self,
                    _011_AddPendingReadReceipts.self
>>>>>>> ae6f609b
                ]
            ]
        )
    }
    
    public static func configure() {
        // Configure the job executors
        JobRunner.add(executor: DisappearingMessagesJob.self, for: .disappearingMessages)
        JobRunner.add(executor: FailedMessageSendsJob.self, for: .failedMessageSends)
        JobRunner.add(executor: FailedAttachmentDownloadsJob.self, for: .failedAttachmentDownloads)
        JobRunner.add(executor: UpdateProfilePictureJob.self, for: .updateProfilePicture)
        JobRunner.add(executor: RetrieveDefaultOpenGroupRoomsJob.self, for: .retrieveDefaultOpenGroupRooms)
        JobRunner.add(executor: GarbageCollectionJob.self, for: .garbageCollection)
        JobRunner.add(executor: MessageSendJob.self, for: .messageSend)
        JobRunner.add(executor: MessageReceiveJob.self, for: .messageReceive)
        JobRunner.add(executor: NotifyPushServerJob.self, for: .notifyPushServer)
        JobRunner.add(executor: SendReadReceiptsJob.self, for: .sendReadReceipts)
        JobRunner.add(executor: AttachmentUploadJob.self, for: .attachmentUpload)
        JobRunner.add(executor: AttachmentDownloadJob.self, for: .attachmentDownload)
        JobRunner.add(executor: ConfigurationSyncJob.self, for: .configurationSync)
    }
}<|MERGE_RESOLUTION|>--- conflicted
+++ resolved
@@ -24,15 +24,11 @@
                 [
                     _008_EmojiReacts.self,
                     _009_OpenGroupPermission.self,
-<<<<<<< HEAD
                     _010_AddThreadIdToFTS.self
                 ],  // Add job priorities
                 [
-                    _011_SharedUtilChanges.self
-=======
-                    _010_AddThreadIdToFTS.self,
-                    _011_AddPendingReadReceipts.self
->>>>>>> ae6f609b
+                    _011_AddPendingReadReceipts.self,
+                    _012_SharedUtilChanges.self
                 ]
             ]
         )
