import PromiseKit
import Sodium
<<<<<<< HEAD
import Curve25519Kit
import YapDatabase
=======
import SessionSnodeKit
>>>>>>> 7256cc68

public protocol SessionMessagingKitStorageProtocol {

    // MARK: - Shared

    @discardableResult
    func write(with block: @escaping (Any) -> Void) -> Promise<Void>
    @discardableResult
    func write(with block: @escaping (Any) -> Void, completion: @escaping () -> Void) -> Promise<Void>
    func writeSync(with block: @escaping (Any) -> Void)

    // MARK: - General

    func getUserPublicKey() -> String?
    func getUserKeyPair() -> ECKeyPair?
    func getUserED25519KeyPair() -> Box.KeyPair?
    func getUser() -> Contact?
    func getUser(using transaction: YapDatabaseReadTransaction?) -> Contact?
    
    // MARK: - Contacts
    
    func getContact(with sessionID: String) -> Contact?
    func getContact(with sessionID: String, using transaction: Any) -> Contact?
    func setContact(_ contact: Contact, using transaction: Any)
    func getAllContacts() -> Set<Contact>
    func getAllContacts(with transaction: YapDatabaseReadTransaction) -> Set<Contact>
    
    // MARK: - Blinded Id cache
    
    func getBlindedIdMapping(with blindedId: String) -> BlindedIdMapping?
    func getBlindedIdMapping(with blindedId: String, using transaction: YapDatabaseReadTransaction) -> BlindedIdMapping?
    func cacheBlindedIdMapping(_ mapping: BlindedIdMapping)
    func cacheBlindedIdMapping(_ mapping: BlindedIdMapping, using transaction: YapDatabaseReadWriteTransaction)
    func enumerateBlindedIdMapping(with block: @escaping (BlindedIdMapping, UnsafeMutablePointer<ObjCBool>) -> ())
    func enumerateBlindedIdMapping(using transaction: YapDatabaseReadTransaction, with block: @escaping (BlindedIdMapping, UnsafeMutablePointer<ObjCBool>) -> ())

    // MARK: - Closed Groups

    func getClosedGroupEncryptionKeyPairs(for groupPublicKey: String) -> [ECKeyPair]
    func getLatestClosedGroupEncryptionKeyPair(for groupPublicKey: String) -> ECKeyPair?
    func addClosedGroupEncryptionKeyPair(_ keyPair: ECKeyPair, for groupPublicKey: String, using transaction: Any)
    func removeAllClosedGroupEncryptionKeyPairs(for groupPublicKey: String, using transaction: Any)
    func getUserClosedGroupPublicKeys() -> Set<String>
    func getUserClosedGroupPublicKeys(using transaction: YapDatabaseReadTransaction) -> Set<String>
    func getZombieMembers(for groupPublicKey: String) -> Set<String>
    func setZombieMembers(for groupPublicKey: String, to zombies: Set<String>, using transaction: Any)
    func isClosedGroup(_ publicKey: String) -> Bool
    func isClosedGroup(_ publicKey: String, using transaction: YapDatabaseReadTransaction) -> Bool

    // MARK: - Jobs

    func persist(_ job: Job, using transaction: Any)
    func markJobAsSucceeded(_ job: Job, using transaction: Any)
    func markJobAsFailed(_ job: Job, using transaction: Any)
    func getAllPendingJobs(of type: Job.Type) -> [Job]
    func getAttachmentUploadJob(for attachmentID: String) -> AttachmentUploadJob?
    func getMessageSendJob(for messageSendJobID: String) -> MessageSendJob?
    func getMessageSendJob(for messageSendJobID: String, using transaction: Any) -> MessageSendJob?
    func resumeMessageSendJobIfNeeded(_ messageSendJobID: String)
    func isJobCanceled(_ job: Job) -> Bool

    // MARK: - Open Groups

<<<<<<< HEAD
    func getAllOpenGroups() -> [String: OpenGroup]
    func getThreadID(for openGroupID: String) -> String?
    func updateMessageIDCollectionByPruningMessagesWithIDs(_ messageIDs: Set<String>, using transaction: Any)
=======
    func getAllV2OpenGroups() -> [String:OpenGroupV2]
    func getV2OpenGroup(for threadID: String) -> OpenGroupV2?
    func v2GetThreadID(for v2OpenGroupID: String) -> String?
>>>>>>> 7256cc68
    
    func getOpenGroupImage(for room: String, on server: String) -> Data?
    func setOpenGroupImage(to data: Data, for room: String, on server: String, using transaction: Any)
    
    func getOpenGroup(for threadID: String) -> OpenGroup?
    func setOpenGroup(_ openGroup: OpenGroup, for threadID: String, using transaction: Any)
    func removeOpenGroup(for threadID: String, using transaction: Any)
    
    func getUserCount(forOpenGroupWithID openGroupID: String) -> UInt64?
    func setUserCount(to newValue: UInt64, forOpenGroupWithID openGroupID: String, using transaction: Any)
    
    func getOpenGroupServer(name: String) -> OpenGroupAPI.Server?
    func setOpenGroupServer(_ server: OpenGroupAPI.Server, using transaction: Any)
    func removeOpenGroupServer(name: String, using transaction: Any)
    
    // MARK: - -- Open Group Public Keys

    func getOpenGroupPublicKey(for server: String) -> String?
    func setOpenGroupPublicKey(for server: String, to newValue: String, using transaction: Any)
    func removeOpenGroupPublicKey(for server: String, using transaction: Any)

    // MARK: - -- Open Group Sequence Number

    func getOpenGroupSequenceNumber(for room: String, on server: String) -> Int64?
    func setOpenGroupSequenceNumber(for room: String, on server: String, to newValue: Int64, using transaction: Any)
    func removeOpenGroupSequenceNumber(for room: String, on server: String, using transaction: Any)
    
    // MARK: - OpenGroupServerIdToUniqueIdLookup

    func getOpenGroupServerIdLookup(_ serverId: UInt64, in room: String, on server: String, using transaction: YapDatabaseReadTransaction) -> OpenGroupServerIdLookup?
    func addOpenGroupServerIdLookup(_ serverId: UInt64?, tsMessageId: String?, in room: String, on server: String, using transaction: YapDatabaseReadWriteTransaction)
    func addOpenGroupServerIdLookup(_ lookup: OpenGroupServerIdLookup, using transaction: YapDatabaseReadWriteTransaction)
    func removeOpenGroupServerIdLookup(_ serverId: UInt64, in room: String, on server: String, using transaction: YapDatabaseReadWriteTransaction)
    
    // MARK: - -- Open Group Inbox Latest Message Id

    func getOpenGroupInboxLatestMessageId(for server: String) -> Int64?
    func setOpenGroupInboxLatestMessageId(for server: String, to newValue: Int64, using transaction: Any)
    func removeOpenGroupInboxLatestMessageId(for server: String, using transaction: Any)
    
    // MARK: - -- Open Group Outbox Latest Message Id

    func getOpenGroupOutboxLatestMessageId(for server: String) -> Int64?
    func setOpenGroupOutboxLatestMessageId(for server: String, to newValue: Int64, using transaction: Any)
    func removeOpenGroupOutboxLatestMessageId(for server: String, using transaction: Any)

    // MARK: - Message Handling

    func getAllMessageRequestThreads() -> [String: TSContactThread]
    func getAllMessageRequestThreads(using transaction: YapDatabaseReadTransaction) -> [String: TSContactThread]
    
    func getReceivedMessageTimestamps(using transaction: Any) -> [UInt64]
    func removeReceivedMessageTimestamps(_ timestamps: Set<UInt64>, using transaction: Any)
    func addReceivedMessageTimestamp(_ timestamp: UInt64, using transaction: Any)
    /// Returns the ID of the thread.
    func getOrCreateThread(for publicKey: String, groupPublicKey: String?, openGroupID: String?, using transaction: Any) -> String?
    /// Returns the ID of the `TSIncomingMessage` that was constructed.
    func persist(_ message: VisibleMessage, quotedMessage: TSQuotedMessage?, linkPreview: OWSLinkPreview?, groupPublicKey: String?, openGroupID: String?, using transaction: Any) -> String?
    /// Returns the IDs of the saved attachments.
    func persist(_ attachments: [VisibleMessage.Attachment], using transaction: Any) -> [String]
    /// Also touches the associated message.
    func setAttachmentState(to state: TSAttachmentPointerState, for pointer: TSAttachmentPointer, associatedWith tsIncomingMessageID: String, using transaction: Any)
    /// Also touches the associated message.
    func persist(_ stream: TSAttachmentStream, associatedWith tsIncomingMessageID: String, using transaction: Any)
}

extension Storage: SessionMessagingKitStorageProtocol, SessionSnodeKitStorageProtocol {}<|MERGE_RESOLUTION|>--- conflicted
+++ resolved
@@ -1,11 +1,8 @@
 import PromiseKit
 import Sodium
-<<<<<<< HEAD
 import Curve25519Kit
 import YapDatabase
-=======
 import SessionSnodeKit
->>>>>>> 7256cc68
 
 public protocol SessionMessagingKitStorageProtocol {
 
@@ -69,15 +66,8 @@
 
     // MARK: - Open Groups
 
-<<<<<<< HEAD
     func getAllOpenGroups() -> [String: OpenGroup]
     func getThreadID(for openGroupID: String) -> String?
-    func updateMessageIDCollectionByPruningMessagesWithIDs(_ messageIDs: Set<String>, using transaction: Any)
-=======
-    func getAllV2OpenGroups() -> [String:OpenGroupV2]
-    func getV2OpenGroup(for threadID: String) -> OpenGroupV2?
-    func v2GetThreadID(for v2OpenGroupID: String) -> String?
->>>>>>> 7256cc68
     
     func getOpenGroupImage(for room: String, on server: String) -> Data?
     func setOpenGroupImage(to data: Data, for room: String, on server: String, using transaction: Any)
