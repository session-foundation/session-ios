--- conflicted
+++ resolved
@@ -27,24 +27,16 @@
 // MARK: - DisplayPictureManager
 
 public class DisplayPictureManager {
-    public typealias UploadResult = (downloadUrl: String, filePath: String, encryptionKey: Data, expries: Date?)
+    public typealias UploadResult = (downloadUrl: String, filePath: String, encryptionKey: Data)
     
     public enum Update {
         case none
         
         case contactRemove
-<<<<<<< HEAD
-        case contactUpdateTo(url: String, key: Data)
+        case contactUpdateTo(url: String, key: Data, contactProProof: String?)
         
         case currentUserRemove
-        case currentUserUpdateTo(url: String, key: Data, isReupload: Bool)
-=======
-        case contactUpdateTo(url: String, key: Data, filePath: String, contactProProof: String?)
-        
-        case currentUserRemove
-        case currentUserUploadImageData(data: Data, isReupload: Bool)
-        case currentUserUpdateTo(url: String, key: Data, filePath: String, sessionProProof: String?)
->>>>>>> 36e8d5a9
+        case currentUserUpdateTo(url: String, key: Data, sessionProProof: String?, isReupload: Bool)
         
         case groupRemove
         case groupUploadImage(source: ImageDataManager.DataSource, cropRect: CGRect?)
@@ -64,11 +56,7 @@
                 let key: Data = key
             else { return fallback }
             
-<<<<<<< HEAD
-            return .contactUpdateTo(url: url, key: key)
-=======
-            return .contactUpdateTo(url: url, key: key, filePath: filePath, contactProProof: contactProProof)
->>>>>>> 36e8d5a9
+            return .contactUpdateTo(url: url, key: key, contactProProof: contactProProof)
         }
     }
     
@@ -199,7 +187,6 @@
     
     // MARK: - Uploading
     
-<<<<<<< HEAD
     private static func standardOperations(cropRect: CGRect?) -> Set<PendingAttachment.Operation> {
         return [
             .convert(to: .webPLossy(
@@ -242,108 +229,6 @@
                 group.addTask {
                     return try await attachment.prepare(
                         operations: DisplayPictureManager.standardOperations(cropRect: cropRect),
-=======
-    public func prepareAndUploadDisplayPicture(imageData: Data, compression: Bool) -> AnyPublisher<UploadResult, DisplayPictureError> {
-        return Just(())
-            .setFailureType(to: DisplayPictureError.self)
-            .tryMap { [dependencies] _ -> (Network.PreparedRequest<FileUploadResponse>, String, Data) in
-                // If the profile avatar was updated or removed then encrypt with a new profile key
-                // to ensure that other users know that our profile picture was updated
-                let newEncryptionKey: Data
-                let finalImageData: Data
-                let fileExtension: String
-                let guessedFormat: ImageFormat = MediaUtils.guessedImageFormat(data: imageData)
-                
-                finalImageData = try {
-                    switch guessedFormat {
-                        case .gif, .webp:
-                            // Animated images can't be resized so if the data is too large we should error
-                            guard imageData.count <= DisplayPictureManager.maxBytes else {
-                                // Our avatar dimensions are so small that it's incredibly unlikely we wouldn't
-                                // be able to fit our profile photo (eg. generating pure noise at our resolution
-                                // compresses to ~200k)
-                                Log.error(.displayPictureManager, "Updating service with profile failed: \(DisplayPictureError.uploadMaxFileSizeExceeded).")
-                                throw DisplayPictureError.uploadMaxFileSizeExceeded
-                            }
-                            
-                            return imageData
-                            
-                        default: break
-                    }
-                    
-                    // Process the image to ensure it meets our standards for size and compress it to
-                    // standardise the formwat and remove any metadata
-                    guard var image: UIImage = UIImage(data: imageData) else {
-                        throw DisplayPictureError.invalidCall
-                    }
-                    
-                    if image.size.width != DisplayPictureManager.maxDiameter || image.size.height != DisplayPictureManager.maxDiameter {
-                        // To help ensure the user is being shown the same cropping of their avatar as
-                        // everyone else will see, we want to be sure that the image was resized before this point.
-                        Log.verbose(.displayPictureManager, "Avatar image should have been resized before trying to upload.")
-                        image = image.resized(toFillPixelSize: CGSize(width: DisplayPictureManager.maxDiameter, height: DisplayPictureManager.maxDiameter))
-                    }
-                    
-                    guard let data: Data = image.jpegData(compressionQuality: (compression ? 0.95 : 1.0)) else {
-                        Log.error(.displayPictureManager, "Updating service with profile failed.")
-                        throw DisplayPictureError.writeFailed
-                    }
-                    
-                    guard data.count <= DisplayPictureManager.maxBytes else {
-                        // Our avatar dimensions are so small that it's incredibly unlikely we wouldn't
-                        // be able to fit our profile photo (eg. generating pure noise at our resolution
-                        // compresses to ~200k)
-                        Log.verbose(.displayPictureManager, "Suprised to find profile avatar was too large. Was it scaled properly? image: \(image)")
-                        Log.error(.displayPictureManager, "Updating service with profile failed.")
-                        throw DisplayPictureError.uploadMaxFileSizeExceeded
-                    }
-                    
-                    return data
-                }()
-                
-                newEncryptionKey = try dependencies[singleton: .crypto]
-                    .tryGenerate(.randomBytes(DisplayPictureManager.aes256KeyByteLength))
-                fileExtension = {
-                    switch guessedFormat {
-                        case .gif: return "gif"     // stringlint:ignore
-                        case .webp: return "webp"   // stringlint:ignore
-                        default: return "jpg"       // stringlint:ignore
-                    }
-                }()
-                
-                // If we have a new avatar image, we must first:
-                //
-                // * Write it to disk.
-                // * Encrypt it
-                // * Upload it to asset service
-                // * Send asset service info to Signal Service
-                Log.verbose(.displayPictureManager, "Updating local profile on service with new avatar.")
-                
-                let temporaryFilePath: String = dependencies[singleton: .fileManager].temporaryFilePath(fileExtension: fileExtension)
-                
-                // Write the avatar to disk
-                do { try finalImageData.write(to: URL(fileURLWithPath: temporaryFilePath), options: [.atomic]) }
-                catch {
-                    Log.error(.displayPictureManager, "Updating service with profile failed.")
-                    throw DisplayPictureError.writeFailed
-                }
-                
-                // Encrypt the avatar for upload
-                guard
-                    let encryptedData: Data = dependencies[singleton: .crypto].generate(
-                        .encryptedDataDisplayPicture(data: finalImageData, key: newEncryptionKey)
-                    )
-                else {
-                    Log.error(.displayPictureManager, "Updating service with profile failed.")
-                    throw DisplayPictureError.encryptionFailed
-                }
-                
-                // Upload the avatar to the FileServer
-                guard
-                    let preparedUpload: Network.PreparedRequest<FileUploadResponse> = try? Network.preparedUpload(
-                        data: encryptedData,
-                        requestAndPathBuildTimeout: Network.fileUploadTimeout,
->>>>>>> 36e8d5a9
                         using: dependencies
                     )
                 }
@@ -353,35 +238,15 @@
                 }
                 defer { group.cancelAll() }
                 
-<<<<<<< HEAD
                 return try await group.first(where: { _ in true }) ?? {
                     throw AttachmentError.couldNotConvert
                 }()
-=======
-                return (preparedUpload, temporaryFilePath, newEncryptionKey)
-            }
-            .flatMap { [dependencies] preparedUpload, temporaryFilePath, newEncryptionKey -> AnyPublisher<(FileUploadResponse, String, Data), Error> in
-                preparedUpload.send(using: dependencies)
-                    .map { _, response -> (FileUploadResponse, String, Data) in
-                        (response, temporaryFilePath, newEncryptionKey)
-                    }
-                    .eraseToAnyPublisher()
-            }
-            .tryMap { [dependencies] fileUploadResponse, temporaryFilePath, newEncryptionKey -> (String, Date?, String, Data) in
-                let downloadUrl: String = Network.FileServer.downloadUrlString(for: fileUploadResponse.id)
-                let expries: Date? = fileUploadResponse.expires.map { Date(timeIntervalSince1970: $0)}
-                let finalFilePath: String = try dependencies[singleton: .displayPictureManager].path(for: downloadUrl)
-                try dependencies[singleton: .fileManager].moveItem(atPath: temporaryFilePath, toPath: finalFilePath)
-                
-                return (downloadUrl, expries, finalFilePath, newEncryptionKey)
->>>>>>> 36e8d5a9
             }
             let preparedSize: UInt64? = dependencies[singleton: .fileManager].fileSize(of: result.filePath)
             
             guard (preparedSize ?? UInt64.max) < attachment.fileSize else {
                 throw AttachmentError.conversionResultedInLargerFile
             }
-<<<<<<< HEAD
             
             return result
         }
@@ -405,13 +270,6 @@
                             .stripImageMetadata
                         ],
                         using: dependencies
-=======
-            .map { [dependencies] downloadUrl, expires, finalFilePath, newEncryptionKey -> UploadResult in
-                /// Load the data into the `imageDataManager` (assuming we will use it elsewhere in the UI)
-                Task(priority: .userInitiated) {
-                    await dependencies[singleton: .imageDataManager].load(
-                        .url(URL(fileURLWithPath: finalFilePath))
->>>>>>> 36e8d5a9
                     )
                 }
                 group.addTask {
@@ -420,14 +278,9 @@
                 }
                 defer { group.cancelAll() }
                 
-<<<<<<< HEAD
                 return try await group.first(where: { _ in true }) ?? {
                     throw AttachmentError.couldNotConvert
                 }()
-=======
-                Log.verbose(.displayPictureManager, "Successfully uploaded avatar image.")
-                return (downloadUrl, finalFilePath, newEncryptionKey, expires)
->>>>>>> 36e8d5a9
             }
             
             /// Only return the resized GIF if it's smaller than the original (the current GIF encoding we use is just the built-in iOS
