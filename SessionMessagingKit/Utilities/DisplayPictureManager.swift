--- conflicted
+++ resolved
@@ -25,50 +25,38 @@
 // MARK: - DisplayPictureManager
 
 public class DisplayPictureManager {
-<<<<<<< HEAD
-    public typealias UploadResult = (downloadUrl: String, fileName: String, encryptionKey: Data, expries: Date?)
-=======
-    public typealias UploadResult = (downloadUrl: String, filePath: String, encryptionKey: Data)
->>>>>>> f68708c8
+    public typealias UploadResult = (downloadUrl: String, filePath: String, encryptionKey: Data, expries: Date?)
     
     public enum Update {
         case none
         
         case contactRemove
-<<<<<<< HEAD
-        case contactUpdateTo(url: String, key: Data, fileName: String?, contactProProof: String?)
+        case contactUpdateTo(url: String, key: Data, filePath: String, contactProProof: String?)
         
         case currentUserRemove
         case currentUserUploadImageData(data: Data, sessionProProof: String?)
-        case currentUserUpdateTo(url: String, key: Data, fileName: String?, sessionProProof: String?)
-=======
-        case contactUpdateTo(url: String, key: Data, filePath: String)
-        
-        case currentUserRemove
-        case currentUserUploadImageData(Data)
-        case currentUserUpdateTo(url: String, key: Data, filePath: String)
->>>>>>> f68708c8
+        case currentUserUpdateTo(url: String, key: Data, filePath: String, sessionProProof: String?)
         
         case groupRemove
         case groupUploadImageData(Data)
         case groupUpdateTo(url: String, key: Data, filePath: String)
         
         static func from(_ profile: VisibleMessage.VMProfile, fallback: Update, using dependencies: Dependencies) -> Update {
-            return from(profile.profilePictureUrl, key: profile.profileKey, fallback: fallback, using: dependencies)
+            return from(profile.profilePictureUrl, key: profile.profileKey, contactProProof: profile.sessionProProof, fallback: fallback, using: dependencies)
         }
         
         public static func from(_ profile: Profile, fallback: Update, using dependencies: Dependencies) -> Update {
-            return from(profile.displayPictureUrl, key: profile.displayPictureEncryptionKey, fallback: fallback, using: dependencies)
-        }
-        
-        static func from(_ url: String?, key: Data?, fallback: Update, using dependencies: Dependencies) -> Update {
+            return from(profile.displayPictureUrl, key: profile.displayPictureEncryptionKey, contactProProof: profile.sessionProProof, fallback: fallback, using: dependencies)
+        }
+        
+        static func from(_ url: String?, key: Data?, contactProProof: String?, fallback: Update, using dependencies: Dependencies) -> Update {
             guard
                 let url: String = url,
                 let key: Data = key,
                 let filePath: String = try? dependencies[singleton: .displayPictureManager].path(for: url)
             else { return fallback }
             
-            return .contactUpdateTo(url: url, key: key, filePath: filePath)
+            return .contactUpdateTo(url: url, key: key, filePath: filePath, contactProProof: contactProProof)
         }
     }
     
@@ -310,12 +298,13 @@
                     }
                     .eraseToAnyPublisher()
             }
-            .tryMap { [dependencies] fileUploadResponse, temporaryFilePath, newEncryptionKey -> (String, String, Data) in
+            .tryMap { [dependencies] fileUploadResponse, temporaryFilePath, newEncryptionKey -> (String, Date?, String, Data) in
                 let downloadUrl: String = Network.FileServer.downloadUrlString(for: fileUploadResponse.id)
+                let expries: Date? = fileUploadResponse.expires.map { Date(timeIntervalSince1970: $0)}
                 let finalFilePath: String = try dependencies[singleton: .displayPictureManager].path(for: downloadUrl)
                 try dependencies[singleton: .fileManager].moveItem(atPath: temporaryFilePath, toPath: finalFilePath)
                 
-                return (downloadUrl, finalFilePath, newEncryptionKey)
+                return (downloadUrl, expries, finalFilePath, newEncryptionKey)
             }
             .mapError { error in
                 Log.error(.displayPictureManager, "Updating service with profile failed with error: \(error).")
@@ -326,14 +315,7 @@
                     default: return DisplayPictureError.uploadFailed
                 }
             }
-<<<<<<< HEAD
-            .map { [dependencies] fileUploadResponse, finalFilePath, fileName, newEncryptionKey, finalImageData -> UploadResult in
-                let downloadUrl: String = Network.FileServer.downloadUrlString(for: fileUploadResponse.id)
-                let expries: Date? = fileUploadResponse.expires.map { Date(timeIntervalSince1970: $0)}
-                
-=======
-            .map { [dependencies] downloadUrl, finalFilePath, newEncryptionKey -> UploadResult in
->>>>>>> f68708c8
+            .map { [dependencies] downloadUrl, expires, finalFilePath, newEncryptionKey -> UploadResult in
                 /// Load the data into the `imageDataManager` (assuming we will use it elsewhere in the UI)
                 Task(priority: .userInitiated) {
                     await dependencies[singleton: .imageDataManager].load(
@@ -342,11 +324,7 @@
                 }
                 
                 Log.verbose(.displayPictureManager, "Successfully uploaded avatar image.")
-<<<<<<< HEAD
-                return (downloadUrl, fileName, newEncryptionKey, expries)
-=======
-                return (downloadUrl, finalFilePath, newEncryptionKey)
->>>>>>> f68708c8
+                return (downloadUrl, finalFilePath, newEncryptionKey, expires)
             }
             .eraseToAnyPublisher()
     }
