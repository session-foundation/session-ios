--- conflicted
+++ resolved
@@ -103,12 +103,8 @@
                             displayPictureUpdate: .currentUserUpdateTo(
                                 url: result.downloadUrl,
                                 key: result.encryptionKey,
-<<<<<<< HEAD
-                                fileName: result.fileName,
+                                filePath: result.filePath,
                                 sessionProProof: sessionProProof
-=======
-                                filePath: result.filePath
->>>>>>> f68708c8
                             ),
                             sentTimestamp: dependencies.dateNow.timeIntervalSince1970,
                             using: dependencies
@@ -186,20 +182,7 @@
                 preconditionFailure("Invalid options for this function")
                 
             case (.contactRemove, false), (.currentUserRemove, true):
-<<<<<<< HEAD
-                profileChanges.append(Profile.Columns.profilePictureUrl.set(to: nil))
-                profileChanges.append(Profile.Columns.profileEncryptionKey.set(to: nil))
-                profileChanges.append(Profile.Columns.profilePictureFileName.set(to: nil))
-                profileChanges.append(Profile.Columns.lastProfilePictureUpdate.set(to: sentTimestamp))
-            
-            case (.contactUpdateTo(let url, let key, let fileName, let proProof), false),
-                (.currentUserUpdateTo(let url, let key, let fileName, let proProof), true):
-                if url != profile.profilePictureUrl {
-                    profileChanges.append(Profile.Columns.profilePictureUrl.set(to: url))
-                }
-=======
                 profileChanges.append(Profile.Columns.displayPictureLastUpdated.set(to: sentTimestamp))
->>>>>>> f68708c8
                 
                 if profile.displayPictureEncryptionKey != nil {
                     profileChanges.append(Profile.Columns.displayPictureEncryptionKey.set(to: nil))
@@ -210,8 +193,8 @@
                     db.addProfileEvent(id: publicKey, change: .displayPictureUrl(nil))
                 }
             
-            case (.contactUpdateTo(let url, let key, let filePath), false),
-                (.currentUserUpdateTo(let url, let key, let filePath), true):
+            case (.contactUpdateTo(let url, let key, let filePath, let proProof), false),
+                (.currentUserUpdateTo(let url, let key, let filePath, let proProof), true):
                 /// If we have already downloaded the image then no need to download it again (the database records will be updated
                 /// once the download completes)
                 if !dependencies[singleton: .fileManager].fileExists(atPath: filePath) {
@@ -228,14 +211,6 @@
                         canStartJob: dependencies[singleton: .appContext].isMainApp
                     )
                 }
-<<<<<<< HEAD
-            
-                // Update Pro Proof
-                profileChanges.append(Profile.Columns.sessionProProof.set(to: proProof))
-                
-                // Update the 'lastProfilePictureUpdate' timestamp for either external or local changes
-                profileChanges.append(Profile.Columns.lastProfilePictureUpdate.set(to: sentTimestamp))
-=======
                 else {
                     if url != profile.displayPictureUrl {
                         profileChanges.append(Profile.Columns.displayPictureUrl.set(to: url))
@@ -248,7 +223,6 @@
                     
                     profileChanges.append(Profile.Columns.displayPictureLastUpdated.set(to: sentTimestamp))
                 }
->>>>>>> f68708c8
             
             /// Don't want profiles in messages to modify the current users profile info so ignore those cases
             default: break
