// Copyright © 2025 Rangeproof Pty Ltd. All rights reserved.

import UIKit
import AVFAudio
import AVFoundation
import Combine
import UniformTypeIdentifiers
import GRDB
import SDWebImageWebPCoder
import SessionUtil
import SessionUIKit
import SessionNetworkingKit
import SessionUtilitiesKit

// MARK: - Singleton

public extension Singleton {
    static let attachmentManager: SingletonConfig<AttachmentManager> = Dependencies.create(
        identifier: "attachmentManager",
        createInstance: { dependencies in AttachmentManager(using: dependencies) }
    )
}

// MARK: - Log.Category

public extension Log.Category {
    static let attachmentManager: Log.Category = .create("AttachmentManager", defaultLevel: .info)
}

// MARK: - AttachmentManager

public final class AttachmentManager: Sendable, ThumbnailManager {
    public static let maxAttachmentsAllowed: Int = 32
    
    private let dependencies: Dependencies
    private let cache: StringCache = StringCache(
        totalCostLimit: 5 * 1024 * 1024 /// Max 5MB of url to hash data (approx. 20,000 records)
    )
    
    // MARK: - Initalization
    
    init(using dependencies: Dependencies) {
        self.dependencies = dependencies
    }
    
    // MARK: - File Paths
    
    public func sharedDataAttachmentsDirPath() -> String {
        let path: String = URL(fileURLWithPath: SessionFileManager.nonInjectedAppSharedDataDirectoryPath)
            .appendingPathComponent("Attachments") // stringlint:ignore
            .path
        try? dependencies[singleton: .fileManager].ensureDirectoryExists(at: path)
        
        return path
    }
    
    private func placeholderUrlPath() -> String {
        let path: String = URL(fileURLWithPath: sharedDataAttachmentsDirPath())
            .appendingPathComponent("uploadPlaceholderUrl")  // stringlint:ignore
            .path
        try? dependencies[singleton: .fileManager].ensureDirectoryExists(at: path)
        
        return path
    }
    
    /// **Note:** Generally the url we get won't have an extension and we don't want to make assumptions until we have the actual
    /// image data so generate a name for the file and then determine the extension separately
    public func path(for urlString: String?) throws -> String {
        guard
            let urlString: String = urlString,
            !urlString.isEmpty
        else { throw AttachmentError.invalidPath }
        
        /// If the provided url is a placeholder url or located in the temporary directory then it _is_ a valid path, so we should just return
        /// it directly instead of generating a hash
        guard
            !isPlaceholderUploadUrl(urlString) &&
            !dependencies[singleton: .fileManager].isLocatedInTemporaryDirectory(urlString)
        else { return urlString }
        
        /// Otherwise we need to generate the deterministic file path based on the url provided
        ///
        /// **Note:** Now that download urls could contain fragments (or query params I guess) that could result in inconsistent paths
        /// with old attachments so just to be safe we should strip them before generating the `urlHash`
        let urlNoQueryOrFragment: String = urlString
            .components(separatedBy: "?")[0]    // stringlint:disable
            .components(separatedBy: "#")[0]    // stringlint:disable
        let urlHash = try {
            guard let cachedHash: String = cache.object(forKey: urlNoQueryOrFragment) else {
                return try dependencies[singleton: .crypto]
                    .tryGenerate(.hash(message: Array(urlNoQueryOrFragment.utf8)))
                    .toHexString()
            }
            
            return cachedHash
        }()
        
        return URL(fileURLWithPath: sharedDataAttachmentsDirPath())
            .appendingPathComponent(urlHash)
            .path
    }
    
    public func pendingUploadPath(for id: String) -> String {
        return URL(fileURLWithPath: placeholderUrlPath())
            .appendingPathComponent(id)
            .path
    }
    
    public func isPlaceholderUploadUrl(_ urlString: String?) -> Bool {
        guard
            let urlString: String = urlString,
            let url: URL = URL(string: urlString)
        else { return false }
        
        return url.path.hasPrefix(placeholderUrlPath())
    }
    
    public func temporaryPathForOpening(
        originalPath: String,
        mimeType: String?,
        sourceFilename: String?,
        allowInvalidType: Bool
    ) throws -> String {
        /// Since `mimeType` and/or `sourceFilename` can be null we need to try to resolve them both to values
        let finalExtension: String
        let targetFilenameNoExtension: String
        
        do {
            switch (mimeType, sourceFilename) {
                case (.none, .none): throw AttachmentError.invalidData
                case (.none, .some(let sourceFilename)):
                    guard
                        let type: UTType = UTType(
                            sessionFileExtension: URL(fileURLWithPath: sourceFilename).pathExtension
                        ),
                        let fileExtension: String = type.sessionFileExtension(sourceFilename: sourceFilename)
                    else { throw AttachmentError.invalidData }
                    
                    finalExtension = fileExtension
                    targetFilenameNoExtension = String(sourceFilename.prefix(sourceFilename.count - (1 + fileExtension.count)))
                    
                case (.some(let mimeType), let sourceFilename):
                    guard
                        let fileExtension: String = UTType(sessionMimeType: mimeType)?
                            .sessionFileExtension(sourceFilename: sourceFilename)
                    else { throw AttachmentError.invalidData }
                    
                    finalExtension = fileExtension
                    targetFilenameNoExtension = {
                        guard let sourceFilename: String = sourceFilename else {
                            return URL(fileURLWithPath: originalPath).lastPathComponent
                        }
                        
                        return (sourceFilename.hasSuffix(".\(fileExtension)") ? // stringlint:ignore
                            String(sourceFilename.prefix(sourceFilename.count - (1 + fileExtension.count))) :
                            sourceFilename
                        )
                    }()
            }
        } catch {
            /// If an error was thrown it was because we couldn't get a valid file extension, in which case only continue if we want to
            /// allow invalid types
            guard allowInvalidType else { throw error }
            
            return URL(fileURLWithPath: dependencies[singleton: .fileManager].temporaryDirectory)
                .appendingPathComponent(
                    URL(fileURLWithPath: originalPath)
                        .lastPathComponent
                        .replacingWhitespacesWithUnderscores
                )
                .path
        }

        return URL(fileURLWithPath: dependencies[singleton: .fileManager].temporaryDirectory)
            .appendingPathComponent(targetFilenameNoExtension.replacingWhitespacesWithUnderscores)
            .appendingPathExtension(finalExtension)
            .path
    }
    
    public func createTemporaryFileForOpening(
        downloadUrl: String?,
        mimeType: String?,
        sourceFilename: String?
    ) throws -> String {
        let path: String = try path(for: downloadUrl)
        
        /// Ensure the original file exists before generating a path for opening or trying to copy it
        guard dependencies[singleton: .fileManager].fileExists(atPath: path) else {
            throw AttachmentError.invalidData
        }
        
        let tmpPath: String = try temporaryPathForOpening(
            originalPath: path,
            mimeType: mimeType,
            sourceFilename: sourceFilename,
            allowInvalidType: false
        )
        
        /// If the file already exists (since it's deterministically generated) then no need to copy it again
        if !dependencies[singleton: .fileManager].fileExists(atPath: tmpPath) {
            try dependencies[singleton: .fileManager].copyItem(atPath: path, toPath: tmpPath)
        }
        
        return tmpPath
    }
    
    public func createTemporaryFileForOpening(filePath: String) throws -> String {
        /// Ensure the original file exists before generating a path for opening or trying to copy it
        guard dependencies[singleton: .fileManager].fileExists(atPath: filePath) else {
            throw AttachmentError.invalidData
        }
        
        let originalUrl: URL = URL(fileURLWithPath: filePath)
        let fileName: String = originalUrl.deletingPathExtension().lastPathComponent
        let fileExtension: String = originalUrl.pathExtension
        
        /// Removes white spaces on the filename and replaces it with _
        let filenameNoExtension = fileName
            .replacingWhitespacesWithUnderscores
        
        let tmpPath: String = URL(fileURLWithPath: dependencies[singleton: .fileManager].temporaryDirectory)
            .appendingPathComponent(filenameNoExtension)
            .appendingPathExtension(fileExtension)
            .path
        
        /// If the file already exists then we should remove it as it may not be the same file
        if dependencies[singleton: .fileManager].fileExists(atPath: tmpPath) {
            try dependencies[singleton: .fileManager].removeItem(atPath: tmpPath)
        }
        
        try dependencies[singleton: .fileManager].copyItem(atPath: filePath, toPath: tmpPath)
        
        return tmpPath
    }
    
    public func resetStorage() {
        try? dependencies[singleton: .fileManager].removeItem(
            atPath: sharedDataAttachmentsDirPath()
        )
    }
    
    // MARK: - ThumbnailManager
    
    private func thumbnailPath(for name: String, size: ImageDataManager.ThumbnailSize) throws -> String {
        guard !name.isEmpty else { throw AttachmentError.invalidPath }
        
        /// Thumbnails are written to the caches directory, so that iOS can remove them if necessary
        let thumbnailsUrl: URL = URL(fileURLWithPath: SessionFileManager.cachesDirectoryPath)
            .appendingPathComponent(name)
        try? dependencies[singleton: .fileManager].ensureDirectoryExists(at: thumbnailsUrl.path)
        
        return thumbnailsUrl
            .appendingPathComponent("thumbnail-\(size)") // stringlint:ignore
            .path
    }

    public func existingThumbnail(name: String, size: ImageDataManager.ThumbnailSize) -> ImageDataManager.DataSource? {
        guard
            let thumbnailPath: String = try? thumbnailPath(for: name, size: size),
            dependencies[singleton: .fileManager].fileExists(atPath: thumbnailPath)
        else { return nil }
        
        return .url(URL(fileURLWithPath: thumbnailPath))
    }
    
    public func saveThumbnail(
        name: String,
        frames: [UIImage],
        durations: [TimeInterval],
        hasAlpha: Bool?,
        size: ImageDataManager.ThumbnailSize
    ) {
        guard
            let thumbnailPath: String = try? thumbnailPath(for: name, size: size), (
                frames.count == durations.count ||
                frames.count == 1
            )
        else { return }
        
        let finalFrames: [CGImage] = frames.compactMap { $0.cgImage }
        
        /// Writing a `WebP` is much slower than writing a `GIF` (up to 3-4 times slower) but in many cases the resulting `WebP`
        /// file would end up smaller (about 3 times smaller) - since we are generating a thumbnail the output _generally_ shouldn't be
        /// that large (and the OS can purge files these thumbnails when it wants) so we default to `GIF` thumbnails here due to encoding
        /// speed unless the source has alpha (in which case we need to use `WebP` as `GIF` doesn't have proper alpha support). By
        /// spending less time encoding `GIF` would result in less battery drain that encoding to `WebP` would
        ///
        /// **Note:** The `WebP` encoding runs much slower on debug builds compared to release builds (can be 10 times slower)
        if hasAlpha == true {
            try? PendingAttachment.writeFramesAsWebPToFile(
                frames: finalFrames,
                metadata: MediaUtils.MediaMetadata(
                    pixelSize: (frames.first?.size ?? .zero),
                    frameDurations: (frames.count == 1 ? [0] : durations),
                    hasUnsafeMetadata: false
                ),
                encodeWebPLossless: false,
                encodeCompressionQuality: PendingAttachment.ConversionFormat.defaultWebPCompressionQuality,
                filePath: thumbnailPath,
                using: dependencies
            )
        }
        else {
            try? PendingAttachment.writeFramesAsGifToFile(
                frames: finalFrames,
                metadata: MediaUtils.MediaMetadata(
                    pixelSize: (frames.first?.size ?? .zero),
                    frameDurations: (frames.count == 1 ? [0] : durations),
                    hasUnsafeMetadata: false
                ),
                compressionQuality: PendingAttachment.ConversionFormat.defaultGifCompressionQuality,
                filePath: thumbnailPath
            )
        }
    }
    
    // MARK: - Validity
    
    public func determineValidityAndDuration(
        contentType: String,
        downloadUrl: String?,
        sourceFilename: String?
    ) -> (isValid: Bool, duration: TimeInterval?) {
        guard let path: String = try? path(for: downloadUrl) else { return (false, nil) }
        
        let pendingAttachment: PendingAttachment = PendingAttachment(
            source: .file(URL(fileURLWithPath: path)),
            utType: UTType(sessionMimeType: contentType),
            sourceFilename: sourceFilename,
            using: dependencies
        )
        
<<<<<<< HEAD
        // Process audio and video attachments
        if pendingAttachment.utType.isAudio || pendingAttachment.utType.isVideo {
            return (pendingAttachment.isValid, pendingAttachment.duration)
        }
        
        // No other attachments should have duration information
=======
        // Video and Audio attachments should have durations
        if pendingAttachment.utType.isVideo || pendingAttachment.utType.isAudio {
            return (pendingAttachment.isValid, pendingAttachment.duration)
        }
        
        // Anything else should just be based on standard validity
>>>>>>> 21681a64
        return (pendingAttachment.isValid, nil)
    }
}

// MARK: - PendingAttachment

public struct PendingAttachment: Sendable, Equatable, Hashable {
    public let source: DataSource
    public let sourceFilename: String?
    public let metadata: Metadata?
    private let existingAttachmentId: String?
    
    public var utType: UTType { metadata?.utType ?? .invalid }
    public var fileSize: UInt64 { metadata?.fileSize ?? 0 }
    public var duration: TimeInterval {
        switch metadata {
            case .media(let mediaMetadata): return mediaMetadata.duration
            case .file, .none: return 0
        }
    }
    
    // MARK: Initialization
    
    public init(
        source: DataSource,
        utType: UTType? = nil,
        sourceFilename: String? = nil,
        using dependencies: Dependencies
    ) {
        self.metadata = PendingAttachment.metadata(
            for: source,
            utType: utType,
            sourceFilename: sourceFilename,
            using: dependencies
        )
        self.sourceFilename = sourceFilename
        self.existingAttachmentId = nil
        
        /// To avoid confusion (and reduce bugs related to checking the `source` type) if we are given a `file` source that is
        /// actually media, then convert it to a `media` source
        switch (source, metadata) {
            case (.file(let url), .media(let mediaMetadata)):
                if let utType: UTType = mediaMetadata.utType, utType.isVideo {
                    self.source = .media(.videoUrl(url, utType, sourceFilename, dependencies[singleton: .attachmentManager]))
                }
                else {
                    self.source = .media(.url(url))
                }
                
            default: self.source = source
        }
    }
    
    public init(
        attachment: Attachment,
        using dependencies: Dependencies
    ) throws {
        let filePath: String = try dependencies[singleton: .attachmentManager]
            .path(for: attachment.downloadUrl)
        let source: DataSource
        
        switch attachment.variant {
            case .standard: source = .file(URL(fileURLWithPath: filePath))
            case .voiceMessage: source = .voiceMessage(URL(fileURLWithPath: filePath))
        }
        
        self.source = source
        self.sourceFilename = attachment.sourceFilename
        self.metadata = PendingAttachment.metadata(
            for: source,
            utType: UTType(sessionMimeType: attachment.contentType),
            sourceFilename: attachment.sourceFilename,
            using: dependencies
        )
        self.existingAttachmentId = attachment.id
    }
    
    // MARK: - Internal Functions
    
    private static func metadata(
        for dataSource: DataSource,
        utType: UTType?,
        sourceFilename: String?,
        using dependencies: Dependencies
    ) -> Metadata? {
        let maybeFileSize: UInt64? = dataSource.fileSize(using: dependencies)
        
        switch dataSource {
            case .file(let url), .voiceMessage(let url):
                guard
                    let utType: UTType = utType,
                    let fileSize: UInt64 = maybeFileSize
                else { return nil }
                
                /// If the url is actually media then try to load `MediaMetadata`, falling back to the `FileMetadata`
                guard
                    let metadata: MediaUtils.MediaMetadata = MediaUtils.MediaMetadata(
                        from: url.path,
                        utType: utType,
                        sourceFilename: sourceFilename,
                        using: dependencies
                    )
                else { return .file(FileMetadata(utType: utType, fileSize: fileSize)) }
                
                return .media(metadata)
                
            case .media(.image(_, .some(let image))):
                guard let metadata: MediaUtils.MediaMetadata = MediaUtils.MediaMetadata(image: image) else {
                    return nil
                }
                
                return .media(metadata)
                
            case .media(.videoUrl(let url, _, _, _)):
                guard
                    let metadata: MediaUtils.MediaMetadata = MediaUtils.MediaMetadata(
                        from: url.path,
                        utType: utType,
                        sourceFilename: sourceFilename,
                        using: dependencies
                    )
                else { return nil }
                
                return .media(metadata)
                
            case .media(let mediaSource):
                guard
                    let fileSize: UInt64 = maybeFileSize,
                    let source: CGImageSource = mediaSource.createImageSource(),
                    let metadata: MediaUtils.MediaMetadata = MediaUtils.MediaMetadata(
                        source: source,
                        fileSize: fileSize
                    )
                else { return nil }
                
                return .media(metadata)
                
            case .text:
                guard
                    let utType: UTType = utType,
                    let fileSize: UInt64 = maybeFileSize
                else { return nil }
                
                return .file(FileMetadata(utType: utType, fileSize: fileSize))
        }
    }
}

// MARK: - PendingAttachment.DataSource

public extension PendingAttachment {
    enum DataSource: Sendable, Equatable, Hashable {
        case media(ImageDataManager.DataSource)
        case file(URL)
        case voiceMessage(URL)
        case text(String)
        
        // MARK: - Convenience
        
        public static func media(_ url: URL) -> DataSource {
            return .media(.url(url))
        }
        
        fileprivate var url: URL? {
            switch self {
                case .file(let url), .voiceMessage(let url), .media(.url(let url)),
                        .media(.videoUrl(let url, _, _, _)), .media(.urlThumbnail(let url, _, _)):
                    return url
                    
                case .text, .media(.data), .media(.image), .media(.placeholderIcon), .media(.asyncSource), .media(.icon):
                    return nil
            }
        }
        
        fileprivate func fileSize(using dependencies: Dependencies) -> UInt64? {
            switch self {
                case .file(let url), .voiceMessage(let url), .media(.url(let url)),
                    .media(.videoUrl(let url, _, _, _)):
                    return dependencies[singleton: .fileManager].fileSize(of: url.path)
                    
                case .media(.data(_, let data)): return UInt64(data.count)
                case .text(let content):
                    return (content.data(using: .ascii)?.count).map { UInt64($0) }
                    
                case .media(.image), .media(.placeholderIcon), .media(.asyncSource),
                    .media(.urlThumbnail), .media(.icon):
                    return nil
            }
        }
    }
}

// MARK: - PendingAttachment.Metadata

public extension PendingAttachment {
    enum Metadata: Sendable, Equatable, Hashable {
        case media(MediaUtils.MediaMetadata)
        case file(FileMetadata)
        
        var utType: UTType {
            switch self {
                case .media(let metadata): return (metadata.utType ?? .invalid)
                case .file(let metadata): return metadata.utType
            }
        }
        
        public var fileSize: UInt64 {
            switch self {
                case .media(let metadata): return metadata.fileSize
                case .file(let metadata): return metadata.fileSize
            }
        }
        
        public var pixelSize: CGSize? {
            switch self {
                case .media(let metadata): return metadata.pixelSize
                case .file: return nil
            }
        }
    }
    
    struct FileMetadata: Sendable, Equatable, Hashable {
        public let utType: UTType
        public let fileSize: UInt64
        
        init(utType: UTType, fileSize: UInt64) {
            self.utType = utType
            self.fileSize = fileSize
        }
    }
}

// MARK: - PreparedAttachment

public struct PreparedAttachment: Sendable, Equatable, Hashable {
    public let attachment: Attachment
    public let filePath: String
    
    public init(
        attachment: Attachment,
        filePath: String
    ) {
        self.attachment = attachment
        self.filePath = filePath
    }
}

// MARK: - Operation

public extension PendingAttachment {
    enum Operation: Sendable, Equatable, Hashable {
        case convert(to: ConversionFormat)
        case stripImageMetadata
        case encrypt(domain: Crypto.AttachmentDomain)
        
        fileprivate enum Erased: Equatable {
            case convert
            case stripImageMetadata
            case encrypt
        }
        
        fileprivate var erased: Erased {
            switch self {
                case .convert: return .convert
                case .stripImageMetadata: return .stripImageMetadata
                case .encrypt: return .encrypt
            }
        }
    }
    
    enum ConversionFormat: Sendable, Equatable, Hashable {
        fileprivate static let defaultWebPCompressionQuality: CGFloat = 0.8
        fileprivate static let defaultWebPCompressionEffort: CGFloat = 0.25
        fileprivate static let defaultGifCompressionQuality: CGFloat = 0.8
        fileprivate static let defaultResizeMode: UIImage.ResizeMode = .fit
        
        case current
        case mp4
        case png(maxDimension: CGFloat?, cropRect: CGRect?, resizeMode: UIImage.ResizeMode)
        
        /// A `compressionQuality` value of `0` gives the smallest size and `1` the largest
        case webPLossy(maxDimension: CGFloat?, cropRect: CGRect?, resizeMode: UIImage.ResizeMode, compressionQuality: CGFloat)
        
        /// A `compressionEffort` value of `0` is the fastest (but gives larger files) and a value of `1` is the slowest but compresses the most
        case webPLossless(maxDimension: CGFloat?, cropRect: CGRect?, resizeMode: UIImage.ResizeMode, compressionEffort: CGFloat)
        
        case gif(maxDimension: CGFloat?, cropRect: CGRect?, resizeMode: UIImage.ResizeMode, compressionQuality: CGFloat)
        
        public static var png: ConversionFormat {
            .png(
                maxDimension: nil,
                cropRect: nil,
                resizeMode: defaultResizeMode
            )
        }
        public static func png(
            maxDimension: CGFloat? = nil,
            cropRect: CGRect? = nil,
            resizeMode: UIImage.ResizeMode? = nil
        ) -> ConversionFormat {
            return .png(
                maxDimension: maxDimension,
                cropRect: cropRect,
                resizeMode: (resizeMode ?? defaultResizeMode)
            )
        }

        public static var webPLossy: ConversionFormat {
            .webPLossy(
                maxDimension: nil,
                cropRect: nil,
                resizeMode: defaultResizeMode,
                compressionQuality: defaultWebPCompressionQuality
            )
        }
        public static func webPLossy(
            maxDimension: CGFloat? = nil,
            cropRect: CGRect? = nil,
            resizeMode: UIImage.ResizeMode? = nil
        ) -> ConversionFormat {
            return .webPLossy(
                maxDimension: maxDimension,
                cropRect: cropRect,
                resizeMode: (resizeMode ?? defaultResizeMode),
                compressionQuality: defaultWebPCompressionQuality
            )
        }
        
        public static var webPLossless: ConversionFormat {
            .webPLossless(
                maxDimension: nil,
                cropRect: nil,
                resizeMode: defaultResizeMode,
                compressionEffort: defaultWebPCompressionEffort
            )
        }
        public static func webPLossless(
            maxDimension: CGFloat? = nil,
            cropRect: CGRect? = nil,
            resizeMode: UIImage.ResizeMode? = nil
        ) -> ConversionFormat {
            return .webPLossless(
                maxDimension: maxDimension,
                cropRect: cropRect,
                resizeMode: (resizeMode ?? defaultResizeMode),
                compressionEffort: defaultWebPCompressionEffort
            )
        }
        
        public static var gif: ConversionFormat {
            .gif(
                maxDimension: nil,
                cropRect: nil,
                resizeMode: defaultResizeMode,
                compressionQuality: defaultGifCompressionQuality
            )
        }
        public static func gif(
            maxDimension: CGFloat? = nil,
            cropRect: CGRect? = nil,
            resizeMode: UIImage.ResizeMode? = nil
        ) -> ConversionFormat {
            return .gif(
                maxDimension: maxDimension,
                cropRect: cropRect,
                resizeMode: (resizeMode ?? defaultResizeMode),
                compressionQuality: defaultGifCompressionQuality
            )
        }
        
        var webPIsLossless: Bool {
            switch self {
                case .webPLossless: return true
                default: return false
            }
        }
        
        func utType(metadata: MediaUtils.MediaMetadata) -> UTType {
            switch self {
                case .current: return (metadata.utType ?? .invalid)
                case .mp4: return .mpeg4Movie
                case .png: return .png
                case .webPLossy, .webPLossless: return .webP
                case .gif: return .gif
            }
        }
    }
    
    // MARK: - Encryption and Preparation
    
    /// Checks whether the attachment would need preparation based on the provided `operations`
    ///
    /// **Note:** Any `convert` checks behave as an `OR`
    func needsPreparation(operations: Set<Operation>) -> Bool {
        switch (source, metadata) {
            case (_, .media(let mediaMetadata)):
                return mediaNeedsPreparation(operations, metadata: mediaMetadata)
            
            case (.file, _): return fileNeedsPreparation(operations)
            case (.text, _): return true /// Need to write to a file in order to upload as an attachment
            
            /// These cases are invalid so if they are called then just return `true` so the `prepare` function gets called (which
            /// will then throw when going down an invalid path)
            case (.voiceMessage, _), (.media, _): return true
        }
    }
    
    private func fileNeedsPreparation(_ operations: Set<Operation>) -> Bool {
        /// Check the type of `metadata` we have (as if the `file` was actually media then the `metadata` will be `media`
        /// and as such we want to go down the `mediaNeedsPreparation` path)
        switch self.metadata {
            case .file, .none: break
            case .media(let mediaMetadata):
                return mediaNeedsPreparation(operations, metadata: mediaMetadata)
        }
        
        for operation in operations {
            switch operation {
                case .encrypt: return true
                case .convert, .stripImageMetadata: continue /// None of these are supported for general files
            }
        }
        
        /// None of the requested `operations` were needed so the file doesn't need preparation
        return false
    }
    
    private func mediaNeedsPreparation(
        _ operations: Set<Operation>,
        metadata: MediaUtils.MediaMetadata
    ) -> Bool {
        /// If the media does not have a valid pixel size then just return `true`, this will result in one of the `prepare` functions being
        /// called which will throw due to the invalid size
        guard metadata.hasValidPixelSize else { return true }
        
        let erasedOperations: Set<Operation.Erased> = Set(operations.map { $0.erased })
        
        /// Encryption always needs to happen
        guard !erasedOperations.contains(.encrypt) else { return true }
        
        /// Check if we have unsafe metadata to strip (we don't currently strip metadata from animated images)
        if
            erasedOperations.contains(.stripImageMetadata) &&
            metadata.frameCount == 1 &&
            metadata.hasUnsafeMetadata
        {
            return true
        }
        
        /// Otherwise we need to check the `convert` operations provided (these should behave as an `OR` to allow us to support
        /// multiple possible "allowed" formats
        typealias FormatRequirements = (formats: Set<UTType>, maxDimension: CGFloat?, cropRect: CGRect?)
        let fullRect: CGRect = CGRect(x: 0, y: 0, width: 1, height: 1)
        let formatRequirements: FormatRequirements = operations
            .filter { $0.erased == .convert }
            .reduce(FormatRequirements([], nil, nil)) { result, next in
                guard case .convert(let format) = next else { return result }
                
                switch format {
                    case .current, .mp4:
                        return (
                            result.formats.inserting(format.utType(metadata: metadata)),
                            result.maxDimension,
                            result.cropRect
                        )
                        
                    case .png(let maxDimension, let cropRect, _),
                        .webPLossy(let maxDimension, let cropRect, _, _),
                        .webPLossless(let maxDimension, let cropRect, _, _),
                        .gif(let maxDimension, let cropRect, _, _):
                        let finalMax: CGFloat?
                        let finalCrop: CGRect?
                        let validCurrentCrop: CGRect? = (result.cropRect != nil && result.cropRect != fullRect ?
                            result.cropRect :
                            nil
                        )
                        let validNextCrop: CGRect? = (cropRect != nil && cropRect != fullRect ?
                            cropRect :
                            nil
                        )
                        
                        switch (result.maxDimension, maxDimension) {
                            case (.some(let current), .some(let nextMax)): finalMax = min(current, nextMax)
                            case (.some(let current), .none): finalMax = current
                            case (.none, .some(let nextMax)): finalMax = nextMax
                            case (.none, .none): finalMax = nil
                        }
                        
                        switch (validCurrentCrop, validNextCrop) {
                            case (.some(let current), .some(let nextCrop)):
                                /// Smallest area wins
                                let currentArea: CGFloat = (current.width * current.height)
                                let nextArea: CGFloat = (nextCrop.width * nextCrop.height)
                                finalCrop = (currentArea < nextArea ? current : nextCrop)
                            
                            case (.some(let current), .none): finalCrop = current
                            case (.none, .some(let nextCrop)): finalCrop = nextCrop
                            case (.none, .none): finalCrop = nil
                        }
                        
                        return (
                            result.formats.inserting(format.utType(metadata: metadata)),
                            finalMax,
                            finalCrop
                        )
                }
            }
        
        /// If the format doesn't match one of the desired formats then convert
        guard formatRequirements.formats.contains(metadata.utType ?? .invalid) else { return true }
        
        /// If the source is too large then we need to scale
        let maxImageDimension: CGFloat = max(
            metadata.pixelSize.width,
            metadata.pixelSize.height
        )
        
        if let maxDimension: CGFloat = formatRequirements.maxDimension, maxImageDimension > maxDimension {
            return true
        }
        
        /// If we want to crop
        if let cropRect: CGRect = formatRequirements.cropRect, cropRect != fullRect {
            return true
        }
        
        /// None of the requested `operations` were needed so the file doesn't need preparation
        return false
    }
    
    func ensureExpectedEncryptedSize(
        domain: Crypto.AttachmentDomain,
        maxFileSize: UInt,
        using dependencies: Dependencies
    ) throws {
        let encryptedSize: Int
        
        if dependencies[feature: .deterministicAttachmentEncryption] {
            encryptedSize = try dependencies[singleton: .crypto].tryGenerate(
                .expectedEncryptedAttachmentSize(plaintextSize: Int(fileSize))
            )
        }
        else {
            switch domain {
                case .attachment:
                    encryptedSize = try dependencies[singleton: .crypto].tryGenerate(
                        .legacyExpectedEncryptedAttachmentSize(plaintextSize: Int(fileSize))
                    )
                    
                case .profilePicture:
                    encryptedSize = try dependencies[singleton: .crypto].tryGenerate(
                        .legacyEncryptedDisplayPictureSize(plaintextSize: Int(fileSize))
                    )
            }
        }
        
        /// May as well throw here if we know the attachment is too large to send
        guard UInt(encryptedSize) <= maxFileSize else {
            throw AttachmentError.fileSizeTooLarge
        }
    }
    
    func prepare(
        operations: Set<Operation>,
        storeAtPendingAttachmentUploadPath: Bool = false,
        using dependencies: Dependencies
    ) async throws -> PreparedAttachment {
        /// Generate the temporary path to use for the attachment data
        ///
        /// **Note:** If `storeAtPendingAttachmentUploadPath` is `true` then the file is stored alongside other attachments
        /// rather than in the temporary directory because the `AttachmentUploadJob` can exist between launches, but the temporary
        /// directory gets cleared on every launch)
        let attachmentId: String = (existingAttachmentId ?? UUID().uuidString)
        let filePath: String = (storeAtPendingAttachmentUploadPath ?
            dependencies[singleton: .attachmentManager].pendingUploadPath(for: attachmentId) :
            dependencies[singleton: .fileManager].temporaryFilePath()
        )
        
        /// Perform any source-specific operations and load the attachment data into memory
        switch source {
            case .media where (utType.isImage || utType.isAnimated):
                try await prepareImage(operations, filePath: filePath, using: dependencies)
                
            case .media where utType.isVideo:
                try await prepareVideo(operations, filePath: filePath, using: dependencies)
                
            case .media where utType.isAudio:
                try await prepareAudio(operations, filePath: filePath, using: dependencies)
                
            case .voiceMessage:
                try await prepareAudio(operations, filePath: filePath, using: dependencies)
                
            case .text:
                try await prepareText(operations, filePath: filePath, using: dependencies)
                
            case .file, .media:
                try await prepareGeneral(operations, filePath: filePath, using: dependencies)
        }
        
        /// Get the size of the prepared data
        let preparedFileSize: UInt64? = dependencies[singleton: .fileManager].fileSize(of: filePath)
        
        /// If we don't have the `encrypt` transform then we can just return the `preparedData` (which is unencrypted but should
        /// have all other `Operation` changes applied
        // FIXME: We should store attachments encrypted and decrypt them when we want to render/open them
        guard case .encrypt(let encryptionDomain) = operations.first(where: { $0.erased == .encrypt }) else {
            return PreparedAttachment(
                attachment: try prepareAttachment(
                    id: attachmentId,
                    downloadUrl: filePath,
                    byteCount: UInt(preparedFileSize ?? 0),
                    encryptionKey: nil,
                    digest: nil,
                    using: dependencies
                ),
                filePath: filePath
            )
        }
        
        /// May as well throw here if we know the attachment is too large to send
        try ensureExpectedEncryptedSize(
            domain: encryptionDomain,
            maxFileSize: Network.maxFileSize,
            using: dependencies
        )
        
        /// Encrypt the data using either the legacy or updated encryption
        typealias EncryptionData = (ciphertext: Data, encryptionKey: Data, digest: Data)
        let (encryptedData, finalByteCount): (EncryptionData, UInt) = try autoreleasepool {
            do {
                let result: EncryptionData
                let finalByteCount: UInt
                let plaintext: Data = try dependencies[singleton: .fileManager]
                    .contents(atPath: filePath) ?? { throw AttachmentError.invalidData }()
                
                if dependencies[feature: .deterministicAttachmentEncryption] {
                    let encryptionResult = try dependencies[singleton: .crypto].tryGenerate(
                        .encryptAttachment(plaintext: plaintext, domain: encryptionDomain)
                    )
                    
                    /// Ideally we would set this to the `ciphertext` size so that the "download file" UI is accurate but then we'd
                    /// need to update it after the download to be the `plaintext` so the "message info" UI was accurate - this
                    /// also (currently) causes issues on Desktop so for the time being just stick with the `plaintext` size
                    finalByteCount = UInt(preparedFileSize ?? 0)
                    result = (encryptionResult.ciphertext, encryptionResult.encryptionKey, Data())
                }
                else {
                    switch encryptionDomain {
                        case .attachment:
                            result = try dependencies[singleton: .crypto].tryGenerate(
                                .legacyEncryptedAttachment(plaintext: plaintext)
                            )
                            
                            /// For legacy attachments we need to set `byteCount` to the size of the data prior to encryption in
                            /// order to be able to strip the padding correctly
                            finalByteCount = UInt(preparedFileSize ?? 0)
                            
                        case .profilePicture:
                            let encryptionKey: Data = try dependencies[singleton: .crypto]
                                .tryGenerate(.randomBytes(DisplayPictureManager.encryptionKeySize))
                            let ciphertext: Data = try dependencies[singleton: .crypto].tryGenerate(
                                .legacyEncryptedDisplayPicture(data: plaintext, key: encryptionKey)
                            )
                            
                            /// Ideally we would set this to the `ciphertext` size so that the "download file" UI is accurate but then we'd
                            /// need to update it after the download to be the `plaintext` so the "message info" UI was accurate - this
                            /// also (currently) causes issues on Desktop so for the time being just stick with the `plaintext` size
                            finalByteCount = UInt(preparedFileSize ?? 0)
                            result = (ciphertext, encryptionKey, Data())
                    }
                    
                    /// Since the legacy encryption is a little more questionable we should double check the ciphertext size
                    guard result.ciphertext.count <= Network.maxFileSize else {
                        throw AttachmentError.fileSizeTooLarge
                    }
                }
                
                /// Since we successfully encrypted the data we can remove the file with the unencrypted content and replace it with
                /// the encrypted content
                try dependencies[singleton: .fileManager].removeItem(atPath: filePath)
                try dependencies[singleton: .fileManager].write(
                    data: result.ciphertext,
                    toPath: filePath
                )
                
                return (result, finalByteCount)
            }
            catch {
                /// If we failed to encrypt the data then we need to remove the temporary file that we created (as it won't be used)
                try? dependencies[singleton: .fileManager].removeItem(atPath: filePath)
                throw error
            }
        }
        
        return PreparedAttachment(
            attachment: try prepareAttachment(
                id: attachmentId,
                downloadUrl: filePath,
                byteCount: finalByteCount,
                encryptionKey: encryptedData.encryptionKey,
                digest: encryptedData.digest,
                using: dependencies
            ),
            filePath: filePath
        )
    }
    
    private func prepareImage(
        _ operations: Set<Operation>,
        filePath: String,
        using dependencies: Dependencies
    ) async throws {
        guard
            let targetSource: ImageDataManager.DataSource = visualMediaSource,
            case .media(let mediaMatadata) = self.metadata
        else { throw AttachmentError.invalidMediaSource }
        
        guard mediaMatadata.hasValidPixelSize else {
            Log.error(.attachmentManager, "Source has invalid image dimensions.")
            throw AttachmentError.invalidDimensions
        }
        
        /// If we want to convert to a certain format then that's all we need to do
        if case .convert(let format) = operations.first(where: { $0.erased == .convert }) {
            return try await createImage(
                source: targetSource,
                metadata: mediaMatadata,
                format: format,
                filePath: filePath,
                using: dependencies
            )
        }
        
        /// Otherwise if all we want to do is strip the metadata then we should do that
        ///
        /// **Note:** We don't currently support stripping metadata from animated images without conversion (as we need to do
        /// every frame which would have a negative impact on sending things like GIF attachments since it's fairly slow)
        if operations.contains(.stripImageMetadata) && !utType.isAnimated {
            let outputData: NSMutableData = NSMutableData()
            let options: CFDictionary? = dependencies[singleton: .mediaDecoder].defaultImageOptions
            
            guard
                let source: CGImageSource = targetSource.createImageSource(),
                let sourceType: String = CGImageSourceGetType(source) as? String,
                let cgImage: CGImage = CGImageSourceCreateImageAtIndex(source, 0, options),
                let destination = CGImageDestinationCreateWithData(outputData as CFMutableData, sourceType as CFString, 1, nil)
            else { throw AttachmentError.invalidData }
            
            /// Preserve orientation metadata
            let properties: [String: Any]? = CGImageSourceCopyPropertiesAtIndex(source, 0, nil) as? [String: Any]
            let orientation: Any? = properties?[kCGImagePropertyOrientation as String]
            let imageProperties: [CFString: Any] = (
                orientation.map { [kCGImagePropertyOrientation: $0] } ??
                [:]
            )
            
            CGImageDestinationAddImage(destination, cgImage, imageProperties as CFDictionary)
            
            guard CGImageDestinationFinalize(destination) else {
                throw AttachmentError.couldNotResizeImage
            }
            
            return try dependencies[singleton: .fileManager].write(
                data: outputData as Data,
                toPath: filePath
            )
        }
        
        /// If we got here then we don't want to modify the source so we just need to ensure the file exists on disk
        return try await createImage(
            source: targetSource,
            metadata: mediaMatadata,
            format: .current,
            filePath: filePath,
            using: dependencies
        )
    }
    
    private func prepareVideo(
        _ operations: Set<Operation>,
        filePath: String,
        using dependencies: Dependencies
    ) async throws {
        guard
            let targetSource: ImageDataManager.DataSource = visualMediaSource,
            case .media(let mediaMatadata) = self.metadata
        else { throw AttachmentError.invalidMediaSource }
        
        guard mediaMatadata.hasValidPixelSize else {
            Log.error(.attachmentManager, "Source has invalid image dimensions.")
            throw AttachmentError.invalidDimensions
        }
        guard mediaMatadata.hasValidDuration else {
            Log.error(.attachmentManager, "Source has invalid duration.")
            throw AttachmentError.invalidDuration
        }
        
        /// If we want to convert to a certain format then that's all we need to do
        if case .convert(let format) = operations.first(where: { $0.erased == .convert }) {
            return try await createVideo(
                source: targetSource,
                metadata: mediaMatadata,
                format: format,
                filePath: filePath,
                using: dependencies
            )
        }
        
        /// If we got here then we don't want to modify the source so we just need to ensure the file exists on disk
        try await createVideo(
            source: targetSource,
            metadata: mediaMatadata,
            format: .current,
            filePath: filePath,
            using: dependencies
        )
    }
    
    private func prepareAudio(
        _ operations: Set<Operation>,
        filePath: String,
        using dependencies: Dependencies
    ) async throws {
        guard case .media(let mediaMatadata) = self.metadata else {
            throw AttachmentError.invalidMediaSource
        }
        
        guard mediaMatadata.hasValidDuration else {
            Log.error(.attachmentManager, "Source has invalid duration.")
            throw AttachmentError.invalidDuration
        }
        
        switch source {
            case .voiceMessage(let url):
                try dependencies[singleton: .fileManager].copyItem(atPath: url.path, toPath: filePath)
            
            case .media(let mediaSource) where utType.isAudio:
                switch mediaSource {
                    case .url(let url):
                        try dependencies[singleton: .fileManager].copyItem(
                            atPath: url.path,
                            toPath: filePath
                        )
                    
                    case .data(_, let data):
                        try dependencies[singleton: .fileManager].write(data: data, toPath: filePath)
                        
                    default: throw AttachmentError.invalidMediaSource
                }
                
            default: throw AttachmentError.invalidMediaSource
        }
    }
    
    private func prepareText(
        _ operations: Set<Operation>,
        filePath: String,
        using dependencies: Dependencies
    ) async throws {
        guard
            case .text(let text) = source,
            let data: Data = text.data(using: .ascii)
        else { throw AttachmentError.invalidData }
        
        try dependencies[singleton: .fileManager].write(data: data, toPath: filePath)
    }
    
    private func prepareGeneral(
        _ operations: Set<Operation>,
        filePath: String,
        using dependencies: Dependencies
    ) async throws {
        switch source {
            case .media where (utType.isImage || utType.isAnimated):
                try await prepareImage(operations, filePath: filePath, using: dependencies)
                
            case .media where utType.isVideo:
                try await prepareVideo(operations, filePath: filePath, using: dependencies)
                
            case .media where utType.isAudio:
                try await prepareAudio(operations, filePath: filePath, using: dependencies)
                
            case .voiceMessage:
                try await prepareAudio(operations, filePath: filePath, using: dependencies)
                
            case .text:
                try await prepareText(operations, filePath: filePath, using: dependencies)
                
            case .file(let url), .media(.url(let url)):
                try dependencies[singleton: .fileManager].copyItem(
                    atPath: url.path,
                    toPath: filePath
                )
                
            case .media(.data(_, let data)):
                try dependencies[singleton: .fileManager].write(data: data, toPath: filePath)
                
            default: throw AttachmentError.invalidData
        }
    }
    
    private func prepareAttachment(
        id: String,
        downloadUrl: String,
        byteCount: UInt,
        encryptionKey: Data?,
        digest: Data?,
        using dependencies: Dependencies
    ) throws -> Attachment {
        let contentType: String = {
            guard
                let fileExtension: String = sourceFilename.map({ URL(fileURLWithPath: $0) })?.pathExtension,
                !fileExtension.isEmpty,
                let fileExtensionMimeType: String = UTType(sessionFileExtension: fileExtension)?.preferredMIMEType
            else { return (utType.preferredMIMEType ?? UTType.mimeTypeDefault) }
            
            /// UTTypes are an imperfect means of representing file type; file extensions are also imperfect but far more
            /// reliable and comprehensive so we always prefer to try to deduce MIME type from the file extension
            return fileExtensionMimeType
        }()
        let imageSize: CGSize? = {
            switch metadata {
                case .media(let mediaMetadata): return mediaMetadata.displaySize
                case .file, .none: return nil
            }
        }()
        
        return Attachment(
            id: id,
            serverId: nil,
            variant: {
                switch source {
                    case .voiceMessage: return .voiceMessage
                    default: return .standard
                }
            }(),
            state: .uploading,
            contentType: contentType,
            byteCount: byteCount,
            creationTimestamp: nil,
            sourceFilename: sourceFilename,
            downloadUrl: downloadUrl,
            width: imageSize.map { UInt(floor($0.width)) },
            height: imageSize.map { UInt(floor($0.height)) },
            duration: duration,
            isVisualMedia: utType.isVisualMedia,
            isValid: isValid,
            encryptionKey: encryptionKey,
            digest: digest
        )
    }
}

// MARK: - Convenience

public extension PendingAttachment {
    var visualMediaSource: ImageDataManager.DataSource? {
        guard !utType.isAudio else { return nil }
        guard case .media(let mediaSource) = self.source else { return nil }
        
        return mediaSource
    }
    
    /// Returns the file extension for this attachment or nil if no file extension can be identified
    var fileExtension: String? {
        guard
            let fileExtension: String = sourceFilename.map({ URL(fileURLWithPath: $0) })?.pathExtension,
            !fileExtension.isEmpty
        else { return utType.sessionFileExtension(sourceFilename: sourceFilename) }
        
        return fileExtension.filteredFilename
    }
    
    var isValid: Bool {
        // Process audio attachments
        if utType.isAudio {
            return (duration > 0)
        }
<<<<<<< HEAD
        
        // Process image and video attachments
        if utType.isImage || utType.isAnimated || utType.isVideo {
            return isValidVisualMedia
        }
        
        // Any other attachment types are valid and have no duration
        return true
    }
    
    var isValidVisualMedia: Bool {
        guard utType.isImage || utType.isAnimated || utType.isVideo else { return false }
        guard case .media(let mediaMetadata) = metadata else { return false }
=======
>>>>>>> 21681a64
        
        // Process visual attachments
        if utType.isImage || utType.isAnimated || utType.isVideo {
            guard case .media(let mediaMetadata) = metadata else { return false }
            
            return (
                mediaMetadata.hasValidPixelSize &&
                mediaMetadata.hasValidDuration
            )
        }
        
        // Any other attachment types are valid and have no duration
        return true
    }
}

// MARK: - Type Conversions

public extension PendingAttachment {
    func toText() -> String? {
        /// Just to be safe ensure the file size isn't crazy large - since we have a character limit of 2,000 - 10,000 characters
        /// (which is ~40Kb) a 100Kb limit should be sufficiend
        guard (metadata?.fileSize ?? 0) < (1024 * 100) else { return nil }
        
        switch source {
            case .text(let text): return text
            case .file(let fileUrl): return try? String(contentsOf: fileUrl, encoding: .utf8)
            case .media(.data(_, let data)): return String(data: data, encoding: .utf8)
            case .media, .voiceMessage: return nil
        }
    }
    
    private func createVideo(
        source: ImageDataManager.DataSource,
        metadata: MediaUtils.MediaMetadata,
        format: ConversionFormat,
        filePath: String,
        using dependencies: Dependencies
    ) async throws {
        let url: URL
        
        switch source {
            case .url(let targetUrl), .videoUrl(let targetUrl, _, _, _): url = targetUrl
            case .data, .icon, .image, .urlThumbnail, .placeholderIcon, .asyncSource:
                throw AttachmentError.invalidData
        }
        
        /// Ensure the target format is an image format we support
        switch format {
            case .mp4, .current: break
            case .png, .webPLossy, .webPLossless, .gif: throw AttachmentError.couldNotConvert
        }
        
        /// Ensure we _actually_ need to make changes first
        guard mediaNeedsPreparation([.convert(to: format)], metadata: metadata) else {
            try dependencies[singleton: .fileManager].copyItem(atPath: url.path, toPath: filePath)
            return
        }
        
        return try await PendingAttachment.convertToMpeg4(
            asset: AVAsset(url: url),
            presetName: AVAssetExportPresetMediumQuality,
            filePath: filePath
        )
    }
    
    private func createImage(
        source: ImageDataManager.DataSource,
        metadata: MediaUtils.MediaMetadata,
        format: ConversionFormat,
        filePath: String,
        using dependencies: Dependencies
    ) async throws {
        /// Ensure the target format is an image format we support
        let targetMaxDimension: CGFloat?
        let targetCropRect: CGRect?
        let targetResizeMode: UIImage.ResizeMode
        
        switch format {
            case .png(let maxDimension, let cropRect, let resizeMode),
                .gif(let maxDimension, let cropRect, let resizeMode, _),
                .webPLossy(let maxDimension, let cropRect, let resizeMode, _),
                .webPLossless(let maxDimension, let cropRect, let resizeMode, _):
                targetMaxDimension = maxDimension
                targetCropRect = cropRect
                targetResizeMode = resizeMode
                break
            
            case .current:
                targetMaxDimension = nil
                targetCropRect = nil
                targetResizeMode = ConversionFormat.defaultResizeMode
                break
            
            case .mp4: throw AttachmentError.couldNotConvert
        }
        
        /// Ensure we _actually_ need to make changes first
        guard mediaNeedsPreparation([.convert(to: format)], metadata: metadata) else {
            switch source {
                case .url(let url):
                    try dependencies[singleton: .fileManager].copyItem(atPath: url.path, toPath: filePath)
                    
                case .image(_, let directImage):
                    /// For direct image, convert to data first
                    guard
                        let image: UIImage = directImage,
                        let data: Data = image.pngData()
                    else { throw AttachmentError.invalidData }
                    
                    try dependencies[singleton: .fileManager].write(data: data, toPath: filePath)
                    
                case .data(_, let data):
                    try dependencies[singleton: .fileManager].write(data: data, toPath: filePath)
                    
                default: throw AttachmentError.invalidMediaSource
            }
            return
        }
        
        /// Create a task to process the image asyncronously
        let task: Task<Void, Error> = Task.detached(priority: .userInitiated) {
            /// Extract the source
            let imageSource: CGImageSource
            let targetSize: CGSize = (
                targetMaxDimension.map { CGSize(width: $0, height: $0) } ??
                metadata.pixelSize
            )
            let isGif: Bool = {
                switch format {
                    case .gif: return true
                    default: return false
                }
            }()
            let isOpaque: Bool = (
                metadata.hasAlpha != true ||
                isGif /// GIF doesn't support alpha (single transparent color only)
            )
            
            switch source {
                case .image(_, let directImage):
                    /// For direct image, convert to data first
                    guard
                        let image = directImage,
                        let data = image.pngData()
                    else { throw AttachmentError.invalidData }
                    
                    imageSource = try dependencies[singleton: .mediaDecoder].source(for: data) ?? {
                        throw AttachmentError.invalidData
                    }()
                    
                case .url(let url):
                    imageSource = try dependencies[singleton: .mediaDecoder].source(for: url) ?? {
                        throw AttachmentError.invalidData
                    }()
                    
                case .data(_, let data):
                    imageSource = try dependencies[singleton: .mediaDecoder].source(for: data) ?? {
                        throw AttachmentError.invalidData
                    }()
                    
                default: throw AttachmentError.invalidMediaSource
            }
            
            /// Process frames in parallel (in batches) to balance performance and memory usage
            let options: CFDictionary? = dependencies[singleton: .mediaDecoder].defaultImageOptions
            let estimatedFrameMemory: CGFloat = (targetSize.width * targetSize.height * 4)
            let batchSize: Int = max(2, min(8, Int(50_000_000 / estimatedFrameMemory)))
            var frames: [CGImage] = []
            frames.reserveCapacity(metadata.frameCount)
            
            try Task.checkCancellation()
            
            for batchStart in stride(from: 0, to: metadata.frameCount, by: batchSize) {
                typealias FrameResult = (index: Int, frame: CGImage)
                
                try Task.checkCancellation()
                
                let batchEnd: Int = min(batchStart + batchSize, metadata.frameCount)
                let batchFrames: [CGImage] = try await withThrowingTaskGroup(of: FrameResult.self) { group in
                    for i in batchStart..<batchEnd {
                        group.addTask {
                            try Task.checkCancellation()
                            
                            return try autoreleasepool {
                                guard let cgImage = CGImageSourceCreateImageAtIndex(imageSource, i, options) else {
                                    throw AttachmentError.invalidImageData
                                }
                                
                                try Task.checkCancellation()
                                
                                let scaledImage: CGImage = cgImage.resized(
                                    toPixelSize: targetSize,
                                    mode: targetResizeMode,
                                    opaque: isOpaque,
                                    cropRect: targetCropRect,
                                    orientation: (metadata.orientation ?? .up)
                                )
                                
                                return (index: i, frame: scaledImage)
                            }
                        }
                    }
                    
                    return try await group
                        .reduce(into: []) { result, next in result.append(next) }
                        .sorted { $0.index < $1.index }
                        .map { $0.frame }
                }
                
                frames.append(contentsOf: batchFrames)
            }
            
            try Task.checkCancellation()
            
            /// Convert to the target format
            return try autoreleasepool {
                switch format {
                    case .current: throw AttachmentError.invalidFileFormat
                    case .mp4: throw AttachmentError.couldNotConvert
                    case .png:
                        try PendingAttachment.writeFramesAsPngToFile(
                            frames: frames,
                            metadata: metadata,
                            filePath: filePath
                        )
                    
                    case .gif(_, _, _, let quality):
                        try PendingAttachment.writeFramesAsGifToFile(
                            frames: frames,
                            metadata: metadata,
                            compressionQuality: quality,
                            filePath: filePath
                        )
                        
                    case .webPLossy(_, _, _, let quality), .webPLossless(_, _, _, let quality):
                        try PendingAttachment.writeFramesAsWebPToFile(
                            frames: frames,
                            metadata: metadata,
                            encodeWebPLossless: format.webPIsLossless,
                            encodeCompressionQuality: quality,
                            filePath: filePath,
                            using: dependencies
                        )
                }
            }
        }
        
        try await task.value
    }
    
    fileprivate static func writeFramesAsPngToFile(
        frames: [CGImage],
        metadata: MediaUtils.MediaMetadata,
        filePath: String
    ) throws {
        guard frames.count == 1 else { throw AttachmentError.invalidData }
        guard
            let destination: CGImageDestination = CGImageDestinationCreateWithURL(
                URL(fileURLWithPath: filePath) as CFURL,
                UTType.png.identifier as CFString,
                1,
                nil
            )
        else { throw AttachmentError.couldNotResizeImage }
        
        CGImageDestinationAddImage(destination, frames[0], nil)
        
        guard CGImageDestinationFinalize(destination) else {
            throw AttachmentError.couldNotResizeImage
        }
    }
    
    fileprivate static func writeFramesAsGifToFile(
        frames: [CGImage],
        metadata: MediaUtils.MediaMetadata,
        compressionQuality: CGFloat,
        filePath: String
    ) throws {
        guard frames.count == metadata.frameDurations.count else { throw AttachmentError.invalidData }
        guard
            let destination: CGImageDestination = CGImageDestinationCreateWithURL(
                URL(fileURLWithPath: filePath) as CFURL,
                UTType.gif.identifier as CFString,
                frames.count,
                nil
            )
        else { throw AttachmentError.couldNotResizeImage }
        
        // Set GIF properties (loop forever)
        let gifProperties: [String: Any] = [
            kCGImagePropertyGIFDictionary as String: [
                kCGImagePropertyGIFLoopCount as String: 0,
                kCGImagePropertyGIFHasGlobalColorMap as String: true
            ]
        ]
        CGImageDestinationSetProperties(destination, gifProperties as CFDictionary)
        
        // Add each frame
        for (index, frame) in frames.enumerated() {
            let duration = metadata.frameDurations[index]
            
            let frameProperties: [String: Any] = [
                kCGImagePropertyGIFDictionary as String: [
                    kCGImagePropertyGIFDelayTime as String: duration,
                    kCGImagePropertyGIFUnclampedDelayTime as String: duration
                ],
                kCGImageDestinationLossyCompressionQuality as String: compressionQuality
            ]
            
            CGImageDestinationAddImage(destination, frame, frameProperties as CFDictionary)
        }
        
        guard CGImageDestinationFinalize(destination) else {
            throw AttachmentError.couldNotResizeImage
        }
    }
    
    fileprivate static func writeFramesAsWebPToFile(
        frames: [CGImage],
        metadata: MediaUtils.MediaMetadata,
        encodeWebPLossless: Bool,
        encodeCompressionQuality: CGFloat,
        filePath: String,
        using dependencies: Dependencies
    ) throws {
        guard frames.count == metadata.frameDurations.count else { throw AttachmentError.invalidData }
        
        /// Convert to an image (`SDImageWebPCoder` only supports encoding a `UIImage`)
        let sdFrames: [SDImageFrame] = frames.enumerated().map { index, frame in
            autoreleasepool {
                SDImageFrame(
                    image: UIImage(
                        cgImage: frame,
                        scale: 1,
                        orientation: .up /// Since we loaded the frame as a CGImage the orientation will be stripped
                    ),
                    duration: metadata.frameDurations[index]
                )
            }
        }
        
        guard let imageToProcess: UIImage = SDImageCoderHelper.animatedImage(with: sdFrames) else {
            throw AttachmentError.invalidData
        }
    
        /// Peform the encoding
        let outputData: Data = try SDImageWebPCoder.shared.encodedData(
            with: imageToProcess,
            format: .webP,
            options: [
                .encodeWebPLossless: encodeWebPLossless,
                .encodeCompressionQuality: encodeCompressionQuality
            ]
        ) ?? { throw AttachmentError.couldNotConvertToWebP }()
        
        /// Write the converted data to a temporary file
        try dependencies[singleton: .fileManager].write(data: outputData, toPath: filePath)
    }
    
    static func convertToMpeg4(
        asset: AVAsset,
        presetName: String,
        filePath: String
    ) async throws {
        guard
            let exportSession: AVAssetExportSession = AVAssetExportSession(
                asset: asset,
                presetName: presetName
            )
        else { throw AttachmentError.couldNotConvertToMpeg4 }
        
        exportSession.shouldOptimizeForNetworkUse = true
        exportSession.outputFileType = AVFileType.mp4
        exportSession.metadataItemFilter = AVMetadataItemFilter.forSharing()
        exportSession.outputURL = URL(fileURLWithPath: filePath)
        
        return try await withCheckedThrowingContinuation { continuation in
            exportSession.exportAsynchronously { [weak exportSession] in
                guard exportSession?.status == .completed else {
                    return continuation.resume(throwing: AttachmentError.couldNotConvertToMpeg4)
                }
                
                continuation.resume()
            }
        }
    }
}<|MERGE_RESOLUTION|>--- conflicted
+++ resolved
@@ -330,21 +330,12 @@
             using: dependencies
         )
         
-<<<<<<< HEAD
-        // Process audio and video attachments
-        if pendingAttachment.utType.isAudio || pendingAttachment.utType.isVideo {
-            return (pendingAttachment.isValid, pendingAttachment.duration)
-        }
-        
-        // No other attachments should have duration information
-=======
         // Video and Audio attachments should have durations
         if pendingAttachment.utType.isVideo || pendingAttachment.utType.isAudio {
             return (pendingAttachment.isValid, pendingAttachment.duration)
         }
         
         // Anything else should just be based on standard validity
->>>>>>> 21681a64
         return (pendingAttachment.isValid, nil)
     }
 }
@@ -1323,22 +1314,6 @@
         if utType.isAudio {
             return (duration > 0)
         }
-<<<<<<< HEAD
-        
-        // Process image and video attachments
-        if utType.isImage || utType.isAnimated || utType.isVideo {
-            return isValidVisualMedia
-        }
-        
-        // Any other attachment types are valid and have no duration
-        return true
-    }
-    
-    var isValidVisualMedia: Bool {
-        guard utType.isImage || utType.isAnimated || utType.isVideo else { return false }
-        guard case .media(let mediaMetadata) = metadata else { return false }
-=======
->>>>>>> 21681a64
         
         // Process visual attachments
         if utType.isImage || utType.isAnimated || utType.isVideo {
