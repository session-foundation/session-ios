// Copyright © 2025 Rangeproof Pty Ltd. All rights reserved.

import Foundation
import SessionNetworkingKit
import SessionUtilitiesKit

// MARK: - Singleton

public extension Singleton {
    static let extensionHelper: SingletonConfig<ExtensionHelperType> = Dependencies.create(
        identifier: "extensionHelper",
        // TODO: [Database Relocation] Might be good to add a mechanism to check if we can access the AppGroup and, if not, create a NoopExtensionHelper (to better support side-loading the app)
        createInstance: { dependencies, _ in ExtensionHelper(using: dependencies) }
    )
}

// MARK: - KeychainStorage

// stringlint:ignore_contents
public extension KeychainStorage.DataKey {
    static let extensionEncryptionKey: Self = "ExtensionEncryptionKeyKey"
}

// MARK: - Log.Category

private extension Log.Category {
    static let cat: Log.Category = .create("ExtensionHelper", defaultLevel: .info)
}

// MARK: - ExtensionHelper

public class ExtensionHelper: ExtensionHelperType {
    // stringlint:ignore_start
    private lazy var cacheDirectoryPath: String = "\(dependencies[singleton: .fileManager].appSharedDataDirectoryPath)/extensionCache"
    private lazy var metadataPath: String = "\(cacheDirectoryPath)/metadata"
    private lazy var conversationsPath: String = "\(cacheDirectoryPath)/conversations"
    private lazy var notificationSettingsPath: String = "\(cacheDirectoryPath)/notificationSettings"
    private let conversationConfigDir: String = "config"
    private let conversationReadDir: String = "read"
    private let conversationUnreadDir: String = "unread"
    private let conversationDedupeDir: String = "dedupe"
    private let conversationMessageRequestStub: String = "messageRequest"
    private let encryptionKeyLength: Int = 32
    // stringlint:ignore_stop
    
    private let dependencies: Dependencies
    
    // MARK: - Initialization
    
    init(using dependencies: Dependencies) {
        self.dependencies = dependencies
    }
    
    // MARK: - File Management
    
    // stringlint:ignore_contents
    private func conversationPath(_ threadId: String) -> String? {
        guard
            let hash: [UInt8] = dependencies[singleton: .crypto].generate(
                .hash(message: Array("ConvoIdSalt-\(threadId)".utf8))
            )
        else { return nil }
        
        return URL(fileURLWithPath: conversationsPath)
            .appendingPathComponent(hash.toHexString())
            .path
    }
    
    private func write(data: Data, to path: String) throws {
        /// Load in the data and `encKey` and reset the `encKey` as soon as the function ends
        guard
            var encKey: [UInt8] = (try? dependencies[singleton: .keychain]
                .getOrGenerateEncryptionKey(
                    forKey: .extensionEncryptionKey,
                    length: encryptionKeyLength,
                    cat: .cat
                )).map({ Array($0) })
        else { throw ExtensionHelperError.noEncryptionKey }
        defer { encKey.resetBytes(in: 0..<encKey.count) }
        
        /// Ensure the directory exists
        let parentDirectory: String = URL(fileURLWithPath: path)
            .deletingLastPathComponent()
            .path
        try? dependencies[singleton: .fileManager].ensureDirectoryExists(at: parentDirectory)
        try? dependencies[singleton: .fileManager].protectFileOrFolder(at: parentDirectory)
        
        /// Generate the `ciphertext`
        let ciphertext: Data = try dependencies[singleton: .crypto].tryGenerate(
            .ciphertextWithXChaCha20(
                plaintext: data,
                encKey: encKey
            )
        )
        
        /// Write the data to a temporary file first, then remove any existing file and move the temporary file to the final path
        let tmpPath: String = dependencies[singleton: .fileManager].temporaryFilePath(fileExtension: nil)
        
        guard dependencies[singleton: .fileManager].createFile(atPath: tmpPath, contents: ciphertext) else {
            throw ExtensionHelperError.failedToWriteToFile
        }
        _ = try dependencies[singleton: .fileManager].replaceItem(atPath: path, withItemAtPath: tmpPath)
    }
    
    private func read(from path: String) throws -> Data {
        /// Load in the data and `encKey` and reset the `encKey` as soon as the function ends
        guard
            var encKey: [UInt8] = (try? dependencies[singleton: .keychain]
                .getOrGenerateEncryptionKey(
                    forKey: .extensionEncryptionKey,
                    length: encryptionKeyLength,
                    cat: .cat
                )).map({ Array($0) })
        else { throw ExtensionHelperError.noEncryptionKey }
        defer { encKey.resetBytes(in: 0..<encKey.count) }

        guard
            let ciphertext: Data = dependencies[singleton: .fileManager]
                .contents(atPath: path),
            let plaintext: Data = dependencies[singleton: .crypto].generate(
                .plaintextWithXChaCha20(
                    ciphertext: ciphertext,
                    encKey: encKey
                )
            )
        else { throw ExtensionHelperError.failedToReadFromFile }
        
        return plaintext
    }
    
    private func createdTimestamp(for path: String) -> TimeInterval? {
        guard dependencies[singleton: .fileManager].fileExists(atPath: path) else { return nil }
        
        return ((try? dependencies[singleton: .fileManager]
            .attributesOfItem(atPath: path)
            .getting(.creationDate) as? Date)?
            .timeIntervalSince1970)
    }
    
    public func lastModifiedTimestamp(for path: String) -> TimeInterval? {
        guard dependencies[singleton: .fileManager].fileExists(atPath: path) else { return nil }
        
        return ((try? dependencies[singleton: .fileManager]
            .attributesOfItem(atPath: path)
            .getting(.modificationDate) as? Date)?
            .timeIntervalSince1970)
    }
    
    private func refreshModifiedDate(at path: String) throws {
        guard dependencies[singleton: .fileManager].fileExists(atPath: path) else { return }
        
        try dependencies[singleton: .fileManager].setAttributes(
            [.modificationDate: dependencies.dateNow],
            ofItemAtPath: path
        )
    }
    
    public func deleteCache() {
        try? dependencies[singleton: .fileManager].removeItem(atPath: cacheDirectoryPath)
    }
    
    // MARK: - User Metadata
    
    public func saveUserMetadata(
        sessionId: SessionId,
        ed25519SecretKey: [UInt8],
        unreadCount: Int?
    ) throws {
        let metadata: UserMetadata = UserMetadata(
            sessionId: sessionId,
            ed25519SecretKey: ed25519SecretKey,
            unreadCount: (unreadCount ?? 0)
        )
        
        guard let metadataAsData: Data = try? JSONEncoder(using: dependencies).encode(metadata) else { return }
        
        try write(data: metadataAsData, to: metadataPath)
    }
    
    public func loadUserMetadata() -> UserMetadata? {
        guard let plaintext: Data = try? read(from: metadataPath) else { return nil }
        
        return try? JSONDecoder(using: dependencies)
            .decode(UserMetadata.self, from: plaintext)
    }
    
    // MARK: - Deduping
    
    // stringlint:ignore_contents
    private func dedupeRecordPath(_ threadId: String, _ uniqueIdentifier: String) -> String? {
        guard
            let conversationPath: String = conversationPath(threadId),
            let hash: [UInt8] = dependencies[singleton: .crypto].generate(
                .hash(message: Array("DedupeRecordSalt-\(uniqueIdentifier)".utf8))
            )
        else { return nil }
        
        return URL(fileURLWithPath: conversationPath)
            .appendingPathComponent(conversationDedupeDir)
            .appendingPathComponent(hash.toHexString())
            .path
    }
    
    // stringlint:ignore_contents
    private func lastClearedRecordPath(conversationPath: String) -> String? {
        guard
            let hash: [UInt8] = dependencies[singleton: .crypto].generate(
                .hash(message: Array("LastClearedSalt-\(conversationPath)".utf8))
            )
        else { return nil }
        
        return URL(fileURLWithPath: conversationPath)
            .appendingPathComponent(conversationDedupeDir)
            .appendingPathComponent(hash.toHexString())
            .path
    }
    
    private func dedupeRecordTimestampsSinceLastCleared(conversationPath: String) -> [TimeInterval] {
        /// Using `lastModified` for the `lastClearedRecord` because if the file already existed when clearing then it's
        /// `created` timestamp wouldn't get updated
        let lastClearedPath: String? = lastClearedRecordPath(conversationPath: conversationPath)
        let lastClearedTimestamp: TimeInterval = lastClearedPath
            .map { lastModifiedTimestamp(for: $0) }
            .defaulting(to: 0)
        let dedupePath: String = URL(fileURLWithPath: conversationPath)
            .appendingPathComponent(conversationDedupeDir)
            .path
        
        return (try? dependencies[singleton: .fileManager]
            .contentsOfDirectory(atPath: dedupePath))
            .defaulting(to: [])
            .compactMap { fileHash in
                let filePath: String = URL(fileURLWithPath: dedupePath).appendingPathComponent(fileHash).path
                
                /// Ignore the `lastClearedPath` since it doesn't represent a message and add a `100 millisecond` buffer
                /// to account for different write times of the separate files
                guard
                    filePath != lastClearedPath,
                    let fileCreatedTimestamp: TimeInterval = createdTimestamp(for: filePath),
                    fileCreatedTimestamp >= (lastClearedTimestamp - 0.1)
                else { return nil }
                    
                return fileCreatedTimestamp
            }
    }
    
    public func hasDedupeRecordSinceLastCleared(threadId: String) -> Bool {
        guard let conversationPath: String = conversationPath(threadId) else { return false }
        
        return (dedupeRecordTimestampsSinceLastCleared(conversationPath: conversationPath).count > 0)
    }
    
    public func dedupeRecordExists(threadId: String, uniqueIdentifier: String) -> Bool {
        guard let path: String = dedupeRecordPath(threadId, uniqueIdentifier) else { return false }
        
        return dependencies[singleton: .fileManager].fileExists(atPath: path)
    }
    
    public func createDedupeRecord(threadId: String, uniqueIdentifier: String) throws {
        guard let path: String = dedupeRecordPath(threadId, uniqueIdentifier) else {
            throw ExtensionHelperError.failedToStoreDedupeRecord
        }
        
        try write(data: Data(), to: path)
    }
    
    public func removeDedupeRecord(threadId: String, uniqueIdentifier: String) throws {
        guard let path: String = dedupeRecordPath(threadId, uniqueIdentifier) else {
            throw ExtensionHelperError.failedToRemoveDedupeRecord
        }
        
        try dependencies[singleton: .fileManager].removeItem(atPath: path)
        
        /// Also remove the directory if it's empty
        let parentDirectory: String = URL(fileURLWithPath: path)
            .deletingLastPathComponent()
            .path
        
        if dependencies[singleton: .fileManager].isDirectoryEmpty(atPath: parentDirectory) {
            try? dependencies[singleton: .fileManager].removeItem(atPath: parentDirectory)
        }
    }
    
    public func upsertLastClearedRecord(threadId: String) throws {
        guard
            let conversationPath: String = conversationPath(threadId),
            let path: String = lastClearedRecordPath(conversationPath: conversationPath)
        else { throw ExtensionHelperError.failedToUpdateLastClearedRecord }
        
        try write(data: Data(), to: path)
    }
    
    // MARK: - Config Dumps
    
    // stringlint:ignore_contents
    private func dumpFilePath(for sessionId: SessionId, variant: ConfigDump.Variant) -> String? {
        guard
            let conversationPath: String = conversationPath(sessionId.hexString),
            let hash: [UInt8] = dependencies[singleton: .crypto].generate(
                .hash(message: Array("DumpSalt-\(variant)".utf8))
            )
        else { return nil }
        
        return URL(fileURLWithPath: conversationPath)
            .appendingPathComponent("dumps")
            .appendingPathComponent(hash.toHexString())
            .path
    }
    
    public func lastUpdatedTimestamp(
        for sessionId: SessionId,
        variant: ConfigDump.Variant
    ) -> TimeInterval {
        guard let path: String = dumpFilePath(for: sessionId, variant: variant) else { return 0 }
        
        return lastModifiedTimestamp(for: path).defaulting(to: 0)
    }
    
    public func replicate(dump: ConfigDump?, replaceExisting: Bool) {
        guard
            let dump: ConfigDump = dump,
            let path: String = dumpFilePath(for: dump.sessionId, variant: dump.variant)
        else { return }
        
        /// Only continue if we want to replace an existing dump, or one doesn't exist
        guard
            replaceExisting ||
            !dependencies[singleton: .fileManager].fileExists(atPath: path)
        else { return }
        
        /// Write the dump data to disk
        do { try write(data: dump.data, to: path) }
        catch { Log.error(.cat, "Failed to replicate \(dump.variant) dump for \(dump.sessionId.hexString) due to error: \(error).") }
    }
    
    public func replicateAllConfigDumpsIfNeeded(
        userSessionId: SessionId,
        allDumpSessionIds: Set<SessionId>
    ) async {
        struct ReplicatedDumpInfo {
            struct DumpState {
                let variant: ConfigDump.Variant
                let filePathGenerated: Bool
                let fileExists: Bool
            }
            
            let sessionId: SessionId
            let states: [DumpState]
        }
        
        /// In order to ensure the dump replication process is as robust as possible we want a self-healing mechanism to restore
        /// any dumps which have somehow been lost of failed to replicate
        ///
        /// If a single dump is missing from the expected set for that `SessionId` then we re-replicate the entire set just in case the
        /// state is somehow invalid
        let missingReplicatedDumpInfo: [ReplicatedDumpInfo] = [(userSessionId, ConfigDump.Variant.userVariants)]
            .appending(
                contentsOf: allDumpSessionIds
                    .filter { $0 != userSessionId }
                    .map { ($0, ConfigDump.Variant.groupVariants) }
            )
            .reduce(into: []) { result, next in
                result.append(
                    ReplicatedDumpInfo(
                        sessionId: next.0,
                        states: next.1.map { variant in
                            let maybePath: String? = dumpFilePath(for: next.0, variant: variant)
                            
                            return ReplicatedDumpInfo.DumpState(
                                variant: variant,
                                filePathGenerated: (maybePath != nil),
                                fileExists: (
                                    maybePath.map { dependencies[singleton: .fileManager].fileExists(atPath: $0) } ??
                                    false
                                )
                            )
                        }
                    )
                )
            }
            .filter { info in info.states.contains(where: { !$0.filePathGenerated || !$0.fileExists })}
        
        /// No need to read from the database if there are no missing dumps
        guard !missingReplicatedDumpInfo.isEmpty else { return }
        
        /// Add logs indicating the failures
        let formatter: ListFormatter = ListFormatter()
        missingReplicatedDumpInfo.forEach { info in
            if info.states.contains(where: { !$0.filePathGenerated }) {
                Log.warn(.cat, "Will replicate dumps for \(info.sessionId.hexString) due to failure to generate dump a file path.")
                return
            }
            
            let missingDumps: [ConfigDump.Variant] = info.states
                .filter { !$0.fileExists }
                .map { $0.variant }
            Log.warn(.cat, "Found missing replicated dumps (\(formatter.string(from: missingDumps) ?? "unknown")) for \(info.sessionId.hexString); triggering replication.")
        }
        
        /// Load the config dumps from the database
        let fetchTimestamp: TimeInterval = dependencies.dateNow.timeIntervalSince1970
        let missingDumpIds: Set<String> = Set(missingReplicatedDumpInfo.map { $0.sessionId.hexString })
        
        let dumps: [ConfigDump] = ((try? await dependencies[singleton: .storage].readAsync { db in
            try ConfigDump
                .filter(missingDumpIds.contains(ConfigDump.Columns.publicKey))
                .fetchAll(db)
        }) ?? [])
        
        /// Persist each dump to disk (if there isn't already one there, or it was updated before the dump was fetched from
        /// the database)
        ///
        /// **Note:** Because it's likely that this function runs in the background it's possible that another thread could trigger
        /// a config update which would result in the dump getting replicated - if that occurs then we don't want to override what
        /// is likely a newer dump, but do need to replace what might be an invalid dump file (hence the timestamp check)
        dumps.forEach { dump in
            let dumpLastUpdated: TimeInterval = lastUpdatedTimestamp(
                for: dump.sessionId,
                variant: dump.variant
            )
            
            replicate(
                dump: dump,
                replaceExisting: (dumpLastUpdated < fetchTimestamp)
            )
        }
    }
    
    public func refreshDumpModifiedDate(sessionId: SessionId, variant: ConfigDump.Variant) {
        guard let path: String = dumpFilePath(for: sessionId, variant: variant) else { return }
        
        try? refreshModifiedDate(at: path)
    }
    
    public func loadUserConfigState(
        into cache: LibSessionCacheType,
        userSessionId: SessionId,
        userEd25519SecretKey: [UInt8]
    ) {
        ConfigDump.Variant.userVariants
            .sorted { $0.loadOrder < $1.loadOrder }
            .forEach { variant in
                guard
                    let path: String = dumpFilePath(for: userSessionId, variant: variant),
                    let dump: Data = try? read(from: path),
                    let config: LibSession.Config = try? cache.loadState(
                        for: variant,
                        sessionId: userSessionId,
                        userEd25519SecretKey: userEd25519SecretKey,
                        groupEd25519SecretKey: nil,
                        cachedData: dump
                    )
                else {
                    /// If a file doesn't exist at the path then assume we don't have a config dump and just load in a default one
                    return cache.loadDefaultStateFor(
                        variant: variant,
                        sessionId: userSessionId,
                        userEd25519SecretKey: userEd25519SecretKey,
                        groupEd25519SecretKey: nil
                    )
                }
                
                cache.setConfig(for: variant, sessionId: userSessionId, to: config)
            }
    }
    
    public func loadGroupConfigStateIfNeeded(
        into cache: LibSessionCacheType,
        swarmPublicKey: String,
        userEd25519SecretKey: [UInt8]
    ) throws -> [ConfigDump.Variant: Bool] {
        guard
            let groupSessionId: SessionId = try? SessionId(from: swarmPublicKey),
            groupSessionId.prefix == .group
        else { return [:] }
        
        let groupEd25519SecretKey: [UInt8]? = cache.secretKey(groupSessionId: groupSessionId)
        var results: [ConfigDump.Variant: Bool] = [:]
        
        try ConfigDump.Variant.groupVariants
            .sorted { $0.loadOrder < $1.loadOrder }
            .forEach { variant in
                /// If a file doesn't exist at the path then assume we don't have a config dump and don't do anything (we wouldn't
                /// be able to handle a notification without a valid config anyway)
                guard
                    let path: String = dumpFilePath(for: groupSessionId, variant: variant),
                    let dump: Data = try? read(from: path)
                else { return results[variant] = false }
                
                cache.setConfig(
                    for: variant,
                    sessionId: groupSessionId,
                    to: try cache.loadState(
                        for: variant,
                        sessionId: groupSessionId,
                        userEd25519SecretKey: userEd25519SecretKey,
                        groupEd25519SecretKey: groupEd25519SecretKey,
                        cachedData: dump
                    )
                )
                results[variant] = true
            }
        
        return results
    }
    
    // MARK: - Notification Settings
    
    private struct NotificationSettings: Codable {
        let threadId: String
        let mentionsOnly: Bool
        let mutedUntil: TimeInterval?
    }
    
    public func replicate(settings: [String: Preferences.NotificationSettings], replaceExisting: Bool) throws {
        /// Only continue if we want to replace an existing file, or one doesn't exist
        guard
            replaceExisting ||
            !dependencies[singleton: .fileManager].fileExists(atPath: notificationSettingsPath)
        else { return }
        
        /// Generate the data (we can exclude anything which has default settings as that would just be redudant data)
        let allSettings: [NotificationSettings] = settings
            .filter { _, value in
                value.mentionsOnly ||
                value.mutedUntil != nil
            }
            .map { key, value in
                NotificationSettings(
                    threadId: key,
                    mentionsOnly: value.mentionsOnly,
                    mutedUntil: value.mutedUntil
                )
            }
        
        guard let settingsAsData: Data = try? JSONEncoder(using: dependencies).encode(allSettings) else {
            return
        }
        
        try write(data: settingsAsData, to: notificationSettingsPath)
    }
    
    public func loadNotificationSettings(
        previewType: Preferences.NotificationPreviewType,
        sound: Preferences.Sound
    ) -> [String: Preferences.NotificationSettings]? {
        guard
            let plaintext: Data = try? read(from: notificationSettingsPath),
            let allSettings: [NotificationSettings] = try? JSONDecoder(using: dependencies)
                .decode([NotificationSettings].self, from: plaintext)
        else { return nil }
        
        return allSettings.reduce(into: [:]) { result, settings in
            result[settings.threadId] = Preferences.NotificationSettings(
                previewType: previewType,
                sound: sound,
                mentionsOnly: settings.mentionsOnly,
                mutedUntil: settings.mutedUntil
            )
        }
    }
    
    // MARK: - Messages
    
    // stringlint:ignore_contents
    private func configMessagePath(_ threadId: String, _ uniqueIdentifier: String) -> String? {
        guard
            let conversationPath: String = conversationPath(threadId),
            let hash: [UInt8] = dependencies[singleton: .crypto].generate(
                .hash(message: Array("ConfigMessageSalt-\(uniqueIdentifier)".utf8))
            )
        else { return nil }
        
        return URL(fileURLWithPath: conversationPath)
            .appendingPathComponent(conversationConfigDir)
            .appendingPathComponent(hash.toHexString())
            .path
    }
    
    // stringlint:ignore_contents
    private func readMessagePath(_ threadId: String, _ uniqueIdentifier: String) -> String? {
        guard
            let conversationPath: String = conversationPath(threadId),
            let hash: [UInt8] = dependencies[singleton: .crypto].generate(
                .hash(message: Array("ReadMessageSalt-\(uniqueIdentifier)".utf8))
            )
        else { return nil }
        
        return URL(fileURLWithPath: conversationPath)
            .appendingPathComponent(conversationReadDir)
            .appendingPathComponent(hash.toHexString())
            .path
    }
    
    // stringlint:ignore_contents
    private func unreadMessagePath(_ threadId: String, _ uniqueIdentifier: String) -> String? {
        guard
            let conversationPath: String = conversationPath(threadId),
            let hash: [UInt8] = dependencies[singleton: .crypto].generate(
                .hash(message: Array("UnreadMessageSalt-\(uniqueIdentifier)".utf8))
            )
        else { return nil }
        
        return URL(fileURLWithPath: conversationPath)
            .appendingPathComponent(conversationUnreadDir)
            .appendingPathComponent(hash.toHexString())
            .path
    }
    
    // stringlint:ignore_contents
    private func messageRequestStubPath(_ conversationHash: String) -> String? {
        guard
            let messageRequestStubHash: [UInt8] = dependencies[singleton: .crypto].generate(
                .hash(message: Array(Data(hex: conversationHash)) + Array(conversationMessageRequestStub.utf8))
            )
        else { return nil }
        
        return URL(fileURLWithPath: conversationsPath)
            .appendingPathComponent(conversationHash)
            .appendingPathComponent(conversationUnreadDir)
            .appendingPathComponent(messageRequestStubHash.toHexString())
            .path
    }
    
    public func unreadMessageCount() -> Int? {
        do {
            let conversationHashes: [String] = try dependencies[singleton: .fileManager]
                .contentsOfDirectory(atPath: conversationsPath)
                .filter({ !$0.starts(with: ".") })   // stringlint:ignore
            
            return try conversationHashes.reduce(0) { (result: Int, conversationHash: String) -> Int in
                let unreadMessagePath: String = URL(fileURLWithPath: conversationsPath)
                    .appendingPathComponent(conversationHash)
                    .appendingPathComponent(conversationUnreadDir)
                    .path
                
                /// Ensure the `unreadMessagePath` exists before trying to count it's contents (if it doesn't then `contentsOfDirectory`
                /// will throw, but that case is actually a valid `0` result
                guard
                    dependencies[singleton: .fileManager].fileExists(atPath: unreadMessagePath),
                    let messageRequestStubPath: String = messageRequestStubPath(conversationHash)
                else { return result }
                
                /// Retrieve the full list of file hashes
                let unreadMessageHashes: [String] = try dependencies[singleton: .fileManager]
                    .contentsOfDirectory(atPath: unreadMessagePath)
                    .filter { !$0.starts(with: ".") }    // stringlint:ignore
                
                /// For message request conversations, only increment the unread count by 1, regardless of how many actual
                /// unread messages exist
                ///
                /// **Note:** Only increment if the user hasn't seen the message requests banner since this notification arrived. We
                /// determine this by checking if the number of unread message records equals the number of dedupe records created since
                /// the conversation was last cleared and `messageRequestStub` was created (When the app opens, these dedupe
                /// files are automatically removed which is why we need the convoluted logic)
                guard !dependencies[singleton: .fileManager].fileExists(atPath: messageRequestStubPath) else {
                    let dedupeFileCreatedTimestamps: [TimeInterval] = dedupeRecordTimestampsSinceLastCleared(
                        conversationPath: URL(fileURLWithPath: conversationsPath)
                            .appendingPathComponent(conversationHash)
                            .path
                    )
                    let numConsideredeDedupeRecords: Int = (MessageDeduplication.doesCreateLegacyRecords ?
                        (dedupeFileCreatedTimestamps.count / 2) :
                        dedupeFileCreatedTimestamps.count
                    )
                    
                    /// If the number of dedupe records don't match the number of unread messages (minus 1 to account for the stub
                    /// file) then the user has seen the message requests banner since they received the PN for this message request
                    guard numConsideredeDedupeRecords == (unreadMessageHashes.count - 1) else {
                        return result
                    }
                    
                    /// OItherwise they haven't so this should increment the count by 1
                    return (result + 1)
                }
                
                /// Otherwise we just add the number of files
                return (result + unreadMessageHashes.count)
            }
        }
        catch { return nil }
    }
    
    public func saveMessage(
        _ message: Network.StorageServer.Message?,
        threadId: String,
        isUnread: Bool,
        isMessageRequest: Bool
    ) throws {
        guard
            let message: Network.StorageServer.Message = message,
            let messageAsData: Data = try? JSONEncoder(using: dependencies).encode(message),
            let targetPath: String = {
                switch (message.namespace.isConfigNamespace, isUnread) {
                    case (true, _): return configMessagePath(threadId, message.hash)
                    case (false, true): return unreadMessagePath(threadId, message.hash)
                    case (false, false): return readMessagePath(threadId, message.hash)
                }
            }()
        else { return }
        
        /// If this is an unread message for a message request then we need to write a file to indicate the conversation is a message
        /// request so we can correctly calculate the unread count (since message requests with unread messages only count a
        /// single message)
        if isUnread && isMessageRequest {
            let maybeStubPath: String? = conversationPath(threadId)
                .map { URL(fileURLWithPath: $0).lastPathComponent }
                .map { messageRequestStubPath($0) }
            
            if
                let stubPath: String = maybeStubPath,
                !dependencies[singleton: .fileManager].fileExists(atPath: stubPath)
            {
                try write(data: Data(), to: stubPath)
            }
        }
        
        try write(data: messageAsData, to: targetPath)
    }
    
    public func loadMessages() async throws {
        typealias MessageData = (namespace: Network.StorageServer.Namespace, messages: [Network.StorageServer.Message], lastHash: String?)
        
        try Task.checkCancellation()
        
        /// Retrieve all conversation file paths
        ///
        /// This will ignore any hidden files (just in case) and will also insert the current users conversation (ie. `Note to Self`) at
        /// the first position as that's where user config messages will be sotred
        let userSessionId: SessionId = dependencies[cache: .general].sessionId
        let currentUserConversationHash: String? = conversationPath(userSessionId.hexString)
            .map { URL(fileURLWithPath: $0).lastPathComponent }
        let conversationHashes: [String] = (try? dependencies[singleton: .fileManager]
            .contentsOfDirectory(atPath: conversationsPath)
            .filter { hash in
                !hash.starts(with: ".") &&    // stringlint:ignore
                hash != currentUserConversationHash
            })
            .defaulting(to: [])
            .inserting(currentUserConversationHash, at: 0)
        var successConfigCount: Int = 0
        var failureConfigCount: Int = 0
        var successStandardCount: Int = 0
        var failureStandardCount: Int = 0
        
        try await dependencies[singleton: .storage].writeAsync { [weak self, dependencies] db in
            guard let this = self else { return }
            
            /// Stop processing if the task got cancelled
            guard !Task.isCancelled else { return }
            
            /// Process each conversation individually
            conversationHashes.forEach { conversationHash in
                /// Stop processing if the task got cancelled
                guard !Task.isCancelled else { return }
                
                /// Retrieve and process any config messages
                ///
                /// For config message changes we want to load in every config for a conversation and process them all at once
                /// to ensure that we don't miss any changes and ensure they are processed in the order they were received, if an
                /// error occurs then we want to just discard all of the config changes as otherwise we could end up in a weird state
                let configsPath: String = URL(fileURLWithPath: this.conversationsPath)
                    .appendingPathComponent(conversationHash)
                    .appendingPathComponent(this.conversationConfigDir)
                    .path
                let configMessageHashes: [String] = (try? dependencies[singleton: .fileManager]
                    .contentsOfDirectory(atPath: configsPath)
                    .filter { !$0.starts(with: ".") })    // stringlint:ignore
                    .defaulting(to: [])
                
                do {
                    let sortedMessages: [MessageData] = try configMessageHashes
                        .reduce([Network.StorageServer.Namespace: [Network.StorageServer.Message]]()) { (result: [Network.StorageServer.Namespace: [Network.StorageServer.Message]], hash: String) in
                            let path: String = URL(fileURLWithPath: this.conversationsPath)
                                .appendingPathComponent(conversationHash)
                                .appendingPathComponent(this.conversationConfigDir)
                                .appendingPathComponent(hash)
                                .path
                            let plaintext: Data = try this.read(from: path)
                            let message: Network.StorageServer.Message = try JSONDecoder(using: dependencies)
                                .decode(Network.StorageServer.Message.self, from: plaintext)
                            
                            return result.appending(message, toArrayOn: message.namespace)
                        }
                        .map { namespace, messages -> MessageData in (namespace, messages, nil) }
                        .sorted { lhs, rhs in lhs.namespace.processingOrder < rhs.namespace.processingOrder }
                    
                    /// Process the message (inserting into the database if needed (messages are processed per conversaiton so
                    /// all have the same `swarmPublicKey`)
                    switch sortedMessages.first?.messages.first?.swarmPublicKey {
                        case .none: break
                        case .some(let swarmPublicKey):
                            SwarmPoller.processPollResponse(
                                db,
                                cat: .cat,
                                source: .pushNotification,
                                swarmPublicKey: swarmPublicKey,
                                shouldStoreMessages: true,
                                ignoreDedupeFiles: true,
                                forceSynchronousProcessing: true,
                                sortedMessages: sortedMessages,
                                using: dependencies
                            )
                    }
                    
                    successConfigCount += configMessageHashes.count
                }
                catch {
                    failureConfigCount += configMessageHashes.count
                    Log.error(.cat, "Discarding some config message changes due to error: \(error)")
                }
                
                /// Remove the config message files now that they are processed
                try? dependencies[singleton: .fileManager].removeItem(atPath: configsPath)
                
                /// Retrieve and process any standard messages
                ///
                /// Since there is no guarantee that we will have received a push notification for every message, or even that push
                /// notifications will be received in the correct order, we can just process standard messages individually
                let readMessagePath: String = URL(fileURLWithPath: this.conversationsPath)
                    .appendingPathComponent(conversationHash)
                    .appendingPathComponent(this.conversationReadDir)
                    .path
                let unreadMessagePath: String = URL(fileURLWithPath: this.conversationsPath)
                    .appendingPathComponent(conversationHash)
                    .appendingPathComponent(this.conversationUnreadDir)
                    .path
                let messageRequestStubPath: String? = this.messageRequestStubPath(conversationHash)
                let readMessageHashes: [String] = (try? dependencies[singleton: .fileManager]
                    .contentsOfDirectory(atPath: readMessagePath)
                    .filter { !$0.starts(with: ".") })    // stringlint:ignore
                    .defaulting(to: [])
                let unreadMessageHashes: [String] = (try? dependencies[singleton: .fileManager]
                    .contentsOfDirectory(atPath: unreadMessagePath)
                    .filter {
                        !$0.starts(with: ".") &&    // stringlint:ignore
                        $0 != messageRequestStubPath.map { URL(fileURLWithPath: $0) }?.lastPathComponent
                    })
                    .defaulting(to: [])
                let allMessagePaths: [String] = (
                    readMessageHashes.map { hash in
                        URL(fileURLWithPath: this.conversationsPath)
                            .appendingPathComponent(conversationHash)
                            .appendingPathComponent(this.conversationReadDir)
                            .appendingPathComponent(hash)
                            .path
                    } +
                    unreadMessageHashes.map { hash in
                        URL(fileURLWithPath: this.conversationsPath)
                            .appendingPathComponent(conversationHash)
                            .appendingPathComponent(this.conversationUnreadDir)
                            .appendingPathComponent(hash)
                            .path
                    }
                )
                
<<<<<<< HEAD
                allMessagePaths.forEach { path in
                    do {
                        let plaintext: Data = try this.read(from: path)
                        let message: Network.StorageServer.Message = try JSONDecoder(using: dependencies)
                            .decode(Network.StorageServer.Message.self, from: plaintext)
                        
                        SwarmPoller.processPollResponse(
=======
                let sortedMessages: [MessageData] = allMessagePaths
                    .reduce([Network.SnodeAPI.Namespace: [SnodeReceivedMessage]]()) { (result: [Network.SnodeAPI.Namespace: [SnodeReceivedMessage]], path: String) in
                        do {
                            let plaintext: Data = try this.read(from: path)
                            let message: SnodeReceivedMessage = try JSONDecoder(using: dependencies)
                                .decode(SnodeReceivedMessage.self, from: plaintext)
                            
                            return result.appending(message, toArrayOn: message.namespace)
                        }
                        catch {
                            failureStandardCount += 1
                            Log.error(.cat, "Discarding standard message due to error: \(error)")
                            return result
                        }
                    }
                    .map { namespace, messages -> MessageData in
                        /// We need to sort the messages as we don't know what order they were read from disk in and some
                        /// messages (eg. a `VisibleMessage` and it's corresponding `UnsendRequest`) need to be
                        /// processed in a particular order or they won't behave correctly, luckily the `SnodeReceivedMessage.timestampMs`
                        /// is the "network offset" timestamp when the message was sent to the storage server (rather than the
                        /// "sent timestamp" on the message, which for an `UnsendRequest` will match it's associate message)
                        /// so we can just sort by that
                        (
                            namespace,
                            messages.sorted { $0.timestampMs < $1.timestampMs },
                            nil
                        )
                    }
                    .sorted { lhs, rhs in lhs.namespace.processingOrder < rhs.namespace.processingOrder }
                
                /// Process the message (inserting into the database if needed (messages are processed per conversaiton so
                /// all have the same `swarmPublicKey`)
                switch sortedMessages.first?.messages.first?.swarmPublicKey {
                    case .none: break
                    case .some(let swarmPublicKey):
                        let (_, _, result) = SwarmPoller.processPollResponse(
>>>>>>> dc234ca2
                            db,
                            cat: .cat,
                            source: .pushNotification,
                            swarmPublicKey: swarmPublicKey,
                            shouldStoreMessages: true,
                            ignoreDedupeFiles: true,
                            forceSynchronousProcessing: true,
                            sortedMessages: sortedMessages,
                            using: dependencies
                        )
                        successStandardCount += result.validMessageCount
                        
                        if result.validMessageCount != result.rawMessageCount {
                            failureStandardCount += (result.rawMessageCount - result.validMessageCount)
                            Log.error(.cat, "Discarding some standard messages due to error: \(MessageReceiverError.failedToProcess)")
                        }
                }
                
                /// Remove the standard message files now that they are processed
                try? dependencies[singleton: .fileManager].removeItem(atPath: readMessagePath)
                try? dependencies[singleton: .fileManager].removeItem(atPath: unreadMessagePath)
            }
        }
        
        Log.info(.cat, "Finished: Successfully processed \(successStandardCount)/\(successStandardCount + failureStandardCount) standard messages, \(successConfigCount)/\(failureConfigCount) config messages.")
    }
    
    @discardableResult public func waitUntilMessagesAreLoaded(timeout: DispatchTimeInterval) async -> Bool {
        return await withThrowingTaskGroup(of: Bool.self) { [weak self] group in
            group.addTask {
                try? await self?.loadMessages()
                return true
            }
            group.addTask {
                try await Task.sleep(for: timeout)
                return false
            }
            
            let result = await group.nextResult()
            group.cancelAll()
            
            switch result {
                case .success(true): return true
                default: return false
            }
        }
    }
}

// MARK: - ExtensionHelper.UserMetadata

public extension ExtensionHelper {
    struct UserMetadata: Codable {
        public let sessionId: SessionId
        public let ed25519SecretKey: [UInt8]
        public let unreadCount: Int
    }
}

// MARK: - ExtensionHelperError

public enum ExtensionHelperError: Error, CustomStringConvertible {
    case noEncryptionKey
    case failedToWriteToFile
    case failedToReadFromFile
    case failedToStoreDedupeRecord
    case failedToRemoveDedupeRecord
    case failedToUpdateLastClearedRecord
    
    // stringlint:ignore_contents
    public var description: String {
        switch self {
            case .noEncryptionKey: return "No encryption key available."
            case .failedToWriteToFile: return "Failed to write to file."
            case .failedToReadFromFile: return "Failed to read from file."
            case .failedToStoreDedupeRecord: return "Failed to store a record for message deduplication."
            case .failedToRemoveDedupeRecord: return "Failed to remove a record for message deduplication."
            case .failedToUpdateLastClearedRecord: return "Failed to update the last cleared record."
        }
    }
}

// MARK: - ExtensionHelperType

public protocol ExtensionHelperType {
    func deleteCache()
    
    // MARK: - User Metadata
    
    func saveUserMetadata(
        sessionId: SessionId,
        ed25519SecretKey: [UInt8],
        unreadCount: Int?
    ) throws
    func loadUserMetadata() -> ExtensionHelper.UserMetadata?
    
    // MARK: - Deduping
    
    func hasDedupeRecordSinceLastCleared(threadId: String) -> Bool
    func dedupeRecordExists(threadId: String, uniqueIdentifier: String) -> Bool
    func createDedupeRecord(threadId: String, uniqueIdentifier: String) throws
    func removeDedupeRecord(threadId: String, uniqueIdentifier: String) throws
    func upsertLastClearedRecord(threadId: String) throws
    
    // MARK: - Config Dumps
    
    func lastUpdatedTimestamp(for sessionId: SessionId, variant: ConfigDump.Variant) -> TimeInterval
    func replicate(dump: ConfigDump?, replaceExisting: Bool)
    func replicateAllConfigDumpsIfNeeded(userSessionId: SessionId, allDumpSessionIds: Set<SessionId>) async
    func refreshDumpModifiedDate(sessionId: SessionId, variant: ConfigDump.Variant)
    func loadUserConfigState(
        into cache: LibSessionCacheType,
        userSessionId: SessionId,
        userEd25519SecretKey: [UInt8]
    )
    func loadGroupConfigStateIfNeeded(
        into cache: LibSessionCacheType,
        swarmPublicKey: String,
        userEd25519SecretKey: [UInt8]
    ) throws -> [ConfigDump.Variant: Bool]
    
    // MARK: - Notification Settings
    
    func replicate(settings: [String: Preferences.NotificationSettings], replaceExisting: Bool) throws
    func loadNotificationSettings(
        previewType: Preferences.NotificationPreviewType,
        sound: Preferences.Sound
    ) -> [String: Preferences.NotificationSettings]?
    
    // MARK: - Messages
    
    func unreadMessageCount() -> Int?
    func saveMessage(
        _ message: Network.StorageServer.Message?,
        threadId: String,
        isUnread: Bool,
        isMessageRequest: Bool
    ) throws
    func loadMessages() async throws
    @discardableResult func waitUntilMessagesAreLoaded(timeout: DispatchTimeInterval) async -> Bool
}

public extension ExtensionHelperType {
    func replicate(dump: ConfigDump?) { replicate(dump: dump, replaceExisting: true) }
}<|MERGE_RESOLUTION|>--- conflicted
+++ resolved
@@ -854,21 +854,12 @@
                     }
                 )
                 
-<<<<<<< HEAD
-                allMessagePaths.forEach { path in
-                    do {
-                        let plaintext: Data = try this.read(from: path)
-                        let message: Network.StorageServer.Message = try JSONDecoder(using: dependencies)
-                            .decode(Network.StorageServer.Message.self, from: plaintext)
-                        
-                        SwarmPoller.processPollResponse(
-=======
                 let sortedMessages: [MessageData] = allMessagePaths
-                    .reduce([Network.SnodeAPI.Namespace: [SnodeReceivedMessage]]()) { (result: [Network.SnodeAPI.Namespace: [SnodeReceivedMessage]], path: String) in
+                    .reduce([Network.StorageServer.Namespace: [Network.StorageServer.Message]]()) { (result: [Network.StorageServer.Namespace: [Network.StorageServer.Message]], path: String) in
                         do {
                             let plaintext: Data = try this.read(from: path)
-                            let message: SnodeReceivedMessage = try JSONDecoder(using: dependencies)
-                                .decode(SnodeReceivedMessage.self, from: plaintext)
+                            let message: Network.StorageServer.Message = try JSONDecoder(using: dependencies)
+                                .decode(Network.StorageServer.Message.self, from: plaintext)
                             
                             return result.appending(message, toArrayOn: message.namespace)
                         }
@@ -899,7 +890,6 @@
                     case .none: break
                     case .some(let swarmPublicKey):
                         let (_, _, result) = SwarmPoller.processPollResponse(
->>>>>>> dc234ca2
                             db,
                             cat: .cat,
                             source: .pushNotification,
