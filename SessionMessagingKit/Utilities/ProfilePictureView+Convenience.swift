// Copyright © 2023 Rangeproof Pty Ltd. All rights reserved.

import UIKit
import SessionUIKit
import SessionUtilitiesKit

public extension ProfilePictureView {
    func update(
        publicKey: String,
        threadVariant: SessionThread.Variant,
        displayPictureUrl: String?,
        profile: Profile?,
        profileIcon: ProfileIcon = .none,
        additionalProfile: Profile? = nil,
        additionalProfileIcon: ProfileIcon = .none,
        using dependencies: Dependencies
    ) {
        let (info, additionalInfo): (Info?, Info?) = ProfilePictureView.getProfilePictureInfo(
            size: self.size,
            publicKey: publicKey,
            threadVariant: threadVariant,
            displayPictureUrl: displayPictureUrl,
            profile: profile,
            profileIcon: profileIcon,
            additionalProfile: additionalProfile,
            additionalProfileIcon: additionalProfileIcon,
            using: dependencies
        )
        
        guard let info: Info = info else { return }
        
        update(info, additionalInfo: additionalInfo)
    }
    
    static func getProfilePictureInfo(
        size: Size,
        publicKey: String,
        threadVariant: SessionThread.Variant,
        displayPictureUrl: String?,
        profile: Profile?,
        profileIcon: ProfileIcon = .none,
        additionalProfile: Profile? = nil,
        additionalProfileIcon: ProfileIcon = .none,
        using dependencies: Dependencies
    ) -> (Info?, Info?) {
        let explicitPath: String? = try? dependencies[singleton: .displayPictureManager].path(
            for: displayPictureUrl
        )
        
        switch (explicitPath, publicKey.isEmpty, threadVariant) {
            case (.some(let path), _, _):
                /// If we are given an explicit `displayPictureUrl` then only use that
                return (Info(
                    source: .url(URL(fileURLWithPath: path)),
                    icon: profileIcon
                ), nil)
            
            case (_, _, .community):
                return (
                    Info(
                        source: {
                            switch size {
                                case .navigation, .message: return .image("SessionWhite16", #imageLiteral(resourceName: "SessionWhite16"))
                                case .list: return .image("SessionWhite24", #imageLiteral(resourceName: "SessionWhite24"))
                                case .hero: return .image("SessionWhite40", #imageLiteral(resourceName: "SessionWhite40"))
                            }
                        }(),
                        inset: UIEdgeInsets(
                            top: 12,
                            left: 12,
                            bottom: 12,
                            right: 12
                        ),
                        icon: profileIcon,
                        forcedBackgroundColor: .theme(.classicDark, color: .borderSeparator)
                    ),
                    nil
                )
            
            case (_, true, _): return (nil, nil)
                
            case (_, _, .legacyGroup), (_, _, .group):
                let filePath: String? = try? dependencies[singleton: .displayPictureManager]
                    .path(for: profile?.displayPictureUrl)
                
                return (
                    Info(
                        source: (
                            filePath.map { ImageDataManager.DataSource.url(URL(fileURLWithPath: $0)) } ??
                            .placeholderIcon(
                                seed: (profile?.id ?? publicKey),
                                text: (profile?.displayName(for: threadVariant))
                                    .defaulting(to: publicKey),
                                size: (additionalProfile != nil ?
                                    size.multiImageSize :
                                    size.viewSize
                                )
                            )
                        ),
                        icon: profileIcon
                    ),
                    additionalProfile
                        .map { other in
                            let otherFilePath: String? = try? dependencies[singleton: .displayPictureManager]
                                .path(for: other.displayPictureUrl)
                            
                            return Info(
                                source: (
                                    otherFilePath.map {
                                        ImageDataManager.DataSource.url(URL(fileURLWithPath: $0))
                                    } ??
                                    .placeholderIcon(
                                        seed: other.id,
                                        text: other.displayName(for: threadVariant),
                                        size: size.multiImageSize
                                    )
                                ),
                                icon: additionalProfileIcon
                            )
                        }
                        .defaulting(
                            to: Info(
<<<<<<< HEAD
                                source: .image("person.fill", UIImage(systemName: "person.fill")),
=======
                                identifier: "GroupFallbackIcon",    // stringlint:ignore
                                source: .image("person.fill", UIImage(named: "ic_user_round_fill")),
>>>>>>> 42efccc7
                                renderingMode: .alwaysTemplate,
                                themeTintColor: .white,
                                inset: UIEdgeInsets(
                                    top: 4,
                                    left: 4,
                                    bottom: -6,
                                    right: 4
                                ),
                                icon: additionalProfileIcon
                            )
                        )
                )
                
            case (_, _, .contact):
                let filePath: String? = try? dependencies[singleton: .displayPictureManager]
                    .path(for: profile?.displayPictureUrl)
                
                return (
                    Info(
                        source: (
                            filePath.map { ImageDataManager.DataSource.url(URL(fileURLWithPath: $0)) } ??
                            .placeholderIcon(
                                seed: publicKey,
                                text: (profile?.displayName(for: threadVariant))
                                    .defaulting(to: publicKey),
                                size: size.viewSize
                            )
                        ),
                        icon: profileIcon
                    ),
                    nil
                )
        }
    }
}

public extension ProfilePictureSwiftUI {
    init?(
        size: ProfilePictureView.Size,
        publicKey: String,
        threadVariant: SessionThread.Variant,
        displayPictureUrl: String?,
        profile: Profile?,
        profileIcon: ProfilePictureView.ProfileIcon = .none,
        additionalProfile: Profile? = nil,
        additionalProfileIcon: ProfilePictureView.ProfileIcon = .none,
        using dependencies: Dependencies
    ) {
        let (info, additionalInfo) = ProfilePictureView.getProfilePictureInfo(
            size: size,
            publicKey: publicKey,
            threadVariant: threadVariant,
            displayPictureUrl: displayPictureUrl,
            profile: profile,
            profileIcon: profileIcon,
            additionalProfile: additionalProfile,
            additionalProfileIcon: additionalProfileIcon,
            using: dependencies
        )
        
        switch info {
            case .none: return nil
            case .some(let info):
                self.init(
                    size: size,
                    info: info,
                    additionalInfo: additionalInfo,
                    dataManager: dependencies[singleton: .imageDataManager]
                )
        }
    }
}<|MERGE_RESOLUTION|>--- conflicted
+++ resolved
@@ -120,12 +120,7 @@
                         }
                         .defaulting(
                             to: Info(
-<<<<<<< HEAD
-                                source: .image("person.fill", UIImage(systemName: "person.fill")),
-=======
-                                identifier: "GroupFallbackIcon",    // stringlint:ignore
-                                source: .image("person.fill", UIImage(named: "ic_user_round_fill")),
->>>>>>> 42efccc7
+                                source: .image("ic_user_round_fill", UIImage(systemName: "ic_user_round_fill")),
                                 renderingMode: .alwaysTemplate,
                                 themeTintColor: .white,
                                 inset: UIEdgeInsets(
