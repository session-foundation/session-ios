--- conflicted
+++ resolved
@@ -43,24 +43,9 @@
         additionalProfileIcon: ProfileIcon = .none,
         using dependencies: Dependencies
     ) -> (Info?, Info?) {
-<<<<<<< HEAD
-        // If we are given an explicit 'displayPictureFilename' then only use that (this could be for
-        // either Community conversations or updated groups)
-        if
-            let displayPictureFilename: String = displayPictureFilename,
-            let path: String = try? dependencies[singleton: .displayPictureManager]
-                .filepath(for: displayPictureFilename)
-        {
-            return (Info(
-                source: .url(URL(fileURLWithPath: path)),
-                icon: profileIcon
-            ), nil)
-        }
-=======
         let explicitPath: String? = try? dependencies[singleton: .displayPictureManager].path(
             for: displayPictureUrl
         )
->>>>>>> 2ab1cbf7
         
         switch (explicitPath, publicKey.isEmpty, threadVariant) {
             case (.some(let path), _, _):
@@ -116,36 +101,6 @@
                 }()
                 
                 return (
-<<<<<<< HEAD
-                    Info(
-                        source: (
-                            profile?.profilePictureFileName
-                                .map { try? dependencies[singleton: .displayPictureManager].filepath(for: $0) }
-                                .map { ImageDataManager.DataSource.url(URL(fileURLWithPath: $0)) } ??
-                            .placeholderIcon(
-                                seed: (profile?.id ?? publicKey),
-                                text: (profile?.displayName(for: threadVariant))
-                                    .defaulting(to: publicKey),
-                                size: (additionalProfile != nil ?
-                                    size.multiImageSize :
-                                    size.viewSize
-                                )
-                            )
-                        ),
-                        icon: profileIcon
-                    ),
-                    additionalProfile
-                        .map { other in
-                            Info(
-                                source: (
-                                    other.profilePictureFileName
-                                        .map { fileName in
-                                            try? dependencies[singleton: .displayPictureManager]
-                                                .filepath(for: fileName)
-                                        }
-                                        .map { ImageDataManager.DataSource.url(URL(fileURLWithPath: $0)) } ??
-                                    .placeholderIcon(
-=======
                     Info(source: source, icon: profileIcon),
                     additionalProfile
                         .map { other in
@@ -156,7 +111,6 @@
                                     dependencies[singleton: .fileManager].fileExists(atPath: path)
                                 else {
                                     return .placeholderIcon(
->>>>>>> 2ab1cbf7
                                         seed: other.id,
                                         text: other.displayName(for: threadVariant),
                                         size: size.multiImageSize
@@ -202,27 +156,7 @@
                     return ImageDataManager.DataSource.url(URL(fileURLWithPath: path))
                 }()
                 
-<<<<<<< HEAD
-                return (
-                    Info(
-                        source: (
-                            profile?.profilePictureFileName
-                                .map { try? dependencies[singleton: .displayPictureManager].filepath(for: $0) }
-                                .map { ImageDataManager.DataSource.url(URL(fileURLWithPath: $0)) } ??
-                            .placeholderIcon(
-                                seed: publicKey,
-                                text: (profile?.displayName(for: threadVariant))
-                                    .defaulting(to: publicKey),
-                                size: size.viewSize
-                            )
-                        ),
-                        icon: profileIcon
-                    ),
-                    nil
-                )
-=======
                 return (Info(source: source, icon: profileIcon), nil)
->>>>>>> 2ab1cbf7
         }
     }
 }
