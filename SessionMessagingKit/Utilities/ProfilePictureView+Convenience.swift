--- conflicted
+++ resolved
@@ -73,11 +73,7 @@
                             switch size {
                                 case .navigation, .message: return .image("SessionWhite16", #imageLiteral(resourceName: "SessionWhite16"))
                                 case .list: return .image("SessionWhite24", #imageLiteral(resourceName: "SessionWhite24"))
-<<<<<<< HEAD
-                                case .hero, .userProfileModal: return .image("SessionWhite40", #imageLiteral(resourceName: "SessionWhite40"))
-=======
                                 case .hero, .modal: return .image("SessionWhite40", #imageLiteral(resourceName: "SessionWhite40"))
->>>>>>> 69d5544a
                             }
                         }(),
                         shouldAnimated: true,
