--- conflicted
+++ resolved
@@ -85,11 +85,7 @@
         afterClosed: (() -> Void)?,
         presenting: ((UIViewController) -> Void)?
     ) -> Bool {
-<<<<<<< HEAD
         guard dependencies[feature: .sessionProEnabled], case .active = sessionProStateSubject.value else {
-=======
-        guard dependencies[feature: .sessionProEnabled] && (!dependencies[feature: .mockCurrentUserSessionPro]) else {
->>>>>>> 07c75d8b
             return false
         }
         beforePresented?()
