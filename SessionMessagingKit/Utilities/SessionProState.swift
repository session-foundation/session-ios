--- conflicted
+++ resolved
@@ -150,17 +150,16 @@
         afterClosed: (() -> Void)?,
         presenting: ((UIViewController) -> Void)?
     ) -> Bool {
-<<<<<<< HEAD
-        guard dependencies[feature: .sessionProEnabled], case .active = sessionProStateSubject.value else {
-=======
         let shouldShowProCTA: Bool = {
             guard dependencies[feature: .sessionProEnabled] else { return false }
             if case .groupLimit = variant { return true }
-            return !dependencies[feature: .mockCurrentUserSessionPro]
+            switch sessionProStateSubject.value {
+                case .active, .refunding: return false
+                case .none, .expired: return true
+            }
         }()
         
         guard shouldShowProCTA else {
->>>>>>> f1fc05a4
             return false
         }
         beforePresented?()
