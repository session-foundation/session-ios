// Copyright © 2023 Rangeproof Pty Ltd. All rights reserved.

import Foundation
import Combine
import GRDB
import SessionUtilitiesKit

// MARK: - Log.Category

private extension Log.Category {
    static let profile: Log.Category = .create("Profile", defaultLevel: .info)
}

// MARK: - Profile Updates

public extension Profile {
    enum DisplayNameUpdate {
        case none
        case contactUpdate(String?)
        case currentUserUpdate(String?)
    }
    
    indirect enum CacheSource {
        case value(Profile?, fallback: CacheSource)
        case libSession(fallback: CacheSource)
        case database
        
        func resolve(_ db: ObservingDatabase, publicKey: String, using dependencies: Dependencies) -> Profile {
            switch self {
                case .value(.some(let profile), _): return profile
                case .value(.none, let fallback):
                    return fallback.resolve(db, publicKey: publicKey, using: dependencies)
                    
                case .libSession(let fallback):
                    if let profile: Profile = dependencies.mutate(cache: .libSession, { $0.profile(contactId: publicKey) }) {
                        return profile
                    }
                    
                    return fallback.resolve(db, publicKey: publicKey, using: dependencies)
                    
                case .database: return Profile.fetchOrCreate(db, id: publicKey)
            }
        }
    }
    
    enum UpdateStatus {
        case shouldUpdate
        case matchesCurrent
        case stale
        
        /// To try to maintain backwards compatibility with profile changes we want to continue to accept profile changes from old clients if
        /// we haven't received a profile update from a new client yet otherwise, if we have, then we should only accept profile changes if
        /// they are newer that our cached version of the profile data
        init(updateTimestamp: TimeInterval?, cachedProfile: Profile) {
            let finalProfileUpdateTimestamp: TimeInterval = (updateTimestamp ?? 0)
            let finalCachedProfileUpdateTimestamp: TimeInterval = (cachedProfile.profileLastUpdated ?? 0)
            
            /// If neither the profile update or the cached profile have a timestamp then we should just always accept the update
            ///
            /// **Note:** We check if they are equal to `0` here because the default value from `libSession` will be `0`
            /// rather than `null`
            guard finalProfileUpdateTimestamp != 0 || finalCachedProfileUpdateTimestamp != 0 else {
                self = .shouldUpdate
                return
            }
            
            /// Otherwise we compare the values to determine the current state
            switch finalProfileUpdateTimestamp {
                case finalCachedProfileUpdateTimestamp...:
                    self = (finalProfileUpdateTimestamp == finalCachedProfileUpdateTimestamp ?
                        .matchesCurrent :
                        .shouldUpdate
                    )
                
                default: self = .stale
            }
        }
    }
    
    static func isTooLong(profileName: String) -> Bool {
        /// String.utf8CString will include the null terminator (Int8)0 as the end of string buffer.
        /// When the string is exactly 100 bytes String.utf8CString.count will be 101.
        /// However in LibSession, the Contact C API supports 101 characters in order to account for
        /// the null terminator - char name[101]. So it is OK to use String.utf8.count
        
        /// Note: LibSession.sizeMaxNameBytes is 100 not 101
        return (profileName.bytes.count > LibSession.sizeMaxNameBytes)
    }
    
    static func updateLocal(
        displayNameUpdate: DisplayNameUpdate = .none,
        displayPictureUpdate: DisplayPictureManager.Update = .none,
        using dependencies: Dependencies
    ) async throws {
        /// Perform any non-database related changes for the update
        switch displayPictureUpdate {
            case .contactRemove, .contactUpdateTo, .groupRemove, .groupUpdateTo, .groupUploadImage:
                throw AttachmentError.invalidStartState
            
            case .none, .currentUserUpdateTo: break
            case .currentUserRemove:
                /// Remove any cached avatar image data
                if
                    let existingProfileUrl: String = dependencies
                        .mutate(cache: .libSession, { $0.profile })
                        .displayPictureUrl,
                    let filePath: String = try? dependencies[singleton: .displayPictureManager]
                        .path(for: existingProfileUrl)
                {
                    Log.verbose(.profile, "Updating local profile on service with cleared avatar.")
                    Task(priority: .low) {
                        await dependencies[singleton: .imageDataManager].removeImage(
                            identifier: filePath
                        )
                        try? dependencies[singleton: .fileManager].removeItem(atPath: filePath)
                    }
<<<<<<< HEAD
                    .mapError { _ in DisplayPictureError.databaseChangesFailed }
                    .eraseToAnyPublisher()
                
            case .currentUserUploadImageData(let data, let isReupload):
                return dependencies[singleton: .displayPictureManager]
                    .prepareAndUploadDisplayPicture(imageData: data, compression: !isReupload)
                    .mapError { $0 as Error }
                    .flatMapStorageWritePublisher(using: dependencies, updates: { db, result in
                        let profileUpdateTimestamp: TimeInterval = dependencies[cache: .snodeAPI].currentOffsetTimestampMs() / 1000
                        try Profile.updateIfNeeded(
                            db,
                            publicKey: userSessionId.hexString,
                            displayNameUpdate: displayNameUpdate,
                            displayPictureUpdate: .currentUserUpdateTo(
                                url: result.downloadUrl,
                                key: result.encryptionKey,
                                filePath: result.filePath,
                                sessionProProof: dependencies.mutate(cache: .libSession) { $0.getCurrentUserProProof() }
                            ),
                            profileUpdateTimestamp: profileUpdateTimestamp,
                            isReuploadCurrentUserProfilePicture: isReupload,
                            using: dependencies
                        )
                        
                        dependencies[defaults: .standard, key: .profilePictureExpiresDate] = result.expries
                        dependencies[defaults: .standard, key: .lastProfilePictureUpload] = dependencies.dateNow
                        Log.info(.profile, "Successfully updated user profile.")
                    })
                    .mapError { error in
                        switch error {
                            case let displayPictureError as DisplayPictureError: return displayPictureError
                            default: return DisplayPictureError.databaseChangesFailed
                        }
                    }
                    .eraseToAnyPublisher()
=======
                }
                else {
                    Log.verbose(.profile, "Updating local profile on service with no avatar.")
                }
>>>>>>> 59e4c59b
        }
        
        /// Finally, update the `Profile` data in the database
        do {
            let userSessionId: SessionId = dependencies[cache: .general].sessionId
            let profileUpdateTimestamp: TimeInterval = (dependencies[cache: .snodeAPI].currentOffsetTimestampMs() / 1000)
            
            try await dependencies[singleton: .storage].writeAsync { db in
                try Profile.updateIfNeeded(
                    db,
                    publicKey: userSessionId.hexString,
                    displayNameUpdate: displayNameUpdate,
                    displayPictureUpdate: displayPictureUpdate,
                    profileUpdateTimestamp: profileUpdateTimestamp,
                    using: dependencies
                )
            }
        }
        catch { throw AttachmentError.databaseChangesFailed }
    }
    
    static func updateIfNeeded(
        _ db: ObservingDatabase,
        publicKey: String,
        displayNameUpdate: DisplayNameUpdate = .none,
        displayPictureUpdate: DisplayPictureManager.Update = .none,
        nicknameUpdate: Update<String?> = .useExisting,
        blocksCommunityMessageRequests: Update<Bool?> = .useExisting,
        profileUpdateTimestamp: TimeInterval?,
        cacheSource: CacheSource = .libSession(fallback: .database),
        suppressUserProfileConfigUpdate: Bool = false,
        using dependencies: Dependencies
    ) throws {
        let userSessionId: SessionId = dependencies[cache: .general].sessionId
        let isCurrentUser = (publicKey == userSessionId.hexString)
        let profile: Profile = cacheSource.resolve(db, publicKey: publicKey, using: dependencies)
        let updateStatus: UpdateStatus = UpdateStatus(
            updateTimestamp: profileUpdateTimestamp,
            cachedProfile: profile
        )
        var updatedProfile: Profile = profile
        var profileChanges: [ConfigColumnAssignment] = []
        
        /// We should only update profile info controled by other users if `updateStatus` is `shouldUpdate`
        if updateStatus == .shouldUpdate {
            /// Name
            switch (displayNameUpdate, isCurrentUser) {
                case (.none, _): break
                case (.currentUserUpdate(let name), true), (.contactUpdate(let name), false):
                    guard let name: String = name, !name.isEmpty, name != profile.name else { break }
                    
                    if profile.name != name {
                        updatedProfile = updatedProfile.with(name: name)
                        profileChanges.append(Profile.Columns.name.set(to: name))
                        db.addProfileEvent(id: publicKey, change: .name(name))
                    }
                    
                /// Don't want profiles in messages to modify the current users profile info so ignore those cases
                default: break
            }
            
            /// Blocks community message requests flag
            switch blocksCommunityMessageRequests {
                case .useExisting: break
                case .set(let value):
                    guard value != profile.blocksCommunityMessageRequests else { break }
                    
                    updatedProfile = updatedProfile.with(blocksCommunityMessageRequests: .set(to: value))
                    profileChanges.append(Profile.Columns.blocksCommunityMessageRequests.set(to: value))
            }
            
            /// Profile picture & profile key
            switch (displayPictureUpdate, isCurrentUser) {
                case (.none, _): break
                case (.groupRemove, _), (.groupUpdateTo, _): throw AttachmentError.invalidStartState
                case (.contactRemove, false), (.currentUserRemove, true):
                    if profile.displayPictureEncryptionKey != nil {
                        updatedProfile = updatedProfile.with(displayPictureEncryptionKey: .set(to: nil))
                        profileChanges.append(Profile.Columns.displayPictureEncryptionKey.set(to: nil))
                    }
                    
                    if profile.displayPictureUrl != nil {
                        updatedProfile = updatedProfile.with(displayPictureUrl: .set(to: nil))
                        profileChanges.append(Profile.Columns.displayPictureUrl.set(to: nil))
                        db.addProfileEvent(id: publicKey, change: .displayPictureUrl(nil))
                    }
                    
                case (.contactUpdateTo(let url, let key, let proProof), false),
                    (.currentUserUpdateTo(let url, let key, let proProof, _), true):
                    /// If we have already downloaded the image then we can just directly update the stored profile data (it normally
                    /// wouldn't be updated until after the download completes)
                    let fileExists: Bool = ((try? dependencies[singleton: .displayPictureManager]
                        .path(for: url))
                        .map { dependencies[singleton: .fileManager].fileExists(atPath: $0) } ?? false)
                    
                    if fileExists {
                        if url != profile.displayPictureUrl {
                            /// Remove the old display picture (since we are replacing it)
                            if
                                let existingProfileUrl: String = updatedProfile.displayPictureUrl,
                                let existingFilePath: String = try? dependencies[singleton: .displayPictureManager]
                                    .path(for: existingProfileUrl)
                            {
                                Task.detached(priority: .low) {
                                    await dependencies[singleton: .imageDataManager].removeImage(
                                        identifier: existingFilePath
                                    )
                                    try? dependencies[singleton: .fileManager].removeItem(atPath: existingFilePath)
                                }
                            }
                            
                            updatedProfile = updatedProfile.with(displayPictureUrl: .set(to: url))
                            profileChanges.append(Profile.Columns.displayPictureUrl.set(to: url))
                            db.addProfileEvent(id: publicKey, change: .displayPictureUrl(url))
                        }
                        
                        if key != profile.displayPictureEncryptionKey && key.count == DisplayPictureManager.encryptionKeySize {
                            updatedProfile = updatedProfile.with(displayPictureEncryptionKey: .set(to: key))
                            profileChanges.append(Profile.Columns.displayPictureEncryptionKey.set(to: key))
                        }
                    }
                    
                // TODO: Handle Pro Proof update
                
                /// Don't want profiles in messages to modify the current users profile info so ignore those cases
                default: break
            }
        }
        
        /// Nickname - this is controlled by the current user so should always be used
        switch (nicknameUpdate, isCurrentUser) {
            case (.useExisting, _): break
            case (.set(let nickname), false):
                let finalNickname: String? = (nickname?.isEmpty == false ? nickname : nil)
                
                if profile.nickname != finalNickname {
                    updatedProfile = updatedProfile.with(nickname: .set(to: finalNickname))
                    profileChanges.append(Profile.Columns.nickname.set(to: finalNickname))
                    db.addProfileEvent(id: publicKey, change: .nickname(finalNickname))
                }
                
            default: break
        }
        
        /// Add a conversation event if the display name for a conversation changed
        let effectiveDisplayName: String? = {
            if isCurrentUser {
                guard case .currentUserUpdate(let name) = displayNameUpdate else { return nil }
                
                return name
            }
            
            if case .set(let nickname) = nicknameUpdate, let nickname, !nickname.isEmpty {
                return nickname
            }
            
            if case .contactUpdate(let name) = displayNameUpdate, let name, !name.isEmpty {
                return name
            }
            
            return nil
        }()

        if
            let newDisplayName: String = effectiveDisplayName,
            newDisplayName != (isCurrentUser ? profile.name : (profile.nickname ?? profile.name))
        {
            db.addConversationEvent(id: publicKey, type: .updated(.displayName(newDisplayName)))
        }
        
        /// If the profile was either updated or matches the current (latest) state then we should check if we have the display picture on
        /// disk and, if not, we should schedule a download (a display picture may not be present after linking devices, restoration, etc.)
        if updateStatus == .shouldUpdate || updateStatus == .matchesCurrent {
            var targetUrl: String? = profile.displayPictureUrl
            var targetKey: Data? = profile.displayPictureEncryptionKey
            
            switch displayPictureUpdate {
                case .contactUpdateTo(let url, let key, _), .currentUserUpdateTo(let url, let key, _, _):
                    targetUrl = url
                    targetKey = key
                    
                default: break
            }
            
            if
                let url: String = targetUrl,
                let key: Data = targetKey,
                !key.isEmpty,
                let path: String = try? dependencies[singleton: .displayPictureManager].path(for: url),
                !dependencies[singleton: .fileManager].fileExists(atPath: path)
            {
                dependencies[singleton: .jobRunner].add(
                    db,
                    job: Job(
                        variant: .displayPictureDownload,
                        shouldBeUnique: true,
                        details: DisplayPictureDownloadJob.Details(
                            target: .profile(id: profile.id, url: url, encryptionKey: key),
                            timestamp: profileUpdateTimestamp
                        )
                    ),
                    canStartJob: dependencies[singleton: .appContext].isMainApp
                )
            }
        }
        
        /// Persist any changes
        if !profileChanges.isEmpty {
            let changeString: String = db.currentEvents()
                .filter { $0.key.generic == .profile }
                .compactMap {
                    switch ($0.value as? ProfileEvent)?.change {
                        case .none: return nil
                        case .name: return "name updated"   // stringlint:ignore
                        case .displayPictureUrl(let url):
                            return (url != nil ? "displayPictureUrl updated" : "displayPictureUrl removed") // stringlint:ignore
                            
                        case .nickname(let nickname):
                            return (nickname != nil ? "nickname updated" :  "nickname removed") // stringlint:ignore
                    }
                }
                .joined(separator: ", ")
            updatedProfile = updatedProfile.with(profileLastUpdated: .set(to: profileUpdateTimestamp))
            profileChanges.append(Profile.Columns.profileLastUpdated.set(to: profileUpdateTimestamp))
            
            try updatedProfile.upsert(db)
            
            try Profile
                .filter(id: publicKey)
                .updateAllAndConfig(
                    db,
                    profileChanges,
                    using: dependencies
                )
            
            /// We don't automatically update the current users profile data when changed in the database so need to manually
            /// trigger the update
            if !suppressUserProfileConfigUpdate, isCurrentUser {
                try dependencies.mutate(cache: .libSession) { cache in
                    try cache.performAndPushChange(db, for: .userProfile, sessionId: userSessionId) { _ in
                        try cache.updateProfile(
                            displayName: .set(to: updatedProfile.name),
                            displayPictureUrl: .set(to: updatedProfile.displayPictureUrl),
                            displayPictureEncryptionKey: .set(to: updatedProfile.displayPictureEncryptionKey),
                            isReuploadProfilePicture: {
                                switch displayPictureUpdate {
                                    case .currentUserUpdateTo(_, _, _, let isReupload): return isReupload
                                    default: return false
                                }
                            }()
                        )
                    }
                }
            }
            
            Log.custom(isCurrentUser ? .info : .debug, [.profile], "Successfully updated \(isCurrentUser ? "user profile" : "profile for \(publicKey)")) (\(changeString)).")
        }
    }
}<|MERGE_RESOLUTION|>--- conflicted
+++ resolved
@@ -114,48 +114,10 @@
                         )
                         try? dependencies[singleton: .fileManager].removeItem(atPath: filePath)
                     }
-<<<<<<< HEAD
-                    .mapError { _ in DisplayPictureError.databaseChangesFailed }
-                    .eraseToAnyPublisher()
-                
-            case .currentUserUploadImageData(let data, let isReupload):
-                return dependencies[singleton: .displayPictureManager]
-                    .prepareAndUploadDisplayPicture(imageData: data, compression: !isReupload)
-                    .mapError { $0 as Error }
-                    .flatMapStorageWritePublisher(using: dependencies, updates: { db, result in
-                        let profileUpdateTimestamp: TimeInterval = dependencies[cache: .snodeAPI].currentOffsetTimestampMs() / 1000
-                        try Profile.updateIfNeeded(
-                            db,
-                            publicKey: userSessionId.hexString,
-                            displayNameUpdate: displayNameUpdate,
-                            displayPictureUpdate: .currentUserUpdateTo(
-                                url: result.downloadUrl,
-                                key: result.encryptionKey,
-                                filePath: result.filePath,
-                                sessionProProof: dependencies.mutate(cache: .libSession) { $0.getCurrentUserProProof() }
-                            ),
-                            profileUpdateTimestamp: profileUpdateTimestamp,
-                            isReuploadCurrentUserProfilePicture: isReupload,
-                            using: dependencies
-                        )
-                        
-                        dependencies[defaults: .standard, key: .profilePictureExpiresDate] = result.expries
-                        dependencies[defaults: .standard, key: .lastProfilePictureUpload] = dependencies.dateNow
-                        Log.info(.profile, "Successfully updated user profile.")
-                    })
-                    .mapError { error in
-                        switch error {
-                            case let displayPictureError as DisplayPictureError: return displayPictureError
-                            default: return DisplayPictureError.databaseChangesFailed
-                        }
-                    }
-                    .eraseToAnyPublisher()
-=======
                 }
                 else {
                     Log.verbose(.profile, "Updating local profile on service with no avatar.")
                 }
->>>>>>> 59e4c59b
         }
         
         /// Finally, update the `Profile` data in the database
