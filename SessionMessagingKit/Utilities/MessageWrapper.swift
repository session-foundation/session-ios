// stringlint:disable

import Foundation
import SessionNetworkingKit
import SessionUtilitiesKit

<<<<<<< HEAD
public enum MessageWrapper {

    public enum Error : LocalizedError {
        case failedToUnwrapData

        public var errorDescription: String? {
            switch self {
            case .failedToUnwrapData: return "Failed to unwrap data."
            }
=======
public enum MessageWrapperError: Error, CustomStringConvertible {
    case failedToWrapData
    case failedToWrapMessageInEnvelope
    case failedToWrapEnvelopeInWebSocketMessage
    case failedToUnwrapData(Error, Network.SnodeAPI.Namespace)

    public var description: String {
        switch self {
            case .failedToWrapData: return "Failed to wrap data."
            case .failedToWrapMessageInEnvelope: return "Failed to wrap message in envelope."
            case .failedToWrapEnvelopeInWebSocketMessage: return "Failed to wrap envelope in web socket message."
            case .failedToUnwrapData(let error, let namespace):
                return "Failed to unwrap data from '\(namespace)' namespace due to error: \(error)."
>>>>>>> 9427200e
        }
    }
}

public enum MessageWrapper {

<<<<<<< HEAD
=======
    /// Wraps the given parameters in an `SNProtoEnvelope` and then a `WebSocketProtoWebSocketMessage` to match the desktop application.
    public static func wrap(
        type: SNProtoEnvelope.SNProtoEnvelopeType,
        timestampMs: UInt64,
        senderPublicKey: String = "",   // FIXME: Remove once legacy groups are deprecated
        content: Data,
        wrapInWebSocketMessage: Bool = true
    ) throws -> Data {
        do {
            let envelope: SNProtoEnvelope = try createEnvelope(
                type: type,
                timestamp: timestampMs,
                senderPublicKey: senderPublicKey,
                content: content
            )
            
            // If we don't want to wrap the message within the `WebSocketProtoWebSocketMessage` type
            // the just serialise and return here
            guard wrapInWebSocketMessage else { return try envelope.serializedData() }
            
            // Otherwise add the additional wrapper
            let webSocketMessage = try createWebSocketMessage(around: envelope)
            return try webSocketMessage.serializedData()
        } catch let error {
            throw error as? MessageWrapperError ?? MessageWrapperError.failedToWrapData
        }
    }

    private static func createEnvelope(type: SNProtoEnvelope.SNProtoEnvelopeType, timestamp: UInt64, senderPublicKey: String, content: Data) throws -> SNProtoEnvelope {
        do {
            let builder = SNProtoEnvelope.builder(type: type, timestamp: timestamp)
            builder.setSource(senderPublicKey)
            builder.setSourceDevice(1)
            builder.setContent(content)
            return try builder.build()
        } catch let error {
            Log.error(.messageSender, "Failed to wrap message in envelope: \(error).")
            throw MessageWrapperError.failedToWrapMessageInEnvelope
        }
    }

    private static func createWebSocketMessage(around envelope: SNProtoEnvelope) throws -> WebSocketProtoWebSocketMessage {
        do {
            let requestBuilder = WebSocketProtoWebSocketRequestMessage.builder(verb: "", path: "", requestID: 0)
            requestBuilder.setBody(try envelope.serializedData())
            let messageBuilder = WebSocketProtoWebSocketMessage.builder(type: .request)
            messageBuilder.setRequest(try requestBuilder.build())
            return try messageBuilder.build()
        } catch let error {
            Log.error(.messageSender, "Failed to wrap envelope in web socket message: \(error).")
            throw MessageWrapperError.failedToWrapEnvelopeInWebSocketMessage
        }
    }

>>>>>>> 9427200e
    /// - Note: `data` shouldn't be base 64 encoded.
    public static func unwrap(
        data: Data,
        namespace: Network.SnodeAPI.Namespace,
        includesWebSocketMessage: Bool = true
    ) throws -> SNProtoEnvelope {
        do {
            let envelopeData: Data = try {
                guard includesWebSocketMessage else { return data }
                
                let webSocketMessage = try WebSocketProtoWebSocketMessage.parseData(data)
                return webSocketMessage.request!.body!
            }()
            return try SNProtoEnvelope.parseData(envelopeData)
        } catch let error {
            throw MessageWrapperError.failedToUnwrapData(error, namespace)
        }
    }
}<|MERGE_RESOLUTION|>--- conflicted
+++ resolved
@@ -4,94 +4,19 @@
 import SessionNetworkingKit
 import SessionUtilitiesKit
 
-<<<<<<< HEAD
-public enum MessageWrapper {
-
-    public enum Error : LocalizedError {
-        case failedToUnwrapData
-
-        public var errorDescription: String? {
-            switch self {
-            case .failedToUnwrapData: return "Failed to unwrap data."
-            }
-=======
 public enum MessageWrapperError: Error, CustomStringConvertible {
-    case failedToWrapData
-    case failedToWrapMessageInEnvelope
-    case failedToWrapEnvelopeInWebSocketMessage
     case failedToUnwrapData(Error, Network.SnodeAPI.Namespace)
 
     public var description: String {
         switch self {
-            case .failedToWrapData: return "Failed to wrap data."
-            case .failedToWrapMessageInEnvelope: return "Failed to wrap message in envelope."
-            case .failedToWrapEnvelopeInWebSocketMessage: return "Failed to wrap envelope in web socket message."
             case .failedToUnwrapData(let error, let namespace):
                 return "Failed to unwrap data from '\(namespace)' namespace due to error: \(error)."
->>>>>>> 9427200e
         }
     }
 }
 
 public enum MessageWrapper {
 
-<<<<<<< HEAD
-=======
-    /// Wraps the given parameters in an `SNProtoEnvelope` and then a `WebSocketProtoWebSocketMessage` to match the desktop application.
-    public static func wrap(
-        type: SNProtoEnvelope.SNProtoEnvelopeType,
-        timestampMs: UInt64,
-        senderPublicKey: String = "",   // FIXME: Remove once legacy groups are deprecated
-        content: Data,
-        wrapInWebSocketMessage: Bool = true
-    ) throws -> Data {
-        do {
-            let envelope: SNProtoEnvelope = try createEnvelope(
-                type: type,
-                timestamp: timestampMs,
-                senderPublicKey: senderPublicKey,
-                content: content
-            )
-            
-            // If we don't want to wrap the message within the `WebSocketProtoWebSocketMessage` type
-            // the just serialise and return here
-            guard wrapInWebSocketMessage else { return try envelope.serializedData() }
-            
-            // Otherwise add the additional wrapper
-            let webSocketMessage = try createWebSocketMessage(around: envelope)
-            return try webSocketMessage.serializedData()
-        } catch let error {
-            throw error as? MessageWrapperError ?? MessageWrapperError.failedToWrapData
-        }
-    }
-
-    private static func createEnvelope(type: SNProtoEnvelope.SNProtoEnvelopeType, timestamp: UInt64, senderPublicKey: String, content: Data) throws -> SNProtoEnvelope {
-        do {
-            let builder = SNProtoEnvelope.builder(type: type, timestamp: timestamp)
-            builder.setSource(senderPublicKey)
-            builder.setSourceDevice(1)
-            builder.setContent(content)
-            return try builder.build()
-        } catch let error {
-            Log.error(.messageSender, "Failed to wrap message in envelope: \(error).")
-            throw MessageWrapperError.failedToWrapMessageInEnvelope
-        }
-    }
-
-    private static func createWebSocketMessage(around envelope: SNProtoEnvelope) throws -> WebSocketProtoWebSocketMessage {
-        do {
-            let requestBuilder = WebSocketProtoWebSocketRequestMessage.builder(verb: "", path: "", requestID: 0)
-            requestBuilder.setBody(try envelope.serializedData())
-            let messageBuilder = WebSocketProtoWebSocketMessage.builder(type: .request)
-            messageBuilder.setRequest(try requestBuilder.build())
-            return try messageBuilder.build()
-        } catch let error {
-            Log.error(.messageSender, "Failed to wrap envelope in web socket message: \(error).")
-            throw MessageWrapperError.failedToWrapEnvelopeInWebSocketMessage
-        }
-    }
-
->>>>>>> 9427200e
     /// - Note: `data` shouldn't be base 64 encoded.
     public static func unwrap(
         data: Data,
