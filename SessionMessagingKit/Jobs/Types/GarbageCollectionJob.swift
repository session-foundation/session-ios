// Copyright © 2022 Rangeproof Pty Ltd. All rights reserved.

import Foundation
import GRDB
import PromiseKit
import SignalCoreKit
import SessionUtilitiesKit
import SessionSnodeKit

/// This job deletes unused and orphaned data from the database as well as orphaned files from device storage
///
/// **Note:** When sheduling this job if no `Details` are provided (with a list of `typesToCollect`) then this job will
/// assume that it should be collecting all `Types`
public enum GarbageCollectionJob: JobExecutor {
    public static var maxFailureCount: Int = -1
    public static var requiresThreadId: Bool = false
    public static let requiresInteractionId: Bool = false
    public static let approxSixMonthsInSeconds: TimeInterval = (6 * 30 * 24 * 60 * 60)
    public static let fourteenDaysInSeconds: TimeInterval = (14 * 24 * 60 * 60)
    private static let minInteractionsToTrim: Int = 2000
    
    public static func run(
        _ job: Job,
        queue: DispatchQueue,
        success: @escaping (Job, Bool) -> (),
        failure: @escaping (Job, Error?, Bool) -> (),
        deferred: @escaping (Job) -> ()
    ) {
        /// Determine what types of data we want to collect (if we didn't provide any then assume we want to collect everything)
        ///
        /// **Note:** The reason we default to handle all cases (instead of just doing nothing in that case) is so the initial registration
        /// of the garbageCollection job never needs to be updated as we continue to add more types going forward
        let typesToCollect: [Types] = (job.details
            .map { try? JSONDecoder().decode(Details.self, from: $0) }?
            .typesToCollect)
            .defaulting(to: Types.allCases)
        let timestampNow: TimeInterval = Date().timeIntervalSince1970
        
        /// Only do a full collection if the job isn't the recurring one or it's been 23 hours since it last ran (23 hours so a user who opens the
        /// app at about the same time every day will trigger the garbage collection) - since this runs when the app becomes active we
        /// want to prevent it running to frequently (the app becomes active if a system alert, the notification center or the control panel
        /// are shown)
        let lastGarbageCollection: Date = UserDefaults.standard[.lastGarbageCollection]
            .defaulting(to: Date.distantPast)
        let finalTypesToCollect: Set<Types> = {
            guard
                job.behaviour != .recurringOnActive ||
                Date().timeIntervalSince(lastGarbageCollection) > (23 * 60 * 60)
            else {
                // Note: This should only contain the `Types` which are unlikely to ever cause
                // a startup delay (ie. avoid mass deletions and file management)
                return typesToCollect.asSet()
                    .intersection([
                        .threadTypingIndicators
                    ])
            }
            
            return typesToCollect.asSet()
        }()
        
        Storage.shared.writeAsync(
            updates: { db in
                /// Remove any typing indicators
                if finalTypesToCollect.contains(.threadTypingIndicators) {
                    _ = try ThreadTypingIndicator
                        .deleteAll(db)
                }
                
                /// Remove any expired controlMessageProcessRecords
                if finalTypesToCollect.contains(.expiredControlMessageProcessRecords) {
                    _ = try ControlMessageProcessRecord
                        .filter(ControlMessageProcessRecord.Columns.serverExpirationTimestamp <= timestampNow)
                        .deleteAll(db)
                }
                
                /// Remove any old open group messages - open group messages which are older than six months
                if finalTypesToCollect.contains(.oldOpenGroupMessages) && db[.trimOpenGroupMessagesOlderThanSixMonths] {
                    let interaction: TypedTableAlias<Interaction> = TypedTableAlias()
                    let thread: TypedTableAlias<SessionThread> = TypedTableAlias()
                    let threadIdLiteral: SQL = SQL(stringLiteral: Interaction.Columns.threadId.name)
                    let minInteractionsToTrimSql: SQL = SQL("\(GarbageCollectionJob.minInteractionsToTrim)")
                    
                    try db.execute(literal: """
                        DELETE FROM \(Interaction.self)
                        WHERE \(Column.rowID) IN (
                            SELECT \(interaction.alias[Column.rowID])
                            FROM \(Interaction.self)
                            JOIN \(SessionThread.self) ON (
                                \(SQL("\(thread[.variant]) = \(SessionThread.Variant.openGroup)")) AND
                                \(thread[.id]) = \(interaction[.threadId])
                            )
                            JOIN (
                                SELECT
                                    COUNT(\(interaction.alias[Column.rowID])) AS interactionCount,
                                    \(interaction[.threadId])
                                FROM \(Interaction.self)
                                GROUP BY \(interaction[.threadId])
                            ) AS interactionInfo ON interactionInfo.\(threadIdLiteral) = \(interaction[.threadId])
                            WHERE (
                                \(interaction[.timestampMs]) < \((timestampNow - approxSixMonthsInSeconds) * 1000) AND
                                interactionInfo.interactionCount >= \(minInteractionsToTrimSql)
                            )
                        )
                    """)
                }
                
                /// Orphaned jobs - jobs which have had their threads or interactions removed
                if finalTypesToCollect.contains(.orphanedJobs) {
                    let job: TypedTableAlias<Job> = TypedTableAlias()
                    let thread: TypedTableAlias<SessionThread> = TypedTableAlias()
                    let interaction: TypedTableAlias<Interaction> = TypedTableAlias()
                    
                    try db.execute(literal: """
                        DELETE FROM \(Job.self)
                        WHERE \(Column.rowID) IN (
                            SELECT \(job.alias[Column.rowID])
                            FROM \(Job.self)
                            LEFT JOIN \(SessionThread.self) ON \(thread[.id]) = \(job[.threadId])
                            LEFT JOIN \(Interaction.self) ON \(interaction[.id]) = \(job[.interactionId])
                            WHERE (
                                (
                                    \(job[.threadId]) IS NOT NULL AND
                                    \(thread[.id]) IS NULL
                                ) OR (
                                    \(job[.interactionId]) IS NOT NULL AND
                                    \(interaction[.id]) IS NULL
                                )
                            )
                        )
                    """)
                }
                
                /// Orphaned link previews - link previews which have no interactions with matching url & rounded timestamps
                if finalTypesToCollect.contains(.orphanedLinkPreviews) {
                    let linkPreview: TypedTableAlias<LinkPreview> = TypedTableAlias()
                    let interaction: TypedTableAlias<Interaction> = TypedTableAlias()
                    
                    try db.execute(literal: """
                        DELETE FROM \(LinkPreview.self)
                        WHERE \(Column.rowID) IN (
                            SELECT \(linkPreview.alias[Column.rowID])
                            FROM \(LinkPreview.self)
                            LEFT JOIN \(Interaction.self) ON (
                                \(interaction[.linkPreviewUrl]) = \(linkPreview[.url]) AND
                                \(Interaction.linkPreviewFilterLiteral())
                            )
                            WHERE \(interaction[.id]) IS NULL
                        )
                    """)
                }
                
                /// Orphaned open groups - open groups which are no longer associated to a thread (except for the session-run ones for which
                /// we want cached image data even if the user isn't in the group)
                if finalTypesToCollect.contains(.orphanedOpenGroups) {
                    let openGroup: TypedTableAlias<OpenGroup> = TypedTableAlias()
                    let thread: TypedTableAlias<SessionThread> = TypedTableAlias()
                    
                    try db.execute(literal: """
                        DELETE FROM \(OpenGroup.self)
                        WHERE \(Column.rowID) IN (
                            SELECT \(openGroup.alias[Column.rowID])
                            FROM \(OpenGroup.self)
                            LEFT JOIN \(SessionThread.self) ON \(thread[.id]) = \(openGroup[.threadId])
                            WHERE (
                                \(thread[.id]) IS NULL AND
                                \(SQL("\(openGroup[.server]) != \(OpenGroupAPI.defaultServer.lowercased())"))
                            )
                        )
                    """)
                }
                
                /// Orphaned open group capabilities - capabilities which have no existing open groups with the same server
                if finalTypesToCollect.contains(.orphanedOpenGroupCapabilities) {
                    let capability: TypedTableAlias<Capability> = TypedTableAlias()
                    let openGroup: TypedTableAlias<OpenGroup> = TypedTableAlias()
                    
                    try db.execute(literal: """
                        DELETE FROM \(Capability.self)
                        WHERE \(Column.rowID) IN (
                            SELECT \(capability.alias[Column.rowID])
                            FROM \(Capability.self)
                            LEFT JOIN \(OpenGroup.self) ON \(openGroup[.server]) = \(capability[.openGroupServer])
                            WHERE \(openGroup[.threadId]) IS NULL
                        )
                    """)
                }
                
                /// Orphaned blinded id lookups - lookups which have no existing threads or approval/block settings for either blinded/un-blinded id
                if finalTypesToCollect.contains(.orphanedBlindedIdLookups) {
                    let blindedIdLookup: TypedTableAlias<BlindedIdLookup> = TypedTableAlias()
                    let thread: TypedTableAlias<SessionThread> = TypedTableAlias()
                    let contact: TypedTableAlias<Contact> = TypedTableAlias()
                    
                    try db.execute(literal: """
                        DELETE FROM \(BlindedIdLookup.self)
                        WHERE \(Column.rowID) IN (
                            SELECT \(blindedIdLookup.alias[Column.rowID])
                            FROM \(BlindedIdLookup.self)
                            LEFT JOIN \(SessionThread.self) ON (
                                \(thread[.id]) = \(blindedIdLookup[.blindedId]) OR
                                \(thread[.id]) = \(blindedIdLookup[.sessionId])
                            )
                            LEFT JOIN \(Contact.self) ON (
                                \(contact[.id]) = \(blindedIdLookup[.blindedId]) OR
                                \(contact[.id]) = \(blindedIdLookup[.sessionId])
                            )
                            WHERE (
                                \(thread[.id]) IS NULL AND
                                \(contact[.id]) IS NULL
                            )
                        )
                    """)
                }
                
                /// Approved blinded contact records - once a blinded contact has been approved there is no need to keep the blinded
                /// contact record around anymore
                if finalTypesToCollect.contains(.approvedBlindedContactRecords) {
                    let contact: TypedTableAlias<Contact> = TypedTableAlias()
                    let blindedIdLookup: TypedTableAlias<BlindedIdLookup> = TypedTableAlias()

                    try db.execute(literal: """
                        DELETE FROM \(Contact.self)
                        WHERE \(Column.rowID) IN (
                            SELECT \(contact.alias[Column.rowID])
                            FROM \(Contact.self)
                            LEFT JOIN \(BlindedIdLookup.self) ON (
                                \(blindedIdLookup[.blindedId]) = \(contact[.id]) AND
                                \(blindedIdLookup[.sessionId]) IS NOT NULL
                            )
                            WHERE \(blindedIdLookup[.sessionId]) IS NOT NULL
                        )
                    """)
                }
                
                /// Orphaned attachments - attachments which have no related interactions, quotes or link previews
                if finalTypesToCollect.contains(.orphanedAttachments) {
                    let attachment: TypedTableAlias<Attachment> = TypedTableAlias()
                    let quote: TypedTableAlias<Quote> = TypedTableAlias()
                    let linkPreview: TypedTableAlias<LinkPreview> = TypedTableAlias()
                    let interactionAttachment: TypedTableAlias<InteractionAttachment> = TypedTableAlias()
                    
                    try db.execute(literal: """
                        DELETE FROM \(Attachment.self)
                        WHERE \(Column.rowID) IN (
                            SELECT \(attachment.alias[Column.rowID])
                            FROM \(Attachment.self)
                            LEFT JOIN \(Quote.self) ON \(quote[.attachmentId]) = \(attachment[.id])
                            LEFT JOIN \(LinkPreview.self) ON \(linkPreview[.attachmentId]) = \(attachment[.id])
                            LEFT JOIN \(InteractionAttachment.self) ON \(interactionAttachment[.attachmentId]) = \(attachment[.id])
                            WHERE (
                                \(quote[.attachmentId]) IS NULL AND
                                \(linkPreview[.url]) IS NULL AND
                                \(interactionAttachment[.attachmentId]) IS NULL
                            )
                        )
                    """)
                }
                
                if finalTypesToCollect.contains(.orphanedProfiles) {
                    let profile: TypedTableAlias<Profile> = TypedTableAlias()
                    let thread: TypedTableAlias<SessionThread> = TypedTableAlias()
                    let interaction: TypedTableAlias<Interaction> = TypedTableAlias()
                    let quote: TypedTableAlias<Quote> = TypedTableAlias()
                    let groupMember: TypedTableAlias<GroupMember> = TypedTableAlias()
                    let contact: TypedTableAlias<Contact> = TypedTableAlias()
                    let blindedIdLookup: TypedTableAlias<BlindedIdLookup> = TypedTableAlias()
                    
                    try db.execute(literal: """
                        DELETE FROM \(Profile.self)
                        WHERE \(Column.rowID) IN (
                            SELECT \(profile.alias[Column.rowID])
                            FROM \(Profile.self)
                            LEFT JOIN \(SessionThread.self) ON \(thread[.id]) = \(profile[.id])
                            LEFT JOIN \(Interaction.self) ON \(interaction[.authorId]) = \(profile[.id])
                            LEFT JOIN \(Quote.self) ON \(quote[.authorId]) = \(profile[.id])
                            LEFT JOIN \(GroupMember.self) ON \(groupMember[.profileId]) = \(profile[.id])
                            LEFT JOIN \(Contact.self) ON \(contact[.id]) = \(profile[.id])
                            LEFT JOIN \(BlindedIdLookup.self) ON (
                                blindedIdLookup.blindedId = \(profile[.id]) OR
                                blindedIdLookup.sessionId = \(profile[.id])
                            )
                            WHERE (
                                \(thread[.id]) IS NULL AND
                                \(interaction[.authorId]) IS NULL AND
                                \(quote[.authorId]) IS NULL AND
                                \(groupMember[.profileId]) IS NULL AND
                                \(contact[.id]) IS NULL AND
                                \(blindedIdLookup[.blindedId]) IS NULL
                            )
                        )
                    """)
                }
                
<<<<<<< HEAD
                /// Remove interactions which should be disappearing after read but never be read within 14 days
                if finalTypesToCollection.contains(.expiredUnreadDisappearingMessages) {
                    _ = try Interaction
                        .filter(Interaction.Columns.expiresInSeconds != nil)
                        .filter(Interaction.Columns.expiresStartedAtMs == nil)
                        .filter(Interaction.Columns.timestampMs < (timestampNow - fourteenDaysInSeconds) * 1000)
=======
                if finalTypesToCollect.contains(.expiredPendingReadReceipts) {
                    _ = try PendingReadReceipt
                        .filter(PendingReadReceipt.Columns.serverExpirationTimestamp <= timestampNow)
>>>>>>> 52ba016b
                        .deleteAll(db)
                }
            },
            completion: { _, _ in
                // Dispatch async so we can swap from the write queue to a read one (we are done writing)
                queue.async {
                    // Retrieve a list of all valid attachmnet and avatar file paths
                    struct FileInfo {
                        let attachmentLocalRelativePaths: Set<String>
                        let profileAvatarFilenames: Set<String>
                    }
                    
                    let maybeFileInfo: FileInfo? = Storage.shared.read { db -> FileInfo in
                        var attachmentLocalRelativePaths: Set<String> = []
                        var profileAvatarFilenames: Set<String> = []
                        
                        /// Orphaned attachment files - attachment files which don't have an associated record in the database
                        if finalTypesToCollect.contains(.orphanedAttachmentFiles) {
                            /// **Note:** Thumbnails are stored in the `NSCachesDirectory` directory which should be automatically manage
                            /// it's own garbage collection so we can just ignore it according to the various comments in the following stack overflow
                            /// post, the directory will be cleared during app updates as well as if the system is running low on memory (if the app isn't running)
                            /// https://stackoverflow.com/questions/6879860/when-are-files-from-nscachesdirectory-removed
                            attachmentLocalRelativePaths = try Attachment
                                .select(.localRelativeFilePath)
                                .filter(Attachment.Columns.localRelativeFilePath != nil)
                                .asRequest(of: String.self)
                                .fetchSet(db)
                        }

                        /// Orphaned profile avatar files - profile avatar files which don't have an associated record in the database
                        if finalTypesToCollect.contains(.orphanedProfileAvatars) {
                            profileAvatarFilenames = try Profile
                                .select(.profilePictureFileName)
                                .filter(Profile.Columns.profilePictureFileName != nil)
                                .asRequest(of: String.self)
                                .fetchSet(db)
                        }
                        
                        return FileInfo(
                            attachmentLocalRelativePaths: attachmentLocalRelativePaths,
                            profileAvatarFilenames: profileAvatarFilenames
                        )
                    }
                    
                    // If we couldn't get the file lists then fail (invalid state and don't want to delete all attachment/profile files)
                    guard let fileInfo: FileInfo = maybeFileInfo else {
                        failure(job, StorageError.generic, false)
                        return
                    }
                        
                    var deletionErrors: [Error] = []
                    
                    // Orphaned attachment files (actual deletion)
                    if finalTypesToCollect.contains(.orphanedAttachmentFiles) {
                        // Note: Looks like in order to recursively look through files we need to use the
                        // enumerator method
                        let fileEnumerator = FileManager.default.enumerator(
                            at: URL(fileURLWithPath: Attachment.attachmentsFolder),
                            includingPropertiesForKeys: nil,
                            options: .skipsHiddenFiles  // Ignore the `.DS_Store` for the simulator
                        )
                        
                        let allAttachmentFilePaths: Set<String> = (fileEnumerator?
                            .allObjects
                            .compactMap { Attachment.localRelativeFilePath(from: ($0 as? URL)?.path) })
                            .defaulting(to: [])
                            .asSet()
                        
                        // Note: Directories will have their own entries in the list, if there is a folder with content
                        // the file will include the directory in it's path with a forward slash so we can use this to
                        // distinguish empty directories from ones with content so we don't unintentionally delete a
                        // directory which contains content to keep as well as delete (directories which end up empty after
                        // this clean up will be removed during the next run)
                        let directoryNamesContainingContent: [String] = allAttachmentFilePaths
                            .filter { path -> Bool in path.contains("/") }
                            .compactMap { path -> String? in path.components(separatedBy: "/").first }
                        let orphanedAttachmentFiles: Set<String> = allAttachmentFilePaths
                            .subtracting(fileInfo.attachmentLocalRelativePaths)
                            .subtracting(directoryNamesContainingContent)
                        
                        orphanedAttachmentFiles.forEach { filepath in
                            // We don't want a single deletion failure to block deletion of the other files so try
                            // each one and store the error to be used to determine success/failure of the job
                            do {
                                try FileManager.default.removeItem(
                                    atPath: URL(fileURLWithPath: Attachment.attachmentsFolder)
                                        .appendingPathComponent(filepath)
                                        .path
                                )
                            }
                            catch { deletionErrors.append(error) }
                        }
                        
                        SNLog("[GarbageCollectionJob] Removed \(orphanedAttachmentFiles.count) orphaned attachment\(orphanedAttachmentFiles.count == 1 ? "" : "s")")
                    }
                    
                    // Orphaned profile avatar files (actual deletion)
                    if finalTypesToCollect.contains(.orphanedProfileAvatars) {
                        let allAvatarProfileFilenames: Set<String> = (try? FileManager.default
                            .contentsOfDirectory(atPath: ProfileManager.sharedDataProfileAvatarsDirPath))
                            .defaulting(to: [])
                            .asSet()
                        let orphanedAvatarFiles: Set<String> = allAvatarProfileFilenames
                            .subtracting(fileInfo.profileAvatarFilenames)
                        
                        orphanedAvatarFiles.forEach { filename in
                            // We don't want a single deletion failure to block deletion of the other files so try
                            // each one and store the error to be used to determine success/failure of the job
                            do {
                                try FileManager.default.removeItem(
                                    atPath: ProfileManager.profileAvatarFilepath(filename: filename)
                                )
                            }
                            catch { deletionErrors.append(error) }
                        }
                        
                        SNLog("[GarbageCollectionJob] Removed \(orphanedAvatarFiles.count) orphaned avatar image\(orphanedAvatarFiles.count == 1 ? "" : "s")")
                    }
                    
                    // Report a single file deletion as a job failure (even if other content was successfully removed)
                    guard deletionErrors.isEmpty else {
                        failure(job, (deletionErrors.first ?? StorageError.generic), false)
                        return
                    }
                    
                    // If we did a full collection then update the 'lastGarbageCollection' date to
                    // prevent a full collection from running again in the next 23 hours
                    if job.behaviour == .recurringOnActive && Date().timeIntervalSince(lastGarbageCollection) > (23 * 60 * 60) {
                        UserDefaults.standard[.lastGarbageCollection] = Date()
                    }
                    
                    success(job, false)
                }
            }
        )
    }
}

// MARK: - GarbageCollectionJob.Details

extension GarbageCollectionJob {
    public enum Types: Codable, CaseIterable {
        case expiredControlMessageProcessRecords
        case threadTypingIndicators
        case oldOpenGroupMessages
        case orphanedJobs
        case orphanedLinkPreviews
        case orphanedOpenGroups
        case orphanedOpenGroupCapabilities
        case orphanedBlindedIdLookups
        case approvedBlindedContactRecords
        case orphanedProfiles
        case orphanedAttachments
        case orphanedAttachmentFiles
        case orphanedProfileAvatars
<<<<<<< HEAD
        case expiredUnreadDisappearingMessages // unread disappearing messages after 14 days
=======
        case expiredPendingReadReceipts
>>>>>>> 52ba016b
    }
    
    public struct Details: Codable {
        public let typesToCollect: [Types]
        
        public init(typesToCollect: [Types] = Types.allCases) {
            self.typesToCollect = typesToCollect
        }
    }
}<|MERGE_RESOLUTION|>--- conflicted
+++ resolved
@@ -291,18 +291,18 @@
                     """)
                 }
                 
-<<<<<<< HEAD
                 /// Remove interactions which should be disappearing after read but never be read within 14 days
-                if finalTypesToCollection.contains(.expiredUnreadDisappearingMessages) {
+                if finalTypesToCollect.contains(.expiredUnreadDisappearingMessages) {
                     _ = try Interaction
                         .filter(Interaction.Columns.expiresInSeconds != nil)
                         .filter(Interaction.Columns.expiresStartedAtMs == nil)
                         .filter(Interaction.Columns.timestampMs < (timestampNow - fourteenDaysInSeconds) * 1000)
-=======
+                        .deleteAll(db)
+                }
+
                 if finalTypesToCollect.contains(.expiredPendingReadReceipts) {
                     _ = try PendingReadReceipt
                         .filter(PendingReadReceipt.Columns.serverExpirationTimestamp <= timestampNow)
->>>>>>> 52ba016b
                         .deleteAll(db)
                 }
             },
@@ -458,11 +458,8 @@
         case orphanedAttachments
         case orphanedAttachmentFiles
         case orphanedProfileAvatars
-<<<<<<< HEAD
         case expiredUnreadDisappearingMessages // unread disappearing messages after 14 days
-=======
         case expiredPendingReadReceipts
->>>>>>> 52ba016b
     }
     
     public struct Details: Codable {
