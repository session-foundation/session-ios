--- conflicted
+++ resolved
@@ -24,27 +24,19 @@
             let detailsData: Data = job.details,
             let details: Details = try? JSONDecoder().decode(Details.self, from: detailsData)
         else {
-            failure(job, JobRunnerError.missingRequiredDetails, true, dependencies)
-            return
+            return failure(job, JobRunnerError.missingRequiredDetails, true, dependencies)
         }
         
         // If there are no timestampMs values then the job can just complete (next time
         // something is marked as read we want to try and run immediately so don't scuedule
         // another run in this case)
         guard !details.timestampMsValues.isEmpty else {
-            success(job, true, dependencies)
-            return
+            return success(job, true, dependencies)
         }
         
-<<<<<<< HEAD
         dependencies.storage
-            .writeAsync { db in
-                try MessageSender.sendImmediate(
-=======
-        Storage.shared
             .writePublisher { db in
                 try MessageSender.preparedSendData(
->>>>>>> 6ba9d1df
                     db,
                     message: ReadReceipt(
                         timestamps: details.timestampMsValues.map { UInt64($0) }
@@ -55,38 +47,13 @@
                     isSyncMessage: false
                 )
             }
-<<<<<<< HEAD
-            .done(on: queue) {
-                // When we complete the 'SendReadReceiptsJob' we want to immediately schedule
-                // another one for the same thread but with a 'nextRunTimestamp' set to the
-                // 'minRunFrequency' value to throttle the read receipt requests
-                var shouldFinishCurrentJob: Bool = false
-                let nextRunTimestamp: TimeInterval = (Date().timeIntervalSince1970 + minRunFrequency)
-                
-                let updatedJob: Job? = dependencies.storage.write { db in
-                    // If another 'sendReadReceipts' job was scheduled then update that one
-                    // to run at 'nextRunTimestamp' and make the current job stop
-                    if
-                        let existingJob: Job = try? Job
-                            .filter(Job.Columns.id != job.id)
-                            .filter(Job.Columns.variant == Job.Variant.sendReadReceipts)
-                            .filter(Job.Columns.threadId == threadId)
-                            .fetchOne(db),
-                        !JobRunner.isCurrentlyRunning(existingJob)
-                    {
-                        _ = try existingJob
-                            .with(nextRunTimestamp: nextRunTimestamp)
-                            .saved(db)
-                        shouldFinishCurrentJob = true
-                        return job
-=======
             .flatMap { MessageSender.sendImmediate(preparedSendData: $0) }
             .subscribe(on: queue)
             .receive(on: queue)
             .sinkUntilComplete(
                 receiveCompletion: { result in
                     switch result {
-                        case .failure(let error): failure(job, error, false)
+                        case .failure(let error): failure(job, error, false, dependencies)
                         case .finished:
                             // When we complete the 'SendReadReceiptsJob' we want to immediately schedule
                             // another one for the same thread but with a 'nextRunTimestamp' set to the
@@ -119,19 +86,10 @@
                                     .saved(db)
                             }
                             
-                            success(updatedJob ?? job, shouldFinishCurrentJob)
->>>>>>> 6ba9d1df
+                            success(updatedJob ?? job, shouldFinishCurrentJob, dependencies)
                     }
                 }
-<<<<<<< HEAD
-                
-                success(updatedJob ?? job, shouldFinishCurrentJob, dependencies)
-            }
-            .catch(on: queue) { error in failure(job, error, false, dependencies) }
-            .retainUntilComplete()
-=======
             )
->>>>>>> 6ba9d1df
     }
 }
 
