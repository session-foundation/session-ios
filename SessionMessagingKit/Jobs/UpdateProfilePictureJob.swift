--- conflicted
+++ resolved
@@ -33,18 +33,13 @@
         }
         
         let runJob: () -> () = {
-            // Note: The user defaults flag is updated in DisplayPictureManager
-            let profile: Profile = Profile.fetchOrCreateCurrentUser(using: dependencies)
-            let displayPictureUpdate: DisplayPictureManager.Update = profile.profilePictureFileName
-                .map { dependencies[singleton: .displayPictureManager].loadDisplayPictureFromDisk(for: $0) }
-                .map { data in
-                    let isAnimated: Bool = ImageDataManager.isAnimatedImage(data)
-                    return .currentUserUploadImageData(
-                        data: data,
-                        sessionProProof: !isAnimated ? nil :
-                            dependencies.mutate(cache: .libSession, { $0.getProProof() })
-                    )
-                }
+            /// **Note:** The `lastProfilePictureUpload` value is updated in `DisplayPictureManager`
+            let profile: Profile = dependencies.mutate(cache: .libSession) { $0.profile }
+            let sessionProProof = dependencies.mutate(cache: .libSession) { $0.getProProof() }
+            let displayPictureUpdate: DisplayPictureManager.Update = profile.displayPictureUrl
+                .map { try? dependencies[singleton: .displayPictureManager].path(for: $0) }
+                .map { dependencies[singleton: .fileManager].contents(atPath: $0) }
+                .map { .currentUserUploadImageData(data: $0, sessionProProof: sessionProProof)}
                 .defaulting(to: .none)
             
             Profile
@@ -92,34 +87,5 @@
             Log.info(.cat, "Deferred as not enough time has passed since the last update")
             return deferred(job)
         }
-<<<<<<< HEAD
-=======
-        
-        /// **Note:** The `lastProfilePictureUpload` value is updated in `DisplayPictureManager`
-        let profile: Profile = dependencies.mutate(cache: .libSession) { $0.profile }
-        let displayPictureUpdate: DisplayPictureManager.Update = profile.displayPictureUrl
-            .map { try? dependencies[singleton: .displayPictureManager].path(for: $0) }
-            .map { dependencies[singleton: .fileManager].contents(atPath: $0) }
-            .map { .currentUserUploadImageData($0) }
-            .defaulting(to: .none)
-        
-        Profile
-            .updateLocal(
-                displayPictureUpdate: displayPictureUpdate,
-                using: dependencies
-            )
-            .subscribe(on: scheduler, using: dependencies)
-            .receive(on: scheduler, using: dependencies)
-            .sinkUntilComplete(
-                receiveCompletion: { result in
-                    switch result {
-                        case .failure(let error): failure(job, error, false)
-                        case .finished:
-                            Log.info(.cat, "Profile successfully updated")
-                            success(job, false)
-                    }
-                }
-            )
->>>>>>> f68708c8
     }
 }