// Copyright © 2022 Rangeproof Pty Ltd. All rights reserved.

import Foundation
import Combine
import GRDB
import SessionUtilitiesKit
import SessionNetworkingKit

// MARK: - Log.Category

private extension Log.Category {
    static let cat: Log.Category = .create("MessageSendJob", defaultLevel: .info)
}

// MARK: - MessageSendJob

public enum MessageSendJob: JobExecutor {
    public static var maxFailureCount: Int = 10
    public static var requiresThreadId: Bool = true
    public static let requiresInteractionId: Bool = false   // Some messages don't have interactions
    
    public static func run<S: Scheduler>(
        _ job: Job,
        scheduler: S,
        success: @escaping (Job, Bool) -> Void,
        failure: @escaping (Job, Error, Bool) -> Void,
        deferred: @escaping (Job) -> Void,
        using dependencies: Dependencies
    ) {
        guard
            let threadId: String = job.threadId,
            let detailsData: Data = job.details,
            let details: Details = try? JSONDecoder(using: dependencies).decode(Details.self, from: detailsData)
        else { return failure(job, JobRunnerError.missingRequiredDetails, true) }
        
        /// We need to include `fileIds` when sending messages with attachments to Open Groups so extract them from any
        /// associated attachments
        var messageAttachments: [(attachment: Attachment, fileId: String)] = []
        let messageType: String = {
            switch details.destination {
                case .syncMessage: return "\(type(of: details.message)) (SyncMessage)"
                default: return "\(type(of: details.message))"
            }
        }()
        
        /// If this should be sent after the next config sync but the config has pending changes then defer the job
        switch job.behaviour {
            case .runOnceAfterConfigSyncIgnoringPermanentFailure:
                guard
                    let sessionId: SessionId = try? SessionId(from: threadId),
                    let variant: ConfigDump.Variant = details.requiredConfigSyncVariant
                else { return failure(job, JobRunnerError.missingRequiredDetails, true) }
                
                let needsPush: Bool? = dependencies.mutate(cache: .libSession) { cache in
                    cache.config(for: variant, sessionId: sessionId)?.needsPush
                }
                
                /// If the config needs to be pushed then defer this job to be run at a later date
                guard needsPush == false else {
                    Log.info(.cat, "Deferring \(messageType) (\(job.id ?? -1)) due to pending config sync")
                    
                    if needsPush == nil {
                        Log.warn(.cat, "Config for \(messageType) (\(job.id ?? -1)) wasn't found, if this continues the message will be deferred indefinitely")
                    }
                    
                    return deferred(job)
                }
                
            default: break
        }
        
        /// Ensure any associated attachments have already been uploaded before sending the message
        ///
        /// **Note:** Reactions reference their original message so we need to ignore this logic for reaction messages to ensure we don't
        /// incorrectly re-upload incoming attachments that the user reacted to, we also want to exclude "sync" messages since they should
        /// already have attachments in a valid state
        if
            details.message is VisibleMessage,
            (details.message as? VisibleMessage)?.reaction == nil
        {
            guard
                let jobId: Int64 = job.id,
                let interactionId: Int64 = job.interactionId
            else { return failure(job, JobRunnerError.missingRequiredDetails, true) }
            
            /// Retrieve the current attachment state
            let attachmentState: AttachmentState = dependencies[singleton: .storage]
<<<<<<< HEAD
                .read { db in try MessageSendJob.fetchAttachmentState(db, interactionId: interactionId) }
                .defaulting(to: AttachmentState(error: StorageError.invalidQueryResult))
=======
                .read { db in
                    try MessageSendJob.fetchAttachmentState(
                        db,
                        interactionId: interactionId,
                        using: dependencies
                    )
                }
                .defaulting(to: AttachmentState(error: MessageSenderError.invalidMessage))
>>>>>>> b0cea5d3

            /// If we got an error when trying to retrieve the attachment state then this job is actually invalid so it
            /// should permanently fail
            guard attachmentState.error == nil else {
                let finalError: Error = (attachmentState.error ?? NetworkError.unknown)
                
                switch finalError {
                    case StorageError.objectNotFound:
                        Log.warn(.cat, "Failing \(messageType) (\(job.id ?? -1)) due to missing interaction")
                        
                    case AttachmentError.notUploaded:
                        Log.info(.cat, "Failing \(messageType) (\(job.id ?? -1)) due to failed attachment upload")
                        
                    default:
                        Log.error(.cat, "Failed \(messageType) (\(job.id ?? -1)) due to invalid attachment state")
                }
                
                return failure(job, finalError, true)
            }

            /// If we have any pending (or failed) attachment uploads then we should create jobs for them and insert them into the
            /// queue before the current job and defer it (this will mean the current job will re-run after these inserted jobs complete)
            guard attachmentState.pendingUploadAttachmentIds.isEmpty else {
                dependencies[singleton: .storage].write { db in
                    try attachmentState.pendingUploadAttachmentIds
                        .filter { attachmentId in
                            // Don't add a new job if there is one already in the queue
                            !dependencies[singleton: .jobRunner].hasJob(
                                of: .attachmentUpload,
                                with: AttachmentUploadJob.Details(
                                    messageSendJobId: jobId,
                                    attachmentId: attachmentId
                                )
                            )
                        }
                        .compactMap { attachmentId -> (jobId: Int64, job: Job)? in
                            dependencies[singleton: .jobRunner]
                                .insert(
                                    db,
                                    job: Job(
                                        variant: .attachmentUpload,
                                        behaviour: .runOnce,
                                        threadId: job.threadId,
                                        interactionId: interactionId,
                                        details: AttachmentUploadJob.Details(
                                            messageSendJobId: jobId,
                                            attachmentId: attachmentId
                                        )
                                    ),
                                    before: job
                                )
                        }
                        .forEach { otherJobId, _ in
                            // Create the dependency between the jobs
                            try JobDependencies(
                                jobId: jobId,
                                dependantId: otherJobId
                            )
                            .insert(db)
                        }
                }

                Log.info(.cat, "Deferring \(messageType) (\(job.id ?? -1)) due to pending attachment uploads")
                return deferred(job)
            }

            /// Store the fileIds so they can be sent with the open group message content
            messageAttachments = attachmentState.preparedAttachments
        }
        
        /// If this message is being sent to an updated group then we should first make sure that we have a encryption keys
        /// for the group before we try to send the message, if not then defer the job 1 second to give the poller the chance to
        /// receive the keys
        ///
        /// **Note:** If we have already deferred this message once then we should only continue to defer if we have a config
        /// for the message (this way we won't get stuck deferring permanently if config state isn't loaded and we will instead try,
        /// and fail, to send the message)
        var previousDeferralsMessage: String = ""
        
        switch details.destination {
            case .group(let publicKey) where publicKey.starts(with: SessionId.Prefix.group.rawValue):
                let deferalDuration: TimeInterval = 1
                let groupSessionId: SessionId = SessionId(.group, hex: publicKey)
                let numGroupKeys: Int = (try? LibSession.numKeys(groupSessionId: groupSessionId, using: dependencies))
                    .defaulting(to: 0)
                let deferCount: Int = dependencies[singleton: .jobRunner].deferCount(for: job.id, of: job.variant)
                previousDeferralsMessage = " and \(.seconds(Double(deferCount) * deferalDuration), unit: .s) of deferrals"  // stringlint:ignore
                
                guard
                    numGroupKeys > 0 && (
                        deferCount == 0 ||
                        dependencies[cache: .libSession].hasConfig(for: .groupKeys, sessionId: groupSessionId)
                    )
                else {
                    // Defer the job by 1s to give it a little more time to receive updated keys
                    let updatedJob: Job? = dependencies[singleton: .storage].write { db in
                        try job
                            .with(nextRunTimestamp: dependencies.dateNow.timeIntervalSince1970 + deferalDuration)
                            .upserted(db)
                    }
                    
                    Log.info(.cat, "Deferring \(messageType) (\(job.id ?? -1)) as we haven't received the group encryption keys yet")
                    return deferred(updatedJob ?? job)
                }
                
            default: break
        }
        
        // Store the sentTimestamp from the message in case it fails due to a clockOutOfSync error
        let originalSentTimestampMs: UInt64? = details.message.sentTimestampMs
        let startTime: TimeInterval = dependencies.dateNow.timeIntervalSince1970
        
        /// Perform the actual message sending - this will timeout if the entire process takes longer than `Network.defaultTimeout * 2`
        /// which can occur if it needs to build a new onion path (which doesn't actually have any limits so can take forever in rare cases)
        ///
        /// **Note:** No need to upload attachments as part of this process as the above logic splits that out into it's own job
        /// so we shouldn't get here until attachments have already been uploaded
        dependencies[singleton: .storage]
            .readPublisher(value: { [dependencies] db -> AuthenticationMethod in
                try Authentication.with(
                    db,
                    threadId: {
                        switch details.destination {
                            case .syncMessage: return dependencies[cache: .general].sessionId.hexString
                            default: return threadId
                        }
                    }(),
                    threadVariant: details.destination.threadVariant,
                    using: dependencies
                )
            })
            .tryFlatMap { authMethod in
                try MessageSender.preparedSend(
                    message: details.message,
                    to: details.destination,
                    namespace: details.destination.defaultNamespace,
                    interactionId: job.interactionId,
                    attachments: messageAttachments,
                    authMethod: authMethod,
                    onEvent: MessageSender.standardEventHandling(using: dependencies),
                    using: dependencies
                ).send(using: dependencies)
            }
            .subscribe(on: scheduler, using: dependencies)
            .receive(on: scheduler, using: dependencies)
            .sinkUntilComplete(
                receiveCompletion: { result in
                    switch result {
                        case .finished:
                            Log.info(.cat, "Completed sending \(messageType) (\(job.id ?? -1)) after \(.seconds(dependencies.dateNow.timeIntervalSince1970 - startTime), unit: .s)\(previousDeferralsMessage).")
                            dependencies.setAsync(.hasSentAMessage, true)
                            success(job, false)
                            
                        case .failure(let error):
                            Log.info(.cat, "Failed to send \(messageType) (\(job.id ?? -1)) after \(.seconds(dependencies.dateNow.timeIntervalSince1970 - startTime), unit: .s)\(previousDeferralsMessage) due to error: \(error).")
                            
                            // Actual error handling
                            switch (error, details.message) {
                                case (is MessageError, _): failure(job, error, true)
                                case (SnodeAPIError.rateLimited, _): failure(job, error, true)
                                    
                                case (SnodeAPIError.clockOutOfSync, _):
                                    Log.error(.cat, "\(originalSentTimestampMs != nil ? "Permanently Failing" : "Failing") to send \(messageType) (\(job.id ?? -1)) due to clock out of sync issue.")
                                    failure(job, error, (originalSentTimestampMs != nil))
                                    
                                // Don't bother retrying (it can just send a new one later but allowing retries
                                // can result in a large number of `MessageSendJobs` backing up)
                                case (_, is TypingIndicator):
                                    failure(job, error, true)
                                    
                                default:
                                    if details.message is VisibleMessage {
                                        guard
                                            let interactionId: Int64 = job.interactionId,
                                            dependencies[singleton: .storage].read({ db in try Interaction.exists(db, id: interactionId) }) == true
                                        else {
                                            // The message has been deleted so permanently fail the job
                                            return failure(job, error, true)
                                        }
                                    }
                                    
                                    failure(job, error, false)
                            }
                    }
                }
            )
    }
}

// MARK: - Convenience

public extension MessageSendJob {
    struct AttachmentState {
        public let error: Error?
        public let pendingUploadAttachmentIds: [String]
        public let allAttachmentIds: [String]
        public let preparedAttachments: [(attachment: Attachment, fileId: String)]
        
        init(
            error: Error? = nil,
            pendingUploadAttachmentIds: [String] = [],
            allAttachmentIds: [String] = [],
            preparedAttachments: [(Attachment, String)] = []
        ) {
            self.error = error
            self.pendingUploadAttachmentIds = pendingUploadAttachmentIds
            self.allAttachmentIds = allAttachmentIds
            self.preparedAttachments = preparedAttachments
        }
    }
    
    static func fetchAttachmentState(
        _ db: ObservingDatabase,
        interactionId: Int64,
        using dependencies: Dependencies
    ) throws -> AttachmentState {
        // If the original interaction no longer exists then don't bother sending the message (ie. the
        // message was deleted before it even got sent)
        guard try Interaction.exists(db, id: interactionId) else {
            return AttachmentState(error: StorageError.objectNotFound)
        }

        // Get the current state of the attachments
        let allAttachmentStateInfo: [Attachment.StateInfo] = try Attachment
            .stateInfo(interactionId: interactionId)
            .fetchAll(db)
        let allAttachmentIds: [String] = allAttachmentStateInfo.map(\.attachmentId)

        // If there were failed attachments then this job should fail (can't send a
        // message which has associated attachments if the attachments fail to upload)
        guard !allAttachmentStateInfo.contains(where: { $0.state == .failedDownload }) else {
            return AttachmentState(
                error: AttachmentError.notUploaded,
                allAttachmentIds: allAttachmentIds
            )
        }

        /// Find all attachmentIds for attachments which need to be uploaded
        ///
        /// **Note:** If there are any 'downloaded' attachments then they also need to be uploaded (as a
        /// 'downloaded' attachment will be on the current users device but not on the message recipients
        /// device - both `LinkPreview` and `Quote` can have this case)
        let pendingUploadAttachmentIds: [String] = allAttachmentStateInfo
            .filter { attachment -> Bool in
                switch attachment.state {
                    case .uploading, .pendingDownload, .downloading, .failedUpload, .downloaded:
                        return true
                        
                    // If we've somehow got an attachment that is in an 'uploaded' state but doesn't
                    // have a 'downloadUrl' then it's invalid and needs to be re-uploaded
                    case .uploaded: return (attachment.downloadUrl == nil)

                    default: return false
                }
            }
            .map { $0.attachmentId }
        let preparedAttachmentIds: [String] = allAttachmentIds.filter { !pendingUploadAttachmentIds.contains($0) }
        let attachments: [String: Attachment] = try Attachment
            .fetchAll(db, ids: preparedAttachmentIds)
            .reduce(into: [:]) { result, next in result[next.id] = next }
        let preparedAttachments: [(Attachment, String)] = allAttachmentStateInfo
            .sorted { lhs, rhs in lhs.albumIndex < rhs.albumIndex }
            .compactMap { info in
                guard
                    let attachment: Attachment = attachments[info.attachmentId],
                    !dependencies[singleton: .attachmentManager]
                        .isPlaceholderUploadUrl(attachment.downloadUrl),
                    let fileId: String = Network.FileServer.fileId(for: info.downloadUrl)
                else { return nil }
                
                return (attachment, fileId)
            }
        
        return AttachmentState(
            pendingUploadAttachmentIds: pendingUploadAttachmentIds,
            allAttachmentIds: allAttachmentIds,
            preparedAttachments: preparedAttachments
        )
    }
}

// MARK: - MessageSendJob.Details

extension MessageSendJob {
    public struct Details: Codable {
        private enum CodingKeys: String, CodingKey {
            case destination
            case message
            case variant
            case requiredConfigSyncVariant
        }
        
        public let destination: Message.Destination
        public let message: Message
        public let variant: Message.Variant?
        public let requiredConfigSyncVariant: ConfigDump.Variant?
        
        // MARK: - Initialization
        
        public init(
            destination: Message.Destination,
            message: Message,
            requiredConfigSyncVariant: ConfigDump.Variant? = nil
        ) {
            self.destination = destination
            self.message = message
            self.variant = Message.Variant(from: message)
            self.requiredConfigSyncVariant = requiredConfigSyncVariant
        }
        
        // MARK: - Codable
        
        public init(from decoder: Decoder) throws {
            let container: KeyedDecodingContainer<CodingKeys> = try decoder.container(keyedBy: CodingKeys.self)
            
            guard let variant: Message.Variant = try? container.decode(Message.Variant.self, forKey: .variant) else {
                Log.error(.cat, "Unable to decode messageSend job due to missing variant")
                throw StorageError.decodingFailed
            }
            
            self = Details(
                destination: try container.decode(Message.Destination.self, forKey: .destination),
                message: try variant.decode(from: container, forKey: .message),
                requiredConfigSyncVariant: try container.decodeIfPresent(ConfigDump.Variant.self, forKey: .requiredConfigSyncVariant)
            )
        }
        
        public func encode(to encoder: Encoder) throws {
            var container: KeyedEncodingContainer<CodingKeys> = encoder.container(keyedBy: CodingKeys.self)
            
            guard let variant: Message.Variant = Message.Variant(from: message) else {
                Log.error(.cat, "Unable to encode messageSend job due to unsupported variant")
                throw StorageError.objectNotFound
            }

            try container.encode(destination, forKey: .destination)
            try container.encode(message, forKey: .message)
            try container.encode(variant, forKey: .variant)
            try container.encodeIfPresent(requiredConfigSyncVariant, forKey: .requiredConfigSyncVariant)
        }
    }
}<|MERGE_RESOLUTION|>--- conflicted
+++ resolved
@@ -85,10 +85,6 @@
             
             /// Retrieve the current attachment state
             let attachmentState: AttachmentState = dependencies[singleton: .storage]
-<<<<<<< HEAD
-                .read { db in try MessageSendJob.fetchAttachmentState(db, interactionId: interactionId) }
-                .defaulting(to: AttachmentState(error: StorageError.invalidQueryResult))
-=======
                 .read { db in
                     try MessageSendJob.fetchAttachmentState(
                         db,
@@ -96,8 +92,7 @@
                         using: dependencies
                     )
                 }
-                .defaulting(to: AttachmentState(error: MessageSenderError.invalidMessage))
->>>>>>> b0cea5d3
+                .defaulting(to: AttachmentState(error: StorageError.invalidQueryResult))
 
             /// If we got an error when trying to retrieve the attachment state then this job is actually invalid so it
             /// should permanently fail
