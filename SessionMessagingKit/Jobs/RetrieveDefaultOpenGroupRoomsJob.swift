// Copyright © 2022 Rangeproof Pty Ltd. All rights reserved.

import Foundation
import Combine
import GRDB
import SessionNetworkingKit
import SessionUtilitiesKit

// MARK: - Log.Category

private extension Log.Category {
    static let cat: Log.Category = .create("RetrieveDefaultOpenGroupRoomsJob", defaultLevel: .info)
}

// MARK: - RetrieveDefaultOpenGroupRoomsJob

public enum RetrieveDefaultOpenGroupRoomsJob: JobExecutor {
    public static let maxFailureCount: Int = -1
    public static let requiresThreadId: Bool = false
    public static let requiresInteractionId: Bool = false
    
    public static func run<S: Scheduler>(
        _ job: Job,
        scheduler: S,
        success: @escaping (Job, Bool) -> Void,
        failure: @escaping (Job, Error, Bool) -> Void,
        deferred: @escaping (Job) -> Void,
        using dependencies: Dependencies
    ) {
        /// Don't run when inactive or not in main app
        ///
        /// Additionally, since this job can be triggered by the user viewing the "Join Community" screen it's possible for multiple jobs to run at
        /// the same time, we don't want to waste bandwidth by making redundant calls to fetch the default rooms so don't do anything if there
        /// is already a job running
        guard
            dependencies[defaults: .appGroup, key: .isMainAppActive],
            dependencies[singleton: .jobRunner]
                .jobInfoFor(state: .running, variant: .retrieveDefaultOpenGroupRooms)
                .filter({ key, info in key != job.id })     // Exclude this job
                .isEmpty
        else { return deferred(job) }
        
        // The Network.SOGS won't make any API calls if there is no entry for an OpenGroup
        // in the database so we need to create a dummy one to retrieve the default room data
        let defaultGroupId: String = OpenGroup.idFor(roomToken: "", server: Network.SOGS.defaultServer)
        
        dependencies[singleton: .storage].write { db in
            guard try OpenGroup.exists(db, id: defaultGroupId) == false else { return }
            
            try OpenGroup(
                server: Network.SOGS.defaultServer,
                roomToken: "",
                publicKey: Network.SOGS.defaultServerPublicKey,
                isActive: false,
                name: "",
                userCount: 0,
                infoUpdates: 0
            )
            .upserted(db)
        }
        
<<<<<<< HEAD
        Task {
            /// Don't bother trying to poll if we don't have a network connection, just wait for one to be established
            try await dependencies.waitUntilConnected(onWillStartWaiting: {
                Log.info(.cat, "Waiting for network to connect.")
            })
            
            dependencies[singleton: .storage]
                .readPublisher { [dependencies] db -> AuthenticationMethod in
                    try Authentication.with(
                        db,
                        server: OpenGroupAPI.defaultServer,
                        activeOnly: false,    /// The record for the default rooms is inactive
                        using: dependencies
                    )
                }
                .tryFlatMap { [dependencies] authMethod -> AnyPublisher<(ResponseInfoType, OpenGroupAPI.CapabilitiesAndRoomsResponse), Error> in
                    try OpenGroupAPI.preparedCapabilitiesAndRooms(
                        authMethod: authMethod,
                        using: dependencies
                    ).send(using: dependencies)
                }
                .subscribe(on: scheduler, using: dependencies)
                .receive(on: scheduler, using: dependencies)
                .sinkUntilComplete(
                    receiveCompletion: { result in
                        switch result {
                            case .finished:
                                Log.info(.cat, "Successfully retrieved default Community rooms")
                                success(job, false)
                            
                            case .failure(let error):
                                /// We want to fail permanently here, otherwise we would just indefinitely retry (if the user opens the
                                /// "Join Community" screen that will kick off another job, otherwise this will automatically be rescheduled
                                /// on launch)
                                Log.error(.cat, "Failed to get default Community rooms due to error: \(error)")
                                failure(job, error, true)
                        }
                    },
                    receiveValue: { info, response in
                        let defaultRooms: [OpenGroupManager.DefaultRoomInfo]? = dependencies[singleton: .storage].write { db -> [OpenGroupManager.DefaultRoomInfo] in
                            // Store the capabilities first
                            OpenGroupManager.handleCapabilities(
                                db,
                                capabilities: response.capabilities.data,
                                on: OpenGroupAPI.defaultServer
                            )
                            
                            let existingImageIds: [String: String] = try OpenGroup
                                .filter(OpenGroup.Columns.server == OpenGroupAPI.defaultServer)
                                .filter(OpenGroup.Columns.imageId != nil)
                                .fetchAll(db)
                                .reduce(into: [:]) { result, next in result[next.id] = next.imageId }
                            let result: [OpenGroupManager.DefaultRoomInfo] = try response.rooms.data
                                .compactMap { room -> OpenGroupManager.DefaultRoomInfo? in
                                    /// Try to insert an inactive version of the OpenGroup (use `insert` rather than
                                    /// `save` as we want it to fail if the room already exists)
                                    do {
                                        return (
                                            room,
                                            try OpenGroup(
                                                server: OpenGroupAPI.defaultServer,
                                                roomToken: room.token,
                                                publicKey: OpenGroupAPI.defaultServerPublicKey,
                                                isActive: false,
                                                name: room.name,
                                                roomDescription: room.roomDescription,
                                                imageId: room.imageId,
                                                userCount: room.activeUsers,
                                                infoUpdates: room.infoUpdates
                                            )
                                            .inserted(db)
=======
        /// Try to retrieve the default rooms 8 times
        dependencies[singleton: .storage]
            .readPublisher { [dependencies] db -> AuthenticationMethod in
                try Authentication.with(
                    db,
                    server: Network.SOGS.defaultServer,
                    activeOnly: false,    /// The record for the default rooms is inactive
                    using: dependencies
                )
            }
            .tryFlatMap { [dependencies] authMethod -> AnyPublisher<(ResponseInfoType, Network.SOGS.CapabilitiesAndRoomsResponse), Error> in
                try Network.SOGS.preparedCapabilitiesAndRooms(
                    authMethod: authMethod,
                    using: dependencies
                ).send(using: dependencies)
            }
            .subscribe(on: scheduler, using: dependencies)
            .receive(on: scheduler, using: dependencies)
            .retry(8, using: dependencies)
            .sinkUntilComplete(
                receiveCompletion: { result in
                    switch result {
                        case .finished:
                            Log.info(.cat, "Successfully retrieved default Community rooms")
                            success(job, false)
                        
                        case .failure(let error):
                            Log.error(.cat, "Failed to get default Community rooms due to error: \(error)")
                            failure(job, error, false)
                    }
                },
                receiveValue: { info, response in
                    let defaultRooms: [OpenGroupManager.DefaultRoomInfo]? = dependencies[singleton: .storage].write { db -> [OpenGroupManager.DefaultRoomInfo] in
                        // Store the capabilities first
                        OpenGroupManager.handleCapabilities(
                            db,
                            capabilities: response.capabilities.data,
                            on: Network.SOGS.defaultServer
                        )
                        
                        let existingImageIds: [String: String] = try OpenGroup
                            .filter(OpenGroup.Columns.server == Network.SOGS.defaultServer)
                            .filter(OpenGroup.Columns.imageId != nil)
                            .fetchAll(db)
                            .reduce(into: [:]) { result, next in result[next.id] = next.imageId }
                        let result: [OpenGroupManager.DefaultRoomInfo] = try response.rooms.data
                            .compactMap { room -> OpenGroupManager.DefaultRoomInfo? in
                                /// Try to insert an inactive version of the OpenGroup (use `insert` rather than
                                /// `save` as we want it to fail if the room already exists)
                                do {
                                    return (
                                        room,
                                        try OpenGroup(
                                            server: Network.SOGS.defaultServer,
                                            roomToken: room.token,
                                            publicKey: Network.SOGS.defaultServerPublicKey,
                                            isActive: false,
                                            name: room.name,
                                            roomDescription: room.roomDescription,
                                            imageId: room.imageId,
                                            userCount: room.activeUsers,
                                            infoUpdates: room.infoUpdates
>>>>>>> b08c0680
                                        )
                                    }
                                    catch {
                                        return try OpenGroup
                                            .fetchOne(
                                                db,
                                                id: OpenGroup.idFor(
                                                    roomToken: room.token,
                                                    server: OpenGroupAPI.defaultServer
                                                )
                                            )
                                            .map { (room, $0) }
                                    }
                                }
                            
                            /// Schedule the room image download (if it doesn't match out current one)
                            result.forEach { room, openGroup in
                                let openGroupId: String = OpenGroup.idFor(roomToken: room.token, server: OpenGroupAPI.defaultServer)
                                
                                guard
                                    let imageId: String = room.imageId,
                                    imageId != existingImageIds[openGroupId] ||
                                    openGroup.displayPictureOriginalUrl == nil
                                else { return }
                                
                                dependencies[singleton: .jobRunner].add(
                                    db,
                                    job: Job(
                                        variant: .displayPictureDownload,
                                        shouldBeUnique: true,
                                        details: DisplayPictureDownloadJob.Details(
                                            target: .community(
                                                imageId: imageId,
                                                roomToken: room.token,
<<<<<<< HEAD
                                                server: OpenGroupAPI.defaultServer
                                            ),
                                            timestamp: (dependencies[cache: .snodeAPI].currentOffsetTimestampMs() / 1000)
=======
                                                server: Network.SOGS.defaultServer
                                            )
>>>>>>> b08c0680
                                        )
                                    ),
                                    canStartJob: true
                                )
                            }
<<<<<<< HEAD
                            
                            return result
=======
                        
                        /// Schedule the room image download (if it doesn't match out current one)
                        result.forEach { room, openGroup in
                            let openGroupId: String = OpenGroup.idFor(roomToken: room.token, server: Network.SOGS.defaultServer)
                            
                            guard
                                let imageId: String = room.imageId,
                                imageId != existingImageIds[openGroupId] ||
                                openGroup.displayPictureOriginalUrl == nil
                            else { return }
                            
                            dependencies[singleton: .jobRunner].add(
                                db,
                                job: Job(
                                    variant: .displayPictureDownload,
                                    shouldBeUnique: true,
                                    details: DisplayPictureDownloadJob.Details(
                                        target: .community(
                                            imageId: imageId,
                                            roomToken: room.token,
                                            server: Network.SOGS.defaultServer
                                        ),
                                        timestamp: (dependencies[cache: .snodeAPI].currentOffsetTimestampMs() / 1000)
                                    )
                                ),
                                canStartJob: true
                            )
>>>>>>> b08c0680
                        }
                        
                        /// Update the `openGroupManager` cache to have the default rooms
                        dependencies.mutate(cache: .openGroupManager) { cache in
                            cache.setDefaultRoomInfo(defaultRooms ?? [])
                        }
                    }
                )
        }
    }
    
    public static func run(using dependencies: Dependencies) {
        RetrieveDefaultOpenGroupRoomsJob.run(
            Job(variant: .retrieveDefaultOpenGroupRooms, behaviour: .runOnce),
            scheduler: DispatchQueue.global(qos: .default),
            success: { _, _ in },
            failure: { _, _, _ in },
            deferred: { _ in },
            using: dependencies
        )
    }
}<|MERGE_RESOLUTION|>--- conflicted
+++ resolved
@@ -59,7 +59,6 @@
             .upserted(db)
         }
         
-<<<<<<< HEAD
         Task {
             /// Don't bother trying to poll if we don't have a network connection, just wait for one to be established
             try await dependencies.waitUntilConnected(onWillStartWaiting: {
@@ -70,13 +69,13 @@
                 .readPublisher { [dependencies] db -> AuthenticationMethod in
                     try Authentication.with(
                         db,
-                        server: OpenGroupAPI.defaultServer,
+                        server: Network.SOGS.defaultServer,
                         activeOnly: false,    /// The record for the default rooms is inactive
                         using: dependencies
                     )
                 }
-                .tryFlatMap { [dependencies] authMethod -> AnyPublisher<(ResponseInfoType, OpenGroupAPI.CapabilitiesAndRoomsResponse), Error> in
-                    try OpenGroupAPI.preparedCapabilitiesAndRooms(
+                .tryFlatMap { [dependencies] authMethod -> AnyPublisher<(ResponseInfoType, Network.SOGS.CapabilitiesAndRoomsResponse), Error> in
+                    try Network.SOGS.preparedCapabilitiesAndRooms(
                         authMethod: authMethod,
                         using: dependencies
                     ).send(using: dependencies)
@@ -104,11 +103,11 @@
                             OpenGroupManager.handleCapabilities(
                                 db,
                                 capabilities: response.capabilities.data,
-                                on: OpenGroupAPI.defaultServer
+                                on: Network.SOGS.defaultServer
                             )
                             
                             let existingImageIds: [String: String] = try OpenGroup
-                                .filter(OpenGroup.Columns.server == OpenGroupAPI.defaultServer)
+                                .filter(OpenGroup.Columns.server == Network.SOGS.defaultServer)
                                 .filter(OpenGroup.Columns.imageId != nil)
                                 .fetchAll(db)
                                 .reduce(into: [:]) { result, next in result[next.id] = next.imageId }
@@ -120,9 +119,9 @@
                                         return (
                                             room,
                                             try OpenGroup(
-                                                server: OpenGroupAPI.defaultServer,
+                                                server: Network.SOGS.defaultServer,
                                                 roomToken: room.token,
-                                                publicKey: OpenGroupAPI.defaultServerPublicKey,
+                                                publicKey: Network.SOGS.defaultServerPublicKey,
                                                 isActive: false,
                                                 name: room.name,
                                                 roomDescription: room.roomDescription,
@@ -131,70 +130,6 @@
                                                 infoUpdates: room.infoUpdates
                                             )
                                             .inserted(db)
-=======
-        /// Try to retrieve the default rooms 8 times
-        dependencies[singleton: .storage]
-            .readPublisher { [dependencies] db -> AuthenticationMethod in
-                try Authentication.with(
-                    db,
-                    server: Network.SOGS.defaultServer,
-                    activeOnly: false,    /// The record for the default rooms is inactive
-                    using: dependencies
-                )
-            }
-            .tryFlatMap { [dependencies] authMethod -> AnyPublisher<(ResponseInfoType, Network.SOGS.CapabilitiesAndRoomsResponse), Error> in
-                try Network.SOGS.preparedCapabilitiesAndRooms(
-                    authMethod: authMethod,
-                    using: dependencies
-                ).send(using: dependencies)
-            }
-            .subscribe(on: scheduler, using: dependencies)
-            .receive(on: scheduler, using: dependencies)
-            .retry(8, using: dependencies)
-            .sinkUntilComplete(
-                receiveCompletion: { result in
-                    switch result {
-                        case .finished:
-                            Log.info(.cat, "Successfully retrieved default Community rooms")
-                            success(job, false)
-                        
-                        case .failure(let error):
-                            Log.error(.cat, "Failed to get default Community rooms due to error: \(error)")
-                            failure(job, error, false)
-                    }
-                },
-                receiveValue: { info, response in
-                    let defaultRooms: [OpenGroupManager.DefaultRoomInfo]? = dependencies[singleton: .storage].write { db -> [OpenGroupManager.DefaultRoomInfo] in
-                        // Store the capabilities first
-                        OpenGroupManager.handleCapabilities(
-                            db,
-                            capabilities: response.capabilities.data,
-                            on: Network.SOGS.defaultServer
-                        )
-                        
-                        let existingImageIds: [String: String] = try OpenGroup
-                            .filter(OpenGroup.Columns.server == Network.SOGS.defaultServer)
-                            .filter(OpenGroup.Columns.imageId != nil)
-                            .fetchAll(db)
-                            .reduce(into: [:]) { result, next in result[next.id] = next.imageId }
-                        let result: [OpenGroupManager.DefaultRoomInfo] = try response.rooms.data
-                            .compactMap { room -> OpenGroupManager.DefaultRoomInfo? in
-                                /// Try to insert an inactive version of the OpenGroup (use `insert` rather than
-                                /// `save` as we want it to fail if the room already exists)
-                                do {
-                                    return (
-                                        room,
-                                        try OpenGroup(
-                                            server: Network.SOGS.defaultServer,
-                                            roomToken: room.token,
-                                            publicKey: Network.SOGS.defaultServerPublicKey,
-                                            isActive: false,
-                                            name: room.name,
-                                            roomDescription: room.roomDescription,
-                                            imageId: room.imageId,
-                                            userCount: room.activeUsers,
-                                            infoUpdates: room.infoUpdates
->>>>>>> b08c0680
                                         )
                                     }
                                     catch {
@@ -203,7 +138,7 @@
                                                 db,
                                                 id: OpenGroup.idFor(
                                                     roomToken: room.token,
-                                                    server: OpenGroupAPI.defaultServer
+                                                    server: Network.SOGS.defaultServer
                                                 )
                                             )
                                             .map { (room, $0) }
@@ -212,7 +147,7 @@
                             
                             /// Schedule the room image download (if it doesn't match out current one)
                             result.forEach { room, openGroup in
-                                let openGroupId: String = OpenGroup.idFor(roomToken: room.token, server: OpenGroupAPI.defaultServer)
+                                let openGroupId: String = OpenGroup.idFor(roomToken: room.token, server: Network.SOGS.defaultServer)
                                 
                                 guard
                                     let imageId: String = room.imageId,
@@ -229,51 +164,16 @@
                                             target: .community(
                                                 imageId: imageId,
                                                 roomToken: room.token,
-<<<<<<< HEAD
-                                                server: OpenGroupAPI.defaultServer
+                                                server: Network.SOGS.defaultServer
                                             ),
                                             timestamp: (dependencies[cache: .snodeAPI].currentOffsetTimestampMs() / 1000)
-=======
-                                                server: Network.SOGS.defaultServer
-                                            )
->>>>>>> b08c0680
                                         )
                                     ),
                                     canStartJob: true
                                 )
                             }
-<<<<<<< HEAD
                             
                             return result
-=======
-                        
-                        /// Schedule the room image download (if it doesn't match out current one)
-                        result.forEach { room, openGroup in
-                            let openGroupId: String = OpenGroup.idFor(roomToken: room.token, server: Network.SOGS.defaultServer)
-                            
-                            guard
-                                let imageId: String = room.imageId,
-                                imageId != existingImageIds[openGroupId] ||
-                                openGroup.displayPictureOriginalUrl == nil
-                            else { return }
-                            
-                            dependencies[singleton: .jobRunner].add(
-                                db,
-                                job: Job(
-                                    variant: .displayPictureDownload,
-                                    shouldBeUnique: true,
-                                    details: DisplayPictureDownloadJob.Details(
-                                        target: .community(
-                                            imageId: imageId,
-                                            roomToken: room.token,
-                                            server: Network.SOGS.defaultServer
-                                        ),
-                                        timestamp: (dependencies[cache: .snodeAPI].currentOffsetTimestampMs() / 1000)
-                                    )
-                                ),
-                                canStartJob: true
-                            )
->>>>>>> b08c0680
                         }
                         
                         /// Update the `openGroupManager` cache to have the default rooms
