--- conflicted
+++ resolved
@@ -158,12 +158,8 @@
                                         target: .community(
                                             imageId: imageId,
                                             roomToken: room.token,
-<<<<<<< HEAD
-                                            server: OpenGroupAPI.defaultServer,
+                                            server: Network.SOGS.defaultServer,
                                             skipAuthentication: true
-=======
-                                            server: Network.SOGS.defaultServer
->>>>>>> 3307bcf8
                                         ),
                                         timestamp: (dependencies[cache: .snodeAPI].currentOffsetTimestampMs() / 1000)
                                     )
