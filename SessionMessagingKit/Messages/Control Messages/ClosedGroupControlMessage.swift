--- conflicted
+++ resolved
@@ -293,7 +293,7 @@
         }
     }
 
-    public override func toProto(_ db: Database) -> SNProtoContent? {
+    public override func toProto(_ db: Database, threadId: String) -> SNProtoContent? {
         guard let kind = kind else {
             SNLog("Couldn't construct closed group update proto from: \(self).")
             return nil
@@ -338,13 +338,10 @@
             let contentProto = SNProtoContent.builder()
             let dataMessageProto = SNProtoDataMessage.builder()
             dataMessageProto.setClosedGroupControlMessage(try closedGroupControlMessage.build())
-<<<<<<< HEAD
+            
             // DisappearingMessagesConfiguration
-            setDisappearingMessagesConfigurationIfNeeded(db, on: contentProto)
-            // Group context
-            try setGroupContextIfNeeded(db, on: dataMessageProto)
-=======
->>>>>>> 6685dc05
+            setDisappearingMessagesConfigurationIfNeeded(db, on: contentProto, threadId: threadId)
+            
             contentProto.setDataMessage(try dataMessageProto.build())
             return try contentProto.build()
         } catch {
