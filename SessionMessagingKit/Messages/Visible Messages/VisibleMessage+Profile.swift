--- conflicted
+++ resolved
@@ -21,12 +21,8 @@
             profileKey: Data? = nil,
             profilePictureUrl: String? = nil,
             updateTimestampSeconds: TimeInterval? = nil,
-<<<<<<< HEAD
-            blocksCommunityMessageRequests: Bool? = nil
-=======
             blocksCommunityMessageRequests: Bool? = nil,
             sessionProProof: String? = nil
->>>>>>> 36e8d5a9
         ) {
             let hasUrlAndKey: Bool = (profileKey != nil && profilePictureUrl != nil)
             
@@ -51,12 +47,8 @@
                 profileKey: proto.profileKey,
                 profilePictureUrl: profileProto.profilePicture,
                 updateTimestampSeconds: TimeInterval(profileProto.lastUpdateSeconds),
-<<<<<<< HEAD
-                blocksCommunityMessageRequests: (proto.hasBlocksCommunityMessageRequests ? proto.blocksCommunityMessageRequests : nil)
-=======
                 blocksCommunityMessageRequests: (proto.hasBlocksCommunityMessageRequests ? proto.blocksCommunityMessageRequests : nil),
                 sessionProProof: nil // TODO: Add Session Pro Proof to profile proto
->>>>>>> 36e8d5a9
             )
         }
 
@@ -108,12 +100,8 @@
                 displayName: displayName,
                 profileKey: proto.profileKey,
                 profilePictureUrl: profileProto.profilePicture,
-<<<<<<< HEAD
-                updateTimestampSeconds: TimeInterval(profileProto.lastUpdateSeconds)
-=======
                 updateTimestampSeconds: TimeInterval(profileProto.lastUpdateSeconds),
                 sessionProProof: nil // TODO: Add Session Pro Proof to profile proto
->>>>>>> 36e8d5a9
             )
         }
         
@@ -152,11 +140,7 @@
                 displayName: \(displayName ?? "null"),
                 profileKey: \(profileKey?.description ?? "null"),
                 profilePictureUrl: \(profilePictureUrl ?? "null"),
-<<<<<<< HEAD
                 updateTimestampSeconds: \(updateTimestampSeconds ?? 0)
-=======
-                UpdateTimestampSeconds: \(updateTimestampSeconds ?? 0)
->>>>>>> 36e8d5a9
             )
             """
         }
