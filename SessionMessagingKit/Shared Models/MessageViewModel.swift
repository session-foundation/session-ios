--- conflicted
+++ resolved
@@ -29,6 +29,7 @@
 
         case rowId
         case id
+        case serverHash
         case openGroupServerMessageId
         case variant
         case timestampMs
@@ -112,6 +113,7 @@
     
     public let rowId: Int64
     public let id: Int64
+    public let serverHash: String?
     public let openGroupServerMessageId: Int64?
     public let variant: Interaction.Variant
     public let timestampMs: Int64
@@ -221,6 +223,7 @@
             threadContactNameInternal: self.threadContactNameInternal,
             rowId: self.rowId,
             id: self.id,
+            serverHash: self.serverHash,
             openGroupServerMessageId: self.openGroupServerMessageId,
             variant: self.variant,
             timestampMs: self.timestampMs,
@@ -392,6 +395,7 @@
             threadContactNameInternal: self.threadContactNameInternal,
             rowId: self.rowId,
             id: self.id,
+            serverHash: self.serverHash,
             openGroupServerMessageId: self.openGroupServerMessageId,
             variant: self.variant,
             timestampMs: self.timestampMs,
@@ -494,42 +498,6 @@
             optimisticMessageId: self.optimisticMessageId
         )
     }
-    
-    // MARK: - Functions
-    
-    public func attributedBody(using dependencies: Dependencies) -> NSAttributedString? {
-        let authorDisplayName: String = Profile.displayName(
-            for: self.threadVariant,
-            id: self.authorId,
-            name: self.authorNameInternal,
-            nickname: nil,      // Folded into 'authorName' within the Query
-            suppressId: false   // Show the id next to the author name if desired
-        )
-        
-        return Interaction.attributedPreviewText(
-            variant: self.variant,
-            body: self.body,
-            threadContactDisplayName: Profile.displayName(
-                for: self.threadVariant,
-                id: self.threadId,
-                name: self.threadContactNameInternal,
-                nickname: nil,      // Folded into 'threadContactNameInternal' within the Query
-                suppressId: false   // Show the id next to the author name if desired
-            ),
-            authorDisplayName: authorDisplayName,
-            attachmentDescriptionInfo: self.attachments?.first.map { firstAttachment in
-                Attachment.DescriptionInfo(
-                    id: firstAttachment.id,
-                    variant: firstAttachment.variant,
-                    contentType: firstAttachment.contentType,
-                    sourceFilename: firstAttachment.sourceFilename
-                )
-            },
-            attachmentCount: self.attachments?.count,
-            isOpenGroupInvitation: (self.linkPreview?.variant == .openGroupInvitation),
-            using: dependencies
-        )
-    }
 }
 
 // MARK: - DisappeaingMessagesUpdateControlMessage
@@ -556,12 +524,8 @@
     }
     
     func canDoFollowingSetting() -> Bool {
-<<<<<<< HEAD
+        guard self.variant == .infoDisappearingMessagesUpdate else { return false }
         guard self.authorId != self.currentUserSessionId else { return false }
-=======
-        guard self.variant == .infoDisappearingMessagesUpdate else { return false }
-        guard self.authorId != self.currentUserPublicKey else { return false }
->>>>>>> bd34d1a9
         guard self.threadVariant == .contact else { return false }
         return self.messageDisappearingConfiguration() != self.threadDisappearingConfiguration()
     }
@@ -684,6 +648,7 @@
         }()
         self.rowId = targetId
         self.id = targetId
+        self.serverHash = nil
         self.openGroupServerMessageId = nil
         self.variant = variant
         self.timestampMs = timestampMs
@@ -768,6 +733,7 @@
         
         self.rowId = MessageViewModel.optimisticUpdateId
         self.id = MessageViewModel.optimisticUpdateId
+        self.serverHash = nil
         self.openGroupServerMessageId = nil
         self.variant = .standardOutgoing
         self.timestampMs = timestampMs
@@ -903,7 +869,7 @@
             let linkPreviewAttachment: TypedTableAlias<Attachment> = TypedTableAlias(ViewModel.self, column: .linkPreviewAttachment)
             let readReceipt: TypedTableAlias<RecipientState> = TypedTableAlias(name: "readReceipt")
             
-            let numColumnsBeforeLinkedRecords: Int = 23
+            let numColumnsBeforeLinkedRecords: Int = 24
             let finalGroupSQL: SQL = (groupSQL ?? "")
             let request: SQLRequest<ViewModel> = """
                 SELECT
@@ -919,6 +885,7 @@
             
                     \(interaction[.rowId]) AS \(ViewModel.Columns.rowId),
                     \(interaction[.id]),
+                    \(interaction[.serverHash]),
                     \(interaction[.openGroupServerMessageId]),
                     \(interaction[.variant]),
                     \(interaction[.timestampMs]),
