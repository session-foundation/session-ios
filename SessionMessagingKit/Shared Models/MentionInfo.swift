// Copyright © 2022 Rangeproof Pty Ltd. All rights reserved.

import GRDB
import SessionUtilitiesKit

public struct MentionInfo: FetchableRecord, Decodable {
    fileprivate static let threadVariantKey: SQL = SQL(stringLiteral: CodingKeys.threadVariant.stringValue)
    fileprivate static let openGroupServerKey: SQL = SQL(stringLiteral: CodingKeys.openGroupServer.stringValue)
    fileprivate static let openGroupRoomTokenKey: SQL = SQL(stringLiteral: CodingKeys.openGroupRoomToken.stringValue)
    
    fileprivate static let profileString: String = CodingKeys.profile.stringValue
    
    public let profile: Profile
    public let threadVariant: SessionThread.Variant
    public let openGroupServer: String?
    public let openGroupRoomToken: String?
}

public extension MentionInfo {
    static func query(
        userPublicKey: String,
        threadId: String,
        threadVariant: SessionThread.Variant,
        targetPrefix: SessionId.Prefix,
        pattern: FTS5Pattern?
    ) -> AdaptedFetchRequest<SQLRequest<MentionInfo>>? {
        guard threadVariant != .contact || userPublicKey != threadId else { return nil }
        
        let profile: TypedTableAlias<Profile> = TypedTableAlias()
        let interaction: TypedTableAlias<Interaction> = TypedTableAlias()
        let openGroup: TypedTableAlias<OpenGroup> = TypedTableAlias()
        let groupMember: TypedTableAlias<GroupMember> = TypedTableAlias()
        
        let prefixLiteral: SQL = SQL(stringLiteral: "\(targetPrefix.rawValue)%")
        let profileFullTextSearch: SQL = SQL(stringLiteral: Profile.fullTextSearchTableName)
        
<<<<<<< HEAD
        /// **Note:** The `\(MentionInfo.profileKey).*` value **MUST** be first
        let limitSQL: SQL? = (threadVariant == .community ? SQL("LIMIT 20") : nil)
        
=======
        /// The query needs to differ depending on the thread variant because the behaviour should be different:
        ///
        /// **Contact:** We should show the profile directly (filtered out if the pattern doesn't match)
        /// **Closed Group:** We should show all profiles within the group, filtered by the pattern
        /// **Open Group:** We should show only the 20 most recent profiles which match the pattern
>>>>>>> ae6f609b
        let request: SQLRequest<MentionInfo> = {
            let hasValidPattern: Bool = (pattern != nil && pattern?.rawPattern != "\"\"*")
            let targetJoin: SQL = {
                guard hasValidPattern else { return "FROM \(Profile.self)" }
                
                return """
                    FROM \(profileFullTextSearch)
                    JOIN \(Profile.self) ON (
                        \(Profile.self).rowid = \(profileFullTextSearch).rowid AND
                        \(SQL("\(profile[.id]) != \(userPublicKey)")) AND (
                            \(SQL("\(threadVariant) != \(SessionThread.Variant.community)")) OR
                            \(SQL("\(profile[.id]) LIKE '\(prefixLiteral)'"))
                        )
                    )
                """
            }()
            let targetWhere: SQL = {
                guard let pattern: FTS5Pattern = pattern, pattern.rawPattern != "\"\"*" else {
                    return """
                        WHERE (
                            \(SQL("\(profile[.id]) != \(userPublicKey)")) AND (
                                \(SQL("\(threadVariant) != \(SessionThread.Variant.openGroup)")) OR
                                \(SQL("\(profile[.id]) LIKE '\(prefixLiteral)'"))
                            )
                        )
                    """
                }
                
<<<<<<< HEAD
                FROM \(profileFullTextSearch)
                JOIN \(Profile.self) ON (
                    \(Profile.self).rowid = \(profileFullTextSearch).rowid AND
                    \(SQL("\(profile[.id]) != \(userPublicKey)")) AND (
                        \(SQL("\(threadVariant) != \(SessionThread.Variant.community)")) OR
                        \(SQL("\(profile[.id]) LIKE '\(prefixLiteral)'"))
                    )
                )
                JOIN \(Interaction.self) ON (
                    \(SQL("\(interaction[.threadId]) = \(threadId)")) AND
                    \(interaction[.authorId]) = \(profile[.id])
                )
                LEFT JOIN \(OpenGroup.self) ON \(SQL("\(openGroup[.threadId]) = \(threadId)"))
=======
                let matchLiteral: SQL = SQL(stringLiteral: "\(Profile.Columns.nickname.name):\(pattern.rawPattern) OR \(Profile.Columns.name.name):\(pattern.rawPattern)")
                
                return "WHERE \(profileFullTextSearch) MATCH '\(matchLiteral)'"
            }()
>>>>>>> ae6f609b
            
            switch threadVariant {
                case .contact:
                    return SQLRequest("""
                        SELECT
                            \(Profile.self).*,
                            \(SQL("\(threadVariant) AS \(MentionInfo.threadVariantKey)"))
                    
                        \(targetJoin)
                        \(targetWhere) AND \(SQL("\(profile[.id]) = \(threadId)"))
                    """)
                    
                case .closedGroup:
                    return SQLRequest("""
                        SELECT
                            \(Profile.self).*,
                            \(SQL("\(threadVariant) AS \(MentionInfo.threadVariantKey)"))
                    
                        \(targetJoin)
                        JOIN \(GroupMember.self) ON (
                            \(SQL("\(groupMember[.groupId]) = \(threadId)")) AND
                            \(groupMember[.profileId]) = \(profile[.id]) AND
                            \(SQL("\(groupMember[.role]) = \(GroupMember.Role.standard)"))
                        )
                        \(targetWhere)
                        GROUP BY \(profile[.id])
                        ORDER BY IFNULL(\(profile[.nickname]), \(profile[.name])) ASC
                    """)
                    
                case .openGroup:
                    return SQLRequest("""
                        SELECT
                            \(Profile.self).*,
                            MAX(\(interaction[.timestampMs])),  -- Want the newest interaction (for sorting)
                            \(SQL("\(threadVariant) AS \(MentionInfo.threadVariantKey)")),
                            \(openGroup[.server]) AS \(MentionInfo.openGroupServerKey),
                            \(openGroup[.roomToken]) AS \(MentionInfo.openGroupRoomTokenKey)
                    
                        \(targetJoin)
                        JOIN \(Interaction.self) ON (
                            \(SQL("\(interaction[.threadId]) = \(threadId)")) AND
                            \(interaction[.authorId]) = \(profile[.id])
                        )
                        JOIN \(OpenGroup.self) ON \(SQL("\(openGroup[.threadId]) = \(threadId)"))
                        \(targetWhere)
                        GROUP BY \(profile[.id])
                        ORDER BY \(interaction[.timestampMs].desc)
                        LIMIT 20
                    """)
            }
        }()
        
        return request.adapted { db in
            let adapters = try splittingRowAdapters(columnCounts: [
                Profile.numberOfSelectedColumns(db)
            ])
            
            return ScopeAdapter([
                MentionInfo.profileString: adapters[0]
            ])
        }
    }
}<|MERGE_RESOLUTION|>--- conflicted
+++ resolved
@@ -34,17 +34,11 @@
         let prefixLiteral: SQL = SQL(stringLiteral: "\(targetPrefix.rawValue)%")
         let profileFullTextSearch: SQL = SQL(stringLiteral: Profile.fullTextSearchTableName)
         
-<<<<<<< HEAD
-        /// **Note:** The `\(MentionInfo.profileKey).*` value **MUST** be first
-        let limitSQL: SQL? = (threadVariant == .community ? SQL("LIMIT 20") : nil)
-        
-=======
         /// The query needs to differ depending on the thread variant because the behaviour should be different:
         ///
         /// **Contact:** We should show the profile directly (filtered out if the pattern doesn't match)
-        /// **Closed Group:** We should show all profiles within the group, filtered by the pattern
-        /// **Open Group:** We should show only the 20 most recent profiles which match the pattern
->>>>>>> ae6f609b
+        /// **Group:** We should show all profiles within the group, filtered by the pattern
+        /// **Community:** We should show only the 20 most recent profiles which match the pattern
         let request: SQLRequest<MentionInfo> = {
             let hasValidPattern: Bool = (pattern != nil && pattern?.rawPattern != "\"\"*")
             let targetJoin: SQL = {
@@ -66,33 +60,17 @@
                     return """
                         WHERE (
                             \(SQL("\(profile[.id]) != \(userPublicKey)")) AND (
-                                \(SQL("\(threadVariant) != \(SessionThread.Variant.openGroup)")) OR
+                                \(SQL("\(threadVariant) != \(SessionThread.Variant.community)")) OR
                                 \(SQL("\(profile[.id]) LIKE '\(prefixLiteral)'"))
                             )
                         )
                     """
                 }
                 
-<<<<<<< HEAD
-                FROM \(profileFullTextSearch)
-                JOIN \(Profile.self) ON (
-                    \(Profile.self).rowid = \(profileFullTextSearch).rowid AND
-                    \(SQL("\(profile[.id]) != \(userPublicKey)")) AND (
-                        \(SQL("\(threadVariant) != \(SessionThread.Variant.community)")) OR
-                        \(SQL("\(profile[.id]) LIKE '\(prefixLiteral)'"))
-                    )
-                )
-                JOIN \(Interaction.self) ON (
-                    \(SQL("\(interaction[.threadId]) = \(threadId)")) AND
-                    \(interaction[.authorId]) = \(profile[.id])
-                )
-                LEFT JOIN \(OpenGroup.self) ON \(SQL("\(openGroup[.threadId]) = \(threadId)"))
-=======
                 let matchLiteral: SQL = SQL(stringLiteral: "\(Profile.Columns.nickname.name):\(pattern.rawPattern) OR \(Profile.Columns.name.name):\(pattern.rawPattern)")
                 
                 return "WHERE \(profileFullTextSearch) MATCH '\(matchLiteral)'"
             }()
->>>>>>> ae6f609b
             
             switch threadVariant {
                 case .contact:
@@ -105,7 +83,7 @@
                         \(targetWhere) AND \(SQL("\(profile[.id]) = \(threadId)"))
                     """)
                     
-                case .closedGroup:
+                case .legacyGroup, .group:
                     return SQLRequest("""
                         SELECT
                             \(Profile.self).*,
@@ -122,7 +100,7 @@
                         ORDER BY IFNULL(\(profile[.nickname]), \(profile[.name])) ASC
                     """)
                     
-                case .openGroup:
+                case .community:
                     return SQLRequest("""
                         SELECT
                             \(Profile.self).*,
