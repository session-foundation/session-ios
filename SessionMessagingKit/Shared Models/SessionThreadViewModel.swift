--- conflicted
+++ resolved
@@ -1077,11 +1077,7 @@
                     WHERE (
                         \(groupMember[.groupId]) = \(closedGroup[.threadId]) AND
                         \(SQL("\(groupMember[.role]) = \(GroupMember.Role.admin)")) AND
-<<<<<<< HEAD
                         \(SQL("\(groupMember[.profileId]) = \(userSessionId.hexString)"))
-=======
-                        \(SQL("\(groupMember[.profileId]) = \(userPublicKey)"))
->>>>>>> 82767494
                     )
                 ) AS \(ViewModel.Columns.currentUserIsClosedGroupAdmin),
                 
