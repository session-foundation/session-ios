// Copyright © 2023 Rangeproof Pty Ltd. All rights reserved.

import Foundation
import GRDB
import Quick
import Nimble
import SessionUtil
import SessionUIKit
import SessionSnodeKit

@testable import Session
@testable import SessionMessagingKit
@testable import SessionUtilitiesKit

class DatabaseSpec: QuickSpec {
    fileprivate static let ignoredTables: Set<String> = [
        "sqlite_sequence", "grdb_migrations", "*_fts*"
    ]
    
    override class func spec() {
        // MARK: Configuration
        
        @TestState var dependencies: TestDependencies! = TestDependencies()
        @TestState(singleton: .storage, in: dependencies) var mockStorage: Storage! = SynchronousStorage(
            customWriter: try! DatabaseQueue(),
            using: dependencies
        )
        @TestState(cache: .general, in: dependencies) var mockGeneralCache: MockGeneralCache! = MockGeneralCache(
            initialSetup: { cache in
                cache.when { $0.sessionId }.thenReturn(SessionId(.standard, hex: TestConstants.publicKey))
            }
        )
        @TestState(cache: .sessionUtil, in: dependencies) var sessionUtilCache: SessionUtil.Cache! = SessionUtil.Cache()
        @TestState var initialResult: Result<Void, Error>! = nil
        @TestState var finalResult: Result<Void, Error>! = nil
        
        let allMigrations: [Storage.KeyedMigration] = SynchronousStorage.sortedMigrationInfo(
            migrationTargets: [
                SNUtilitiesKit.self,
                SNSnodeKit.self,
                SNMessagingKit.self,
                SNUIKit.self
            ]
        )
        let dynamicTests: [MigrationTest] = MigrationTest.extractTests(allMigrations)
        let allDatabaseTypes: [(TableRecord & FetchableRecord).Type] = MigrationTest.extractDatabaseTypes(allMigrations)
        MigrationTest.explicitValues = [
            // Specific enum values needed
            TableColumn(SessionThread.self, .notificationSound): 1000,
            TableColumn(ConfigDump.self, .variant): "userProfile",
            
            // libSession will throw if we try to insert a community with an invalid
            // 'server' value or a room that is too long
            TableColumn(OpenGroup.self, .server): "https://www.oxen.io",
            TableColumn(OpenGroup.self, .roomToken): "testRoom",
            
            // libSession will fail to load state if the ConfigDump data is invalid
            TableColumn(ConfigDump.self, .data): Data()
        ]
        
        // MARK: - a Database
        describe("a Database") {
<<<<<<< HEAD
=======
            beforeEach {
                // FIXME: These should be mocked out instead of set this way
                dependencies.caches.mutate(cache: .general) { $0.encodedPublicKey = "05\(TestConstants.publicKey)" }
                LibSession.clearMemoryState()
            }
            
>>>>>>> 82767494
            // MARK: -- can be created from an empty state
            it("can be created from an empty state") {
                mockStorage.perform(
                    migrationTargets: [
                        SNUtilitiesKit.self,
                        SNSnodeKit.self,
                        SNMessagingKit.self,
                        SNUIKit.self
                    ],
                    async: false,
                    onProgressUpdate: nil,
                    onMigrationRequirement: { [dependencies = dependencies!] db, requirement in
                        MigrationTest.handleRequirements(db, requirement: requirement, using: dependencies)
                    },
                    onComplete: { result, _ in initialResult = result },
                    using: dependencies
                )
                
                expect(initialResult).to(beSuccess())
            }
            
            // MARK: -- can still parse the database types
            it("can still parse the database types") {
                mockStorage.perform(
                    sortedMigrations: allMigrations,
                    async: false,
                    onProgressUpdate: nil,
                    onMigrationRequirement: { [dependencies = dependencies!] db, requirement in
                        MigrationTest.handleRequirements(db, requirement: requirement, using: dependencies)
                    },
                    onComplete: { result, _ in initialResult = result },
                    using: dependencies
                )
                expect(initialResult).to(beSuccess())
                
                // Generate dummy data (fetching below won't do anything)
                expect(try MigrationTest.generateDummyData(mockStorage, nullsWherePossible: false))
                    .toNot(throwError())
                
                // Fetch the records which are required by the migrations or were modified by them to
                // ensure the decoding is also still working correctly
                mockStorage.read { db in
                    allDatabaseTypes.forEach { table in
                        expect { try table.fetchAll(db) }.toNot(throwError())
                    }
                }
            }
            
            // MARK: -- can still parse the database types setting null where possible
            it("can still parse the database types setting null where possible") {
                mockStorage.perform(
                    sortedMigrations: allMigrations,
                    async: false,
                    onProgressUpdate: nil,
                    onMigrationRequirement: { [dependencies = dependencies!] db, requirement in
                        MigrationTest.handleRequirements(db, requirement: requirement, using: dependencies)
                    },
                    onComplete: { result, _ in initialResult = result },
                    using: dependencies
                )
                expect(initialResult).to(beSuccess())
                
                // Generate dummy data (fetching below won't do anything)
                expect(try MigrationTest.generateDummyData(mockStorage, nullsWherePossible: true))
                    .toNot(throwError())
                
                // Fetch the records which are required by the migrations or were modified by them to
                // ensure the decoding is also still working correctly
                mockStorage.read { db in
                    allDatabaseTypes.forEach { table in
                        expect { try table.fetchAll(db) }.toNot(throwError())
                    }
                }
            }
            
            // MARK: -- can migrate from X to Y
            dynamicTests.forEach { test in
                it("can migrate from \(test.initialMigrationKey) to \(test.finalMigrationKey)") {
                    mockStorage.perform(
                        sortedMigrations: test.initialMigrations,
                        async: false,
                        onProgressUpdate: nil,
                        onMigrationRequirement: { [dependencies = dependencies!] db, requirement in
                            MigrationTest.handleRequirements(db, requirement: requirement, using: dependencies)
                        },
                        onComplete: { result, _ in initialResult = result },
                        using: dependencies
                    )
                    expect(initialResult).to(beSuccess())
                    
                    // Generate dummy data (otherwise structural issues or invalid foreign keys won't error)
                    expect(try MigrationTest.generateDummyData(mockStorage, nullsWherePossible: false))
                        .toNot(throwError())
                    
                    // Peform the target migrations to ensure the migrations themselves worked correctly
                    mockStorage.perform(
                        sortedMigrations: test.migrationsToTest,
                        async: false,
                        onProgressUpdate: nil,
                        onMigrationRequirement: { [dependencies = dependencies!] db, requirement in
                            MigrationTest.handleRequirements(db, requirement: requirement, using: dependencies)
                        },
                        onComplete: { result, _ in finalResult = result },
                        using: dependencies
                    )
                    expect(finalResult).to(beSuccess())
                    
                    /// Ensure all of the `fetchedTables` records can still be decoded correctly after the migrations have completed (since
                    /// we perform multiple migrations above it's possible these won't work after the `initialMigrations` but actually will
                    /// work when required as an intermediate migration could have satisfied the data requirements)
                    let droppedTables: Set<ObjectIdentifier> = test.migrationsToTest
                        .flatMap { _, _, migration in migration.droppedTables }
                        .map { ObjectIdentifier($0) }
                        .asSet()
                    let tablesToTest: [(TableRecord & FetchableRecord).Type] = test.migrationsToTest
                        .flatMap { _, _, migration in migration.fetchedTables }
                        .filter { table in !droppedTables.contains(ObjectIdentifier(table)) }
                    
                    mockStorage.read { db in
                        tablesToTest.forEach { table in
                            expect { try table.fetchAll(db) }.toNot(throwError())
                        }
                    }
                }
            }
        }
    }
}

// MARK: - Convenience

private extension Database.ColumnType {
    init(rawValue: Any) {
        switch rawValue as? String {
            case .some(let value): self = Database.ColumnType(rawValue: value)
            case .none: self = Database.ColumnType.any
        }
    }
}

private struct TableColumn: Hashable {
    let tableName: String
    let columnName: String
    
    init<T: TableRecord & ColumnExpressible>(_ type: T.Type, _ column: T.Columns) {
        self.tableName = T.databaseTableName
        self.columnName = column.name
    }
    
    init?(_ tableName: String, _ columnName: Any?) {
        guard let finalColumnName: String = columnName as? String else { return nil }
        
        self.tableName = tableName
        self.columnName = finalColumnName
    }
}

private class MigrationTest {
    static var explicitValues: [TableColumn: (any DatabaseValueConvertible)] = [:]
    
    let initialMigrations: [Storage.KeyedMigration]
    let migrationsToTest: [Storage.KeyedMigration]
    
    var initialMigrationKey: String { return (initialMigrations.last?.key ?? "an empty database") }
    var finalMigrationKey: String { return (migrationsToTest.last?.key ?? "invalid") }

    private init(
        initialMigrations: [Storage.KeyedMigration],
        migrationsToTest: [Storage.KeyedMigration]
    ) {
        self.initialMigrations = initialMigrations
        self.migrationsToTest = migrationsToTest
    }
    
    // MARK: - Test Data
    
    static func extractTests(_ allMigrations: [Storage.KeyedMigration]) -> [MigrationTest] {
        return (0..<(allMigrations.count - 1))
            .flatMap { index -> [MigrationTest] in
                ((index + 1)..<allMigrations.count).map { targetMigrationIndex -> MigrationTest in
                    MigrationTest(
                        initialMigrations: Array(allMigrations[0..<index]),
                        migrationsToTest: Array(allMigrations[index..<targetMigrationIndex])
                    )
                }
            }
    }
    
    static func extractDatabaseTypes(_ allMigrations: [Storage.KeyedMigration]) -> [(TableRecord & FetchableRecord).Type] {
        let droppedTables: Set<ObjectIdentifier> = allMigrations
            .flatMap { _, _, migration in migration.droppedTables }
            .map { ObjectIdentifier($0) }
            .asSet()
        
        return allMigrations
            .reduce(into: [:]) { result, next in
                next.migration.fetchedTables.forEach { table in
                    result[ObjectIdentifier(table).hashValue] = table
                }
                
                next.migration.createdOrAlteredTables.forEach { table in
                    result[ObjectIdentifier(table).hashValue] = table
                }
            }
            .values
            .filter { table in !droppedTables.contains(ObjectIdentifier(table)) }
    }
    
    static func handleRequirements(_ db: Database, requirement: MigrationRequirement, using dependencies: Dependencies) {
        switch requirement {
            case .sessionUtilStateLoaded:
                guard Identity.userExists(db, using: dependencies) else { return }
                
                // After the migrations have run but before the migration completion we load the
                // SessionUtil state
                SessionUtil.loadState(db, using: dependencies)
        }
    }
    
    // MARK: - Mock Data
    
    static func generateDummyData(_ storage: Storage, nullsWherePossible: Bool) throws {
        var generationError: Error? = nil
        
        // The `PRAGMA foreign_keys` is a no-op within a transaction so we have to do it outside of one
        try storage.testDbWriter?.writeWithoutTransaction { db in try db.execute(sql: "PRAGMA foreign_keys = OFF") }
        storage.write { db in
            do {
                try MigrationTest.generateDummyData(db, nullsWherePossible: nullsWherePossible)
                try db.checkForeignKeys()
            }
            catch { generationError = error }
        }
        try storage.testDbWriter?.writeWithoutTransaction { db in try db.execute(sql: "PRAGMA foreign_keys = ON") }
        
        // Throw the error if there was one
        if let error: Error = generationError { throw error }
    }
    
    private static func generateDummyData(_ db: Database, nullsWherePossible: Bool) throws {
        // Fetch table schema information
        let disallowedPrefixes: Set<String> = DatabaseSpec.ignoredTables
            .filter { $0.hasPrefix("*") && !$0.hasSuffix("*") }
            .map { String($0[$0.index(after: $0.startIndex)...]) }
            .asSet()
        let disallowedSuffixes: Set<String> = DatabaseSpec.ignoredTables
            .filter { $0.hasSuffix("*") && !$0.hasPrefix("*") }
            .map { String($0[$0.startIndex..<$0.index(before: $0.endIndex)]) }
            .asSet()
        let disallowedContains: Set<String> = DatabaseSpec.ignoredTables
            .filter { $0.hasPrefix("*") && $0.hasSuffix("*") }
            .map { String($0[$0.index(after: $0.startIndex)..<$0.index(before: $0.endIndex)]) }
            .asSet()
        let tables: [Row] = try Row
            .fetchAll(db, sql: "SELECT * from sqlite_schema WHERE type = 'table'")
            .filter { tableInfo -> Bool in
                guard let name: String = tableInfo["name"] else { return false }
                
                return (
                    !DatabaseSpec.ignoredTables.contains(name) &&
                    !disallowedPrefixes.contains(where: { name.hasPrefix($0) }) &&
                    !disallowedSuffixes.contains(where: { name.hasSuffix($0) }) &&
                    !disallowedContains.contains(where: { name.contains($0) })
                )
            }
        
        // Generate data via schema inspection for all other tables
        try tables.forEach { tableInfo in
            switch tableInfo["name"] as? String {
                case .none: throw StorageError.generic
                
                case Identity.databaseTableName:
                    // If there is an 'Identity' table then insert "proper" identity info (otherwise mock
                    // data might get deleted as invalid in libSession migrations)
                    try [
                        Identity(variant: .x25519PublicKey, data: Data.data(fromHex: TestConstants.publicKey)!),
                        Identity(variant: .x25519PrivateKey, data: Data.data(fromHex: TestConstants.privateKey)!),
                        Identity(variant: .ed25519PublicKey, data: Data.data(fromHex: TestConstants.edPublicKey)!),
                        Identity(variant: .ed25519SecretKey, data: Data.data(fromHex: TestConstants.edSecretKey)!)
                    ].forEach { try $0.insert(db) }
                    
                case JobDependencies.databaseTableName:
                    // Unsure why but for some reason this causes foreign key constraint errors during tests
                    // so just validate that the columns haven't changed since this was added
                    guard
                        JobDependencies.Columns.allCases.count == 2 &&
                        JobDependencies.Columns.jobId.name == "jobId" &&
                        JobDependencies.Columns.dependantId.name == "dependantId"
                    else { throw StorageError.invalidData }
                    return
                    
                case .some(let name):
                    // No need to insert dummy data if it already exists in the table
                    guard try Int.fetchOne(db, sql: "SELECT COUNT(*) FROM '\(name)'") == 0 else { return }
                    
                    let columnInfo: [Row] = try Row.fetchAll(db, sql: "PRAGMA table_info('\(name)');")
                    let validNames: [String] = columnInfo.compactMap { $0["name"].map { "'\($0)'" } }
                    let columnNames: String = validNames.joined(separator: ", ")
                    let columnArgs: String = validNames.map { _ in "?" }.joined(separator: ", ")
                    
                    try db.execute(
                        sql: "INSERT INTO \(name) (\(columnNames)) VALUES (\(columnArgs))",
                        arguments: StatementArguments(columnInfo.map { column in
                            // If we want to allow setting nulls (and the column is nullable but not a primary
                            // key) then use null for it's value
                            guard !nullsWherePossible || column["notnull"] != 0 || column["pk"] == 1 else {
                                return nil
                            }
                            
                            // If this column has an explicitly defined value then use that
                            if
                                let key: TableColumn = TableColumn(name, column["name"]),
                                let explicitValue: (any DatabaseValueConvertible) = MigrationTest.explicitValues[key]
                            {
                                return explicitValue
                            }
                            
                            // Otherwise generate some mock data (trying to use potentially real values in case
                            // something is a primary/foreign key)
                            switch Database.ColumnType(rawValue: column["type"]) {
                                case .text: return "05\(TestConstants.publicKey)"
                                case .blob: return Data([1, 2, 3])
                                case .boolean: return false
                                case .integer, .numeric, .double, .real: return 1
                                case .date, .datetime: return Date(timeIntervalSince1970: 1234567890)
                                case .any: return nil
                                default: return nil
                            }
                        })
                    )
            }
        }
    }
}<|MERGE_RESOLUTION|>--- conflicted
+++ resolved
@@ -60,15 +60,12 @@
         
         // MARK: - a Database
         describe("a Database") {
-<<<<<<< HEAD
-=======
             beforeEach {
                 // FIXME: These should be mocked out instead of set this way
                 dependencies.caches.mutate(cache: .general) { $0.encodedPublicKey = "05\(TestConstants.publicKey)" }
                 LibSession.clearMemoryState()
             }
             
->>>>>>> 82767494
             // MARK: -- can be created from an empty state
             it("can be created from an empty state") {
                 mockStorage.perform(
