// Copyright © 2022 Rangeproof Pty Ltd. All rights reserved.

import Combine
import GRDB
import Quick
import Nimble
import SessionUIKit
import SessionSnodeKit
import SessionUtilitiesKit

@testable import SessionUIKit
@testable import SessionMessagingKit
@testable import Session

class ThreadSettingsViewModelSpec: AsyncSpec {
    private typealias Item = SessionCell.Info<ThreadSettingsViewModel.TableItem>
    
    override class func spec() {
        // MARK: Configuration
        
        @TestState var userPubkey: String! = "05\(TestConstants.publicKey)"
        @TestState var user2Pubkey: String! = "05\(TestConstants.publicKey.replacingOccurrences(of: "8", with: "7"))"
        @TestState var legacyGroupPubkey: String! = "05\(TestConstants.publicKey.replacingOccurrences(of: "8", with: "6"))"
        @TestState var groupPubkey: String! = "03\(TestConstants.publicKey.replacingOccurrences(of: "8", with: "5"))"
        @TestState var communityId: String! = "testserver.testRoom"
        @TestState var dependencies: TestDependencies! = TestDependencies { dependencies in
            dependencies[singleton: .scheduler] = .immediate
            dependencies.forceSynchronous = true
        }
        @TestState(singleton: .storage, in: dependencies) var mockStorage: Storage! = SynchronousStorage(
            customWriter: try! DatabaseQueue(),
            migrationTargets: [
                SNUtilitiesKit.self,
                SNSnodeKit.self,
                SNMessagingKit.self,
                DeprecatedUIKitMigrationTarget.self
            ],
            using: dependencies,
            initialData: { db in
                try Identity(
                    variant: .x25519PublicKey,
                    data: Data(hex: TestConstants.publicKey)
                ).insert(db)
                try Profile(id: userPubkey, name: "TestMe").insert(db)
                try Profile(id: user2Pubkey, name: "TestUser").insert(db)
            }
        )
        @TestState(cache: .general, in: dependencies) var mockGeneralCache: MockGeneralCache! = MockGeneralCache(
            initialSetup: { cache in
                cache.when { $0.sessionId }.thenReturn(SessionId(.standard, hex: TestConstants.publicKey))
            }
        )
        @TestState(singleton: .jobRunner, in: dependencies) var mockJobRunner: MockJobRunner! = MockJobRunner(
            initialSetup: { jobRunner in
                jobRunner
                    .when { $0.add(.any, job: .any, dependantJob: .any, canStartJob: .any) }
                    .thenReturn(nil)
                jobRunner
                    .when { $0.upsert(.any, job: .any, canStartJob: .any) }
                    .thenReturn(nil)
                jobRunner
                    .when { $0.jobInfoFor(jobs: .any, state: .any, variant: .any) }
                    .thenReturn([:])
            }
        )
        @TestState(cache: .libSession, in: dependencies) var mockLibSessionCache: MockLibSessionCache! = MockLibSessionCache(
            initialSetup: { $0.defaultInitialSetup() }
        )
        @TestState(singleton: .crypto, in: dependencies) var mockCrypto: MockCrypto! = MockCrypto(
            initialSetup: { crypto in
                crypto
                    .when { $0.generate(.signature(message: .any, ed25519SecretKey: .any)) }
                    .thenReturn(Authentication.Signature.standard(signature: "TestSignature".bytes))
            }
        )
        @TestState(cache: .snodeAPI, in: dependencies) var mockSnodeAPICache: MockSnodeAPICache! = MockSnodeAPICache(
            initialSetup: { cache in
                var timestampMs: Int64 = 1234567890000
                
                cache.when { $0.clockOffsetMs }.thenReturn(0)
                cache
                    .when { $0.currentOffsetTimestampMs() }
                    .thenReturn { _, _ in
                        /// **Note:** We need to increment this value every time it's accessed because otherwise any functions which
                        /// insert multiple `Interaction` values can end up running into unique constraint conflicts due to the timestamp
                        /// being identical between different interactions
                        timestampMs += 1
                        return timestampMs
                    }
            }
        )
        @TestState var threadVariant: SessionThread.Variant! = .contact
        @TestState var didTriggerSearchCallbackTriggered: Bool! = false
        @TestState var viewModel: ThreadSettingsViewModel!
        @TestState var disposables: [AnyCancellable]! = []
        @TestState var screenTransitions: [(destination: UIViewController, transition: TransitionType)]! = []
        
        func item(section: ThreadSettingsViewModel.Section, id: ThreadSettingsViewModel.TableItem) -> Item? {
            return viewModel.tableData
                .first(where: { (sectionModel: ThreadSettingsViewModel.SectionModel) -> Bool in
                    sectionModel.model == section
                })?
                .elements
                .first(where: { (item: SessionCell.Info<ThreadSettingsViewModel.TableItem>) -> Bool in
                    item.id == id
                })
        }
        @MainActor
        func setupTestSubscriptions() {
            viewModel.tableDataPublisher
                .receive(on: ImmediateScheduler.shared)
                .sink(
                    receiveCompletion: { _ in },
                    receiveValue: { viewModel.updateTableData($0) }
                )
                .store(in: &disposables)
            viewModel.navigatableState.transitionToScreen
                .receive(on: ImmediateScheduler.shared)
                .sink(
                    receiveCompletion: { _ in },
                    receiveValue: { screenTransitions.append($0) }
                )
                .store(in: &disposables)
        }
        
        // MARK: - a ThreadSettingsViewModel
        describe("a ThreadSettingsViewModel") {
            beforeEach {
                mockStorage.write { db in
                    try SessionThread(
                        id: user2Pubkey,
                        variant: .contact,
                        creationDateTimestamp: 0
                    ).insert(db)
                }
                
                viewModel = ThreadSettingsViewModel(
                    threadId: user2Pubkey,
                    threadVariant: .contact,
                    didTriggerSearch: {
                        didTriggerSearchCallbackTriggered = true
                    },
                    using: dependencies
                )
                await setupTestSubscriptions()
            }
            
            // MARK: -- with any conversation type
            context("with any conversation type") {
                // MARK: ---- triggers the search callback when tapping search
                it("triggers the search callback when tapping search") {
                    let item: Item? = await expect(item(section: .content, id: .searchConversation))
                        .toEventuallyNot(beNil())
                        .retrieveValue()
                    await item?.onTap?()
                    
                    await expect(didTriggerSearchCallbackTriggered).toEventually(beTrue())
                }
            }
            
            // MARK: -- with a note-to-self conversation
            context("with a note-to-self conversation") {
                beforeEach {
                    mockStorage.write { db in
                        try SessionThread(
                            id: userPubkey,
                            variant: .contact,
                            creationDateTimestamp: 0
                        ).insert(db)
                    }
                    
                    viewModel = ThreadSettingsViewModel(
                        threadId: userPubkey,
                        threadVariant: .contact,
                        didTriggerSearch: {
                            didTriggerSearchCallbackTriggered = true
                        },
                        using: dependencies
                    )
                    await setupTestSubscriptions()
                }
                
                // MARK: ---- has the correct title
                it("has the correct title") {
                    expect(viewModel.title).to(equal("sessionSettings".localized()))
                }
                
                // MARK: ---- has the correct display name
                it("has the correct display name") {
                    let item: Item? = await expect(item(section: .conversationInfo, id: .displayName))
                        .toEventuallyNot(beNil())
                        .retrieveValue()
                    expect(item?.title?.text).to(equal("noteToSelf".localized()))
                }
                
                // MARK: ---- has no edit icon
                it("has no edit icon") {
                    let item: Item? = await expect(item(section: .conversationInfo, id: .displayName))
                        .toEventuallyNot(beNil())
                        .retrieveValue()
                    expect(item?.leadingAccessory).to(beNil())
                }
                
                // MARK: ---- does nothing when tapped
                it("does nothing when tapped") {
                    let item: Item? = await expect(item(section: .conversationInfo, id: .displayName))
                        .toEventuallyNot(beNil())
                        .retrieveValue()
                    await item?.onTap?()
                    await expect(screenTransitions).toEventually(beEmpty())
                }
            }
            
            // MARK: -- with a one-to-one conversation
            context("with a one-to-one conversation") {
                beforeEach {
                    mockStorage.write { db in
                        try SessionThread(
                            id: user2Pubkey,
                            variant: .contact,
                            creationDateTimestamp: 0
                        ).insert(db)
                    }
                    
                    viewModel = ThreadSettingsViewModel(
                        threadId: user2Pubkey,
                        threadVariant: .contact,
                        didTriggerSearch: {
                            didTriggerSearchCallbackTriggered = true
                        },
                        using: dependencies
                    )
                    await setupTestSubscriptions()
                }
                
                // MARK: ---- has the correct title
                it("has the correct title") {
                    expect(viewModel.title).to(equal("sessionSettings".localized()))
                }
                
                // MARK: ---- has the correct display name
                it("has the correct display name") {
                    let item: Item? = await expect(item(section: .conversationInfo, id: .displayName))
                        .toEventuallyNot(beNil())
                        .retrieveValue()
                    expect(item?.title?.text).to(equal("TestUser"))
                }
                
                // MARK: ---- has an edit icon
                it("has an edit icon") {
                    let item: Item? = await expect(item(section: .conversationInfo, id: .displayName))
                        .toEventuallyNot(beNil())
                        .retrieveValue()
                    expect(item?.trailingAccessory).toNot(beNil())
                }
                
                // MARK: ---- presents a confirmation modal when tapped
                it("presents a confirmation modal when tapped") {
                    let item: Item? = await expect(item(section: .conversationInfo, id: .displayName))
                        .toEventuallyNot(beNil())
                        .retrieveValue()
                    await item?.onTap?()
                    await expect(screenTransitions.first?.destination)
                        .toEventually(beAKindOf(ConfirmationModal.self))
                    expect(screenTransitions.first?.transition).to(equal(TransitionType.present))
                }
                
                // MARK: ---- when updating the nickname
                context("when updating the nickname") {
                    @TestState var onChange: ((String) -> ())?
                    @TestState var modal: ConfirmationModal?
                    @TestState var modalInfo: ConfirmationModal.Info?
                    
                    beforeEach {
                        let item: Item? = await expect(item(section: .conversationInfo, id: .displayName))
                            .toEventuallyNot(beNil())
                            .retrieveValue()
                        await item?.onTap?()
                        await expect(screenTransitions.first?.destination)
                            .toEventually(beAKindOf(ConfirmationModal.self))
                        
                        modal = (screenTransitions.first?.destination as? ConfirmationModal)
                        modalInfo = await modal?.info
                        switch await modal?.info.body {
                            case .input(_, _, let onChange_): onChange = onChange_
                            default: break
                        }
                    }
                    
                    // MARK: ------ has the correct content
                    it("has the correct content") {
                        expect(modalInfo?.title).to(equal("nicknameSet".localized()))
<<<<<<< HEAD
                        await expect(modalInfo?.body).to(equal(
=======
                        expect(modalInfo?.body).to(equal(
>>>>>>> 2ab1cbf7
                            .input(
                                explanation: "nicknameDescription"
                                    .put(key: "name", value: "TestUser")
                                    .localizedFormatted(baseFont: ConfirmationModal.explanationFont),
                                info: ConfirmationModal.Info.Body.InputInfo(
                                    placeholder: "nicknameEnter".localized(),
                                    initialValue: nil,
                                    accessibility: Accessibility(identifier: "Username input")
                                ),
                                onChange: { _ in }
                            )
                        ))
                        expect(modalInfo?.confirmTitle).to(equal("save".localized()))
                        expect(modalInfo?.cancelTitle).to(equal("remove".localized()))
                    }
                    
                    // MARK: ------ does nothing if the name contains only white space
                    it("does nothing if the name contains only white space") {
                        onChange?("   ")
                        await modal?.confirmationPressed()
                        
                        await expect(screenTransitions.count).toEventually(equal(1))
                    }
                    
                    // MARK: ------ shows an error modal when the updated nickname is too long
                    it("shows an error modal when the updated nickname is too long") {
                        onChange?([String](Array(repeating: "1", count: 101)).joined())
                        await modal?.confirmationPressed()
<<<<<<< HEAD
                        
                        await expect(screenTransitions.count).toEventually(equal(1))
                        
=======
                        
                        await expect(screenTransitions.count).toEventually(equal(1))
                        
>>>>>>> 2ab1cbf7
                        let text: String? = await modal?.textFieldErrorLabel.text
                        expect(text).to(equal("nicknameErrorShorter".localized()))
                    }
                    
                    // MARK: ------ updates the contacts nickname when valid
                    it("updates the contacts nickname when valid") {
                        onChange?("TestNickname")
                        await modal?.confirmationPressed()
                        
                        let profiles: [Profile]? = await expect(mockStorage.read { db in try Profile.fetchAll(db) })
                            .toEventuallyNot(beEmpty())
                            .retrieveValue()
                        expect(profiles?.map { $0.nickname }.asSet()).to(equal([nil, "TestNickname"]))
                    }
                    
                    // MARK: ------ removes the nickname when cancel is pressed
                    it("removes the nickname when cancel is pressed") {
                        mockStorage.write { db in
                            try Profile
                                .filter(id: "TestId")
                                .updateAll(db, Profile.Columns.nickname.set(to: "TestOldNickname"))
                        }
                        await modal?.cancel()
                        
                        let profiles: [Profile]? = await expect(mockStorage.read { db in try Profile.fetchAll(db) })
                            .toEventuallyNot(beEmpty())
                            .retrieveValue()
                        expect(profiles?.map { $0.nickname }.asSet()).to(equal([nil, nil]))
                    }
                }
            }
            
            // MARK: -- with a legacy group conversation
            context("with a legacy group conversation") {
                beforeEach {
                    mockStorage.write { db in
                        try SessionThread(
                            id: legacyGroupPubkey,
                            variant: .legacyGroup,
                            creationDateTimestamp: 0
                        ).insert(db)
                        
                        try DisappearingMessagesConfiguration
                            .defaultWith(legacyGroupPubkey)
                            .insert(db)
                        
                        try ClosedGroup(
                            threadId: legacyGroupPubkey,
                            name: "TestGroup",
                            groupDescription: nil,
                            formationTimestamp: 1234567890,
                            displayPictureUrl: nil,
                            displayPictureEncryptionKey: nil,
                            shouldPoll: false,
                            groupIdentityPrivateKey: nil,
                            authData: nil,
                            invited: nil
                        ).insert(db)
                        
                        try GroupMember(
                            groupId: legacyGroupPubkey,
                            profileId: userPubkey,
                            role: .standard,
                            roleStatus: .accepted,
                            isHidden: false
                        ).insert(db)
                    }
                    
                    viewModel = ThreadSettingsViewModel(
                        threadId: legacyGroupPubkey,
                        threadVariant: .legacyGroup,
                        didTriggerSearch: {
                            didTriggerSearchCallbackTriggered = true
                        },
                        using: dependencies
                    )
                    await setupTestSubscriptions()
                }
                
                // MARK: ---- has the correct title
                it("has the correct title") {
                    expect(viewModel.title).to(equal("deleteAfterGroupPR1GroupSettings".localized()))
                }
                
                // MARK: ---- has the correct display name
                it("has the correct display name") {
                    let item: Item? = await expect(item(section: .conversationInfo, id: .displayName))
                        .toEventuallyNot(beNil())
                        .retrieveValue()
                    expect(item?.title?.text).to(equal("TestGroup"))
                }
                
                // MARK: ---- when the user is a standard member
                context("when the user is a standard member") {
                    // MARK: ------ has no edit icon
                    it("has no edit icon") {
                        let item: Item? = await expect(item(section: .conversationInfo, id: .displayName))
                            .toEventuallyNot(beNil())
                            .retrieveValue()
                        expect(item?.leadingAccessory).to(beNil())
                    }
                    
                    // MARK: ------ does nothing when tapped
                    it("does nothing when tapped") {
                        let item: Item? = await expect(item(section: .conversationInfo, id: .displayName))
                            .toEventuallyNot(beNil())
                            .retrieveValue()
                        await item?.onTap?()
                        await expect(screenTransitions).toEventually(beEmpty())
                    }
                }
                
                // MARK: ---- when the user is an admin
                context("when the user is an admin") {
                    beforeEach {
                        mockStorage.write { db in
                            try GroupMember.deleteAll(db)
                            
                            try GroupMember(
                                groupId: legacyGroupPubkey,
                                profileId: userPubkey,
                                role: .admin,
                                roleStatus: .accepted,
                                isHidden: false
                            ).insert(db)
                        }
                        
                        viewModel = ThreadSettingsViewModel(
                            threadId: legacyGroupPubkey,
                            threadVariant: .legacyGroup,
                            didTriggerSearch: {
                                didTriggerSearchCallbackTriggered = true
                            },
                            using: dependencies
                        )
                        await setupTestSubscriptions()
                    }
                    
                    // MARK: ------ has an edit icon
                    it("has an edit icon") {
                        let item: Item? = await expect(item(section: .conversationInfo, id: .displayName))
                            .toEventuallyNot(beNil())
                            .retrieveValue()
                        expect(item?.trailingAccessory).toNot(beNil())
                    }
                    
                    // MARK: ------ presents a confirmation modal when tapped
                    it("presents a confirmation modal when tapped") {
                        let item: Item? = await expect(item(section: .conversationInfo, id: .displayName))
                            .toEventuallyNot(beNil())
                            .retrieveValue()
                        expect(item?.trailingAccessory).toNot(beNil())
                        await item?.onTap?()
                        await expect(screenTransitions.first?.destination)
                            .toEventually(beAKindOf(ConfirmationModal.self))
                        expect(screenTransitions.first?.transition).to(equal(TransitionType.present))
                    }
                }
            }
            
            // MARK: -- with a group conversation
            context("with a group conversation") {
                beforeEach {
                    mockStorage.write { db in
                        try SessionThread(
                            id: groupPubkey,
                            variant: .group,
                            creationDateTimestamp: 0
                        ).insert(db)
                        
                        try ClosedGroup(
                            threadId: groupPubkey,
                            name: "TestGroup",
                            groupDescription: nil,
                            formationTimestamp: 1234567890,
                            displayPictureUrl: nil,
                            displayPictureEncryptionKey: nil,
                            shouldPoll: false,
                            groupIdentityPrivateKey: nil,
                            authData: nil,
                            invited: nil
                        ).insert(db)
                        
                        try GroupMember(
                            groupId: groupPubkey,
                            profileId: userPubkey,
                            role: .standard,
                            roleStatus: .accepted,
                            isHidden: false
                        ).insert(db)
                    }
                    
                    viewModel = ThreadSettingsViewModel(
                        threadId: groupPubkey,
                        threadVariant: .group,
                        didTriggerSearch: {
                            didTriggerSearchCallbackTriggered = true
                        },
                        using: dependencies
                    )
                    await setupTestSubscriptions()
                }
                
                // MARK: ---- has the correct title
                it("has the correct title") {
                    expect(viewModel.title).to(equal("deleteAfterGroupPR1GroupSettings".localized()))
                }
                
                // MARK: ---- has the correct display name
                it("has the correct display name") {
                    let item: Item? = await expect(item(section: .conversationInfo, id: .displayName))
                        .toEventuallyNot(beNil())
                        .retrieveValue()
                    expect(item?.title?.text).to(equal("TestGroup"))
                }
                
                // MARK: ---- when the user is a standard member
                context("when the user is a standard member") {
                    // MARK: ------ has no edit icon
                    it("has no edit icon") {
                        let item: Item? = await expect(item(section: .conversationInfo, id: .displayName))
                            .toEventuallyNot(beNil())
                            .retrieveValue()
                        expect(item?.leadingAccessory).to(beNil())
                    }
                    
                    // MARK: ------ does nothing when tapped
                    it("does nothing when tapped") {
                        let item: Item? = await expect(item(section: .conversationInfo, id: .displayName))
                            .toEventuallyNot(beNil())
                            .retrieveValue()
                        await item?.onTap?()
                        await expect(screenTransitions).toEventually(beEmpty())
                    }
                }
                
                // MARK: ---- when the user is an admin
                context("when the user is an admin") {
                    beforeEach {
                        mockStorage.write { db in
                            try GroupMember.deleteAll(db)
                            
                            try ClosedGroup
                                .updateAll(
                                    db,
                                    ClosedGroup.Columns.groupIdentityPrivateKey.set(to: Data([1, 2, 3]))
                                )
                            try GroupMember(
                                groupId: groupPubkey,
                                profileId: userPubkey,
                                role: .admin,
                                roleStatus: .accepted,
                                isHidden: false
                            ).insert(db)
                        }
                        
                        viewModel = ThreadSettingsViewModel(
                            threadId: groupPubkey,
                            threadVariant: .group,
                            didTriggerSearch: {
                                didTriggerSearchCallbackTriggered = true
                            },
                            using: dependencies
                        )
                        await setupTestSubscriptions()
                    }
                    
                    // MARK: ------ has an edit icon
                    it("has an edit icon") {
                        let item: Item? = await expect(item(section: .conversationInfo, id: .displayName))
                            .toEventuallyNot(beNil())
                            .retrieveValue()
                        expect(item?.trailingAccessory).toNot(beNil())
                    }
                    
                    // MARK: ------ presents a confirmation modal when tapped
                    it("presents a confirmation modal when tapped") {
                        let item: Item? = await expect(item(section: .conversationInfo, id: .displayName))
                            .toEventuallyNot(beNil())
                            .retrieveValue()
                        expect(item?.trailingAccessory).toNot(beNil())
                        await item?.onTap?()
                        await expect(screenTransitions.first?.destination)
                            .toEventually(beAKindOf(ConfirmationModal.self))
                        expect(screenTransitions.first?.transition).to(equal(TransitionType.present))
                    }
                    
                    // MARK: ------ when updating the group info
                    context("when updating the group info") {
                        @TestState var onChange: ((String) -> ())?
                        @TestState var onChange2: ((String, String) -> ())?
                        @TestState var modal: ConfirmationModal?
                        @TestState var modalInfo: ConfirmationModal.Info?
                        
                        beforeEach {
                            dependencies[feature: .updatedGroupsAllowDescriptionEditing] = true
                            viewModel = ThreadSettingsViewModel(
                                threadId: groupPubkey,
                                threadVariant: .group,
                                didTriggerSearch: {
                                    didTriggerSearchCallbackTriggered = true
                                },
                                using: dependencies
                            )
                            await setupTestSubscriptions()
                            
                            let item: Item? = await expect(item(section: .conversationInfo, id: .displayName))
                                .toEventuallyNot(beNil())
                                .retrieveValue()
                            await item?.onTap?()
                            await expect(screenTransitions.first?.destination)
                                .toEventually(beAKindOf(ConfirmationModal.self))
                            
<<<<<<< HEAD
=======
                            let item: Item? = await expect(item(section: .conversationInfo, id: .displayName))
                                .toEventuallyNot(beNil())
                                .retrieveValue()
                            await item?.onTap?()
                            await expect(screenTransitions.first?.destination)
                                .toEventually(beAKindOf(ConfirmationModal.self))
                            
>>>>>>> 2ab1cbf7
                            modal = (screenTransitions.first?.destination as? ConfirmationModal)
                            modalInfo = await modal?.info
                            switch modalInfo?.body {
                                case .input(_, _, let onChange_): onChange = onChange_
                                case .dualInput(_, _, _, let onChange2_): onChange2 = onChange2_
                                default: break
                            }
                        }
                        
                        // MARK: -------- has the correct content
                        it("has the correct content") {
                            expect(modalInfo?.title).to(equal("updateGroupInformation".localized()))
<<<<<<< HEAD
                            await expect(modalInfo?.body).to(equal(
=======
                            expect(modalInfo?.body).to(equal(
>>>>>>> 2ab1cbf7
                                .dualInput(
                                    explanation: "updateGroupInformationDescription"
                                        .localizedFormatted(baseFont: ConfirmationModal.explanationFont),
                                    firstInfo: ConfirmationModal.Info.Body.InputInfo(
                                        placeholder: "groupNameEnter".localized(),
                                        initialValue: "TestGroup",
                                        clearButton: true,
                                        accessibility: Accessibility(identifier: "Group name text field"),
                                        inputChecker: { _ in nil }
                                    ),
                                    secondInfo: ConfirmationModal.Info.Body.InputInfo(
                                        placeholder: "groupDescriptionEnter".localized(),
                                        initialValue: nil,
                                        clearButton: true,
                                        accessibility: Accessibility(identifier: "Group description text field"),
                                        inputChecker: { _ in nil }
                                    ),
                                    onChange: { _, _ in }
                                )
                            ))
                            expect(modalInfo?.confirmTitle).to(equal("save".localized()))
                            expect(modalInfo?.cancelTitle).to(equal("cancel".localized()))
                        }
                        
                        // MARK: -------- does nothing if the name contains only white space
                        it("does nothing if the name contains only white space") {
                            onChange2?("   ", "Test")
                            await modal?.confirmationPressed()
                            
                            await expect(screenTransitions.count).toEventually(equal(1))
                        }
                        
                        // MARK: -------- updates the modal with an error when the updated name is too long
                        it("updates the modal with an error when the updated name is too long") {
                            onChange2?([String](Array(repeating: "1", count: 101)).joined(), "Test")
                            await modal?.confirmationPressed()
                            
                            await expect(screenTransitions.count).toEventually(equal(1))
                            
                            let text: String? = await modal?.textFieldErrorLabel.text
                            expect(text).to(equal("groupNameEnterShorter".localized()))
                        }
                        
                        // MARK: -------- updates the modal with an error when the updated description is too long
                        it("updates the modal with an error when the updated description is too long") {
                            onChange2?("Test", [String](Array(repeating: "1", count: 2001)).joined())
                            await modal?.confirmationPressed()
                            
                            await expect(screenTransitions.count).toEventually(equal(1))
                            
                            let text: String? = await modal?.textViewErrorLabel.text
                            expect(text).to(equal("updateGroupInformationEnterShorterDescription".localized()))
                        }
                        
                        // MARK: -------- updates the group name when valid
                        it("updates the group name when valid") {
                            onChange2?("TestNewGroupName", "Test")
                            await modal?.confirmationPressed()
                            
                            let groups: [ClosedGroup]? = await expect(mockStorage.read { db in try ClosedGroup.fetchAll(db) })
                                .toEventuallyNot(beEmpty())
                                .retrieveValue()
                            expect(groups?.map { $0.name }.asSet()).to(equal(["TestNewGroupName"]))
                        }
                        
                        // MARK: -------- updates the group description when valid
                        it("updates the group description when valid") {
                            onChange2?("Test", "TestNewGroupDescription")
                            await modal?.confirmationPressed()
                            
                            let groups: [ClosedGroup]? = await expect(mockStorage.read { db in try ClosedGroup.fetchAll(db) })
                                .toEventuallyNot(beEmpty())
                                .retrieveValue()
                            expect(groups?.map { $0.groupDescription }.asSet()).to(equal(["TestNewGroupDescription"]))
                        }
                        
                        // MARK: -------- inserts a control message
                        it("inserts a control message") {
                            onChange2?("TestNewGroupName", "")
                            await modal?.confirmationPressed()
                            
                            let interactions: [Interaction]? = await expect(mockStorage.read { db in try Interaction.fetchAll(db) })
                                .toEventuallyNot(beEmpty())
                                .retrieveValue()
                            expect(interactions?.first?.variant).to(equal(.infoGroupInfoUpdated))
                            expect(interactions?.first?.body)
                                .to(equal(
                                    ClosedGroup.MessageInfo
                                        .updatedName("TestNewGroupName")
                                        .infoString(using: dependencies)
                                ))
                        }
                        
                        // MARK: -------- schedules a control message to be sent
                        it("schedules a control message to be sent") {
                            onChange2?("TestNewGroupName", "")
                            await modal?.confirmationPressed()
                            
                            await expect(mockJobRunner)
                                .toEventually(call(matchingParameters: .all) {
                                    $0.add(
                                        .any,
                                        job: Job(
                                            variant: .messageSend,
                                            behaviour: .runOnceAfterConfigSyncIgnoringPermanentFailure,
                                            threadId: groupPubkey,
                                            interactionId: nil,
                                            details: MessageSendJob.Details(
                                                destination: .closedGroup(groupPublicKey: groupPubkey),
                                                message: try GroupUpdateInfoChangeMessage(
                                                    changeType: .name,
                                                    updatedName: "TestNewGroupName",
                                                    sentTimestampMs: UInt64(1234567890002),
                                                    authMethod: Authentication.groupAdmin(
                                                        groupSessionId: SessionId(.group, hex: groupPubkey),
                                                        ed25519SecretKey: [1, 2, 3]
                                                    ),
                                                    using: dependencies
                                                ),
                                                requiredConfigSyncVariant: .groupInfo
                                            )
                                        ),
                                        dependantJob: nil,
                                        canStartJob: false
                                    )
                                })
                        }
                        
                        // MARK: -------- triggers a libSession change
                        it("triggers a libSession change") {
                            mockLibSessionCache
                                .when { $0.isAdmin(groupSessionId: .any) }
                                .thenReturn(true)
                            
                            onChange2?("Test", "TestNewGroupDescription")
                            await modal?.confirmationPressed()
                            
                            await expect(mockLibSessionCache)
                                .toEventually(call(matchingParameters: .all) {
                                    try $0.performAndPushChange(
                                        .any,
                                        for: .userGroups,
                                        sessionId: SessionId(.standard, hex: userPubkey),
                                        change: { _ in }
                                    )
                                })
                            expect(mockLibSessionCache)
                                .to(call(matchingParameters: .all) {
                                    try $0.performAndPushChange(
                                        .any,
                                        for: .groupInfo,
                                        sessionId: SessionId(.group, hex: groupPubkey),
                                        change: { _ in }
                                    )
                                })
                        }
                    }
                }
            }
            
            // MARK: -- with a community conversation
            context("with a community conversation") {
                beforeEach {
                    mockStorage.write { db in
                        try SessionThread.deleteAll(db)
                        
                        try SessionThread(
                            id: communityId,
                            variant: .community,
                            creationDateTimestamp: 0
                        ).insert(db)
                        
                        try OpenGroup(
                            server: "testServer",
                            roomToken: "testRoom",
                            publicKey: TestConstants.serverPublicKey,
                            isActive: false,
                            name: "TestCommunity",
                            userCount: 1,
                            infoUpdates: 1
                        ).insert(db)
                    }
                    
                    viewModel = ThreadSettingsViewModel(
                        threadId: communityId,
                        threadVariant: .community,
                        didTriggerSearch: {
                            didTriggerSearchCallbackTriggered = true
                        },
                        using: dependencies
                    )
                    await setupTestSubscriptions()
                }
                
                // MARK: ---- has the correct title
                it("has the correct title") {
                    expect(viewModel.title).to(equal("deleteAfterGroupPR1GroupSettings".localized()))
                }
                
                // MARK: ---- has the correct display name
                it("has the correct display name") {
                    let item: Item? = await expect(item(section: .conversationInfo, id: .displayName))
                        .toEventuallyNot(beNil())
                        .retrieveValue()
                    expect(item?.title?.text).to(equal("TestCommunity"))
                }
                
                // MARK: ---- has no edit icon
                it("has no edit icon") {
                    let item: Item? = await expect(item(section: .conversationInfo, id: .displayName))
                        .toEventuallyNot(beNil())
                        .retrieveValue()
                    expect(item?.leadingAccessory).to(beNil())
                }
                
                // MARK: ---- does nothing when tapped
                it("does nothing when tapped") {
                    let item: Item? = await expect(item(section: .conversationInfo, id: .displayName))
                        .toEventuallyNot(beNil())
                        .retrieveValue()
                    await item?.onTap?()
                    await expect(screenTransitions).toEventually(beEmpty())
                }
            }
        }
    }
}<|MERGE_RESOLUTION|>--- conflicted
+++ resolved
@@ -105,7 +105,7 @@
                     item.id == id
                 })
         }
-        @MainActor
+        
         func setupTestSubscriptions() {
             viewModel.tableDataPublisher
                 .receive(on: ImmediateScheduler.shared)
@@ -142,7 +142,7 @@
                     },
                     using: dependencies
                 )
-                await setupTestSubscriptions()
+                setupTestSubscriptions()
             }
             
             // MARK: -- with any conversation type
@@ -177,7 +177,7 @@
                         },
                         using: dependencies
                     )
-                    await setupTestSubscriptions()
+                    setupTestSubscriptions()
                 }
                 
                 // MARK: ---- has the correct title
@@ -230,7 +230,7 @@
                         },
                         using: dependencies
                     )
-                    await setupTestSubscriptions()
+                    setupTestSubscriptions()
                 }
                 
                 // MARK: ---- has the correct title
@@ -290,11 +290,7 @@
                     // MARK: ------ has the correct content
                     it("has the correct content") {
                         expect(modalInfo?.title).to(equal("nicknameSet".localized()))
-<<<<<<< HEAD
-                        await expect(modalInfo?.body).to(equal(
-=======
                         expect(modalInfo?.body).to(equal(
->>>>>>> 2ab1cbf7
                             .input(
                                 explanation: "nicknameDescription"
                                     .put(key: "name", value: "TestUser")
@@ -323,15 +319,9 @@
                     it("shows an error modal when the updated nickname is too long") {
                         onChange?([String](Array(repeating: "1", count: 101)).joined())
                         await modal?.confirmationPressed()
-<<<<<<< HEAD
                         
                         await expect(screenTransitions.count).toEventually(equal(1))
                         
-=======
-                        
-                        await expect(screenTransitions.count).toEventually(equal(1))
-                        
->>>>>>> 2ab1cbf7
                         let text: String? = await modal?.textFieldErrorLabel.text
                         expect(text).to(equal("nicknameErrorShorter".localized()))
                     }
@@ -408,7 +398,7 @@
                         },
                         using: dependencies
                     )
-                    await setupTestSubscriptions()
+                    setupTestSubscriptions()
                 }
                 
                 // MARK: ---- has the correct title
@@ -467,7 +457,7 @@
                             },
                             using: dependencies
                         )
-                        await setupTestSubscriptions()
+                        setupTestSubscriptions()
                     }
                     
                     // MARK: ------ has an edit icon
@@ -532,7 +522,7 @@
                         },
                         using: dependencies
                     )
-                    await setupTestSubscriptions()
+                    setupTestSubscriptions()
                 }
                 
                 // MARK: ---- has the correct title
@@ -596,7 +586,7 @@
                             },
                             using: dependencies
                         )
-                        await setupTestSubscriptions()
+                        setupTestSubscriptions()
                     }
                     
                     // MARK: ------ has an edit icon
@@ -636,7 +626,7 @@
                                 },
                                 using: dependencies
                             )
-                            await setupTestSubscriptions()
+                            setupTestSubscriptions()
                             
                             let item: Item? = await expect(item(section: .conversationInfo, id: .displayName))
                                 .toEventuallyNot(beNil())
@@ -645,16 +635,6 @@
                             await expect(screenTransitions.first?.destination)
                                 .toEventually(beAKindOf(ConfirmationModal.self))
                             
-<<<<<<< HEAD
-=======
-                            let item: Item? = await expect(item(section: .conversationInfo, id: .displayName))
-                                .toEventuallyNot(beNil())
-                                .retrieveValue()
-                            await item?.onTap?()
-                            await expect(screenTransitions.first?.destination)
-                                .toEventually(beAKindOf(ConfirmationModal.self))
-                            
->>>>>>> 2ab1cbf7
                             modal = (screenTransitions.first?.destination as? ConfirmationModal)
                             modalInfo = await modal?.info
                             switch modalInfo?.body {
@@ -667,11 +647,7 @@
                         // MARK: -------- has the correct content
                         it("has the correct content") {
                             expect(modalInfo?.title).to(equal("updateGroupInformation".localized()))
-<<<<<<< HEAD
-                            await expect(modalInfo?.body).to(equal(
-=======
                             expect(modalInfo?.body).to(equal(
->>>>>>> 2ab1cbf7
                                 .dualInput(
                                     explanation: "updateGroupInformationDescription"
                                         .localizedFormatted(baseFont: ConfirmationModal.explanationFont),
@@ -863,7 +839,7 @@
                         },
                         using: dependencies
                     )
-                    await setupTestSubscriptions()
+                    setupTestSubscriptions()
                 }
                 
                 // MARK: ---- has the correct title
