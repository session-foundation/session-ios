// Copyright © 2022 Rangeproof Pty Ltd. All rights reserved.

import Combine
import GRDB
import Quick
import Nimble
import SessionUIKit
import SessionSnodeKit
import SessionUtilitiesKit

@testable import Session

class ThreadDisappearingMessagesSettingsViewModelSpec: QuickSpec {
    override class func spec() {
        // MARK: Configuration
        
        @TestState var dependencies: TestDependencies! = TestDependencies { dependencies in
            dependencies.forceSynchronous = true
            dependencies[singleton: .scheduler] = .immediate
        }
        @TestState(singleton: .storage, in: dependencies) var mockStorage: Storage! = SynchronousStorage(
            customWriter: try! DatabaseQueue(),
            customMigrationTargets: [
                SNUtilitiesKit.self,
                SNSnodeKit.self,
                SNMessagingKit.self,
                SNUIKit.self
            ],
            using: dependencies,
            initialData: { db in
                try SessionThread(
                    id: "TestId",
                    variant: .contact
                ).insert(db)
            }
        )
        @TestState var viewModel: ThreadDisappearingMessagesSettingsViewModel! = ThreadDisappearingMessagesSettingsViewModel(
            threadId: "TestId",
            threadVariant: .contact,
            currentUserIsClosedGroupMember: nil,
            currentUserIsClosedGroupAdmin: nil,
            config: DisappearingMessagesConfiguration.defaultWith("TestId"),
            using: dependencies
        )
        
        @TestState var cancellables: [AnyCancellable]! = [
            viewModel.observableTableData
                .receive(on: ImmediateScheduler.shared)
                .sink(
                    receiveCompletion: { _ in },
                    receiveValue: { viewModel.updateTableData($0.0) }
                )
        ]
        
        // MARK: - a ThreadDisappearingMessagesSettingsViewModel
        describe("a ThreadDisappearingMessagesSettingsViewModel") {
            // MARK: -- has the correct title
            it("has the correct title") {
                expect(viewModel.title).to(equal("DISAPPEARING_MESSAGES".localized()))
            }
            
            // MARK: -- has the correct number of items
            it("has the correct number of items") {
                // The default disappearing messages configure is Off
                // Should only show one section of Disappearing Messages Type
                expect(viewModel.tableData.count).to(equal(1))
                
                if Features.useNewDisappearingMessagesConfig {
                    // Off
                    // Disappear After Read
                    // Disappear After Send
                    expect(viewModel.tableData.first?.elements.count).to(equal(3))
                } else {
                    // Off
                    // Legacy
                    // Disappear After Read
                    // Disappear After Send
                    expect(viewModel.tableData.first?.elements.count).to(equal(4))
                }
            }
            
            // MARK: -- has the correct default state
            it("has the correct default state") {
                // First option is always Off
                expect(viewModel.tableData.first?.elements.first)
                    .to(
                        equal(
                            SessionCell.Info(
                                id: ThreadDisappearingMessagesSettingsViewModel.Item(
                                    title: "DISAPPEARING_MESSAGES_OFF".localized()
                                ),
                                position: .top,
                                title: "DISAPPEARING_MESSAGES_OFF".localized(),
                                rightAccessory: .radio(
                                    isSelected: { true }
                                ),
                                accessibility: Accessibility(
                                    identifier: "Disable disappearing messages (Off option)",
                                    label: "Disable disappearing messages (Off option)"
                                )
                            )
                        )
                    )
                // Last option is always Disappear After Send
                expect(viewModel.tableData.first?.elements.last)
                    .to(
                        equal(
                            SessionCell.Info(
                                id: ThreadDisappearingMessagesSettingsViewModel.Item(
                                    title: "DISAPPERING_MESSAGES_TYPE_AFTER_SEND_TITLE".localized()
                                ),
                                position: .bottom,
                                title: "DISAPPERING_MESSAGES_TYPE_AFTER_SEND_TITLE".localized(),
                                subtitle: "DISAPPERING_MESSAGES_TYPE_AFTER_SEND_DESCRIPTION".localized(),
                                rightAccessory: .radio(
                                    isSelected: { false }
                                ),
                                isEnabled: Features.useNewDisappearingMessagesConfig,
                                accessibility: Accessibility(
                                    identifier: "Disappear after send option",
                                    label: "Disappear after send option"
                                )
                            )
                        )
                    )
            }
            
            // MARK: -- starts with the correct item active if not default
            it("starts with the correct item active if not default") {
                // Test config: Disappear After Send - 2 weeks
                let config: DisappearingMessagesConfiguration = DisappearingMessagesConfiguration
                    .defaultWith("TestId")
                    .with(
                        isEnabled: true,
                        durationSeconds: DisappearingMessagesConfiguration.validDurationsSeconds(.disappearAfterSend).last,
                        type: .disappearAfterSend
                    )
                mockStorage.write { db in
                    _ = try config.saved(db)
                }
                viewModel = ThreadDisappearingMessagesSettingsViewModel(
                    threadId: "TestId",
                    threadVariant: .contact,
                    currentUserIsClosedGroupMember: nil,
                    currentUserIsClosedGroupAdmin: nil,
                    config: config,
                    using: dependencies
                )
                cancellables.append(
                    viewModel.observableTableData
                        .receive(on: ImmediateScheduler.shared)
                        .sink(
                            receiveCompletion: { _ in },
                            receiveValue: { viewModel.updateTableData($0.0) }
                        )
                )
                
                // Should have 2 sections now: Disappearing Messages Type & Timer
                expect(viewModel.tableData.count)
                    .to(equal(2))
                
                expect(viewModel.tableData.first?.elements.first)
                    .to(
                        equal(
                            SessionCell.Info(
                                id: ThreadDisappearingMessagesSettingsViewModel.Item(
                                    title: "DISAPPEARING_MESSAGES_OFF".localized()
                                ),
                                position: .top,
                                title: "DISAPPEARING_MESSAGES_OFF".localized(),
                                rightAccessory: .radio(
                                    isSelected: { false }
                                ),
                                accessibility: Accessibility(
                                    identifier: "Disable disappearing messages (Off option)",
                                    label: "Disable disappearing messages (Off option)"
<<<<<<< HEAD
                                )
                            )
                        )
                    )
                
                expect(viewModel.tableData.first?.elements.last)
                    .to(
                        equal(
                            SessionCell.Info(
                                id: ThreadDisappearingMessagesSettingsViewModel.Item(
                                    title: "DISAPPERING_MESSAGES_TYPE_AFTER_SEND_TITLE".localized()
                                ),
                                position: .bottom,
                                title: "DISAPPERING_MESSAGES_TYPE_AFTER_SEND_TITLE".localized(),
                                subtitle: "DISAPPERING_MESSAGES_TYPE_AFTER_SEND_DESCRIPTION".localized(),
                                rightAccessory: .radio(
                                    isSelected: { true }
                                ),
                                accessibility: Accessibility(
                                    identifier: "Disappear after send option",
                                    label: "Disappear after send option"
                                )
                            )
                        )
                    )
                
=======
                                )
                            )
                        )
                    )
                
                expect(viewModel.tableData.first?.elements.last)
                    .to(
                        equal(
                            SessionCell.Info(
                                id: ThreadDisappearingMessagesSettingsViewModel.Item(
                                    title: "DISAPPERING_MESSAGES_TYPE_AFTER_SEND_TITLE".localized()
                                ),
                                position: .bottom,
                                title: "DISAPPERING_MESSAGES_TYPE_AFTER_SEND_TITLE".localized(),
                                subtitle: "DISAPPERING_MESSAGES_TYPE_AFTER_SEND_DESCRIPTION".localized(),
                                rightAccessory: .radio(
                                    isSelected: { true }
                                ),
                                accessibility: Accessibility(
                                    identifier: "Disappear after send option",
                                    label: "Disappear after send option"
                                )
                            )
                        )
                    )
                
>>>>>>> 5b7c9d86
                let title: String = (DisappearingMessagesConfiguration.validDurationsSeconds(.disappearAfterSend).last?
                    .formatted(format: .long))
                    .defaulting(to: "")
                expect(viewModel.tableData.last?.elements.last)
                    .to(
                        equal(
                            SessionCell.Info(
                                id: ThreadDisappearingMessagesSettingsViewModel.Item(title: title),
                                position: .bottom,
                                title: title,
                                rightAccessory: .radio(
                                    isSelected: { true }
                                ),
                                accessibility: Accessibility(
                                    identifier: "Time option",
                                    label: "Time option"
                                )
                            )
                        )
                    )
            }
            
<<<<<<< HEAD
            // MARK: -- has no footer button
=======
>>>>>>> 5b7c9d86
            it("has no footer button") {
                var footerButtonInfo: SessionButton.Info?
                
                cancellables.append(
                    viewModel.footerButtonInfo
                        .receive(on: ImmediateScheduler.shared)
                        .sink(
                            receiveCompletion: { _ in },
                            receiveValue: { info in footerButtonInfo = info }
                        )
                )
                
                expect(footerButtonInfo).to(beNil())
            }
            
            it("change to another setting and change back") {
                // Test config: Disappear After Send - 2 weeks
                let config: DisappearingMessagesConfiguration = DisappearingMessagesConfiguration
                    .defaultWith("TestId")
                    .with(
                        isEnabled: true,
                        durationSeconds: DisappearingMessagesConfiguration.validDurationsSeconds(.disappearAfterSend).last,
                        type: .disappearAfterSend
                    )
                mockStorage.write { db in
                    _ = try config.saved(db)
                }
                viewModel = ThreadDisappearingMessagesSettingsViewModel(
                    threadId: "TestId",
                    threadVariant: .contact,
                    currentUserIsClosedGroupMember: nil,
                    currentUserIsClosedGroupAdmin: nil,
                    config: config,
                    using: dependencies
                )
                cancellables.append(
                    viewModel.observableTableData
                        .receive(on: ImmediateScheduler.shared)
                        .sink(
                            receiveCompletion: { _ in },
                            receiveValue: { viewModel.updateTableData($0.0) }
                        )
                )
                
                // Change to another setting
                viewModel.tableData.first?.elements.first?.onTap?()
                // Change back
                viewModel.tableData.first?.elements.last?.onTap?()
                
                expect(viewModel.tableData.first?.elements.last)
                    .to(
                        equal(
                            SessionCell.Info(
                                id: ThreadDisappearingMessagesSettingsViewModel.Item(
                                    title: "DISAPPERING_MESSAGES_TYPE_AFTER_SEND_TITLE".localized()
                                ),
                                position: .bottom,
                                title: "DISAPPERING_MESSAGES_TYPE_AFTER_SEND_TITLE".localized(),
                                subtitle: "DISAPPERING_MESSAGES_TYPE_AFTER_SEND_DESCRIPTION".localized(),
                                rightAccessory: .radio(
                                    isSelected: { true }
                                ),
                                accessibility: Accessibility(
                                    identifier: "Disappear after send option",
                                    label: "Disappear after send option"
                                )
                            )
                        )
                    )
                
                let title: String = (DisappearingMessagesConfiguration.validDurationsSeconds(.disappearAfterSend).last?
                    .formatted(format: .long))
                    .defaulting(to: "")
                expect(viewModel.tableData.last?.elements.last)
                    .to(
                        equal(
                            SessionCell.Info(
                                id: ThreadDisappearingMessagesSettingsViewModel.Item(title: title),
                                position: .bottom,
                                title: title,
                                rightAccessory: .radio(
                                    isSelected: { true }
                                ),
                                accessibility: Accessibility(
                                    identifier: "Time option",
                                    label: "Time option"
                                )
                            )
                        )
                    )
                
                var footerButtonInfo: SessionButton.Info?
                
                cancellables.append(
                    viewModel.footerButtonInfo
                        .receive(on: ImmediateScheduler.shared)
                        .sink(
                            receiveCompletion: { _ in },
                            receiveValue: { info in footerButtonInfo = info }
                        )
                )
                
                expect(footerButtonInfo).to(beNil())
            }
            
            // MARK: -- when changed from the previous setting
            context("when changed from the previous setting") {
                @TestState var footerButtonInfo: SessionButton.Info?
                
                beforeEach {
                    cancellables.append(
                        viewModel.footerButtonInfo
                            .receive(on: ImmediateScheduler.shared)
                            .sink(
                                receiveCompletion: { _ in },
                                receiveValue: { info in footerButtonInfo = info }
                            )
                    )
                    
                    viewModel.tableData.first?.elements.last?.onTap?()
                }
                
<<<<<<< HEAD
                // MARK: ---- shows the set button
=======
                // MARK: ---- shows the save button
>>>>>>> 5b7c9d86
                it("shows the set button") {
                    expect(footerButtonInfo)
                        .to(
                            equal(
                                SessionButton.Info(
                                    style: .bordered,
                                    title: "DISAPPERING_MESSAGES_SAVE_TITLE".localized(),
                                    isEnabled: true,
                                    accessibility: Accessibility(
                                        identifier: "Set button",
                                        label: "Set button"
                                    ),
                                    minWidth: 110,
                                    onTap: {}
                                )
                            )
                        )
                }

                // MARK: ---- and saving
                context("and saving") {
                    // MARK: ------ dismisses the screen
                    it("dismisses the screen") {
                        var didDismissScreen: Bool = false
                        
                        cancellables.append(
                            viewModel.dismissScreen
                                .receive(on: ImmediateScheduler.shared)
                                .sink(
                                    receiveCompletion: { _ in },
                                    receiveValue: { _ in didDismissScreen = true }
                                )
                        )
                        
                        footerButtonInfo?.onTap()
                        
                        expect(didDismissScreen).to(beTrue())
                    }
                    
                    // MARK: ------ saves the updated config
                    it("saves the updated config") {
                        footerButtonInfo?.onTap()
                        
                        let updatedConfig: DisappearingMessagesConfiguration? = mockStorage.read { db in
                            try DisappearingMessagesConfiguration.fetchOne(db, id: "TestId")
                        }
                        
                        expect(updatedConfig?.isEnabled).to(beTrue())
                        expect(updatedConfig?.durationSeconds)
                            .to(equal(DisappearingMessagesConfiguration.DefaultDuration.disappearAfterSend.seconds))
                        expect(updatedConfig?.type).to(equal(.disappearAfterSend))
                    }
                }
            }
        }
    }
}<|MERGE_RESOLUTION|>--- conflicted
+++ resolved
@@ -174,7 +174,6 @@
                                 accessibility: Accessibility(
                                     identifier: "Disable disappearing messages (Off option)",
                                     label: "Disable disappearing messages (Off option)"
-<<<<<<< HEAD
                                 )
                             )
                         )
@@ -201,34 +200,6 @@
                         )
                     )
                 
-=======
-                                )
-                            )
-                        )
-                    )
-                
-                expect(viewModel.tableData.first?.elements.last)
-                    .to(
-                        equal(
-                            SessionCell.Info(
-                                id: ThreadDisappearingMessagesSettingsViewModel.Item(
-                                    title: "DISAPPERING_MESSAGES_TYPE_AFTER_SEND_TITLE".localized()
-                                ),
-                                position: .bottom,
-                                title: "DISAPPERING_MESSAGES_TYPE_AFTER_SEND_TITLE".localized(),
-                                subtitle: "DISAPPERING_MESSAGES_TYPE_AFTER_SEND_DESCRIPTION".localized(),
-                                rightAccessory: .radio(
-                                    isSelected: { true }
-                                ),
-                                accessibility: Accessibility(
-                                    identifier: "Disappear after send option",
-                                    label: "Disappear after send option"
-                                )
-                            )
-                        )
-                    )
-                
->>>>>>> 5b7c9d86
                 let title: String = (DisappearingMessagesConfiguration.validDurationsSeconds(.disappearAfterSend).last?
                     .formatted(format: .long))
                     .defaulting(to: "")
@@ -251,10 +222,7 @@
                     )
             }
             
-<<<<<<< HEAD
             // MARK: -- has no footer button
-=======
->>>>>>> 5b7c9d86
             it("has no footer button") {
                 var footerButtonInfo: SessionButton.Info?
                 
@@ -377,11 +345,7 @@
                     viewModel.tableData.first?.elements.last?.onTap?()
                 }
                 
-<<<<<<< HEAD
                 // MARK: ---- shows the set button
-=======
-                // MARK: ---- shows the save button
->>>>>>> 5b7c9d86
                 it("shows the set button") {
                     expect(footerButtonInfo)
                         .to(
@@ -400,7 +364,7 @@
                             )
                         )
                 }
-
+                
                 // MARK: ---- and saving
                 context("and saving") {
                     // MARK: ------ dismisses the screen
