// Copyright © 2022 Rangeproof Pty Ltd. All rights reserved.

import UIKit
import Combine
import GRDB
import SessionUtil
<<<<<<< HEAD
import SessionNetworkingKit
=======
>>>>>>> b08c0680
import SessionUtilitiesKit
import TestUtilities

import Quick
import Nimble

@testable import SessionMessagingKit
@testable import SessionNetworkingKit

class OpenGroupManagerSpec: AsyncSpec {
    override class func spec() {
        // MARK: Configuration
        
        @TestState var dependencies: TestDependencies! = TestDependencies { dependencies in
            dependencies.dateNow = Date(timeIntervalSince1970: 1234567890)
            dependencies.forceSynchronous = true
        }
        @TestState var testInteraction1: Interaction! = Interaction(
            id: 234,
            serverHash: "TestServerHash",
            messageUuid: nil,
            threadId: OpenGroup.idFor(roomToken: "testRoom", server: "http://127.0.0.1"),
            authorId: "TestAuthorId",
            variant: .standardOutgoing,
            body: "Test",
            timestampMs: 123,
            receivedAtTimestampMs: 124,
            wasRead: false,
            hasMention: false,
            expiresInSeconds: nil,
            expiresStartedAtMs: nil,
            linkPreviewUrl: nil,
            openGroupServerMessageId: nil,
            openGroupWhisper: false,
            openGroupWhisperMods: false,
            openGroupWhisperTo: nil,
            state: .sending,
            recipientReadTimestampMs: nil,
            mostRecentFailureText: nil,
            isProMessage: false
        )
        @TestState var testGroupThread: SessionThread! = SessionThread(
            id: OpenGroup.idFor(roomToken: "testRoom", server: "http://127.0.0.1"),
            variant: .community,
            creationDateTimestamp: 0
        )
        @TestState var testOpenGroup: OpenGroup! = OpenGroup(
            server: "http://127.0.0.1",
            roomToken: "testRoom",
            publicKey: TestConstants.publicKey,
            isActive: true,
            name: "Test",
            roomDescription: nil,
            imageId: nil,
            userCount: 0,
            infoUpdates: 10,
            sequenceNumber: 5
        )
        @TestState var testPollInfo: Network.SOGS.RoomPollInfo! = Network.SOGS.RoomPollInfo.mock.with(
            token: "testRoom",
            activeUsers: 10,
            details: .mock
        )
        @TestState var testMessage: Network.SOGS.Message! = Network.SOGS.Message(
            id: 127,
            sender: "05\(TestConstants.publicKey)",
            posted: 123,
            edited: nil,
            deleted: nil,
            seqNo: 124,
            whisper: false,
            whisperMods: false,
            whisperTo: nil,
            base64EncodedData: [
                "Cg0KC1Rlc3RNZXNzYWdlg",
                "AAAAAAAAAAAAAAAAAAAAA",
                "AAAAAAAAAAAAAAAAAAAAA",
                "AAAAAAAAAAAAAAAAAAAAA",
                "AAAAAAAAAAAAAAAAAAAAA",
                "AAAAAAAAAAAAAAAAAAAAA",
                "AAAAAAAAAAAAAAAAAAAAA",
                "AAAAAAAAAAAAAAAAAAAAA",
                "AAAAAAAAAAAAAAAAAAAAA",
                "AAAAAAAAAAAAAAAAAAAAA",
                "AA"
            ].joined(),
            base64EncodedSignature: nil,
            reactions: nil
        )
        @TestState var testDirectMessage: Network.SOGS.DirectMessage! = {
            let proto = SNProtoContent.builder()
            let protoDataBuilder = SNProtoDataMessage.builder()
            proto.setSigTimestamp(1234567890000)
            protoDataBuilder.setBody("TestMessage")
            proto.setDataMessage(try! protoDataBuilder.build())
            
            return Network.SOGS.DirectMessage(
                id: 128,
                sender: "15\(TestConstants.blind15PublicKey)",
                recipient: "15\(TestConstants.blind15PublicKey)",
                posted: 1234567890,
                expires: 1234567990,
                base64EncodedMessage: try! proto.build().serializedData().base64EncodedString()
            )
        }()
        @TestState var mockStorage: Storage! = SynchronousStorage(
            customWriter: try! DatabaseQueue(),
<<<<<<< HEAD
            using: dependencies
        )
        @TestState var mockJobRunner: MockJobRunner! = .create(using: dependencies)
        @TestState var mockNetwork: MockNetwork! = .create(using: dependencies)
        @TestState var mockCrypto: MockCrypto! = .create(using: dependencies)
        @TestState var mockUserDefaults: MockUserDefaults! = .create(using: dependencies)
        @TestState var mockAppGroupDefaults: MockUserDefaults! = .create(using: dependencies)
        @TestState var mockGeneralCache: MockGeneralCache! = .create(using: dependencies)
        @TestState var mockLibSessionCache: MockLibSessionCache! = .create(using: dependencies)
        @TestState var mockOGMCache: MockOGMCache! = .create(using: dependencies)
        @TestState var mockPoller: MockPoller! = .create(using: dependencies)
        @TestState var mockCommunityPollerManager: MockCommunityPollerManager! = .create(using: dependencies)
        @TestState var mockKeychain: MockKeychain! = .create(using: dependencies)
        @TestState var mockFileManager: MockFileManager! = .create(using: dependencies)
        @TestState var userGroupsConf: UnsafeMutablePointer<config_object>!
        @TestState var userGroupsInitResult: Int32! = {
            var secretKey: [UInt8] = Array(Data(hex: TestConstants.edSecretKey))
            
            return user_groups_init(&userGroupsConf, &secretKey, nil, 0, nil)
        }()
        @TestState var disposables: [AnyCancellable]! = []
        
        @TestState var cache: OpenGroupManager.Cache! = OpenGroupManager.Cache(using: dependencies)
        @TestState var openGroupManager: OpenGroupManager! = OpenGroupManager(using: dependencies)
        
        beforeEach {
            try await mockGeneralCache.defaultInitialSetup()
            dependencies.set(cache: .general, to: mockGeneralCache)
            
            try await mockLibSessionCache.defaultInitialSetup()
            dependencies.set(cache: .libSession, to: mockLibSessionCache)
            
            try await mockFileManager.defaultInitialSetup()
            dependencies.set(singleton: .fileManager, to: mockFileManager)
            
            try await mockOGMCache.when { $0.pendingChanges }.thenReturn([])
            try await mockOGMCache.when { $0.pendingChanges = .any }.thenReturn(())
            try await mockOGMCache.when { $0.getLastSuccessfulCommunityPollTimestamp() }.thenReturn(0)
            try await mockOGMCache.when { $0.setDefaultRoomInfo(.any) }.thenReturn(())
            dependencies.set(cache: .openGroupManager, to: mockOGMCache)
            
            try await mockStorage.perform(migrations: SNMessagingKit.migrations)
            try await mockStorage.writeAsync { db in
=======
            migrations: SNMessagingKit.migrations,
            using: dependencies,
            initialData: { db in
>>>>>>> b08c0680
                try Identity(variant: .x25519PublicKey, data: Data(hex: TestConstants.publicKey)).insert(db)
                try Identity(variant: .x25519PrivateKey, data: Data(hex: TestConstants.privateKey)).insert(db)
                try Identity(variant: .ed25519PublicKey, data: Data(hex: TestConstants.edPublicKey)).insert(db)
                try Identity(variant: .ed25519SecretKey, data: Data(hex: TestConstants.edSecretKey)).insert(db)
                
                try testGroupThread.insert(db)
                try testOpenGroup.insert(db)
                try Capability(openGroupServer: testOpenGroup.server, variant: .sogs, isMissing: false).insert(db)
            }
            dependencies.set(singleton: .storage, to: mockStorage)
            
            try await mockCrypto.when { $0.generate(.hash(message: .any, length: .any)) }.thenReturn([])
            try await mockCrypto
                .when { $0.generate(.blinded15KeyPair(serverPublicKey: .any, ed25519SecretKey: .any)) }
                .thenReturn(
                    KeyPair(
                        publicKey: Data(hex: TestConstants.publicKey).bytes,
                        secretKey: Data(hex: TestConstants.edSecretKey).bytes
                    )
                )
            try await mockCrypto
                .when { $0.generate(.blinded25KeyPair(serverPublicKey: .any, ed25519SecretKey: .any)) }
                .thenReturn(
                    KeyPair(
                        publicKey: Data(hex: TestConstants.publicKey).bytes,
                        secretKey: Data(hex: TestConstants.edSecretKey).bytes
                    )
                )
            try await mockCrypto
                .when { $0.generate(.signatureBlind15(message: .any, serverPublicKey: .any, ed25519SecretKey: .any)) }
                .thenReturn("TestSogsSignature".bytes)
            try await mockCrypto
                .when { $0.generate(.signature(message: .any, ed25519SecretKey: .any)) }
                .thenReturn(Authentication.Signature.standard(signature: "TestSignature".bytes))
            try await mockCrypto
                .when { $0.generate(.randomBytes(16)) }
                .thenReturn(Array(Data(base64Encoded: "pK6YRtQApl4NhECGizF0Cg==")!))
            try await mockCrypto
                .when { $0.generate(.randomBytes(24)) }
                .thenReturn(Array(Data(base64Encoded: "pbTUizreT0sqJ2R2LloseQDyVL2RYztD")!))
            try await mockCrypto
                .when { $0.generate(.ed25519KeyPair(seed: .any)) }
                .thenReturn(
                    KeyPair(
                        publicKey: Array(Data(hex: TestConstants.edPublicKey)),
                        secretKey: Array(Data(hex: TestConstants.edSecretKey))
                    )
                )
            try await mockCrypto
                .when { $0.generate(.ciphertextWithXChaCha20(plaintext: .any, encKey: .any)) }
                .thenReturn(Data([1, 2, 3]))
            dependencies.set(singleton: .crypto, to: mockCrypto)
            
            try await mockPoller.when { await $0.startIfNeeded() }.thenReturn(())
            try await mockPoller.when { await $0.stop() }.thenReturn(())
            
            try await mockCommunityPollerManager.when { await $0.serversBeingPolled }.thenReturn([])
            try await mockCommunityPollerManager.when { await $0.startAllPollers() }.thenReturn(())
            try await mockCommunityPollerManager
                .when { await $0.getOrCreatePoller(for: .any) }
                .thenReturn(mockPoller)
            try await mockCommunityPollerManager.when { await $0.stopAndRemovePoller(for: .any) }.thenReturn(())
            try await mockCommunityPollerManager.when { await $0.stopAndRemoveAllPollers() }.thenReturn(())
            try await mockCommunityPollerManager
                .when { $0.syncState }
                .thenReturn(CommunityPollerManagerSyncState())
            dependencies.set(singleton: .communityPollerManager, to: mockCommunityPollerManager)
            
            try await mockKeychain
                .when {
                    try $0.getOrGenerateEncryptionKey(
                        forKey: .any,
                        length: .any,
                        cat: .any,
                        legacyKey: .any,
                        legacyService: .any
                    )
                }
                .thenReturn(Data([1, 2, 3]))
            dependencies.set(singleton: .keychain, to: mockKeychain)
            
            try await mockUserDefaults.defaultInitialSetup()
            try await mockUserDefaults.when { $0.integer(forKey: .any) }.thenReturn(0)
            dependencies.set(defaults: .standard, to: mockUserDefaults)
            
            try await mockAppGroupDefaults.defaultInitialSetup()
            try await mockAppGroupDefaults.when { $0.bool(forKey: .any) }.thenReturn(false)
            dependencies.set(defaults: .appGroup, to: mockAppGroupDefaults)
            
            try await mockJobRunner
                .when { $0.add(.any, job: .any, dependantJob: .any, canStartJob: .any) }
                .thenReturn(nil)
            try await mockJobRunner
                .when { $0.upsert(.any, job: .any, canStartJob: .any) }
                .thenReturn(nil)
            try await mockJobRunner
                .when { $0.jobInfoFor(jobs: .any, state: .any, variant: .any) }
                .thenReturn([:])
            dependencies.set(singleton: .jobRunner, to: mockJobRunner)
            
            try await mockNetwork.when { $0.networkStatus }.thenReturn(.singleValue(value: .connected))
            try await mockNetwork
                .when {
                    $0.send(
                        endpoint: MockEndpoint.any,
                        destination: .any,
                        body: .any,
                        category: .any,
                        requestTimeout: .any,
                        overallTimeout: .any
                    )
                }
                .thenReturn(MockNetwork.errorResponse())
            try await mockNetwork.when { $0.syncState }.thenReturn(NetworkSyncState(isSuspended: false))
            dependencies.set(singleton: .network, to: mockNetwork)
        }
        
        // MARK: - an OpenGroupManager
        describe("an OpenGroupManager") {
            beforeEach {
                _ = userGroupsInitResult
            }
            
            // MARK: -- cache data
            context("cache data") {
                // MARK: ---- defaults the time since last open to zero
                it("defaults the time since last open to zero") {
                    try await mockUserDefaults
                        .when { $0.object(forKey: UserDefaults.DateKey.lastOpen.rawValue) }
                        .thenReturn(nil)
                    
                    expect(cache.getLastSuccessfulCommunityPollTimestamp()).to(equal(0))
                }
                
                // MARK: ---- returns the time since the last poll
                it("returns the time since the last poll") {
                    try await mockUserDefaults
                        .when { $0.object(forKey: UserDefaults.DateKey.lastOpen.rawValue) }
                        .thenReturn(Date(timeIntervalSince1970: 1234567880))
                    dependencies.dateNow = Date(timeIntervalSince1970: 1234567890)
                    
                    expect(cache.getLastSuccessfulCommunityPollTimestamp())
                        .to(equal(1234567880))
                }
                
                // MARK: ---- caches the time since the last poll in memory
                it("caches the time since the last poll in memory") {
                    try await mockUserDefaults
                        .when { $0.object(forKey: UserDefaults.DateKey.lastOpen.rawValue) }
                        .thenReturn(Date(timeIntervalSince1970: 1234567770))
                    dependencies.dateNow = Date(timeIntervalSince1970: 1234567780)
                    
                    expect(cache.getLastSuccessfulCommunityPollTimestamp())
                        .to(equal(1234567770))
                    
                    try await mockUserDefaults
                        .when { $0.object(forKey: UserDefaults.DateKey.lastOpen.rawValue) }
                        .thenReturn(Date(timeIntervalSince1970: 1234567890))
                 
                    // Cached value shouldn't have been updated
                    expect(cache.getLastSuccessfulCommunityPollTimestamp())
                        .to(equal(1234567770))
                }
                
                // MARK: ---- updates the time since the last poll in user defaults
                it("updates the time since the last poll in user defaults") {
                    cache.setLastSuccessfulCommunityPollTimestamp(12345)
                    
                    await mockUserDefaults
                        .verify {
                            $0.set(
                                Date(timeIntervalSince1970: 12345),
                                forKey: UserDefaults.DateKey.lastOpen.rawValue
                            )
                        }
                        .wasCalled(exactly: 1)
                }
            }
            
            // MARK: -- when checking if an open group is run by session
            context("when checking if an open group is run by session") {
                // MARK: ---- returns false when it does not match one of Sessions servers with no scheme
                it("returns false when it does not match one of Sessions servers with no scheme") {
                    expect(OpenGroupManager.isSessionRunOpenGroup(server: "test.test"))
                        .to(beFalse())
                }
                
                // MARK: ---- returns false when it does not match one of Sessions servers in http
                it("returns false when it does not match one of Sessions servers in http") {
                    expect(OpenGroupManager.isSessionRunOpenGroup(server: "http://test.test"))
                        .to(beFalse())
                }
                
                // MARK: ---- returns false when it does not match one of Sessions servers in https
                it("returns false when it does not match one of Sessions servers in https") {
                    expect(OpenGroupManager.isSessionRunOpenGroup(server: "https://test.test"))
                        .to(beFalse())
                }
                
                // MARK: ---- returns true when it matches Sessions SOGS IP
                it("returns true when it matches Sessions SOGS IP") {
                    expect(OpenGroupManager.isSessionRunOpenGroup(server: "116.203.70.33"))
                        .to(beTrue())
                }
                
                // MARK: ---- returns true when it matches Sessions SOGS IP with http
                it("returns true when it matches Sessions SOGS IP with http") {
                    expect(OpenGroupManager.isSessionRunOpenGroup(server: "http://116.203.70.33"))
                        .to(beTrue())
                }
                
                // MARK: ---- returns true when it matches Sessions SOGS IP with https
                it("returns true when it matches Sessions SOGS IP with https") {
                    expect(OpenGroupManager.isSessionRunOpenGroup(server: "https://116.203.70.33"))
                        .to(beTrue())
                }
                
                // MARK: ---- returns true when it matches Sessions SOGS IP with a port
                it("returns true when it matches Sessions SOGS IP with a port") {
                    expect(OpenGroupManager.isSessionRunOpenGroup(server: "116.203.70.33:80"))
                        .to(beTrue())
                }
                
                // MARK: ---- returns true when it matches Sessions SOGS domain
                it("returns true when it matches Sessions SOGS domain") {
                    expect(OpenGroupManager.isSessionRunOpenGroup(server: "open.getsession.org"))
                        .to(beTrue())
                }
                
                // MARK: ---- returns true when it matches Sessions SOGS domain with http
                it("returns true when it matches Sessions SOGS domain with http") {
                    expect(OpenGroupManager.isSessionRunOpenGroup(server: "http://open.getsession.org"))
                        .to(beTrue())
                }
                
                // MARK: ---- returns true when it matches Sessions SOGS domain with https
                it("returns true when it matches Sessions SOGS domain with https") {
                    expect(OpenGroupManager.isSessionRunOpenGroup(server: "https://open.getsession.org"))
                        .to(beTrue())
                }
                
                // MARK: ---- returns true when it matches Sessions SOGS domain with a port
                it("returns true when it matches Sessions SOGS domain with a port") {
                    expect(OpenGroupManager.isSessionRunOpenGroup(server: "open.getsession.org:80"))
                        .to(beTrue())
                }
            }
            
            // MARK: -- when checking it has an existing open group
            context("when checking it has an existing open group") {
                // MARK: ---- when there is a thread for the room and the cache has a poller
                context("when there is a thread for the room and the cache has a poller") {
                    beforeEach {
                        try await mockCommunityPollerManager
                            .when { await $0.syncState }
                            .thenReturn(CommunityPollerManagerSyncState(
                                serversBeingPolled: ["http://127.0.0.1"]
                            ))
                    }
                    
                    // MARK: ------ for the no-scheme variant
                    context("for the no-scheme variant") {
                        // MARK: -------- returns true when no scheme is provided
                        it("returns true when no scheme is provided") {
                            expect(
                                mockStorage.read { db -> Bool in
                                    openGroupManager.hasExistingOpenGroup(
                                        db,
                                        roomToken: "testRoom",
                                        server: "http://127.0.0.1",
                                        publicKey: TestConstants.serverPublicKey
                                    )
                                }
                            ).to(beTrue())
                        }
                        
                        // MARK: -------- returns true when a http scheme is provided
                        it("returns true when a http scheme is provided") {
                            expect(
                                mockStorage.read { db -> Bool in
                                    openGroupManager.hasExistingOpenGroup(
                                        db,
                                        roomToken: "testRoom",
                                        server: "http://127.0.0.1",
                                        publicKey: TestConstants.serverPublicKey
                                    )
                                }
                            ).to(beTrue())
                        }
                        
                        // MARK: -------- returns true when a https scheme is provided
                        it("returns true when a https scheme is provided") {
                            expect(
                                mockStorage.read { db -> Bool in
                                    openGroupManager.hasExistingOpenGroup(
                                        db,
                                        roomToken: "testRoom",
                                        server: "http://127.0.0.1",
                                        publicKey: TestConstants.serverPublicKey
                                    )
                                }
                            ).to(beTrue())
                        }
                    }
                    
                    // MARK: ------ for the http variant
                    context("for the http variant") {
                        // MARK: -------- returns true when no scheme is provided
                        it("returns true when no scheme is provided") {
                            expect(
                                mockStorage.read { db -> Bool in
                                    openGroupManager.hasExistingOpenGroup(
                                        db,
                                        roomToken: "testRoom",
                                        server: "http://127.0.0.1",
                                        publicKey: TestConstants.serverPublicKey
                                    )
                                }
                            ).to(beTrue())
                        }
                        
                        // MARK: -------- returns true when a http scheme is provided
                        it("returns true when a http scheme is provided") {
                            expect(
                                mockStorage.read { db -> Bool in
                                    openGroupManager.hasExistingOpenGroup(
                                        db,
                                        roomToken: "testRoom",
                                        server: "http://127.0.0.1",
                                        publicKey: TestConstants.serverPublicKey
                                    )
                                }
                            ).to(beTrue())
                        }
                        
                        // MARK: -------- returns true when a https scheme is provided
                        it("returns true when a https scheme is provided") {
                            expect(
                                mockStorage.read { db -> Bool in
                                    openGroupManager.hasExistingOpenGroup(
                                        db,
                                        roomToken: "testRoom",
                                        server: "http://127.0.0.1",
                                        publicKey: TestConstants.serverPublicKey
                                    )
                                }
                            ).to(beTrue())
                        }
                    }
                    
                    // MARK: ------ for the https variant
                    context("for the https variant") {
                        // MARK: -------- returns true when no scheme is provided
                        it("returns true when no scheme is provided") {
                            expect(
                                mockStorage.read { db -> Bool in
                                    openGroupManager.hasExistingOpenGroup(
                                        db,
                                        roomToken: "testRoom",
                                        server: "http://127.0.0.1",
                                        publicKey: TestConstants.serverPublicKey
                                    )
                                }
                            ).to(beTrue())
                        }
                        
                        // MARK: -------- returns true when a http scheme is provided
                        it("returns true when a http scheme is provided") {
                            expect(
                                mockStorage.read { db -> Bool in
                                    openGroupManager.hasExistingOpenGroup(
                                        db,
                                        roomToken: "testRoom",
                                        server: "http://127.0.0.1",
                                        publicKey: TestConstants.serverPublicKey
                                    )
                                }
                            ).to(beTrue())
                        }
                        
                        // MARK: -------- returns true when a https scheme is provided
                        it("returns true when a https scheme is provided") {
                            expect(
                                mockStorage.read { db -> Bool in
                                    openGroupManager.hasExistingOpenGroup(
                                        db,
                                        roomToken: "testRoom",
                                        server: "http://127.0.0.1",
                                        publicKey: TestConstants.serverPublicKey
                                    )
                                }
                            ).to(beTrue())
                        }
                    }
                }
                
                // MARK: ---- when given the legacy DNS host and there is a cached poller for the default server
                context("when given the legacy DNS host and there is a cached poller for the default server") {
                    // MARK: ------ returns true
                    it("returns true") {
                        try await mockCommunityPollerManager
                            .when { $0.syncState }
                            .thenReturn(CommunityPollerManagerSyncState(
                                serversBeingPolled: ["http://116.203.70.33"]
                            ))
                        mockStorage.write { db in
                            try SessionThread(
                                id: OpenGroup.idFor(roomToken: "testRoom", server: "http://116.203.70.33"),
                                variant: .community,
                                creationDateTimestamp: 0,
                                shouldBeVisible: true,
                                isPinned: false,
                                messageDraft: nil,
                                notificationSound: nil,
                                mutedUntilTimestamp: nil,
                                onlyNotifyForMentions: false
                            ).insert(db)
                        }
                        
                        expect(
                            mockStorage.read { db -> Bool in
                                openGroupManager.hasExistingOpenGroup(
                                    db,
                                    roomToken: "testRoom",
                                    server: "http://open.getsession.org",
                                    publicKey: TestConstants.serverPublicKey
                                )
                            }
                        ).to(beTrue())
                    }
                }
                
                // MARK: ---- when given the default server and there is a cached poller for the legacy DNS host
                context("when given the default server and there is a cached poller for the legacy DNS host") {
                    // MARK: ------ returns true
                    it("returns true") {
                        try await mockCommunityPollerManager
                            .when { $0.syncState }
                            .thenReturn(CommunityPollerManagerSyncState(
                                serversBeingPolled: ["http://open.getsession.org"]
                            ))
                        mockStorage.write { db in
                            try SessionThread(
                                id: OpenGroup.idFor(roomToken: "testRoom", server: "http://open.getsession.org"),
                                variant: .community,
                                creationDateTimestamp: 0,
                                shouldBeVisible: true,
                                isPinned: false,
                                messageDraft: nil,
                                notificationSound: nil,
                                mutedUntilTimestamp: nil,
                                onlyNotifyForMentions: false
                            ).insert(db)
                        }
                        
                        expect(
                            mockStorage.read { db -> Bool in
                                openGroupManager.hasExistingOpenGroup(
                                    db,
                                    roomToken: "testRoom",
                                    server: "http://116.203.70.33",
                                    publicKey: TestConstants.serverPublicKey
                                )
                            }
                        ).to(beTrue())
                    }
                }
                
                // MARK: ---- returns false when given an invalid server
                it("returns false when given an invalid server") {
                    expect(
                        mockStorage.read { db -> Bool in
                            openGroupManager.hasExistingOpenGroup(
                                db,
                                roomToken: "testRoom",
                                server: "%%%",
                                publicKey: TestConstants.serverPublicKey
                            )
                        }
                    ).to(beFalse())
                }
                
                // MARK: ---- returns false if there is not a poller for the server in the cache
                it("returns false if there is not a poller for the server in the cache") {
                    try await mockCommunityPollerManager
                        .when { await $0.serversBeingPolled }
                        .thenReturn([])
                    
                    expect(
                        mockStorage.read { db -> Bool in
                            openGroupManager.hasExistingOpenGroup(
                                db,
                                roomToken: "testRoom",
                                server: "http://127.0.0.1",
                                publicKey: TestConstants.serverPublicKey
                            )
                        }
                    ).to(beFalse())
                }
                
                // MARK: ---- returns false if there is a poller for the server in the cache but no thread for the room
                it("returns false if there is a poller for the server in the cache but no thread for the room") {
                    mockStorage.write { db in
                        try SessionThread.deleteAll(db)
                    }
                    
                    expect(
                        mockStorage.read { db -> Bool in
                            openGroupManager.hasExistingOpenGroup(
                                db,
                                roomToken: "testRoom",
                                server: "http://127.0.0.1",
                                publicKey: TestConstants.serverPublicKey
                            )
                        }
                    ).to(beFalse())
                }
            }
        }
        
        // MARK: - an OpenGroupManager
        describe("an OpenGroupManager") {
            // MARK: -- when adding
            context("when adding") {
                beforeEach {
                    mockStorage.write { db in
                        try OpenGroup.deleteAll(db)
                    }
                    
                    try await mockNetwork
                        .when {
                            $0.send(
                                endpoint: MockEndpoint.any,
                                destination: .any,
                                body: .any,
                                category: .any,
                                requestTimeout: .any,
                                overallTimeout: .any
                            )
                        }
                        .thenReturn(Network.BatchResponse.mockCapabilitiesAndRoomResponse)
                    
                    try await mockUserDefaults
                        .when { $0.object(forKey: UserDefaults.DateKey.lastOpen.rawValue) }
                        .thenReturn(Date(timeIntervalSince1970: 1234567890))
                }
                
                // MARK: ---- stores the open group server
                it("stores the open group server") {
                    mockStorage
                        .writePublisher { db -> Bool in
                            openGroupManager.add(
                                db,
                                roomToken: "testRoom",
                                server: "http://127.0.0.1",
                                publicKey: TestConstants.serverPublicKey,
                                forceVisible: false
                            )
                        }
                        .flatMap { successfullyAddedGroup in
                            openGroupManager.performInitialRequestsAfterAdd(
                                queue: DispatchQueue.main,
                                successfullyAddedGroup: successfullyAddedGroup,
                                roomToken: "testRoom",
                                server: "http://127.0.0.1",
                                publicKey: TestConstants.serverPublicKey
                            )
                        }
                        .sinkAndStore(in: &disposables)
                    
                    expect(
                        mockStorage.read { db in
                            try OpenGroup
                                .select(.threadId)
                                .asRequest(of: String.self)
                                .fetchOne(db)
                        }
                    )
                    .to(equal(OpenGroup.idFor(roomToken: "testRoom", server: "http://127.0.0.1")))
                }
                
                // MARK: ---- adds a poller
                it("adds a poller") {
                    mockStorage
                        .writePublisher { db -> Bool in
                            openGroupManager.add(
                                db,
                                roomToken: "testRoom",
                                server: "http://127.0.0.1",
                                publicKey: TestConstants.serverPublicKey,
                                forceVisible: false
                            )
                        }
                        .flatMap { successfullyAddedGroup in
                            openGroupManager.performInitialRequestsAfterAdd(
                                queue: DispatchQueue.main,
                                successfullyAddedGroup: successfullyAddedGroup,
                                roomToken: "testRoom",
                                server: "http://127.0.0.1",
                                publicKey: TestConstants.serverPublicKey
                            )
                        }
                        .sinkAndStore(in: &disposables)
                    
                    await mockCommunityPollerManager
                        .verify {
                            await $0.getOrCreatePoller(
                                for: CommunityPoller.Info(
                                    server: "http://127.0.0.1",
                                    pollFailureCount: 0
                                )
                            )
                        }
                        .wasCalled(timeout: .milliseconds(50))
                    await mockPoller.verify { await $0.startIfNeeded() }.wasCalled()
                }
                
                // MARK: ---- an existing room
                context("an existing room") {
                    beforeEach {
                        try await mockCommunityPollerManager
                            .when { $0.syncState }
                            .thenReturn(CommunityPollerManagerSyncState(
                                serversBeingPolled: ["http://127.0.0.1"]
                            ))
                        mockStorage.write { db in
                            try testOpenGroup.insert(db)
                        }
                    }
                    
                    // MARK: ------ does not reset the sequence number
                    it("does not reset the sequence number") {
                        mockStorage
                            .writePublisher { db -> Bool in
                                openGroupManager.add(
                                    db,
                                    roomToken: "testRoom",
                                    server: "http://127.0.0.1",
                                    publicKey: TestConstants.serverPublicKey
                                        .replacingOccurrences(of: "c3", with: "00")
                                        .replacingOccurrences(of: "b3", with: "00"),
                                    forceVisible: false
                                )
                            }
                            .flatMap { successfullyAddedGroup in
                                openGroupManager.performInitialRequestsAfterAdd(
                                    queue: DispatchQueue.main,
                                    successfullyAddedGroup: successfullyAddedGroup,
                                    roomToken: "testRoom",
                                    server: "http://127.0.0.1",
                                    publicKey: TestConstants.serverPublicKey
                                        .replacingOccurrences(of: "c3", with: "00")
                                        .replacingOccurrences(of: "b3", with: "00")
                                )
                            }
                            .sinkAndStore(in: &disposables)
                        
                        await expect(
                            mockStorage.read { db in
                                try OpenGroup
                                    .select(.sequenceNumber)
                                    .asRequest(of: Int64.self)
                                    .fetchOne(db)
                            }
                        ).toEventually(equal(5))
                    }
                }
                
                // MARK: ---- with an invalid response
                context("with an invalid response") {
                    beforeEach {
                        try await mockNetwork
                            .when {
                                $0.send(
                                    endpoint: MockEndpoint.any,
                                    destination: .any,
                                    body: .any,
                                    category: .any,
                                    requestTimeout: .any,
                                    overallTimeout: .any
                                )
                            }
                            .thenReturn(MockNetwork.response(data: Data()))
                        
                        try await mockUserDefaults
                            .when { $0.object(forKey: UserDefaults.DateKey.lastOpen.rawValue) }
                            .thenReturn(Date(timeIntervalSince1970: 1234567890))
                    }
                
                    // MARK: ------ fails with the error
                    it("fails with the error") {
                        var error: Error?
                        
                        mockStorage
                            .writePublisher { db -> Bool in
                                openGroupManager.add(
                                    db,
                                    roomToken: "testRoom",
                                    server: "http://127.0.0.1",
                                    publicKey: TestConstants.serverPublicKey,
                                    forceVisible: false
                                )
                            }
                            .flatMap { successfullyAddedGroup in
                                openGroupManager.performInitialRequestsAfterAdd(
                                    queue: DispatchQueue.main,
                                    successfullyAddedGroup: successfullyAddedGroup,
                                    roomToken: "testRoom",
                                    server: "http://127.0.0.1",
                                    publicKey: TestConstants.serverPublicKey
                                )
                            }
                            .mapError { result -> Error in error.setting(to: result) }
                            .sinkAndStore(in: &disposables)
                        
                        expect(error).to(matchError(NetworkError.parsingFailed))
                    }
                }
            }
            
            // MARK: -- when deleting
            context("when deleting") {
                beforeEach {
                    mockStorage.write { db in
                        try Interaction.deleteWhere(db, .deleteAll)
                        try SessionThread.deleteAll(db)
                        
                        try testGroupThread.insert(db)
                        try testOpenGroup.insert(db)
                        try testInteraction1.insert(db)
                        try Interaction
                            .updateAll(
                                db,
                                Interaction.Columns.threadId
                                    .set(to: OpenGroup.idFor(roomToken: "testRoom", server: "http://127.0.0.1"))
                            )
                    }
                }
                
                // MARK: ---- removes all interactions for the thread
                it("removes all interactions for the thread") {
                    mockStorage.write { db in
                        try openGroupManager.delete(
                            db,
                            openGroupId: OpenGroup.idFor(roomToken: "testRoom", server: "http://127.0.0.1"),
                            skipLibSessionUpdate: true
                        )
                    }
                    
                    expect(mockStorage.read { db in try Interaction.fetchCount(db) })
                        .to(equal(0))
                }
                
                // MARK: ---- removes the given thread
                it("removes the given thread") {
                    mockStorage.write { db in
                        try openGroupManager.delete(
                            db,
                            openGroupId: OpenGroup.idFor(roomToken: "testRoom", server: "http://127.0.0.1"),
                            skipLibSessionUpdate: true
                        )
                    }
                    
                    expect(mockStorage.read { db -> Int in try SessionThread.fetchCount(db) })
                        .to(equal(0))
                }
                
                // MARK: ---- and there is only one open group for this server
                context("and there is only one open group for this server") {
                    // MARK: ------ stops the poller
                    it("stops the poller") {
                        mockStorage.write { db in
                            try openGroupManager.delete(
                                db,
                                openGroupId: OpenGroup.idFor(roomToken: "testRoom", server: "http://127.0.0.1"),
                                skipLibSessionUpdate: true
                            )
                        }
                        
                        await mockCommunityPollerManager
                            .verify { await $0.stopAndRemovePoller(for: "http://127.0.0.1") }
                            .wasCalled()
                    }
                    
                    // MARK: ------ removes the open group
                    it("removes the open group") {
                        mockStorage.write { db in
                            try openGroupManager.delete(
                                db,
                                openGroupId: OpenGroup.idFor(roomToken: "testRoom", server: "http://127.0.0.1"),
                                skipLibSessionUpdate: true
                            )
                        }
                        
                        expect(mockStorage.read { db in try OpenGroup.fetchCount(db) })
                            .to(equal(0))
                    }
                }
                
                // MARK: ---- and the are multiple open groups for this server
                context("and the are multiple open groups for this server") {
                    beforeEach {
                        mockStorage.write { db in
                            try OpenGroup.deleteAll(db)
                            try testOpenGroup.insert(db)
                            try OpenGroup(
                                server: "http://127.0.0.1",
                                roomToken: "testRoom1",
                                publicKey: TestConstants.publicKey,
                                isActive: true,
                                name: "Test1",
                                roomDescription: nil,
                                imageId: nil,
                                userCount: 0,
                                infoUpdates: 0,
                                sequenceNumber: 0,
                                inboxLatestMessageId: 0,
                                outboxLatestMessageId: 0
                            ).insert(db)
                        }
                    }
                    
                    // MARK: ------ removes the open group
                    it("removes the open group") {
                        mockStorage.write { db in
                            try openGroupManager.delete(
                                db,
                                openGroupId: OpenGroup.idFor(roomToken: "testRoom", server: "http://127.0.0.1"),
                                skipLibSessionUpdate: true
                            )
                        }
                        
                        expect(mockStorage.read { db in try OpenGroup.fetchCount(db) })
                            .to(equal(1))
                    }
                }
                
                // MARK: ---- and it is the default server
                context("and it is the default server") {
                    beforeEach {
                        mockStorage.write { db in
                            try OpenGroup.deleteAll(db)
                            try OpenGroup(
                                server: Network.SOGS.defaultServer,
                                roomToken: "testRoom",
                                publicKey: TestConstants.publicKey,
                                isActive: true,
                                name: "Test1",
                                roomDescription: nil,
                                imageId: nil,
                                userCount: 0,
                                infoUpdates: 0,
                                sequenceNumber: 0,
                                inboxLatestMessageId: 0,
                                outboxLatestMessageId: 0
                            ).insert(db)
                            try OpenGroup(
                                server: Network.SOGS.defaultServer,
                                roomToken: "testRoom1",
                                publicKey: TestConstants.publicKey,
                                isActive: true,
                                name: "Test1",
                                roomDescription: nil,
                                imageId: nil,
                                userCount: 0,
                                infoUpdates: 0,
                                sequenceNumber: 0,
                                inboxLatestMessageId: 0,
                                outboxLatestMessageId: 0
                            ).insert(db)
                        }
                    }
                    
                    // MARK: ------ does not remove the open group
                    it("does not remove the open group") {
                        mockStorage.write { db in
                            try openGroupManager.delete(
                                db,
                                openGroupId: OpenGroup.idFor(roomToken: "testRoom", server: Network.SOGS.defaultServer),
                                skipLibSessionUpdate: true
                            )
                        }
                        
                        expect(mockStorage.read { db in try OpenGroup.fetchCount(db) })
                            .to(equal(2))
                    }
                    
                    // MARK: ------ deactivates the open group
                    it("deactivates the open group") {
                        mockStorage.write { db in
                            try openGroupManager.delete(
                                db,
                                openGroupId: OpenGroup.idFor(roomToken: "testRoom", server: Network.SOGS.defaultServer),
                                skipLibSessionUpdate: true
                            )
                        }
                        
                        expect(
                            mockStorage.read { db in
                                try OpenGroup
                                    .select(.isActive)
                                    .filter(id: OpenGroup.idFor(roomToken: "testRoom", server: Network.SOGS.defaultServer))
                                    .asRequest(of: Bool.self)
                                    .fetchOne(db)
                            }
                        ).to(beFalse())
                    }
                }
            }
            
            // MARK: -- when handling capabilities
            context("when handling capabilities") {
                beforeEach {
                    mockStorage.write { db in
                        OpenGroupManager
                            .handleCapabilities(
                                db,
                                capabilities: Network.SOGS.CapabilitiesResponse(
                                    capabilities: ["sogs"],
                                    missing: []
                                ),
                                on: "http://127.0.0.1"
                            )
                    }
                }
                
                // MARK: ---- stores the capabilities
                it("stores the capabilities") {
                    expect(mockStorage.read { db in try Capability.fetchCount(db) })
                        .to(equal(1))
                }
            }
        }
        
        // MARK: - an OpenGroupManager
        describe("an OpenGroupManager") {
            // MARK: -- when handling room poll info
            context("when handling room poll info") {
                beforeEach {
                    mockStorage.write { db in
                        try OpenGroup.deleteAll(db)
                        
                        try testOpenGroup.insert(db)
                    }
                }
                
                // MARK: ---- saves the updated open group
                it("saves the updated open group") {
                    mockStorage.write { db in
                        try OpenGroupManager.handlePollInfo(
                            db,
                            pollInfo: testPollInfo,
                            publicKey: TestConstants.publicKey,
                            for: "testRoom",
                            on: "http://127.0.0.1",
                            using: dependencies
                        )
                    }
                    
                    expect(
                        mockStorage.read { db in
                            try OpenGroup
                                .select(.userCount)
                                .asRequest(of: Int64.self)
                                .fetchOne(db)
                        }
                    ).to(equal(10))
                }
                
                // MARK: ---- does not schedule the displayPictureDownload job if there is no image
                it("does not schedule the displayPictureDownload job if there is no image") {
                    mockStorage.write { db in
                        try OpenGroupManager.handlePollInfo(
                            db,
                            pollInfo: testPollInfo,
                            publicKey: TestConstants.publicKey,
                            for: "testRoom",
                            on: "http://127.0.0.1",
                            using: dependencies
                        )
                    }
                    
                    await mockJobRunner
                        .verify {
                            $0.add(
                                .any,
                                job: Job(
                                    variant: .displayPictureDownload,
                                    shouldBeUnique: true,
                                    details: DisplayPictureDownloadJob.Details(
                                        target: .community(
                                            imageId: "12",
                                            roomToken: "testRoom",
                                            server: "testServer"
                                        ),
                                        timestamp: 1234567890
                                    )
                                ),
                                dependantJob: nil,
                                canStartJob: true
                            )
                        }
                        .wasNotCalled()
                }
                
                // MARK: ---- schedules the displayPictureDownload job if there is an image
                it("schedules the displayPictureDownload job if there is an image") {
                    mockStorage.write { db in
                        try OpenGroup.deleteAll(db)
                        try OpenGroup(
                            server: "http://127.0.0.1",
                            roomToken: "testRoom",
                            publicKey: TestConstants.publicKey,
                            isActive: true,
                            name: "Test",
                            imageId: "12",
                            userCount: 0,
                            infoUpdates: 10
                        ).insert(db)
                    }
                    
                    mockStorage.write { db in
                        try OpenGroupManager.handlePollInfo(
                            db,
                            pollInfo: testPollInfo,
                            publicKey: TestConstants.publicKey,
                            for: "testRoom",
                            on: "http://127.0.0.1",
                            using: dependencies
                        )
                    }
                    
                    await mockJobRunner
                        .verify {
                            $0.add(
                                .any,
                                job: Job(
                                    variant: .displayPictureDownload,
                                    shouldBeUnique: true,
                                    details: DisplayPictureDownloadJob.Details(
                                        target: .community(
                                            imageId: "12",
                                            roomToken: "testRoom",
                                            server: "http://127.0.0.1"
                                        ),
                                        timestamp: 1234567890
                                    )
                                ),
                                dependantJob: nil,
                                canStartJob: true
                            )
                        }
                        .wasCalled(exactly: 1)
                }
                
                // MARK: ---- and updating the moderator list
                context("and updating the moderator list") {
                    // MARK: ------ successfully updates
                    it("successfully updates") {
                        testPollInfo = Network.SOGS.RoomPollInfo.mock.with(
                            token: "testRoom",
                            activeUsers: 10,
                            details: Network.SOGS.Room.mock.with(
                                moderators: ["TestMod"],
                                hiddenModerators: [],
                                admins: [],
                                hiddenAdmins: []
                            )
                        )
                        
                        mockStorage.write { db in
                            try OpenGroupManager.handlePollInfo(
                                db,
                                pollInfo: testPollInfo,
                                publicKey: TestConstants.publicKey,
                                for: "testRoom",
                                on: "http://127.0.0.1",
                                using: dependencies
                            )
                        }
                        
                        expect(
                            mockStorage.read { db -> GroupMember? in
                                try GroupMember
                                    .filter(GroupMember.Columns.groupId == OpenGroup.idFor(
                                        roomToken: "testRoom",
                                        server: "http://127.0.0.1"
                                    ))
                                    .fetchOne(db)
                            }
                        ).to(equal(
                            GroupMember(
                                groupId: OpenGroup.idFor(
                                    roomToken: "testRoom",
                                    server: "http://127.0.0.1"
                                ),
                                profileId: "TestMod",
                                role: .moderator,
                                roleStatus: .accepted,
                                isHidden: false
                            )
                        ))
                    }
                    
                    // MARK: ------ updates for hidden moderators
                    it("updates for hidden moderators") {
                        testPollInfo = Network.SOGS.RoomPollInfo.mock.with(
                            token: "testRoom",
                            activeUsers: 10,
                            details: Network.SOGS.Room.mock.with(
                                moderators: [],
                                hiddenModerators: ["TestMod2"],
                                admins: [],
                                hiddenAdmins: []
                            )
                        )
                        
                        mockStorage.write { db in
                            try OpenGroupManager.handlePollInfo(
                                db,
                                pollInfo: testPollInfo,
                                publicKey: TestConstants.publicKey,
                                for: "testRoom",
                                on: "http://127.0.0.1",
                                using: dependencies
                            )
                        }
                        
                        expect(
                            mockStorage.read { db -> GroupMember? in
                                try GroupMember
                                    .filter(GroupMember.Columns.groupId == OpenGroup.idFor(
                                        roomToken: "testRoom",
                                        server: "http://127.0.0.1"
                                    ))
                                    .fetchOne(db)
                            }
                        ).to(equal(
                            GroupMember(
                                groupId: OpenGroup.idFor(
                                    roomToken: "testRoom",
                                    server: "http://127.0.0.1"
                                ),
                                profileId: "TestMod2",
                                role: .moderator,
                                roleStatus: .accepted,
                                isHidden: true
                            )
                        ))
                    }
                    
                    // MARK: ------ does not insert mods if no moderators are provided
                    it("does not insert mods if no moderators are provided") {
                        testPollInfo = Network.SOGS.RoomPollInfo.mock.with(
                            token: "testRoom",
                            activeUsers: 10
                        )
                        
                        mockStorage.write { db in
                            try OpenGroupManager.handlePollInfo(
                                db,
                                pollInfo: testPollInfo,
                                publicKey: TestConstants.publicKey,
                                for: "testRoom",
                                on: "http://127.0.0.1",
                                using: dependencies
                            )
                        }
                        
                        expect(mockStorage.read { db -> Int in try GroupMember.fetchCount(db) })
                            .to(equal(0))
                    }
                }
                
                // MARK: ---- and updating the admin list
                context("and updating the admin list") {
                    // MARK: ------ successfully updates
                    it("successfully updates") {
                        testPollInfo = Network.SOGS.RoomPollInfo.mock.with(
                            token: "testRoom",
                            activeUsers: 10,
                            details: Network.SOGS.Room.mock.with(
                                moderators: [],
                                hiddenModerators: [],
                                admins: ["TestAdmin"],
                                hiddenAdmins: []
                            )
                        )
                        
                        mockStorage.write { db in
                            try OpenGroupManager.handlePollInfo(
                                db,
                                pollInfo: testPollInfo,
                                publicKey: TestConstants.publicKey,
                                for: "testRoom",
                                on: "http://127.0.0.1",
                                using: dependencies
                            )
                        }
                        
                        expect(
                            mockStorage.read { db -> GroupMember? in
                                try GroupMember
                                    .filter(GroupMember.Columns.groupId == OpenGroup.idFor(
                                        roomToken: "testRoom",
                                        server: "http://127.0.0.1"
                                    ))
                                    .fetchOne(db)
                            }
                        ).to(equal(
                            GroupMember(
                                groupId: OpenGroup.idFor(
                                    roomToken: "testRoom",
                                    server: "http://127.0.0.1"
                                ),
                                profileId: "TestAdmin",
                                role: .admin,
                                roleStatus: .accepted,
                                isHidden: false
                            )
                        ))
                    }
                    
                    // MARK: ------ updates for hidden admins
                    it("updates for hidden admins") {
                        testPollInfo = Network.SOGS.RoomPollInfo.mock.with(
                            token: "testRoom",
                            activeUsers: 10,
                            details: Network.SOGS.Room.mock.with(
                                moderators: [],
                                hiddenModerators: [],
                                admins: [],
                                hiddenAdmins: ["TestAdmin2"]
                            )
                        )
                        
                        mockStorage.write { db in
                            try OpenGroupManager.handlePollInfo(
                                db,
                                pollInfo: testPollInfo,
                                publicKey: TestConstants.publicKey,
                                for: "testRoom",
                                on: "http://127.0.0.1",
                                using: dependencies
                            )
                        }
                        
                        expect(
                            mockStorage.read { db -> GroupMember? in
                                try GroupMember
                                    .filter(GroupMember.Columns.groupId == OpenGroup.idFor(
                                        roomToken: "testRoom",
                                        server: "http://127.0.0.1"
                                    ))
                                    .fetchOne(db)
                            }
                        ).to(equal(
                            GroupMember(
                                groupId: OpenGroup.idFor(
                                    roomToken: "testRoom",
                                    server: "http://127.0.0.1"
                                ),
                                profileId: "TestAdmin2",
                                role: .admin,
                                roleStatus: .accepted,
                                isHidden: true
                            )
                        ))
                    }
                    
                    // MARK: ------ does not insert an admin if no admins are provided
                    it("does not insert an admin if no admins are provided") {
                        testPollInfo = Network.SOGS.RoomPollInfo.mock.with(
                            token: "testRoom",
                            activeUsers: 10,
                            details: nil
                        )
                        
                        mockStorage.write { db in
                            try OpenGroupManager.handlePollInfo(
                                db,
                                pollInfo: testPollInfo,
                                publicKey: TestConstants.publicKey,
                                for: "testRoom",
                                on: "http://127.0.0.1",
                                using: dependencies
                            )
                        }
                        
                        expect(mockStorage.read { db -> Int in try GroupMember.fetchCount(db) })
                            .to(equal(0))
                    }
                }
                
                // MARK: ---- when it cannot get the open group
                context("when it cannot get the open group") {
                    // MARK: ------ does not save the thread
                    it("does not save the thread") {
                        mockStorage.write { db in
                            try OpenGroup.deleteAll(db)
                        }
                        
                        mockStorage.write { db in
                            try OpenGroupManager.handlePollInfo(
                                db,
                                pollInfo: testPollInfo,
                                publicKey: TestConstants.publicKey,
                                for: "testRoom",
                                on: "http://127.0.0.1",
                                using: dependencies
                            )
                        }
                        
                        expect(mockStorage.read { db -> Int in try OpenGroup.fetchCount(db) }).to(equal(0))
                    }
                }
                
                // MARK: ---- when not given a public key
                context("when not given a public key") {
                    // MARK: ------ saves the open group with the existing public key
                    it("saves the open group with the existing public key") {
                        mockStorage.write { db in
                            try OpenGroupManager.handlePollInfo(
                                db,
                                pollInfo: testPollInfo,
                                publicKey: nil,
                                for: "testRoom",
                                on: "http://127.0.0.1",
                                using: dependencies
                            )
                        }
                        
                        expect(
                            mockStorage.read { db -> String? in
                                try OpenGroup
                                    .select(.publicKey)
                                    .asRequest(of: String.self)
                                    .fetchOne(db)
                            }
                        ).to(equal(TestConstants.publicKey))
                    }
                }
                
                // MARK: ---- when trying to get the room image
                context("when trying to get the room image") {
                    beforeEach {
                        mockStorage.write { db in
                            try OpenGroup
                                .updateAll(db, OpenGroup.Columns.displayPictureOriginalUrl.set(to: nil))
                        }
                    }
                    
                    // MARK: ------ schedules a download for the room image
                    it("schedules a download for the room image") {
                        testPollInfo = Network.SOGS.RoomPollInfo.mock.with(
                            token: "testRoom",
                            activeUsers: 10,
                            details: Network.SOGS.Room.mock.with(
                                token: "test",
                                name: "test",
                                imageId: "10"
                            )
                        )
                        
                        mockStorage.write { db in
                            try OpenGroupManager.handlePollInfo(
                                db,
                                pollInfo: testPollInfo,
                                publicKey: TestConstants.publicKey,
                                for: "testRoom",
                                on: "http://127.0.0.1",
                                using: dependencies
                            )
                        }
                        
                        expect(
                            mockStorage.read { db -> String? in
                                try OpenGroup
                                    .select(.imageId)
                                    .asRequest(of: String.self)
                                    .fetchOne(db)
                            }
                        ).to(equal("10"))
                        await mockJobRunner
                            .verify {
                                $0.add(
                                    .any,
                                    job: Job(
                                        variant: .displayPictureDownload,
                                        shouldBeUnique: true,
                                        details: DisplayPictureDownloadJob.Details(
                                            target: .community(
                                                imageId: "10",
                                                roomToken: "testRoom",
                                                server: "http://127.0.0.1"
                                            ),
                                            timestamp: 1234567890
                                        )
                                    ),
                                    dependantJob: nil,
                                    canStartJob: true
                                )
                            }
                            .wasCalled(exactly: 1)
                    }
                    
                    // MARK: ------ uses the existing room image id if none is provided
                    it("uses the existing room image id if none is provided") {
                        mockStorage.write { db in
                            try OpenGroup.deleteAll(db)
                            try OpenGroup(
                                server: "http://127.0.0.1",
                                roomToken: "testRoom",
                                publicKey: TestConstants.publicKey,
                                isActive: true,
                                name: "Test",
                                imageId: "12",
                                userCount: 0,
                                infoUpdates: 10,
                                displayPictureOriginalUrl: "http://127.0.0.1/room/testRoom/12"
                            ).insert(db)
                        }
                        
                        testPollInfo = Network.SOGS.RoomPollInfo.mock.with(
                            token: "testRoom",
                            activeUsers: 10,
                            details: nil
                        )
                        
                        mockStorage.write { db in
                            try OpenGroupManager.handlePollInfo(
                                db,
                                pollInfo: testPollInfo,
                                publicKey: TestConstants.publicKey,
                                for: "testRoom",
                                on: "http://127.0.0.1",
                                using: dependencies
                            )
                        }
                        
                        expect(
                            mockStorage.read { db -> String? in
                                try OpenGroup
                                    .select(.imageId)
                                    .asRequest(of: String.self)
                                    .fetchOne(db)
                            }
                        ).to(equal("12"))
                        expect(
                            mockStorage.read { db -> String? in
                                try OpenGroup
                                    .select(.displayPictureOriginalUrl)
                                    .asRequest(of: String.self)
                                    .fetchOne(db)
                            }
                        ).toNot(beNil())
                        await mockJobRunner
                            .verify { $0.add(.any, job: .any, dependantJob: .any, canStartJob: .any) }
                            .wasNotCalled()
                    }
                    
                    // MARK: ------ uses the new room image id if there is an existing one
                    it("uses the new room image id if there is an existing one") {
                        mockStorage.write { db in
                            try OpenGroup.deleteAll(db)
                            try OpenGroup(
                                server: "http://127.0.0.1",
                                roomToken: "testRoom",
                                publicKey: TestConstants.publicKey,
                                isActive: true,
                                name: "Test",
                                imageId: "12",
                                userCount: 0,
                                infoUpdates: 10,
                                displayPictureOriginalUrl: "http://127.0.0.1/room/testRoom/10"
                            ).insert(db)
                        }
                        
                        testPollInfo = Network.SOGS.RoomPollInfo.mock.with(
                            token: "testRoom",
                            activeUsers: 10,
                            details: Network.SOGS.Room.mock.with(
                                token: "test",
                                name: "test",
                                infoUpdates: 10,
                                imageId: "10"
                            )
                        )
                        
                        mockStorage.write { db in
                            try OpenGroupManager.handlePollInfo(
                                db,
                                pollInfo: testPollInfo,
                                publicKey: TestConstants.publicKey,
                                for: "testRoom",
                                on: "http://127.0.0.1",
                                using: dependencies
                            )
                        }
                        
                        expect(
                            mockStorage.read { db -> String? in
                                try OpenGroup
                                    .select(.imageId)
                                    .asRequest(of: String.self)
                                    .fetchOne(db)
                            }
                        ).to(equal("10"))
                        expect(
                            mockStorage.read { db -> String? in
                                try OpenGroup
                                    .select(.displayPictureOriginalUrl)
                                    .asRequest(of: String.self)
                                    .fetchOne(db)
                            }
                        ).toNot(beNil())
                        await mockJobRunner
                            .verify {
                                $0.add(
                                    .any,
                                    job: Job(
                                        variant: .displayPictureDownload,
                                        shouldBeUnique: true,
                                        details: DisplayPictureDownloadJob.Details(
                                            target: .community(
                                                imageId: "10",
                                                roomToken: "testRoom",
                                                server: "http://127.0.0.1"
                                            ),
                                            timestamp: 1234567890
                                        )
                                    ),
                                    dependantJob: nil,
                                    canStartJob: true
                                )
                            }
                            .wasCalled(exactly: 1)
                    }
                    
                    // MARK: ------ does nothing if there is no room image
                    it("does nothing if there is no room image") {
                        mockStorage.write { db in
                            try OpenGroupManager.handlePollInfo(
                                db,
                                pollInfo: testPollInfo,
                                publicKey: TestConstants.publicKey,
                                for: "testRoom",
                                on: "http://127.0.0.1",
                                using: dependencies
                            )
                        }
                        
                        expect(
                            mockStorage.read { db -> String? in
                                try OpenGroup
                                    .select(.displayPictureOriginalUrl)
                                    .asRequest(of: String.self)
                                    .fetchOne(db)
                            }
                        ).to(beNil())
                    }
                }
            }
        }
        
        // MARK: - an OpenGroupManager
        describe("an OpenGroupManager") {
            // MARK: -- when handling messages
            context("when handling messages") {
                beforeEach {
                    mockStorage.write { db in
                        try testGroupThread.insert(db)
                        try testOpenGroup.insert(db)
                        try testInteraction1.insert(db)
                    }
                }
                
                // MARK: ---- updates the sequence number when there are messages
                it("updates the sequence number when there are messages") {
                    mockStorage.write { db in
                        OpenGroupManager.handleMessages(
                            db,
                            messages: [
                                Network.SOGS.Message(
                                    id: 1,
                                    sender: nil,
                                    posted: 123,
                                    edited: nil,
                                    deleted: nil,
                                    seqNo: 124,
                                    whisper: false,
                                    whisperMods: false,
                                    whisperTo: nil,
                                    base64EncodedData: nil,
                                    base64EncodedSignature: nil,
                                    reactions: nil
                                )
                            ],
                            for: "testRoom",
                            on: "http://127.0.0.1",
                            using: dependencies
                        )
                    }
                    
                    expect(
                        mockStorage.read { db -> Int64? in
                            try OpenGroup
                                .select(.sequenceNumber)
                                .asRequest(of: Int64.self)
                                .fetchOne(db)
                        }
                    ).to(equal(124))
                }
                
                // MARK: ---- does not update the sequence number if there are no messages
                it("does not update the sequence number if there are no messages") {
                    mockStorage.write { db in
                        OpenGroupManager.handleMessages(
                            db,
                            messages: [],
                            for: "testRoom",
                            on: "http://127.0.0.1",
                            using: dependencies
                        )
                    }
                    
                    expect(
                        mockStorage.read { db -> Int64? in
                            try OpenGroup
                                .select(.sequenceNumber)
                                .asRequest(of: Int64.self)
                                .fetchOne(db)
                        }
                    ).to(equal(5))
                }
                
                // MARK: ---- ignores a message with no sender
                it("ignores a message with no sender") {
                    mockStorage.write { db in
                        try Interaction.deleteWhere(db, .deleteAll)
                    }
                    
                    mockStorage.write { db in
                        OpenGroupManager.handleMessages(
                            db,
                            messages: [
                                Network.SOGS.Message(
                                    id: 1,
                                    sender: nil,
                                    posted: 123,
                                    edited: nil,
                                    deleted: nil,
                                    seqNo: 124,
                                    whisper: false,
                                    whisperMods: false,
                                    whisperTo: nil,
                                    base64EncodedData: Data([1, 2, 3]).base64EncodedString(),
                                    base64EncodedSignature: nil,
                                    reactions: nil
                                )
                            ],
                            for: "testRoom",
                            on: "http://127.0.0.1",
                            using: dependencies
                        )
                    }
                    
                    expect(mockStorage.read { db -> Int in try Interaction.fetchCount(db) }).to(equal(0))
                }
                
                // MARK: ---- ignores a message with invalid data
                it("ignores a message with invalid data") {
                    mockStorage.write { db in
                        try Interaction.deleteWhere(db, .deleteAll)
                    }
                    
                    mockStorage.write { db in
                        OpenGroupManager.handleMessages(
                            db,
                            messages: [
                                Network.SOGS.Message(
                                    id: 1,
                                    sender: "05\(TestConstants.publicKey)",
                                    posted: 123,
                                    edited: nil,
                                    deleted: nil,
                                    seqNo: 124,
                                    whisper: false,
                                    whisperMods: false,
                                    whisperTo: nil,
                                    base64EncodedData: Data([1, 2, 3]).base64EncodedString(),
                                    base64EncodedSignature: nil,
                                    reactions: nil
                                )
                            ],
                            for: "testRoom",
                            on: "http://127.0.0.1",
                            using: dependencies
                        )
                    }
                    
                    expect(mockStorage.read { db -> Int in try Interaction.fetchCount(db) }).to(equal(0))
                }
                
                // MARK: ---- processes a message with valid data
                it("processes a message with valid data") {
                    mockStorage.write { db in
                        OpenGroupManager.handleMessages(
                            db,
                            messages: [testMessage],
                            for: "testRoom",
                            on: "http://127.0.0.1",
                            using: dependencies
                        )
                    }
                    
                    expect(mockStorage.read { db -> Int in try Interaction.fetchCount(db) }).to(equal(1))
                }
                
                // MARK: ---- processes valid messages when combined with invalid ones
                it("processes valid messages when combined with invalid ones") {
                    mockStorage.write { db in
                        OpenGroupManager.handleMessages(
                            db,
                            messages: [
                                Network.SOGS.Message(
                                    id: 2,
                                    sender: "05\(TestConstants.publicKey)",
                                    posted: 122,
                                    edited: nil,
                                    deleted: nil,
                                    seqNo: 123,
                                    whisper: false,
                                    whisperMods: false,
                                    whisperTo: nil,
                                    base64EncodedData: Data([1, 2, 3]).base64EncodedString(),
                                    base64EncodedSignature: nil,
                                    reactions: nil
                                ),
                                testMessage,
                            ],
                            for: "testRoom",
                            on: "http://127.0.0.1",
                            using: dependencies
                        )
                    }
                    
                    expect(mockStorage.read { db -> Int in try Interaction.fetchCount(db) }).to(equal(1))
                }
                
                // MARK: ---- with no data
                context("with no data") {
                    // MARK: ------ deletes the message if we have the message
                    it("deletes the message if we have the message") {
                        mockStorage.write { db in
                            try Interaction
                                .updateAll(
                                    db,
                                    Interaction.Columns.openGroupServerMessageId.set(to: 127)
                                )
                        }
                        
                        mockStorage.write { db in
                            OpenGroupManager.handleMessages(
                                db,
                                messages: [
                                    Network.SOGS.Message(
                                        id: 127,
                                        sender: "05\(TestConstants.publicKey)",
                                        posted: 123,
                                        edited: nil,
                                        deleted: nil,
                                        seqNo: 123,
                                        whisper: false,
                                        whisperMods: false,
                                        whisperTo: nil,
                                        base64EncodedData: nil,
                                        base64EncodedSignature: nil,
                                        reactions: nil
                                    )
                                ],
                                for: "testRoom",
                                on: "http://127.0.0.1",
                                using: dependencies
                            )
                        }
                        
                        expect(mockStorage.read { db -> Int in try Interaction.fetchCount(db) }).to(equal(0))
                    }
                    
                    // MARK: ------ does nothing if we do not have the message
                    it("does nothing if we do not have the message") {
                        mockStorage.write { db in
                            OpenGroupManager.handleMessages(
                                db,
                                messages: [
                                    Network.SOGS.Message(
                                        id: 127,
                                        sender: "05\(TestConstants.publicKey)",
                                        posted: 123,
                                        edited: nil,
                                        deleted: nil,
                                        seqNo: 123,
                                        whisper: false,
                                        whisperMods: false,
                                        whisperTo: nil,
                                        base64EncodedData: nil,
                                        base64EncodedSignature: nil,
                                        reactions: nil
                                    )
                                ],
                                for: "testRoom",
                                on: "http://127.0.0.1",
                                using: dependencies
                            )
                        }
                        
                        expect(mockStorage.read { db -> Int in try Interaction.fetchCount(db) }).to(equal(0))
                    }
                }
            }
            
            // MARK: -- when handling direct messages
            context("when handling direct messages") {
                beforeEach {
                    try await mockCrypto
                        .when {
                            $0.generate(
                                .plaintextWithSessionBlindingProtocol(
                                    ciphertext: .any,
                                    senderId: .any,
                                    recipientId: .any,
                                    serverPublicKey: .any
                                )
                            )
                        }
                        .thenReturn((
                            plaintext: Data(base64Encoded:"Cg0KC1Rlc3RNZXNzYWdlcNCI7I/3Iw==")! +
                            Data([0x80]) +
                            Data([UInt8](repeating: 0, count: 32)),
                            senderSessionIdHex: "05\(TestConstants.publicKey)"
                        ))
                    try await mockCrypto
                        .when { $0.generate(.x25519(ed25519Pubkey: .any)) }
                        .thenReturn(Data(hex: TestConstants.publicKey).bytes)
                }
                
                // MARK: ---- does nothing if there are no messages
                it("does nothing if there are no messages") {
                    mockStorage.write { db in
                        OpenGroupManager.handleDirectMessages(
                            db,
                            messages: [],
                            fromOutbox: false,
                            on: "http://127.0.0.1",
                            using: dependencies
                        )
                    }
                    
                    expect(
                        mockStorage.read { db -> Int64? in
                            try OpenGroup
                                .select(.inboxLatestMessageId)
                                .asRequest(of: Int64.self)
                                .fetchOne(db)
                        }
                    ).to(equal(0))
                    expect(
                        mockStorage.read { db -> Int64? in
                            try OpenGroup
                                .select(.outboxLatestMessageId)
                                .asRequest(of: Int64.self)
                                .fetchOne(db)
                        }
                    ).to(equal(0))
                }
                
                // MARK: ---- does nothing if it cannot get the open group
                it("does nothing if it cannot get the open group") {
                    mockStorage.write { db in
                        try OpenGroup.deleteAll(db)
                    }
                    
                    mockStorage.write { db in
                        OpenGroupManager.handleDirectMessages(
                            db,
                            messages: [testDirectMessage],
                            fromOutbox: false,
                            on: "http://127.0.0.1",
                            using: dependencies
                        )
                    }
                    
                    expect(
                        mockStorage.read { db -> Int64? in
                            try OpenGroup
                                .select(.inboxLatestMessageId)
                                .asRequest(of: Int64.self)
                                .fetchOne(db)
                        }
                    ).to(beNil())
                    expect(
                        mockStorage.read { db -> Int64? in
                            try OpenGroup
                                .select(.outboxLatestMessageId)
                                .asRequest(of: Int64.self)
                                .fetchOne(db)
                        }
                    ).to(beNil())
                }
                
                // MARK: ---- ignores messages with non base64 encoded data
                it("ignores messages with non base64 encoded data") {
                    testDirectMessage = Network.SOGS.DirectMessage(
                        id: testDirectMessage.id,
                        sender: testDirectMessage.sender.replacingOccurrences(of: "8", with: "9"),
                        recipient: testDirectMessage.recipient,
                        posted: testDirectMessage.posted,
                        expires: testDirectMessage.expires,
                        base64EncodedMessage: "TestMessage%%%"
                    )
                    
                    mockStorage.write { db in
                        OpenGroupManager.handleDirectMessages(
                            db,
                            messages: [testDirectMessage],
                            fromOutbox: false,
                            on: "http://127.0.0.1",
                            using: dependencies
                        )
                    }
                    
                    expect(mockStorage.read { db -> Int in try Interaction.fetchCount(db) }).to(equal(0))
                }
                
                // MARK: ---- for the inbox
                context("for the inbox") {
                    beforeEach {
                        try await mockCrypto
                            .when { $0.verify(.sessionId(.any, matchesBlindedId: .any, serverPublicKey: .any)) }
                            .thenReturn(false)
                    }
                    
                    // MARK: ------ updates the inbox latest message id
                    it("updates the inbox latest message id") {
                        mockStorage.write { db in
                            OpenGroupManager.handleDirectMessages(
                                db,
                                messages: [testDirectMessage],
                                fromOutbox: false,
                                on: "http://127.0.0.1",
                                using: dependencies
                            )
                        }
                        
                        expect(
                            mockStorage.read { db -> Int64? in
                                try OpenGroup
                                    .select(.inboxLatestMessageId)
                                    .asRequest(of: Int64.self)
                                    .fetchOne(db)
                            }
                        ).to(equal(128))
                    }
                    
                    // MARK: ------ ignores a message with invalid data
                    it("ignores a message with invalid data") {
                        try await mockCrypto
                            .when {
                                $0.generate(
                                    .plaintextWithSessionBlindingProtocol(
                                        ciphertext: .any,
                                        senderId: .any,
                                        recipientId: .any,
                                        serverPublicKey: .any
                                    )
                                )
                            }
                            .thenReturn((
                                plaintext: Data("TestInvalid".bytes),
                                senderSessionIdHex: "05\(TestConstants.publicKey)"
                            ))
                        
                        mockStorage.write { db in
                            OpenGroupManager.handleDirectMessages(
                                db,
                                messages: [testDirectMessage],
                                fromOutbox: false,
                                on: "http://127.0.0.1",
                                using: dependencies
                            )
                        }
                        
                        expect(mockStorage.read { db -> Int in try Interaction.fetchCount(db) }).to(equal(0))
                    }
                    
                    // MARK: ------ processes a message with valid data
                    it("processes a message with valid data") {
                        mockStorage.write { db in
                            OpenGroupManager.handleDirectMessages(
                                db,
                                messages: [testDirectMessage],
                                fromOutbox: false,
                                on: "http://127.0.0.1",
                                using: dependencies
                            )
                        }
                        
                        expect(mockStorage.read { db -> Int in try Interaction.fetchCount(db) }).to(equal(1))
                    }
                    
                    // MARK: ------ processes valid messages when combined with invalid ones
                    it("processes valid messages when combined with invalid ones") {
                        mockStorage.write { db in
                            OpenGroupManager.handleDirectMessages(
                                db,
                                messages: [
                                    Network.SOGS.DirectMessage(
                                        id: testDirectMessage.id,
                                        sender: testDirectMessage.sender.replacingOccurrences(of: "8", with: "9"),
                                        recipient: testDirectMessage.recipient,
                                        posted: testDirectMessage.posted,
                                        expires: testDirectMessage.expires,
                                        base64EncodedMessage: Data([1, 2, 3]).base64EncodedString()
                                    ),
                                    testDirectMessage
                                ],
                                fromOutbox: false,
                                on: "http://127.0.0.1",
                                using: dependencies
                            )
                        }
                        
                        expect(mockStorage.read { db -> Int in try Interaction.fetchCount(db) }).to(equal(1))
                    }
                }
                
                // MARK: ---- for the outbox
                context("for the outbox") {
                    beforeEach {
                        try await mockCrypto
                            .when { $0.verify(.sessionId(.any, matchesBlindedId: .any, serverPublicKey: .any)) }
                            .thenReturn(false)
                    }
                    
                    // MARK: ------ updates the outbox latest message id
                    it("updates the outbox latest message id") {
                        mockStorage.write { db in
                            OpenGroupManager.handleDirectMessages(
                                db,
                                messages: [testDirectMessage],
                                fromOutbox: true,
                                on: "http://127.0.0.1",
                                using: dependencies
                            )
                        }
                        
                        expect(
                            mockStorage.read { db -> Int64? in
                                try OpenGroup
                                    .select(.outboxLatestMessageId)
                                    .asRequest(of: Int64.self)
                                    .fetchOne(db)
                            }
                        ).to(equal(128))
                    }
                    
                    // MARK: ------ retrieves an existing blinded id lookup
                    it("retrieves an existing blinded id lookup") {
                        mockStorage.write { db in
                            try BlindedIdLookup(
                                blindedId: "15\(TestConstants.blind15PublicKey)",
                                sessionId: "TestSessionId",
                                openGroupServer: "http://127.0.0.1",
                                openGroupPublicKey: "05\(TestConstants.publicKey)"
                            ).insert(db)
                        }
                        
                        mockStorage.write { db in
                            OpenGroupManager.handleDirectMessages(
                                db,
                                messages: [testDirectMessage],
                                fromOutbox: true,
                                on: "http://127.0.0.1",
                                using: dependencies
                            )
                        }
                        
                        expect(mockStorage.read { db -> Int in try BlindedIdLookup.fetchCount(db) }).to(equal(1))
                        expect(mockStorage.read { db -> Int in try SessionThread.fetchCount(db) }).to(equal(2))
                    }
                    
                    // MARK: ------ falls back to using the blinded id if no lookup is found
                    it("falls back to using the blinded id if no lookup is found") {
                        mockStorage.write { db in
                            OpenGroupManager.handleDirectMessages(
                                db,
                                messages: [testDirectMessage],
                                fromOutbox: true,
                                on: "http://127.0.0.1",
                                using: dependencies
                            )
                        }
                        
                        expect(mockStorage.read { db -> Int in try BlindedIdLookup.fetchCount(db) }).to(equal(1))
                        expect(mockStorage
                            .read { db -> String? in
                                try BlindedIdLookup
                                    .select(.sessionId)
                                    .asRequest(of: String.self)
                                    .fetchOne(db)
                            }
                        ).to(beNil())
                        expect(mockStorage.read { db -> Int in try SessionThread.fetchCount(db) }).to(equal(2))
                        expect(
                            mockStorage.read { db -> SessionThread? in
                                try SessionThread.fetchOne(db, id: "15\(TestConstants.blind15PublicKey)")
                            }
                        ).toNot(beNil())
                    }
                    
                    // MARK: ------ ignores a message with invalid data
                    it("ignores a message with invalid data") {
                        try await mockCrypto
                            .when {
                                $0.generate(
                                    .plaintextWithSessionBlindingProtocol(
                                        ciphertext: .any,
                                        senderId: .any,
                                        recipientId: .any,
                                        serverPublicKey: .any
                                    )
                                )
                            }
                            .thenReturn((
                                plaintext: Data("TestInvalid".bytes),
                                senderSessionIdHex: "05\(TestConstants.publicKey)"
                            ))
                        
                        mockStorage.write { db in
                            OpenGroupManager.handleDirectMessages(
                                db,
                                messages: [testDirectMessage],
                                fromOutbox: true,
                                on: "http://127.0.0.1",
                                using: dependencies
                            )
                        }
                        
                        expect(mockStorage.read { db -> Int in try SessionThread.fetchCount(db) }).to(equal(1))
                    }
                    
                    // MARK: ------ processes a message with valid data
                    it("processes a message with valid data") {
                        mockStorage.write { db in
                            OpenGroupManager.handleDirectMessages(
                                db,
                                messages: [testDirectMessage],
                                fromOutbox: true,
                                on: "http://127.0.0.1",
                                using: dependencies
                            )
                        }
                        
                        expect(mockStorage.read { db -> Int in try SessionThread.fetchCount(db) }).to(equal(2))
                    }
                    
                    // MARK: ------ processes valid messages when combined with invalid ones
                    it("processes valid messages when combined with invalid ones") {
                        mockStorage.write { db in
                            OpenGroupManager.handleDirectMessages(
                                db,
                                messages: [
                                    Network.SOGS.DirectMessage(
                                        id: testDirectMessage.id,
                                        sender: testDirectMessage.sender.replacingOccurrences(of: "8", with: "9"),
                                        recipient: testDirectMessage.recipient,
                                        posted: testDirectMessage.posted,
                                        expires: testDirectMessage.expires,
                                        base64EncodedMessage: Data([1, 2, 3]).base64EncodedString()
                                    ),
                                    testDirectMessage
                                ],
                                fromOutbox: true,
                                on: "http://127.0.0.1",
                                using: dependencies
                            )
                        }
                        
                        expect(mockStorage.read { db -> Int in try SessionThread.fetchCount(db) }).to(equal(2))
                    }
                }
            }
        }
        
        // MARK: - an OpenGroupManager
        describe("an OpenGroupManager") {
            // MARK: -- when determining if a user is a moderator or an admin
            context("when determining if a user is a moderator or an admin") {
                beforeEach {
                    mockStorage.write { db in
                        _ = try GroupMember.deleteAll(db)
                    }
                }
                
                // MARK: ---- has no moderators by default
                it("has no moderators by default") {
                    expect(
                        mockStorage.read { db in
                            openGroupManager.isUserModeratorOrAdmin(
                                db,
                                publicKey: "05\(TestConstants.publicKey)",
                                for: "testRoom",
                                on: "http://127.0.0.1",
                                currentUserSessionIds: ["05\(TestConstants.publicKey)"]
                            )
                        }
                    ).to(beFalse())
                }
                
                // MARK: ----has no admins by default
                it("has no admins by default") {
                    expect(
                        mockStorage.read { db in
                            openGroupManager.isUserModeratorOrAdmin(
                                db,
                                publicKey: "05\(TestConstants.publicKey)",
                                for: "testRoom",
                                on: "http://127.0.0.1",
                                currentUserSessionIds: ["05\(TestConstants.publicKey)"]
                            )
                        }
                    ).to(beFalse())
                }
                
                // MARK: ---- returns true if the key is in the moderator set
                it("returns true if the key is in the moderator set") {
                    mockStorage.write { db in
                        try GroupMember(
                            groupId: OpenGroup.idFor(roomToken: "testRoom", server: "http://127.0.0.1"),
                            profileId: "05\(TestConstants.publicKey.replacingOccurrences(of: "1", with: "2"))",
                            role: .moderator,
                            roleStatus: .accepted,
                            isHidden: false
                        ).insert(db)
                    }
                    
                    expect(
                        mockStorage.read { db in
                            openGroupManager.isUserModeratorOrAdmin(
                                db,
                                publicKey: "05\(TestConstants.publicKey.replacingOccurrences(of: "1", with: "2"))",
                                for: "testRoom",
                                on: "http://127.0.0.1",
                                currentUserSessionIds: ["05\(TestConstants.publicKey)"]
                            )
                        }
                    ).to(beTrue())
                }
                
                // MARK: ---- returns true if the key is in the admin set
                it("returns true if the key is in the admin set") {
                    mockStorage.write { db in
                        try GroupMember(
                            groupId: OpenGroup.idFor(roomToken: "testRoom", server: "http://127.0.0.1"),
                            profileId: "05\(TestConstants.publicKey.replacingOccurrences(of: "1", with: "2"))",
                            role: .admin,
                            roleStatus: .accepted,
                            isHidden: false
                        ).insert(db)
                    }
                    
                    expect(
                        mockStorage.read { db in
                            openGroupManager.isUserModeratorOrAdmin(
                                db,
                                publicKey: "05\(TestConstants.publicKey.replacingOccurrences(of: "1", with: "2"))",
                                for: "testRoom",
                                on: "http://127.0.0.1",
                                currentUserSessionIds: ["05\(TestConstants.publicKey)"]
                            )
                        }
                    ).to(beTrue())
                }
                
                // MARK: ---- returns true if the moderator is hidden
                it("returns true if the moderator is hidden") {
                    mockStorage.write { db in
                        try GroupMember(
                            groupId: OpenGroup.idFor(roomToken: "testRoom", server: "http://127.0.0.1"),
                            profileId: "05\(TestConstants.publicKey.replacingOccurrences(of: "1", with: "2"))",
                            role: .moderator,
                            roleStatus: .accepted,
                            isHidden: true
                        ).insert(db)
                    }
                    
                    expect(
                        mockStorage.read { db in
                            openGroupManager.isUserModeratorOrAdmin(
                                db,
                                publicKey: "05\(TestConstants.publicKey.replacingOccurrences(of: "1", with: "2"))",
                                for: "testRoom",
                                on: "http://127.0.0.1",
                                currentUserSessionIds: ["05\(TestConstants.publicKey)"]
                            )
                        }
                    ).to(beTrue())
                }
                
                // MARK: ---- returns true if the admin is hidden
                it("returns true if the admin is hidden") {
                    mockStorage.write { db in
                        try GroupMember(
                            groupId: OpenGroup.idFor(roomToken: "testRoom", server: "http://127.0.0.1"),
                            profileId: "05\(TestConstants.publicKey.replacingOccurrences(of: "1", with: "2"))",
                            role: .admin,
                            roleStatus: .accepted,
                            isHidden: true
                        ).insert(db)
                    }
                    
                    expect(
                        mockStorage.read { db in
                            openGroupManager.isUserModeratorOrAdmin(
                                db,
                                publicKey: "05\(TestConstants.publicKey.replacingOccurrences(of: "1", with: "2"))",
                                for: "testRoom",
                                on: "http://127.0.0.1",
                                currentUserSessionIds: ["05\(TestConstants.publicKey)"]
                            )
                        }
                    ).to(beTrue())
                }
                
                // MARK: ---- returns false if the key is not a valid session id
                it("returns false if the key is not a valid session id") {
                    expect(
                        mockStorage.read { db in
                            openGroupManager.isUserModeratorOrAdmin(
                                db,
                                publicKey: "InvalidValue",
                                for: "testRoom",
                                on: "http://127.0.0.1",
                                currentUserSessionIds: ["05\(TestConstants.publicKey)"]
                            )
                        }
                    ).to(beFalse())
                }
                
                // MARK: ---- and the key belongs to the current user
                context("and the key belongs to the current user") {
                    // MARK: ------ matches a blinded key
                    it("matches a blinded key ") {
                        mockStorage.write { db in
                            try GroupMember(
                                groupId: OpenGroup.idFor(roomToken: "testRoom", server: "http://127.0.0.1"),
                                profileId: "15\(TestConstants.publicKey.replacingOccurrences(of: "1", with: "2"))",
                                role: .admin,
                                roleStatus: .accepted,
                                isHidden: true
                            ).insert(db)
                        }
                        
                        expect(
                            mockStorage.read { db in
                                openGroupManager.isUserModeratorOrAdmin(
                                    db,
                                    publicKey: "05\(TestConstants.publicKey)",
                                    for: "testRoom",
                                    on: "http://127.0.0.1",
                                    currentUserSessionIds: [
                                        "05\(TestConstants.publicKey)",
                                        "15\(TestConstants.publicKey.replacingOccurrences(of: "1", with: "2"))"
                                    ]
                                )
                            }
                        ).to(beTrue())
                    }
                    
                    // MARK: ------ generates and unblinded key if the key belongs to the current user
                    it("generates and unblinded key if the key belongs to the current user") {
                        try await mockGeneralCache.when { $0.ed25519Seed }.thenReturn([4, 5, 6])
                        mockStorage.read { db in
                            openGroupManager.isUserModeratorOrAdmin(
                                db,
                                publicKey: "05\(TestConstants.publicKey)",
                                for: "testRoom",
                                on: "http://127.0.0.1",
                                currentUserSessionIds: ["05\(TestConstants.publicKey)"]
                            )
                        }
                        
                        await mockCrypto
                            .verify { $0.generate(.ed25519KeyPair(seed: [4, 5, 6])) }
                            .wasCalled(exactly: 1)
                    }
                }
            }
            
            // MARK: -- when accessing the default rooms publisher
            context("when accessing the default rooms publisher") {
                // MARK: ---- starts a job to retrieve the default rooms if we have none
                it("starts a job to retrieve the default rooms if we have none") {
                    try await mockAppGroupDefaults
                        .when { $0.bool(forKey: UserDefaults.BoolKey.isMainAppActive.rawValue) }
                        .thenReturn(true)
                    mockStorage.write { db in
                        try OpenGroup(
                            server: Network.SOGS.defaultServer,
                            roomToken: "",
                            publicKey: Network.SOGS.defaultServerPublicKey,
                            isActive: false,
                            name: "TestExisting",
                            userCount: 0,
                            infoUpdates: 0
                        )
                        .insert(db)
                    }
                    let expectedRequest: Network.PreparedRequest<Network.SOGS.CapabilitiesAndRoomsResponse>! = mockStorage.read { db in
                        try Network.SOGS.preparedCapabilitiesAndRooms(
                            authMethod: Authentication.community(
                                info: LibSession.OpenGroupCapabilityInfo(
                                    roomToken: "",
                                    server: Network.SOGS.defaultServer,
                                    publicKey: Network.SOGS.defaultServerPublicKey,
                                    capabilities: []
                                ),
                                forceBlinded: false
                            ),
                            using: dependencies
                        )
                    }
                    cache.defaultRoomsPublisher.sinkUntilComplete()
                    
                    await mockNetwork
                        .verify {
                            $0.send(
                                endpoint: OpenGroupAPI.Endpoint.sequence,
                                destination: expectedRequest.destination,
                                body: expectedRequest.body,
                                category: .standard,
                                requestTimeout: expectedRequest.requestTimeout,
                                overallTimeout: expectedRequest.overallTimeout
                            )
                        }
                        .wasCalled(exactly: 1, timeout: .milliseconds(100))
                }
                
                // MARK: ---- does not start a job to retrieve the default rooms if we already have rooms
                it("does not start a job to retrieve the default rooms if we already have rooms") {
<<<<<<< HEAD
                    try await mockAppGroupDefaults
                        .when { $0.bool(forKey: UserDefaults.BoolKey.isMainAppActive.rawValue) }
                        .thenReturn(true)
                    cache.setDefaultRoomInfo([(room: OpenGroupAPI.Room.mock, openGroup: OpenGroup.mock)])
=======
                    mockAppGroupDefaults.when { $0.bool(forKey: UserDefaults.BoolKey.isMainAppActive.rawValue) }.thenReturn(true)
                    cache.setDefaultRoomInfo([(room: Network.SOGS.Room.mock, openGroup: OpenGroup.mock)])
>>>>>>> b08c0680
                    cache.defaultRoomsPublisher.sinkUntilComplete()
                    
                    await mockNetwork
                        .verify {
                            $0.send(
                                endpoint: MockEndpoint.any,
                                destination: .any,
                                body: .any,
                                category: .any,
                                requestTimeout: .any,
                                overallTimeout: .any
                            )
                        }
                        .wasNotCalled()
                }
            }
        }
    }
}

// MARK: - Convenience Extensions

extension Network.SOGS.Room {
    func with(
        token: String? = nil,
        name: String? = nil,
        infoUpdates: Int64? = nil,
        imageId: String? = nil,
        moderators: [String]? = nil,
        hiddenModerators: [String]? = nil,
        admins: [String]? = nil,
        hiddenAdmins: [String]? = nil
    ) -> Network.SOGS.Room {
        return Network.SOGS.Room(
            token: (token ?? self.token),
            name: (name ?? self.name),
            roomDescription: self.roomDescription,
            infoUpdates: (infoUpdates ?? self.infoUpdates),
            messageSequence: self.messageSequence,
            created: self.created,
            activeUsers: self.activeUsers,
            activeUsersCutoff: self.activeUsersCutoff,
            imageId: (imageId ?? self.imageId),
            pinnedMessages: self.pinnedMessages,
            admin: self.admin,
            globalAdmin: self.globalAdmin,
            admins: (admins ?? self.admins),
            hiddenAdmins: (hiddenAdmins ?? self.hiddenAdmins),
            moderator: self.moderator,
            globalModerator: self.globalModerator,
            moderators: (moderators ?? self.moderators),
            hiddenModerators: (hiddenModerators ?? self.hiddenModerators),
            read: self.read,
            defaultRead: self.defaultRead,
            defaultAccessible: self.defaultAccessible,
            write: self.write,
            defaultWrite: self.defaultWrite,
            upload: self.upload,
            defaultUpload: self.defaultUpload
        )
    }
}

extension Network.SOGS.RoomPollInfo {
    func with(
        token: String? = nil,
        activeUsers: Int64? = nil,
        details: Network.SOGS.Room? = .mock
    ) -> Network.SOGS.RoomPollInfo {
        return Network.SOGS.RoomPollInfo(
            token: (token ?? self.token),
            activeUsers: (activeUsers ?? self.activeUsers),
            admin: self.admin,
            globalAdmin: self.globalAdmin,
            moderator: self.moderator,
            globalModerator: self.globalModerator,
            read: self.read,
            defaultRead: self.defaultRead,
            defaultAccessible: self.defaultAccessible,
            write: self.write,
            defaultWrite: self.defaultWrite,
            upload: self.upload,
            defaultUpload: self.defaultUpload,
            details: details
        )
    }
}

// MARK: - Mock Types

extension OpenGroup: @retroactive Mocked {
    public static var any: OpenGroup = OpenGroup(
        server: .any,
        roomToken: .any,
        publicKey: .any,
        isActive: .any,
        name: .any,
        userCount: .any,
        infoUpdates: .any
    )
    public static var mock: OpenGroup = OpenGroup(
        server: "testserver",
        roomToken: "testRoom",
        publicKey: TestConstants.serverPublicKey,
        isActive: true,
        name: "testRoom",
        userCount: 0,
        infoUpdates: 0
    )
}
<<<<<<< HEAD

extension OpenGroupAPI.Capabilities: @retroactive Mocked {
    public static var any: OpenGroupAPI.Capabilities = OpenGroupAPI.Capabilities(capabilities: .any, missing: .any)
    public static var mock: OpenGroupAPI.Capabilities = OpenGroupAPI.Capabilities(capabilities: [], missing: nil)
}

extension OpenGroupAPI.Room: @retroactive Mocked {
    public static var any:  OpenGroupAPI.Room = OpenGroupAPI.Room(
        token: .any,
        name: .any,
        roomDescription: .any,
        infoUpdates: .any,
        messageSequence: .any,
        created: .any,
        activeUsers: .any,
        activeUsersCutoff: .any,
        imageId: .any,
        pinnedMessages: .any,
        admin: .any,
        globalAdmin: .any,
        admins: .any,
        hiddenAdmins: .any,
        moderator: .any,
        globalModerator: .any,
        moderators: .any,
        hiddenModerators: .any,
        read: .any,
        defaultRead: .any,
        defaultAccessible: .any,
        write: .any,
        defaultWrite: .any,
        upload: .any,
        defaultUpload: .any
    )

    public static var mock: OpenGroupAPI.Room = OpenGroupAPI.Room(
        token: "test",
        name: "testRoom",
        roomDescription: nil,
        infoUpdates: 1,
        messageSequence: 1,
        created: 1,
        activeUsers: 1,
        activeUsersCutoff: 1,
        imageId: nil,
        pinnedMessages: nil,
        admin: false,
        globalAdmin: false,
        admins: [],
        hiddenAdmins: nil,
        moderator: false,
        globalModerator: false,
        moderators: [],
        hiddenModerators: nil,
        read: true,
        defaultRead: nil,
        defaultAccessible: nil,
        write: true,
        defaultWrite: nil,
        upload: true,
        defaultUpload: nil
    )
}

extension OpenGroupAPI.RoomPollInfo: @retroactive Mocked {
    public static var any: OpenGroupAPI.RoomPollInfo = OpenGroupAPI.RoomPollInfo(
        token: .any,
        activeUsers: .any,
        admin: .any,
        globalAdmin: .any,
        moderator: .any,
        globalModerator: .any,
        read: .any,
        defaultRead: .any,
        defaultAccessible: .any,
        write: .any,
        defaultWrite: .any,
        upload: .any,
        defaultUpload: .any,
        details: .any
    )
    public static var mock: OpenGroupAPI.RoomPollInfo = OpenGroupAPI.RoomPollInfo(
        token: "test",
        activeUsers: 1,
        admin: false,
        globalAdmin: false,
        moderator: false,
        globalModerator: false,
        read: true,
        defaultRead: nil,
        defaultAccessible: nil,
        write: true,
        defaultWrite: nil,
        upload: true,
        defaultUpload: false,
        details: .mock
    )
}

extension OpenGroupAPI.Message: @retroactive Mocked {
    public static var any: OpenGroupAPI.Message = OpenGroupAPI.Message(
        id: .any,
        sender: .any,
        posted: .any,
        edited: .any,
        deleted: .any,
        seqNo: .any,
        whisper: .any,
        whisperMods: .any,
        whisperTo: .any,
        base64EncodedData: .any,
        base64EncodedSignature: .any,
        reactions: .any
    )
    public static var mock: OpenGroupAPI.Message = OpenGroupAPI.Message(
        id: 100,
        sender: TestConstants.blind15PublicKey,
        posted: 1,
        edited: nil,
        deleted: nil,
        seqNo: 1,
        whisper: false,
        whisperMods: false,
        whisperTo: nil,
        base64EncodedData: nil,
        base64EncodedSignature: nil,
        reactions: nil
    )
}

extension OpenGroupAPI.SendDirectMessageResponse: @retroactive Mocked {
    public static var any: OpenGroupAPI.SendDirectMessageResponse = OpenGroupAPI.SendDirectMessageResponse(
        id: .any,
        sender: .any,
        recipient: .any,
        posted: .any,
        expires: .any
    )
    public static var mock: OpenGroupAPI.SendDirectMessageResponse = OpenGroupAPI.SendDirectMessageResponse(
        id: 1,
        sender: TestConstants.blind15PublicKey,
        recipient: "testRecipient",
        posted: 1122,
        expires: 2233
    )
}

extension OpenGroupAPI.DirectMessage: @retroactive Mocked {
    public static var any: OpenGroupAPI.DirectMessage = OpenGroupAPI.DirectMessage(
        id: .any,
        sender: .any,
        recipient: .any,
        posted: .any,
        expires: .any,
        base64EncodedMessage: .any
    )
    public static var mock: OpenGroupAPI.DirectMessage = OpenGroupAPI.DirectMessage(
        id: 101,
        sender: TestConstants.blind15PublicKey,
        recipient: "testRecipient",
        posted: 1212,
        expires: 2323,
        base64EncodedMessage: "TestMessage".data(using: .utf8)!.base64EncodedString()
    )
}
=======
>>>>>>> b08c0680
                        
extension Network.BatchResponse {
    static let mockUnblindedPollResponse: AnyPublisher<(ResponseInfoType, Data?), Error> = MockNetwork.batchResponseData(
        with: [
            (Network.SOGS.Endpoint.capabilities, Network.SOGS.CapabilitiesResponse.mockBatchSubResponse()),
            (Network.SOGS.Endpoint.roomPollInfo("testRoom", 0), Network.SOGS.RoomPollInfo.mockBatchSubResponse()),
            (Network.SOGS.Endpoint.roomMessagesRecent("testRoom"), [Network.SOGS.Message].mockBatchSubResponse())
        ]
    )
    
    static let mockBlindedPollResponse: AnyPublisher<(ResponseInfoType, Data?), Error> = MockNetwork.batchResponseData(
        with: [
            (Network.SOGS.Endpoint.capabilities, Network.SOGS.CapabilitiesResponse.mockBatchSubResponse()),
            (Network.SOGS.Endpoint.roomPollInfo("testRoom", 0), Network.SOGS.RoomPollInfo.mockBatchSubResponse()),
            (Network.SOGS.Endpoint.roomMessagesRecent("testRoom"), Network.SOGS.Message.mockBatchSubResponse()),
            (Network.SOGS.Endpoint.inboxSince(id: 0), Network.SOGS.DirectMessage.mockBatchSubResponse()),
            (Network.SOGS.Endpoint.outboxSince(id: 0), Network.SOGS.DirectMessage.self.mockBatchSubResponse())
        ]
    )
    
    static let mockCapabilitiesResponse: AnyPublisher<(ResponseInfoType, Data?), Error> = MockNetwork.batchResponseData(
        with: [
            (Network.SOGS.Endpoint.capabilities, Network.SOGS.CapabilitiesResponse.mockBatchSubResponse())
        ]
    )
    
    static let mockRoomResponse: AnyPublisher<(ResponseInfoType, Data?), Error> = MockNetwork.batchResponseData(
        with: [
            (Network.SOGS.Endpoint.capabilities, Network.SOGS.Room.mockBatchSubResponse())
        ]
    )
    
    static let mockBanAndDeleteAllResponse: AnyPublisher<(ResponseInfoType, Data?), Error> = MockNetwork.batchResponseData(
        with: [
            (Network.SOGS.Endpoint.userBan(""), NoResponse.mockBatchSubResponse()),
            (Network.SOGS.Endpoint.roomDeleteMessages("testRoon", sessionId: ""), NoResponse.mockBatchSubResponse())
        ]
    )
    
    static let mockCapabilitiesAndRoomResponse: AnyPublisher<(ResponseInfoType, Data?), Error> = MockNetwork.batchResponseData(
        with: [
            (Network.SOGS.Endpoint.capabilities, Network.SOGS.CapabilitiesResponse.mockBatchSubResponse()),
            (Network.SOGS.Endpoint.room("testRoom"), Network.SOGS.Room.mockBatchSubResponse())
        ]
    )
}<|MERGE_RESOLUTION|>--- conflicted
+++ resolved
@@ -4,10 +4,7 @@
 import Combine
 import GRDB
 import SessionUtil
-<<<<<<< HEAD
 import SessionNetworkingKit
-=======
->>>>>>> b08c0680
 import SessionUtilitiesKit
 import TestUtilities
 
@@ -115,7 +112,6 @@
         }()
         @TestState var mockStorage: Storage! = SynchronousStorage(
             customWriter: try! DatabaseQueue(),
-<<<<<<< HEAD
             using: dependencies
         )
         @TestState var mockJobRunner: MockJobRunner! = .create(using: dependencies)
@@ -159,11 +155,6 @@
             
             try await mockStorage.perform(migrations: SNMessagingKit.migrations)
             try await mockStorage.writeAsync { db in
-=======
-            migrations: SNMessagingKit.migrations,
-            using: dependencies,
-            initialData: { db in
->>>>>>> b08c0680
                 try Identity(variant: .x25519PublicKey, data: Data(hex: TestConstants.publicKey)).insert(db)
                 try Identity(variant: .x25519PrivateKey, data: Data(hex: TestConstants.privateKey)).insert(db)
                 try Identity(variant: .ed25519PublicKey, data: Data(hex: TestConstants.edPublicKey)).insert(db)
@@ -2602,7 +2593,7 @@
                     await mockNetwork
                         .verify {
                             $0.send(
-                                endpoint: OpenGroupAPI.Endpoint.sequence,
+                                endpoint: Network.SOGS.Endpoint.sequence,
                                 destination: expectedRequest.destination,
                                 body: expectedRequest.body,
                                 category: .standard,
@@ -2615,15 +2606,10 @@
                 
                 // MARK: ---- does not start a job to retrieve the default rooms if we already have rooms
                 it("does not start a job to retrieve the default rooms if we already have rooms") {
-<<<<<<< HEAD
                     try await mockAppGroupDefaults
                         .when { $0.bool(forKey: UserDefaults.BoolKey.isMainAppActive.rawValue) }
                         .thenReturn(true)
-                    cache.setDefaultRoomInfo([(room: OpenGroupAPI.Room.mock, openGroup: OpenGroup.mock)])
-=======
-                    mockAppGroupDefaults.when { $0.bool(forKey: UserDefaults.BoolKey.isMainAppActive.rawValue) }.thenReturn(true)
                     cache.setDefaultRoomInfo([(room: Network.SOGS.Room.mock, openGroup: OpenGroup.mock)])
->>>>>>> b08c0680
                     cache.defaultRoomsPublisher.sinkUntilComplete()
                     
                     await mockNetwork
@@ -2734,174 +2720,6 @@
         infoUpdates: 0
     )
 }
-<<<<<<< HEAD
-
-extension OpenGroupAPI.Capabilities: @retroactive Mocked {
-    public static var any: OpenGroupAPI.Capabilities = OpenGroupAPI.Capabilities(capabilities: .any, missing: .any)
-    public static var mock: OpenGroupAPI.Capabilities = OpenGroupAPI.Capabilities(capabilities: [], missing: nil)
-}
-
-extension OpenGroupAPI.Room: @retroactive Mocked {
-    public static var any:  OpenGroupAPI.Room = OpenGroupAPI.Room(
-        token: .any,
-        name: .any,
-        roomDescription: .any,
-        infoUpdates: .any,
-        messageSequence: .any,
-        created: .any,
-        activeUsers: .any,
-        activeUsersCutoff: .any,
-        imageId: .any,
-        pinnedMessages: .any,
-        admin: .any,
-        globalAdmin: .any,
-        admins: .any,
-        hiddenAdmins: .any,
-        moderator: .any,
-        globalModerator: .any,
-        moderators: .any,
-        hiddenModerators: .any,
-        read: .any,
-        defaultRead: .any,
-        defaultAccessible: .any,
-        write: .any,
-        defaultWrite: .any,
-        upload: .any,
-        defaultUpload: .any
-    )
-
-    public static var mock: OpenGroupAPI.Room = OpenGroupAPI.Room(
-        token: "test",
-        name: "testRoom",
-        roomDescription: nil,
-        infoUpdates: 1,
-        messageSequence: 1,
-        created: 1,
-        activeUsers: 1,
-        activeUsersCutoff: 1,
-        imageId: nil,
-        pinnedMessages: nil,
-        admin: false,
-        globalAdmin: false,
-        admins: [],
-        hiddenAdmins: nil,
-        moderator: false,
-        globalModerator: false,
-        moderators: [],
-        hiddenModerators: nil,
-        read: true,
-        defaultRead: nil,
-        defaultAccessible: nil,
-        write: true,
-        defaultWrite: nil,
-        upload: true,
-        defaultUpload: nil
-    )
-}
-
-extension OpenGroupAPI.RoomPollInfo: @retroactive Mocked {
-    public static var any: OpenGroupAPI.RoomPollInfo = OpenGroupAPI.RoomPollInfo(
-        token: .any,
-        activeUsers: .any,
-        admin: .any,
-        globalAdmin: .any,
-        moderator: .any,
-        globalModerator: .any,
-        read: .any,
-        defaultRead: .any,
-        defaultAccessible: .any,
-        write: .any,
-        defaultWrite: .any,
-        upload: .any,
-        defaultUpload: .any,
-        details: .any
-    )
-    public static var mock: OpenGroupAPI.RoomPollInfo = OpenGroupAPI.RoomPollInfo(
-        token: "test",
-        activeUsers: 1,
-        admin: false,
-        globalAdmin: false,
-        moderator: false,
-        globalModerator: false,
-        read: true,
-        defaultRead: nil,
-        defaultAccessible: nil,
-        write: true,
-        defaultWrite: nil,
-        upload: true,
-        defaultUpload: false,
-        details: .mock
-    )
-}
-
-extension OpenGroupAPI.Message: @retroactive Mocked {
-    public static var any: OpenGroupAPI.Message = OpenGroupAPI.Message(
-        id: .any,
-        sender: .any,
-        posted: .any,
-        edited: .any,
-        deleted: .any,
-        seqNo: .any,
-        whisper: .any,
-        whisperMods: .any,
-        whisperTo: .any,
-        base64EncodedData: .any,
-        base64EncodedSignature: .any,
-        reactions: .any
-    )
-    public static var mock: OpenGroupAPI.Message = OpenGroupAPI.Message(
-        id: 100,
-        sender: TestConstants.blind15PublicKey,
-        posted: 1,
-        edited: nil,
-        deleted: nil,
-        seqNo: 1,
-        whisper: false,
-        whisperMods: false,
-        whisperTo: nil,
-        base64EncodedData: nil,
-        base64EncodedSignature: nil,
-        reactions: nil
-    )
-}
-
-extension OpenGroupAPI.SendDirectMessageResponse: @retroactive Mocked {
-    public static var any: OpenGroupAPI.SendDirectMessageResponse = OpenGroupAPI.SendDirectMessageResponse(
-        id: .any,
-        sender: .any,
-        recipient: .any,
-        posted: .any,
-        expires: .any
-    )
-    public static var mock: OpenGroupAPI.SendDirectMessageResponse = OpenGroupAPI.SendDirectMessageResponse(
-        id: 1,
-        sender: TestConstants.blind15PublicKey,
-        recipient: "testRecipient",
-        posted: 1122,
-        expires: 2233
-    )
-}
-
-extension OpenGroupAPI.DirectMessage: @retroactive Mocked {
-    public static var any: OpenGroupAPI.DirectMessage = OpenGroupAPI.DirectMessage(
-        id: .any,
-        sender: .any,
-        recipient: .any,
-        posted: .any,
-        expires: .any,
-        base64EncodedMessage: .any
-    )
-    public static var mock: OpenGroupAPI.DirectMessage = OpenGroupAPI.DirectMessage(
-        id: 101,
-        sender: TestConstants.blind15PublicKey,
-        recipient: "testRecipient",
-        posted: 1212,
-        expires: 2323,
-        base64EncodedMessage: "TestMessage".data(using: .utf8)!.base64EncodedString()
-    )
-}
-=======
->>>>>>> b08c0680
                         
 extension Network.BatchResponse {
     static let mockUnblindedPollResponse: AnyPublisher<(ResponseInfoType, Data?), Error> = MockNetwork.batchResponseData(
