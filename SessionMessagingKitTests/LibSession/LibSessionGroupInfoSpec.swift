// Copyright © 2024 Rangeproof Pty Ltd. All rights reserved.

import Foundation
import GRDB
import SessionUtil
import SessionUtilitiesKit
import SessionNetworkingKit
<<<<<<< HEAD
import TestUtilities
=======
>>>>>>> b08c0680

import Quick
import Nimble

@testable import SessionNetworkingKit
@testable import SessionMessagingKit

class LibSessionGroupInfoSpec: AsyncSpec {
    override class func spec() {
        // MARK: Configuration
        
        @TestState var dependencies: TestDependencies! = TestDependencies { dependencies in
            dependencies.dateNow = Date(timeIntervalSince1970: 1234567890)
            dependencies.forceSynchronous = true
        }
        @TestState var mockGeneralCache: MockGeneralCache! = .create(using: dependencies)
        @TestState var mockStorage: Storage! = SynchronousStorage(
            customWriter: try! DatabaseQueue(),
<<<<<<< HEAD
            using: dependencies
        )
        @TestState var mockNetwork: MockNetwork! = .create(using: dependencies)
        @TestState var mockJobRunner: MockJobRunner! = .create(using: dependencies)
        @TestState var createGroupOutput: LibSession.CreatedGroupInfo!
        @TestState var mockLibSessionCache: MockLibSessionCache! = .create(using: dependencies)
        
        beforeEach {
            try await mockGeneralCache.defaultInitialSetup()
            dependencies.set(cache: .general, to: mockGeneralCache)
            
            try await mockStorage.perform(migrations: SNMessagingKit.migrations)
            try await mockStorage.writeAsync { db in
=======
            migrations: SNMessagingKit.migrations,
            using: dependencies,
            initialData: { db in
>>>>>>> b08c0680
                try Identity(variant: .x25519PublicKey, data: Data(hex: TestConstants.publicKey)).insert(db)
                try Identity(variant: .x25519PrivateKey, data: Data(hex: TestConstants.privateKey)).insert(db)
                try Identity(variant: .ed25519PublicKey, data: Data(hex: TestConstants.edPublicKey)).insert(db)
                try Identity(variant: .ed25519SecretKey, data: Data(hex: TestConstants.edSecretKey)).insert(db)
                
                createGroupOutput = try LibSession.createGroup(
                    db,
                    name: "TestGroup",
                    description: nil,
                    displayPictureUrl: nil,
                    displayPictureEncryptionKey: nil,
                    members: [],
                    using: dependencies
                 )
            }
            dependencies.set(singleton: .storage, to: mockStorage)
            
            try await mockJobRunner
                .when { $0.add(.any, job: .any, dependantJob: .any, canStartJob: .any) }
                .thenReturn(nil)
            try await mockJobRunner
                .when { $0.upsert(.any, job: .any, canStartJob: .any) }
                .thenReturn(nil)
            try await mockJobRunner
                .when { $0.jobInfoFor(jobs: .any, state: .any, variant: .any) }
                .thenReturn([:])
            dependencies.set(singleton: .jobRunner, to: mockJobRunner)
            
            var conf: UnsafeMutablePointer<config_object>!
            var secretKey: [UInt8] = Array(Data(hex: TestConstants.edSecretKey))
            _ = user_groups_init(&conf, &secretKey, nil, 0, nil)
            
            try await mockLibSessionCache.defaultInitialSetup(
                configs: [
                    .userGroups: .userGroups(conf),
                    .groupInfo: createGroupOutput.groupState[.groupInfo],
                    .groupMembers: createGroupOutput.groupState[.groupMembers],
                    .groupKeys: createGroupOutput.groupState[.groupKeys]
                ]
            )
            try await mockLibSessionCache.when { $0.configNeedsDump(.any) }.thenReturn(true)
            dependencies.set(cache: .libSession, to: mockLibSessionCache)
            
            try await mockNetwork
                .when {
                    $0.send(
                        endpoint: MockEndpoint.any,
                        destination: .any,
                        body: .any,
                        category: .any,
                        requestTimeout: .any,
                        overallTimeout: .any
                    )
                }
                .thenReturn(MockNetwork.response(data: Data([1, 2, 3])))
            dependencies.set(singleton: .network, to: mockNetwork)
        }
        
        // MARK: - LibSessionGroupInfo
        describe("LibSessionGroupInfo") {
            // MARK: -- when handling a GROUP_INFO update
            context("when handling a GROUP_INFO update") {
                @TestState var latestGroup: ClosedGroup?
                @TestState var initialDisappearingConfig: DisappearingMessagesConfiguration?
                @TestState var latestDisappearingConfig: DisappearingMessagesConfiguration?
                
                beforeEach {
                    mockStorage.write { db in
                        try SessionThread.upsert(
                            db,
                            id: createGroupOutput.group.threadId,
                            variant: .group,
                            values: SessionThread.TargetValues(
                                creationDateTimestamp: .setTo(1234567890),
                                shouldBeVisible: .setTo(true)
                            ),
                            using: dependencies
                        )
                        try createGroupOutput.group.insert(db)
                        try createGroupOutput.members.forEach { try $0.insert(db) }
                        initialDisappearingConfig = try DisappearingMessagesConfiguration
                            .fetchOne(db, id: createGroupOutput.group.threadId)
                            .defaulting(
                                to: DisappearingMessagesConfiguration.defaultWith(createGroupOutput.group.threadId)
                            )
                    }
                }
                
                // MARK: ---- does nothing if there are no changes
                it("does nothing if there are no changes") {
                    try await mockLibSessionCache.when { $0.configNeedsDump(.any) }.thenReturn(false)
                    
                    mockStorage.write { db in
                        try mockLibSessionCache.handleGroupInfoUpdate(
                            db,
                            in: createGroupOutput.groupState[.groupInfo],
                            groupSessionId: SessionId(.group, hex: createGroupOutput.group.threadId),
                            serverTimestampMs: 1234567891000
                        )
                    }
                    
                    latestGroup = mockStorage.read { db in
                        try ClosedGroup.fetchOne(db, id: createGroupOutput.group.threadId)
                    }
                    expect(createGroupOutput.groupState[.groupInfo]).toNot(beNil())
                    expect(createGroupOutput.group).to(equal(latestGroup))
                }
                
                // MARK: ---- throws if the config is invalid
                it("throws if the config is invalid") {
                    mockStorage.write { db in
                        expect {
                            try mockLibSessionCache.handleGroupInfoUpdate(
                                db,
                                in: createGroupOutput.groupState[.groupMembers]!,
                                groupSessionId: SessionId(.group, hex: createGroupOutput.group.threadId),
                                serverTimestampMs: 1234567891000
                            )
                        }
                        .to(throwError())
                    }
                }
                
                // MARK: ---- removes group data if the group is destroyed
                it("removes group data if the group is destroyed") {
                    createGroupOutput.groupState[.groupInfo]?.conf.map { groups_info_destroy_group($0) }
                    
                    mockStorage.write { db in
                        try mockLibSessionCache.handleGroupInfoUpdate(
                            db,
                            in: createGroupOutput.groupState[.groupInfo],
                            groupSessionId: SessionId(.group, hex: createGroupOutput.group.threadId),
                            serverTimestampMs: 1234567891000
                        )
                    }
                    
                    latestGroup = mockStorage.read { db in
                        try ClosedGroup.fetchOne(db, id: createGroupOutput.group.threadId)
                    }
                    expect(latestGroup?.authData).to(beNil())
                    expect(latestGroup?.groupIdentityPrivateKey).to(beNil())
                }
                
                // MARK: ---- updates the name if it changed
                it("updates the name if it changed") {
                    createGroupOutput.groupState[.groupInfo]?.conf.map {
                        var updatedName: [CChar] = "UpdatedName".cString(using: .utf8)!
                        groups_info_set_name($0, &updatedName)
                    }
                    
                    mockStorage.write { db in
                        try mockLibSessionCache.handleGroupInfoUpdate(
                            db,
                            in: createGroupOutput.groupState[.groupInfo],
                            groupSessionId: SessionId(.group, hex: createGroupOutput.group.threadId),
                            serverTimestampMs: 1234567891000
                        )
                    }
                    
                    latestGroup = mockStorage.read { db in
                        try ClosedGroup.fetchOne(db, id: createGroupOutput.group.threadId)
                    }
                    expect(createGroupOutput.group.name).to(equal("TestGroup"))
                    expect(latestGroup?.name).to(equal("UpdatedName"))
                }
                
                // MARK: ---- updates the description if it changed
                it("updates the description if it changed") {
                    createGroupOutput.groupState[.groupInfo]?.conf.map {
                        var updatedDesc: [CChar] = "UpdatedDesc".cString(using: .utf8)!
                        groups_info_set_description($0, &updatedDesc)
                    }
                    
                    mockStorage.write { db in
                        try mockLibSessionCache.handleGroupInfoUpdate(
                            db,
                            in: createGroupOutput.groupState[.groupInfo],
                            groupSessionId: SessionId(.group, hex: createGroupOutput.group.threadId),
                            serverTimestampMs: 1234567891000
                        )
                    }
                    
                    latestGroup = mockStorage.read { db in
                        try ClosedGroup.fetchOne(db, id: createGroupOutput.group.threadId)
                    }
                    expect(createGroupOutput.group.groupDescription).to(beNil())
                    expect(latestGroup?.groupDescription).to(equal("UpdatedDesc"))
                }
                
                // MARK: ---- updates the formation timestamp if it is later than the current value
                it("updates the formation timestamp if it is later than the current value") {
                    /// **Note:** the `formationTimestamp` stores the "joinedAt" date so we only update it if it's later than
                    /// the current value (as we don't want to replace the record of when the current user joined the group with
                    /// when the group was originally created)
                    mockStorage.write { db in try ClosedGroup.updateAll(db, ClosedGroup.Columns.formationTimestamp.set(to: 50000)) }
                    createGroupOutput.groupState[.groupInfo]?.conf.map { groups_info_set_created($0, 54321) }
                    let originalGroup: ClosedGroup? = mockStorage.read { db in
                        try ClosedGroup.fetchOne(db, id: createGroupOutput.group.threadId)
                    }
                    
                    mockStorage.write { db in
                        try mockLibSessionCache.handleGroupInfoUpdate(
                            db,
                            in: createGroupOutput.groupState[.groupInfo],
                            groupSessionId: SessionId(.group, hex: createGroupOutput.group.threadId),
                            serverTimestampMs: 1234567891000
                        )
                    }
                    
                    latestGroup = mockStorage.read { db in
                        try ClosedGroup.fetchOne(db, id: createGroupOutput.group.threadId)
                    }
                    expect(originalGroup?.formationTimestamp).to(equal(50000))
                    expect(latestGroup?.formationTimestamp).to(equal(54321))
                }
                
                // MARK: ---- and the display picture was changed
                context("and the display picture was changed") {
                    // MARK: ------ removes the display picture
                    it("removes the display picture") {
                        mockStorage.write { db in
                            try ClosedGroup
                                .updateAll(
                                    db,
                                    ClosedGroup.Columns.displayPictureUrl.set(to: "TestUrl"),
                                    ClosedGroup.Columns.displayPictureEncryptionKey.set(to: Data([1, 2, 3]))
                                )
                        }
                        
                        mockStorage.write { db in
                            try mockLibSessionCache.handleGroupInfoUpdate(
                                db,
                                in: createGroupOutput.groupState[.groupInfo],
                                groupSessionId: SessionId(.group, hex: createGroupOutput.group.threadId),
                                serverTimestampMs: 1234567891000
                            )
                        }
                        
                        latestGroup = mockStorage.read { db in
                            try ClosedGroup.fetchOne(db, id: createGroupOutput.group.threadId)
                        }
                        expect(latestGroup?.displayPictureUrl).to(beNil())
                        expect(latestGroup?.displayPictureEncryptionKey).to(beNil())
                    }
                    
                    // MARK: ------ schedules a display picture download job if there is a new one
                    it("schedules a display picture download job if there is a new one") {
                        createGroupOutput.groupState[.groupInfo]?.conf.map {
                            var displayPic: user_profile_pic = user_profile_pic()
                            displayPic.set(\.url, to: "https://www.oxen.io/file/1234")
                            displayPic.set(\.key, to: Data(repeating: 1, count: DisplayPictureManager.aes256KeyByteLength))
                            groups_info_set_pic($0, displayPic)
                        }
                        
                        mockStorage.write { db in
                            try mockLibSessionCache.handleGroupInfoUpdate(
                                db,
                                in: createGroupOutput.groupState[.groupInfo],
                                groupSessionId: SessionId(.group, hex: createGroupOutput.group.threadId),
                                serverTimestampMs: 1234567891000
                            )
                        }
                        
                        await mockJobRunner
                            .verify {
                                $0.add(
                                    .any,
                                    job: Job(
                                        variant: .displayPictureDownload,
                                        behaviour: .runOnce,
                                        shouldBlock: false,
                                        shouldBeUnique: true,
                                        shouldSkipLaunchBecomeActive: false,
                                        details: DisplayPictureDownloadJob.Details(
                                            target: .group(
                                                id: createGroupOutput.group.threadId,
                                                url: "https://www.oxen.io/file/1234",
                                                encryptionKey: Data(
                                                    repeating: 1,
                                                    count: DisplayPictureManager.aes256KeyByteLength
                                                )
                                            ),
                                            timestamp: 1234567891
                                        )
                                    ),
                                    canStartJob: true
                                )
                            }
                            .wasCalled(exactly: 1)
                    }
                }
                
                // MARK: ---- updates the disappearing messages config
                it("updates the disappearing messages config") {
                    createGroupOutput.groupState[.groupInfo]?.conf.map { groups_info_set_expiry_timer($0, 10) }
                    
                    mockStorage.write { db in
                        try mockLibSessionCache.handleGroupInfoUpdate(
                            db,
                            in: createGroupOutput.groupState[.groupInfo],
                            groupSessionId: SessionId(.group, hex: createGroupOutput.group.threadId),
                            serverTimestampMs: 1234567891000
                        )
                    }
                    
                    latestDisappearingConfig = mockStorage.read { db in
                        try DisappearingMessagesConfiguration.fetchOne(db, id: createGroupOutput.group.threadId)
                    }
                    expect(initialDisappearingConfig?.isEnabled).to(beFalse())
                    expect(initialDisappearingConfig?.durationSeconds).to(equal(0))
                    expect(latestDisappearingConfig?.isEnabled).to(beTrue())
                    expect(latestDisappearingConfig?.durationSeconds).to(equal(10))
                }
                
                // MARK: ---- containing a deleteBefore timestamp
                context("containing a deleteBefore timestamp") {
                    @TestState var numInteractions: Int!
                    
                    // MARK: ------ deletes messages before the timestamp
                    it("deletes messages before the timestamp") {
                        mockStorage.write { db in
                            try SessionThread.upsert(
                                db,
                                id: createGroupOutput.group.threadId,
                                variant: .contact,
                                values: SessionThread.TargetValues(
                                    creationDateTimestamp: .setTo(1234567890),
                                    shouldBeVisible: .setTo(true)
                                ),
                                using: dependencies
                            )
                            _ = try Interaction(
                                serverHash: "1234",
                                messageUuid: nil,
                                threadId: createGroupOutput.group.threadId,
                                authorId: "4321",
                                variant: .standardIncoming,
                                body: nil,
                                timestampMs: 100000000,
                                receivedAtTimestampMs: 1234567890,
                                wasRead: false,
                                hasMention: false,
                                expiresInSeconds: nil,
                                expiresStartedAtMs: nil,
                                linkPreviewUrl: nil,
                                openGroupServerMessageId: nil,
                                openGroupWhisper: false,
                                openGroupWhisperMods: false,
                                openGroupWhisperTo: nil,
                                state: .sent,
                                recipientReadTimestampMs: nil,
                                mostRecentFailureText: nil,
                                isProMessage: false
                            ).inserted(db)
                        }
                        
                        createGroupOutput.groupState[.groupInfo]?.conf.map { groups_info_set_delete_before($0, 123456) }
                        
                        mockStorage.write { db in
                            try mockLibSessionCache.handleGroupInfoUpdate(
                                db,
                                in: createGroupOutput.groupState[.groupInfo],
                                groupSessionId: SessionId(.group, hex: createGroupOutput.group.threadId),
                                serverTimestampMs: 1234567891000
                            )
                        }
                        
                        let result: [Interaction]? = mockStorage.read { db in
                            try Interaction.fetchAll(db)
                        }
                        expect(result?.count).to(equal(1))
                        expect(result?.map { $0.variant }).to(equal([.standardIncomingDeleted]))
                    }
                    
                    // MARK: ------ does not delete messages after the timestamp
                    it("does not delete messages after the timestamp") {
                        mockStorage.write { db in
                            try SessionThread.upsert(
                                db,
                                id: createGroupOutput.group.threadId,
                                variant: .contact,
                                values: SessionThread.TargetValues(
                                    creationDateTimestamp: .setTo(1234567890),
                                    shouldBeVisible: .setTo(true)
                                ),
                                using: dependencies
                            )
                            _ = try Interaction(
                                serverHash: "1234",
                                messageUuid: nil,
                                threadId: createGroupOutput.group.threadId,
                                authorId: "4321",
                                variant: .standardIncoming,
                                body: nil,
                                timestampMs: 100000000,
                                receivedAtTimestampMs: 1234567890,
                                wasRead: false,
                                hasMention: false,
                                expiresInSeconds: nil,
                                expiresStartedAtMs: nil,
                                linkPreviewUrl: nil,
                                openGroupServerMessageId: nil,
                                openGroupWhisper: false,
                                openGroupWhisperMods: false,
                                openGroupWhisperTo: nil,
                                state: .sent,
                                recipientReadTimestampMs: nil,
                                mostRecentFailureText: nil,
                                isProMessage: false
                            ).inserted(db)
                            _ = try Interaction(
                                serverHash: "1235",
                                messageUuid: nil,
                                threadId: createGroupOutput.group.threadId,
                                authorId: "4322",
                                variant: .standardIncoming,
                                body: nil,
                                timestampMs: 200000000,
                                receivedAtTimestampMs: 2234567890,
                                wasRead: false,
                                hasMention: false,
                                expiresInSeconds: nil,
                                expiresStartedAtMs: nil,
                                linkPreviewUrl: nil,
                                openGroupServerMessageId: nil,
                                openGroupWhisper: false,
                                openGroupWhisperMods: false,
                                openGroupWhisperTo: nil,
                                state: .sent,
                                recipientReadTimestampMs: nil,
                                mostRecentFailureText: nil,
                                isProMessage: false
                            ).inserted(db)
                        }
                        
                        createGroupOutput.groupState[.groupInfo]?.conf.map { groups_info_set_delete_before($0, 123456) }
                        
                        mockStorage.write { db in
                            try mockLibSessionCache.handleGroupInfoUpdate(
                                db,
                                in: createGroupOutput.groupState[.groupInfo],
                                groupSessionId: SessionId(.group, hex: createGroupOutput.group.threadId),
                                serverTimestampMs: 1234567891000
                            )
                        }
                        
                        let result: [Interaction]? = mockStorage.read { db in
                            try Interaction.fetchAll(db)
                        }
                        expect(result?.count).to(equal(2))
                        expect(result?.map { $0.variant }).to(equal([.standardIncomingDeleted, .standardIncoming]))
                    }
                }
                
                // MARK: ---- containing a deleteAttachmentsBefore timestamp
                context("containing a deleteAttachmentsBefore timestamp") {
                    @TestState var numInteractions: Int!
                    
                    // MARK: ------ deletes messages with attachments before the timestamp
                    it("deletes messages with attachments before the timestamp") {
                        mockStorage.write { db in
                            try SessionThread.upsert(
                                db,
                                id: createGroupOutput.group.threadId,
                                variant: .contact,
                                values: SessionThread.TargetValues(
                                    creationDateTimestamp: .setTo(1234567890),
                                    shouldBeVisible: .setTo(true)
                                ),
                                using: dependencies
                            )
                            let interaction: Interaction = try Interaction(
                                serverHash: "1234",
                                messageUuid: nil,
                                threadId: createGroupOutput.group.threadId,
                                authorId: "4321",
                                variant: .standardIncoming,
                                body: nil,
                                timestampMs: 100000000,
                                receivedAtTimestampMs: 1234567890,
                                wasRead: false,
                                hasMention: false,
                                expiresInSeconds: nil,
                                expiresStartedAtMs: nil,
                                linkPreviewUrl: nil,
                                openGroupServerMessageId: nil,
                                openGroupWhisper: false,
                                openGroupWhisperMods: false,
                                openGroupWhisperTo: nil,
                                state: .sent,
                                recipientReadTimestampMs: nil,
                                mostRecentFailureText: nil,
                                isProMessage: false
                            ).inserted(db)
                            _ = try Attachment(
                                id: "AttachmentId",
                                variant: .standard,
                                contentType: "Test",
                                byteCount: 1234
                            ).inserted(db)
                            _ = try InteractionAttachment(
                                albumIndex: 1,
                                interactionId: interaction.id!,
                                attachmentId: "AttachmentId"
                            ).inserted(db)
                        }
                        
                        createGroupOutput.groupState[.groupInfo]?.conf.map {
                            groups_info_set_attach_delete_before($0, 123456)
                        }
                        
                        mockStorage.write { db in
                            try mockLibSessionCache.handleGroupInfoUpdate(
                                db,
                                in: createGroupOutput.groupState[.groupInfo],
                                groupSessionId: SessionId(.group, hex: createGroupOutput.group.threadId),
                                serverTimestampMs: 1234567891000
                            )
                        }
                        
                        let result: [Interaction]? = mockStorage.read { db in
                            try Interaction.fetchAll(db)
                        }
                        expect(result?.count).to(equal(1))
                        expect(result?.map { $0.variant }).to(equal([.standardIncomingDeleted]))
                    }
                    
                    // MARK: ------ schedules a garbage collection job to clean up the attachments
                    it("schedules a garbage collection job to clean up the attachments") {
                        mockStorage.write { db in
                            try SessionThread.upsert(
                                db,
                                id: createGroupOutput.group.threadId,
                                variant: .contact,
                                values: SessionThread.TargetValues(
                                    creationDateTimestamp: .setTo(1234567890),
                                    shouldBeVisible: .setTo(true)
                                ),
                                using: dependencies
                            )
                            let interaction: Interaction = try Interaction(
                                serverHash: "1234",
                                messageUuid: nil,
                                threadId: createGroupOutput.group.threadId,
                                authorId: "4321",
                                variant: .standardIncoming,
                                body: nil,
                                timestampMs: 100000000,
                                receivedAtTimestampMs: 1234567890,
                                wasRead: false,
                                hasMention: false,
                                expiresInSeconds: nil,
                                expiresStartedAtMs: nil,
                                linkPreviewUrl: nil,
                                openGroupServerMessageId: nil,
                                openGroupWhisper: false,
                                openGroupWhisperMods: false,
                                openGroupWhisperTo: nil,
                                state: .sent,
                                recipientReadTimestampMs: nil,
                                mostRecentFailureText: nil,
                                isProMessage: false
                            ).inserted(db)
                            _ = try Attachment(
                                id: "AttachmentId",
                                variant: .standard,
                                contentType: "Test",
                                byteCount: 1234
                            ).inserted(db)
                            _ = try InteractionAttachment(
                                albumIndex: 1,
                                interactionId: interaction.id!,
                                attachmentId: "AttachmentId"
                            ).inserted(db)
                        }
                        
                        createGroupOutput.groupState[.groupInfo]?.conf.map {
                            groups_info_set_attach_delete_before($0, 123456)
                        }
                        
                        mockStorage.write { db in
                            try mockLibSessionCache.handleGroupInfoUpdate(
                                db,
                                in: createGroupOutput.groupState[.groupInfo],
                                groupSessionId: SessionId(.group, hex: createGroupOutput.group.threadId),
                                serverTimestampMs: 1234567891000
                            )
                        }
                        
                        await mockJobRunner
                            .verify {
                                $0.add(
                                    .any,
                                    job: Job(
                                        variant: .garbageCollection,
                                        behaviour: .runOnce,
                                        shouldBlock: false,
                                        shouldBeUnique: false,
                                        shouldSkipLaunchBecomeActive: false,
                                        details: GarbageCollectionJob.Details(
                                            typesToCollect: [.orphanedAttachments, .orphanedAttachmentFiles]
                                        )
                                    ),
                                    canStartJob: true
                                )
                            }
                            .wasCalled(exactly: 1)
                    }
                    
                    // MARK: ------ does not delete messages with attachments after the timestamp
                    it("does not delete messages with attachments after the timestamp") {
                        mockStorage.write { db in
                            try SessionThread.upsert(
                                db,
                                id: createGroupOutput.group.threadId,
                                variant: .contact,
                                values: SessionThread.TargetValues(
                                    creationDateTimestamp: .setTo(1234567890),
                                    shouldBeVisible: .setTo(true)
                                ),
                                using: dependencies
                            )
                            let interaction1: Interaction = try Interaction(
                                serverHash: "1234",
                                messageUuid: nil,
                                threadId: createGroupOutput.group.threadId,
                                authorId: "4321",
                                variant: .standardIncoming,
                                body: nil,
                                timestampMs: 100000000,
                                receivedAtTimestampMs: 1234567890,
                                wasRead: false,
                                hasMention: false,
                                expiresInSeconds: nil,
                                expiresStartedAtMs: nil,
                                linkPreviewUrl: nil,
                                openGroupServerMessageId: nil,
                                openGroupWhisper: false,
                                openGroupWhisperMods: false,
                                openGroupWhisperTo: nil,
                                state: .sent,
                                recipientReadTimestampMs: nil,
                                mostRecentFailureText: nil,
                                isProMessage: false
                            ).inserted(db)
                            let interaction2: Interaction = try Interaction(
                                serverHash: "1235",
                                messageUuid: nil,
                                threadId: createGroupOutput.group.threadId,
                                authorId: "4321",
                                variant: .standardIncoming,
                                body: nil,
                                timestampMs: 200000000,
                                receivedAtTimestampMs: 2234567890,
                                wasRead: false,
                                hasMention: false,
                                expiresInSeconds: nil,
                                expiresStartedAtMs: nil,
                                linkPreviewUrl: nil,
                                openGroupServerMessageId: nil,
                                openGroupWhisper: false,
                                openGroupWhisperMods: false,
                                openGroupWhisperTo: nil,
                                state: .sent,
                                recipientReadTimestampMs: nil,
                                mostRecentFailureText: nil,
                                isProMessage: false
                            ).inserted(db)
                            _ = try Attachment(
                                id: "AttachmentId",
                                variant: .standard,
                                contentType: "Test",
                                byteCount: 1234
                            ).inserted(db)
                            _ = try Attachment(
                                id: "AttachmentId2",
                                variant: .standard,
                                contentType: "Test",
                                byteCount: 1234
                            ).inserted(db)
                            _ = try InteractionAttachment(
                                albumIndex: 1,
                                interactionId: interaction1.id!,
                                attachmentId: "AttachmentId"
                            ).inserted(db)
                            _ = try InteractionAttachment(
                                albumIndex: 1,
                                interactionId: interaction2.id!,
                                attachmentId: "AttachmentId2"
                            ).inserted(db)
                        }
                        
                        createGroupOutput.groupState[.groupInfo]?.conf.map {
                            groups_info_set_attach_delete_before($0, 123456)
                        }
                        
                        mockStorage.write { db in
                            try mockLibSessionCache.handleGroupInfoUpdate(
                                db,
                                in: createGroupOutput.groupState[.groupInfo],
                                groupSessionId: SessionId(.group, hex: createGroupOutput.group.threadId),
                                serverTimestampMs: 1234567891000
                            )
                        }
                        
                        let result: [Interaction]? = mockStorage.read { db in
                            try Interaction.fetchAll(db)
                        }
                        expect(result?.count).to(equal(2))
                        expect(result?.map { $0.variant }).to(equal([.standardIncomingDeleted, .standardIncoming]))
                    }
                    
                    // MARK: ------ does not delete messages before the timestamp that have no attachments
                    it("does not delete messages before the timestamp that have no attachments") {
                        mockStorage.write { db in
                            try SessionThread.upsert(
                                db,
                                id: createGroupOutput.group.threadId,
                                variant: .contact,
                                values: SessionThread.TargetValues(
                                    creationDateTimestamp: .setTo(1234567890),
                                    shouldBeVisible: .setTo(true)
                                ),
                                using: dependencies
                            )
                            let interaction1: Interaction = try Interaction(
                                serverHash: "1234",
                                messageUuid: nil,
                                threadId: createGroupOutput.group.threadId,
                                authorId: "4321",
                                variant: .standardIncoming,
                                body: nil,
                                timestampMs: 100000000,
                                receivedAtTimestampMs: 1234567890,
                                wasRead: false,
                                hasMention: false,
                                expiresInSeconds: nil,
                                expiresStartedAtMs: nil,
                                linkPreviewUrl: nil,
                                openGroupServerMessageId: nil,
                                openGroupWhisper: false,
                                openGroupWhisperMods: false,
                                openGroupWhisperTo: nil,
                                state: .sent,
                                recipientReadTimestampMs: nil,
                                mostRecentFailureText: nil,
                                isProMessage: false
                            ).inserted(db)
                            _ = try Interaction(
                                serverHash: "1235",
                                messageUuid: nil,
                                threadId: createGroupOutput.group.threadId,
                                authorId: "4321",
                                variant: .standardIncoming,
                                body: nil,
                                timestampMs: 200000000,
                                receivedAtTimestampMs: 2234567890,
                                wasRead: false,
                                hasMention: false,
                                expiresInSeconds: nil,
                                expiresStartedAtMs: nil,
                                linkPreviewUrl: nil,
                                openGroupServerMessageId: nil,
                                openGroupWhisper: false,
                                openGroupWhisperMods: false,
                                openGroupWhisperTo: nil,
                                state: .sent,
                                recipientReadTimestampMs: nil,
                                mostRecentFailureText: nil,
                                isProMessage: false
                            ).inserted(db)
                            _ = try Attachment(
                                id: "AttachmentId",
                                variant: .standard,
                                contentType: "Test",
                                byteCount: 1234
                            ).inserted(db)
                            _ = try InteractionAttachment(
                                albumIndex: 1,
                                interactionId: interaction1.id!,
                                attachmentId: "AttachmentId"
                            ).inserted(db)
                        }
                        
                        createGroupOutput.groupState[.groupInfo]?.conf.map {
                            groups_info_set_attach_delete_before($0, 123456)
                        }
                        
                        mockStorage.write { db in
                            try mockLibSessionCache.handleGroupInfoUpdate(
                                db,
                                in: createGroupOutput.groupState[.groupInfo],
                                groupSessionId: SessionId(.group, hex: createGroupOutput.group.threadId),
                                serverTimestampMs: 1234567891000
                            )
                        }
                        
                        let result: [Interaction]? = mockStorage.read { db in
                            try Interaction.fetchAll(db)
                        }
                        expect(result?.count).to(equal(2))
                        expect(result?.map { $0.variant }).to(equal([.standardIncomingDeleted, .standardIncoming]))
                    }
                }
                
                // MARK: ---- deletes from the server after deleting messages before a given timestamp
                it("deletes from the server after deleting messages before a given timestamp") {
                    try await mockLibSessionCache
                        .when { $0.authData(groupSessionId: .any) }
                        .thenReturn(
                            GroupAuthData(
                                groupIdentityPrivateKey: Data(createGroupOutput.identityKeyPair.secretKey),
                                authData: nil
                            )
                        )
                    mockStorage.write { db in
                        try SessionThread.upsert(
                            db,
                            id: createGroupOutput.group.threadId,
                            variant: .contact,
                            values: SessionThread.TargetValues(
                                creationDateTimestamp: .setTo(1234567890),
                                shouldBeVisible: .setTo(true)
                            ),
                            using: dependencies
                        )
                        _ = try Interaction(
                            serverHash: "1234",
                            messageUuid: nil,
                            threadId: createGroupOutput.group.threadId,
                            authorId: "4321",
                            variant: .standardIncoming,
                            body: nil,
                            timestampMs: 100000000,
                            receivedAtTimestampMs: 1234567890,
                            wasRead: false,
                            hasMention: false,
                            expiresInSeconds: nil,
                            expiresStartedAtMs: nil,
                            linkPreviewUrl: nil,
                            openGroupServerMessageId: nil,
                            openGroupWhisper: false,
                            openGroupWhisperMods: false,
                            openGroupWhisperTo: nil,
                            state: .sent,
                            recipientReadTimestampMs: nil,
                            mostRecentFailureText: nil,
                            isProMessage: false
                        ).inserted(db)
                    }
                    
                    createGroupOutput.groupState[.groupInfo]?.conf.map { groups_info_set_delete_before($0, 123456) }
                    
                    mockStorage.write { db in
                        try mockLibSessionCache.handleGroupInfoUpdate(
                            db,
                            in: createGroupOutput.groupState[.groupInfo],
                            groupSessionId: SessionId(.group, hex: createGroupOutput.group.threadId),
                            serverTimestampMs: 1234567891000
                        )
                    }
                    
<<<<<<< HEAD
                    await mockNetwork
                        .verify {
                            $0.send(
                                endpoint: SnodeAPI.Endpoint.deleteMessages,
                                destination: .randomSnode(swarmPublicKey: createGroupOutput.groupSessionId.hexString),
                                body: try! JSONEncoder(using: dependencies).encode(
                                    SnodeAPI.DeleteMessagesRequest(
                                        messageHashes: ["1234"],
                                        requireSuccessfulDeletion: false,
                                        authMethod: Authentication.groupAdmin(
                                            groupSessionId: createGroupOutput.groupSessionId,
                                            ed25519SecretKey: createGroupOutput.identityKeyPair.secretKey
                                        )
                                    )
                                ),
                                category: .standard,
                                requestTimeout: Network.defaultTimeout,
                                overallTimeout: nil
=======
                    let expectedRequest: Network.PreparedRequest<[String: Bool]> = try Network.SnodeAPI.preparedDeleteMessages(
                        serverHashes: ["1234"],
                        requireSuccessfulDeletion: false,
                        authMethod: Authentication.groupAdmin(
                            groupSessionId: createGroupOutput.groupSessionId,
                            ed25519SecretKey: createGroupOutput.identityKeyPair.secretKey
                        ),
                        using: dependencies
                    )
                    expect(mockNetwork)
                        .to(call(.exactly(times: 1), matchingParameters: .all) { network in
                            network.send(
                                expectedRequest.body,
                                to: expectedRequest.destination,
                                requestTimeout: expectedRequest.requestTimeout,
                                requestAndPathBuildTimeout: expectedRequest.requestAndPathBuildTimeout
>>>>>>> b08c0680
                            )
                        }
                        .wasCalled(exactly: 1)
                }
                
                // MARK: ---- does not delete from the server if there is no server hash
                it("does not delete from the server if there is no server hash") {
                    mockStorage.write { db in
                        try SessionThread.upsert(
                            db,
                            id: createGroupOutput.group.threadId,
                            variant: .contact,
                            values: SessionThread.TargetValues(
                                creationDateTimestamp: .setTo(1234567890),
                                shouldBeVisible: .setTo(true)
                            ),
                            using: dependencies
                        )
                        _ = try Interaction(
                            serverHash: nil,
                            messageUuid: nil,
                            threadId: createGroupOutput.group.threadId,
                            authorId: "4321",
                            variant: .standardIncoming,
                            body: nil,
                            timestampMs: 100000000,
                            receivedAtTimestampMs: 1234567890,
                            wasRead: false,
                            hasMention: false,
                            expiresInSeconds: nil,
                            expiresStartedAtMs: nil,
                            linkPreviewUrl: nil,
                            openGroupServerMessageId: nil,
                            openGroupWhisper: false,
                            openGroupWhisperMods: false,
                            openGroupWhisperTo: nil,
                            state: .sent,
                            recipientReadTimestampMs: nil,
                            mostRecentFailureText: nil,
                            isProMessage: false
                        ).inserted(db)
                    }
                    
                    createGroupOutput.groupState[.groupInfo]?.conf.map { groups_info_set_delete_before($0, 123456) }
                    
                    mockStorage.write { db in
                        try mockLibSessionCache.handleGroupInfoUpdate(
                            db,
                            in: createGroupOutput.groupState[.groupInfo],
                            groupSessionId: SessionId(.group, hex: createGroupOutput.group.threadId),
                            serverTimestampMs: 1234567891000
                        )
                    }
                    
                    let result: [Interaction]? = mockStorage.read { db in
                        try Interaction.fetchAll(db)
                    }
                    expect(result?.count).to(equal(1))
                    expect(result?.map { $0.variant }).to(equal([.standardIncomingDeleted]))
                    await mockNetwork
                        .verify {
                            $0.send(
                                endpoint: MockEndpoint.any,
                                destination: .any,
                                body: .any,
                                category: .any,
                                requestTimeout: .any,
                                overallTimeout: .any
                            )
                        }
                        .wasNotCalled()
                }
            }
        }
    }
}

// MARK: - Convenience

private extension LibSession.Config {
    var conf: UnsafeMutablePointer<config_object>? {
        switch self {
            case .userProfile(let conf), .contacts(let conf),
                .convoInfoVolatile(let conf), .userGroups(let conf),
                .groupInfo(let conf), .groupMembers(let conf):
                return conf
            default: return nil
        }
    }
}<|MERGE_RESOLUTION|>--- conflicted
+++ resolved
@@ -5,10 +5,7 @@
 import SessionUtil
 import SessionUtilitiesKit
 import SessionNetworkingKit
-<<<<<<< HEAD
 import TestUtilities
-=======
->>>>>>> b08c0680
 
 import Quick
 import Nimble
@@ -27,7 +24,6 @@
         @TestState var mockGeneralCache: MockGeneralCache! = .create(using: dependencies)
         @TestState var mockStorage: Storage! = SynchronousStorage(
             customWriter: try! DatabaseQueue(),
-<<<<<<< HEAD
             using: dependencies
         )
         @TestState var mockNetwork: MockNetwork! = .create(using: dependencies)
@@ -41,11 +37,6 @@
             
             try await mockStorage.perform(migrations: SNMessagingKit.migrations)
             try await mockStorage.writeAsync { db in
-=======
-            migrations: SNMessagingKit.migrations,
-            using: dependencies,
-            initialData: { db in
->>>>>>> b08c0680
                 try Identity(variant: .x25519PublicKey, data: Data(hex: TestConstants.publicKey)).insert(db)
                 try Identity(variant: .x25519PrivateKey, data: Data(hex: TestConstants.privateKey)).insert(db)
                 try Identity(variant: .ed25519PublicKey, data: Data(hex: TestConstants.edPublicKey)).insert(db)
@@ -908,14 +899,13 @@
                         )
                     }
                     
-<<<<<<< HEAD
                     await mockNetwork
                         .verify {
                             $0.send(
-                                endpoint: SnodeAPI.Endpoint.deleteMessages,
+                                endpoint: Network.SnodeAPI.Endpoint.deleteMessages,
                                 destination: .randomSnode(swarmPublicKey: createGroupOutput.groupSessionId.hexString),
                                 body: try! JSONEncoder(using: dependencies).encode(
-                                    SnodeAPI.DeleteMessagesRequest(
+                                    Network.SnodeAPI.DeleteMessagesRequest(
                                         messageHashes: ["1234"],
                                         requireSuccessfulDeletion: false,
                                         authMethod: Authentication.groupAdmin(
@@ -927,24 +917,6 @@
                                 category: .standard,
                                 requestTimeout: Network.defaultTimeout,
                                 overallTimeout: nil
-=======
-                    let expectedRequest: Network.PreparedRequest<[String: Bool]> = try Network.SnodeAPI.preparedDeleteMessages(
-                        serverHashes: ["1234"],
-                        requireSuccessfulDeletion: false,
-                        authMethod: Authentication.groupAdmin(
-                            groupSessionId: createGroupOutput.groupSessionId,
-                            ed25519SecretKey: createGroupOutput.identityKeyPair.secretKey
-                        ),
-                        using: dependencies
-                    )
-                    expect(mockNetwork)
-                        .to(call(.exactly(times: 1), matchingParameters: .all) { network in
-                            network.send(
-                                expectedRequest.body,
-                                to: expectedRequest.destination,
-                                requestTimeout: expectedRequest.requestTimeout,
-                                requestAndPathBuildTimeout: expectedRequest.requestAndPathBuildTimeout
->>>>>>> b08c0680
                             )
                         }
                         .wasCalled(exactly: 1)
