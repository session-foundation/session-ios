// Copyright © 2022 Rangeproof Pty Ltd. All rights reserved.

import Foundation
import Sodium
import SessionUtilitiesKit

import Quick
import Nimble

@testable import SessionMessagingKit

class CryptoSMKSpec: QuickSpec {
<<<<<<< HEAD
    // MARK: - Spec

    override func spec() {
        var dependencies: TestDependencies!
        var mockCrypto: MockCrypto!
        
        var crypto: Crypto!
        
        beforeEach {
            dependencies = TestDependencies()
            mockCrypto = MockCrypto()
            crypto = Crypto()
            
            dependencies[singleton: .crypto] = crypto
        }
=======
    override class func spec() {
        // MARK: Configuration
        
        @TestState var crypto: Crypto! = Crypto()
        @TestState var mockCrypto: MockCrypto! = MockCrypto()
        @TestState var dependencies: Dependencies! = Dependencies(crypto: crypto)
>>>>>>> 34481b7f
        
        // MARK: - Crypto for SessionMessagingKit
        describe("Crypto for SessionMessagingKit") {
            // MARK: -- when extending Sign
            context("when extending Sign") {
                // MARK: ---- can convert an ed25519 public key into an x25519 public key
                it("can convert an ed25519 public key into an x25519 public key") {
                    let result = try? crypto.perform(.toX25519(ed25519PublicKey: TestConstants.edPublicKey.bytes))
                    
                    expect(result?.toHexString())
                        .to(equal("95ffb559d4e804e9b414a5178454c426f616b4a61089b217b41165dbb7c9fe2d"))
                }
                
                // MARK: ---- can convert an ed25519 private key into an x25519 private key
                it("can convert an ed25519 private key into an x25519 private key") {
                    let result = try? crypto.perform(.toX25519(ed25519SecretKey: TestConstants.edSecretKey.bytes))
                    
                    expect(result?.toHexString())
                        .to(equal("c83f9a1479b103c275d2db2d6c199fdc6f589b29b742f6405e01cc5a9a1d135d"))
                }
            }
            
            // MARK: -- when extending Sodium
            context("when extending Sodium") {
                // MARK: ---- and generating a blinding factor
                context("and generating a blinding factor") {
                    // MARK: ------ successfully generates a blinding factor
                    it("successfully generates a blinding factor") {
                        let result = try? crypto.perform(
                            .generateBlindingFactor(
                                serverPublicKey: TestConstants.serverPublicKey,
                                using: dependencies
                            )
                        )
                        
                        expect(result?.toHexString())
                            .to(equal("84e3eb75028a9b73fec031b7448e322a68ca6485fad81ab1bead56f759ebeb0f"))
                    }
                    
                    // MARK: ------ fails if the serverPublicKey is not a hex string
                    it("fails if the serverPublicKey is not a hex string") {
                        let result = try? crypto.perform(
                            .generateBlindingFactor(
                                serverPublicKey: "Test",
                                using: dependencies
                            )
                        )
                        
                        expect(result).to(beNil())
                    }
                    
                    // MARK: ------ fails if it cannot hash the serverPublicKey bytes
                    it("fails if it cannot hash the serverPublicKey bytes") {
                        dependencies[singleton: .crypto] = mockCrypto
                        
                        mockCrypto
                            .when { try $0.perform(.hash(message: anyArray(), outputLength: any())) }
                            .thenReturn(nil)
                        
                        let result = try? crypto.perform(
                            .generateBlindingFactor(
                                serverPublicKey: TestConstants.serverPublicKey,
                                using: dependencies
                            )
                        )
                        
                        expect(result).to(beNil())
                    }
                }
                
                // MARK: ---- and generating a blinded key pair
                context("and generating a blinded key pair") {
                    // MARK: ------ successfully generates a blinded key pair
                    it("successfully generates a blinded key pair") {
                        let result = crypto.generate(
                            .blindedKeyPair(
                                serverPublicKey: TestConstants.serverPublicKey,
                                edKeyPair: KeyPair(
                                    publicKey: Data(hex: TestConstants.edPublicKey).bytes,
                                    secretKey: Data(hex: TestConstants.edSecretKey).bytes
                                ),
                                using: dependencies
                            )
                        )
                        
                        // Note: The first 64 characters of the secretKey are consistent but the chars after that always differ
                        expect(result?.publicKey.toHexString()).to(equal(TestConstants.blindedPublicKey))
                        expect(String(result?.secretKey.toHexString().prefix(64) ?? ""))
                            .to(equal("16663322d6b684e1c9dcc02b9e8642c3affd3bc431a9ea9e63dbbac88ce7a305"))
                    }
                    
                    // MARK: ------ fails if the edKeyPair public key length wrong
                    it("fails if the edKeyPair public key length wrong") {
                        let result = crypto.generate(
                            .blindedKeyPair(
                                serverPublicKey: TestConstants.serverPublicKey,
                                edKeyPair: KeyPair(
                                    publicKey: Data(hex: String(TestConstants.edPublicKey.prefix(4))).bytes,
                                    secretKey: Data(hex: TestConstants.edSecretKey).bytes
                                ),
                                using: dependencies
                            )
                        )
                        
                        expect(result).to(beNil())
                    }
                    
                    // MARK: ------ fails if the edKeyPair secret key length wrong
                    it("fails if the edKeyPair secret key length wrong") {
                        let result = crypto.generate(
                            .blindedKeyPair(
                                serverPublicKey: TestConstants.serverPublicKey,
                                edKeyPair: KeyPair(
                                    publicKey: Data(hex: TestConstants.edPublicKey).bytes,
                                    secretKey: Data(hex: String(TestConstants.edSecretKey.prefix(4))).bytes
                                ),
                                using: dependencies
                            )
                        )
                        
                        expect(result).to(beNil())
                    }
                    
                    // MARK: ------ fails if it cannot generate a blinding factor
                    it("fails if it cannot generate a blinding factor") {
                        let result = crypto.generate(
                            .blindedKeyPair(
                                serverPublicKey: "Test",
                                edKeyPair: KeyPair(
                                    publicKey: Data(hex: TestConstants.edPublicKey).bytes,
                                    secretKey: Data(hex: TestConstants.edSecretKey).bytes
                                ),
                                using: dependencies
                            )
                        )
                        
                        expect(result).to(beNil())
                    }
                }
                
                // MARK: ---- and generating a sogsSignature
                context("and generating a sogsSignature") {
                    // MARK: ------ generates a correct signature
                    it("generates a correct signature") {
                        let result = try? crypto.perform(
                            .sogsSignature(
                                message: "TestMessage".bytes,
                                secretKey: Data(hex: TestConstants.edSecretKey).bytes,
                                blindedSecretKey: Data(hex: "44d82cc15c0a5056825cae7520b6b52d000a23eb0c5ed94c4be2d9dc41d2d409").bytes,
                                blindedPublicKey: Data(hex: "0bb7815abb6ba5142865895f3e5286c0527ba4d31dbb75c53ce95e91ffe025a2").bytes
                            )
                        )
                        
                        expect(result?.toHexString())
                            .to(equal(
                                "dcc086abdd2a740d9260b008fb37e12aa0ff47bd2bd9e177bbbec37fd46705a9" +
                                "072ce747bda66c788c3775cdd7ad60ad15a478e0886779aad5d795fd7bf8350d"
                            ))
                    }
                }
                
                // MARK: ---- and combining keys
                context("and combining keys") {
                    // MARK: ------ generates a correct combined key
                    it("generates a correct combined key") {
                        let result = try? crypto.perform(
                            .combineKeys(
                                lhsKeyBytes: Data(hex: TestConstants.edSecretKey).bytes,
                                rhsKeyBytes: Data(hex: TestConstants.edPublicKey).bytes
                            )
                        )
                        
                        expect(result?.toHexString())
                            .to(equal("1159b5d0fcfba21228eb2121a0f59712fa8276fc6e5547ff519685a40b9819e6"))
                    }
                }
                
                // MARK: ---- and creating a shared blinded encryption key
                context("and creating a shared blinded encryption key") {
                    // MARK: ------ generates a correct combined key
                    it("generates a correct combined key") {
                        let result = try? crypto.perform(
                            .sharedBlindedEncryptionKey(
                                secretKey: Data(hex: TestConstants.edSecretKey).bytes,
                                otherBlindedPublicKey: Data(hex: TestConstants.blindedPublicKey).bytes,
                                fromBlindedPublicKey: Data(hex: TestConstants.publicKey).bytes,
                                toBlindedPublicKey: Data(hex: TestConstants.blindedPublicKey).bytes,
                                using: dependencies
                            )
                        )
                        
                        expect(result?.toHexString())
                            .to(equal("388ee09e4c356b91f1cce5cc0aa0cf59e8e8cade69af61685d09c2d2731bc99e"))
                    }
                    
                    // MARK: ------ fails if the scalar multiplication fails
                    it("fails if the scalar multiplication fails") {
                        let result = try? crypto.perform(
                            .sharedBlindedEncryptionKey(
                                secretKey: Data(hex: TestConstants.edSecretKey).bytes,
                                otherBlindedPublicKey: Data(hex: TestConstants.publicKey).bytes,
                                fromBlindedPublicKey: Data(hex: TestConstants.edPublicKey).bytes,
                                toBlindedPublicKey: Data(hex: TestConstants.publicKey).bytes,
                                using: dependencies
                            )
                        )
                        
                        expect(result?.toHexString()).to(beNil())
                    }
                }
                
                // MARK: ---- and checking if a session id matches a blinded id
                context("and checking if a session id matches a blinded id") {
                    // MARK: ------ returns true when they match
                    it("returns true when they match") {
                        let result = crypto.verify(
                            .sessionId(
                                "05\(TestConstants.publicKey)",
                                matchesBlindedId: "15\(TestConstants.blindedPublicKey)",
                                serverPublicKey: TestConstants.serverPublicKey,
                                using: dependencies
                            )
                        )
                        
                        expect(result).to(beTrue())
                    }
                    
                    // MARK: ------ returns false if given an invalid session id
                    it("returns false if given an invalid session id") {
                        let result = crypto.verify(
                            .sessionId(
                                "AB\(TestConstants.publicKey)",
                                matchesBlindedId: "15\(TestConstants.blindedPublicKey)",
                                serverPublicKey: TestConstants.serverPublicKey,
                                using: dependencies
                            )
                        )
                        
                        expect(result).to(beFalse())
                    }
                    
                    // MARK: ------ returns false if given an invalid blinded id
                    it("returns false if given an invalid blinded id") {
                        let result = crypto.verify(
                            .sessionId(
                                "05\(TestConstants.publicKey)",
                                matchesBlindedId: "AB\(TestConstants.blindedPublicKey)",
                                serverPublicKey: TestConstants.serverPublicKey,
                                using: dependencies
                            )
                        )
                        
                        expect(result).to(beFalse())
                    }
                    
                    // MARK: ------ returns false if it fails to generate the blinding factor
                    it("returns false if it fails to generate the blinding factor") {
                        let result = crypto.verify(
                            .sessionId(
                                "05\(TestConstants.publicKey)",
                                matchesBlindedId: "15\(TestConstants.blindedPublicKey)",
                                serverPublicKey: "Test",
                                using: dependencies
                            )
                        )
                        
                        expect(result).to(beFalse())
                    }
                }
            }
            
            // MARK: -- when extending GenericHash
            describe("when extending GenericHash") {
                // MARK: ---- and generating a hash with salt and personal values
                context("and generating a hash with salt and personal values") {
                    // MARK: ------ generates a hash correctly
                    it("generates a hash correctly") {
                        let result = try? crypto.perform(
                            .hashSaltPersonal(
                                message: "TestMessage".bytes,
                                outputLength: 32,
                                key: "Key".bytes,
                                salt: "Salt".bytes,
                                personal: "Personal".bytes
                            )
                        )
                        
                        expect(result).toNot(beNil())
                        expect(result?.count).to(equal(32))
                    }
                    
                    // MARK: ------ generates a hash correctly with no key
                    it("generates a hash correctly with no key") {
                        let result = try? crypto.perform(
                            .hashSaltPersonal(
                                message: "TestMessage".bytes,
                                outputLength: 32,
                                key: nil,
                                salt: "Salt".bytes,
                                personal: "Personal".bytes
                            )
                        )
                        
                        expect(result).toNot(beNil())
                        expect(result?.count).to(equal(32))
                    }
                    
                    // MARK: ------ fails if given invalid options
                    it("fails if given invalid options") {
                        let result = try? crypto.perform(
                            .hashSaltPersonal(
                                message: "TestMessage".bytes,
                                outputLength: 65,   // Max of 64
                                key: "Key".bytes,
                                salt: "Salt".bytes,
                                personal: "Personal".bytes
                            )
                        )
                        
                        expect(result).to(beNil())
                    }
                }
            }
            
            // MARK: -- when extending AeadXChaCha20Poly1305Ietf
            context("when extending AeadXChaCha20Poly1305Ietf") {
                // MARK: ---- when encrypting
                context("when encrypting") {
                    // MARK: ------ encrypts correctly
                    it("encrypts correctly") {
                        let result = try? crypto.perform(
                            .encryptAeadXChaCha20(
                                message: "TestMessage".bytes,
                                secretKey: Data(hex: TestConstants.publicKey).bytes,
                                nonce: "TestNonce".bytes,
                                additionalData: nil,
                                using: Dependencies()   // Don't mock
                            )
                        )
                        
                        expect(result).toNot(beNil())
                        expect(result?.count).to(equal(27))
                    }
                    
                    // MARK: ------ encrypts correctly with additional data
                    it("encrypts correctly with additional data") {
                        let result = try? crypto.perform(
                            .encryptAeadXChaCha20(
                                message: "TestMessage".bytes,
                                secretKey: Data(hex: TestConstants.publicKey).bytes,
                                nonce: "TestNonce".bytes,
                                additionalData: "TestData".bytes,
                                using: Dependencies()   // Don't mock
                            )
                        )
                        
                        expect(result).toNot(beNil())
                        expect(result?.count).to(equal(27))
                    }
                    
                    // MARK: ------ fails if given an invalid key
                    it("fails if given an invalid key") {
                        let result = try? crypto.perform(
                            .encryptAeadXChaCha20(
                                message: "TestMessage".bytes,
                                secretKey: "TestKey".bytes,
                                nonce: "TestNonce".bytes,
                                additionalData: "TestData".bytes,
                                using: Dependencies()   // Don't mock
                            )
                        )
                        
                        expect(result).to(beNil())
                    }
                }
            }
        }
    }
}<|MERGE_RESOLUTION|>--- conflicted
+++ resolved
@@ -10,30 +10,12 @@
 @testable import SessionMessagingKit
 
 class CryptoSMKSpec: QuickSpec {
-<<<<<<< HEAD
-    // MARK: - Spec
-
-    override func spec() {
-        var dependencies: TestDependencies!
-        var mockCrypto: MockCrypto!
-        
-        var crypto: Crypto!
-        
-        beforeEach {
-            dependencies = TestDependencies()
-            mockCrypto = MockCrypto()
-            crypto = Crypto()
-            
-            dependencies[singleton: .crypto] = crypto
-        }
-=======
     override class func spec() {
         // MARK: Configuration
         
-        @TestState var crypto: Crypto! = Crypto()
+        @TestState var dependencies: TestDependencies! = TestDependencies()
+        @TestState(singleton: .crypto, in: dependencies) var crypto: Crypto! = Crypto()
         @TestState var mockCrypto: MockCrypto! = MockCrypto()
-        @TestState var dependencies: Dependencies! = Dependencies(crypto: crypto)
->>>>>>> 34481b7f
         
         // MARK: - Crypto for SessionMessagingKit
         describe("Crypto for SessionMessagingKit") {
