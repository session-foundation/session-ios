// Copyright © 2023 Rangeproof Pty Ltd. All rights reserved.

import Foundation
import SessionUtil
import SessionUIKit
import SessionUtilitiesKit

@testable import SessionMessagingKit

extension Message.Destination: Mocked {
    static var mock: Message.Destination = .contact(publicKey: "")
}

extension LibSession.Config: Mocked {
    static var mock: LibSession.Config = {
        var conf = config_object()
        return withUnsafeMutablePointer(to: &conf) { .contacts($0) }
    }()
}

extension ConfigDump.Variant: Mocked {
    static var mock: ConfigDump.Variant = .userProfile
}

extension LibSession.CacheBehaviour: Mocked {
    static var mock: LibSession.CacheBehaviour = .skipAutomaticConfigSync
}

extension LibSession.OpenGroupUrlInfo: Mocked {
    static var mock: LibSession.OpenGroupUrlInfo = LibSession.OpenGroupUrlInfo(
        threadId: .mock,
        server: .mock,
        roomToken: .mock,
        publicKey: .mock
    )
}

extension SessionThread: Mocked {
    static var mock: SessionThread = SessionThread(
        id: .mock,
        variant: .contact,
        creationDateTimestamp: 0,
        shouldBeVisible: false,
        isPinned: false,
        messageDraft: nil,
        notificationSound: nil,
        mutedUntilTimestamp: nil,
        onlyNotifyForMentions: false,
        markedAsUnread: nil,
        pinnedPriority: nil,
        using: .any
    )
}

extension SessionThread.Variant: Mocked {
    static var mock: SessionThread.Variant = .contact
}

extension Interaction.Variant: Mocked {
    static var mock: Interaction.Variant = .standardIncoming
}

extension Interaction: Mocked {
    static var mock: Interaction = Interaction(
        id: 123456,
        serverHash: .mock,
        messageUuid: nil,
        threadId: .mock,
        authorId: .mock,
        variant: .mock,
        body: .mock,
        timestampMs: 1234567890,
        receivedAtTimestampMs: 1234567890,
        wasRead: false,
        hasMention: false,
        expiresInSeconds: nil,
        expiresStartedAtMs: nil,
        linkPreviewUrl: nil,
        openGroupServerMessageId: nil,
        openGroupWhisper: false,
        openGroupWhisperMods: false,
        openGroupWhisperTo: nil,
        state: .sent,
        recipientReadTimestampMs: nil,
        mostRecentFailureText: nil,
        transientDependencies: nil
    )
}

<<<<<<< HEAD
extension KeychainStorage.DataKey: Mocked {
    static var mock: KeychainStorage.DataKey = .dbCipherKeySpec
}

extension NotificationCategory: Mocked {
    static var mock: NotificationCategory = .incomingMessage
}

extension NotificationContent: Mocked {
    static var mock: NotificationContent = NotificationContent(
        threadId: .mock,
        threadVariant: .mock,
        identifier: .mock,
        category: .mock,
        applicationState: .any
    )
}

extension Preferences.NotificationSettings: Mocked {
    static var mock: Preferences.NotificationSettings = .defaultFor(.mock)
=======
extension ImageDataManager.DataSource: Mocked {
    static var mock: ImageDataManager.DataSource = ImageDataManager.DataSource.data(Data([1, 2, 3]))
>>>>>>> b834e021
}<|MERGE_RESOLUTION|>--- conflicted
+++ resolved
@@ -87,7 +87,6 @@
     )
 }
 
-<<<<<<< HEAD
 extension KeychainStorage.DataKey: Mocked {
     static var mock: KeychainStorage.DataKey = .dbCipherKeySpec
 }
@@ -108,8 +107,8 @@
 
 extension Preferences.NotificationSettings: Mocked {
     static var mock: Preferences.NotificationSettings = .defaultFor(.mock)
-=======
+}
+
 extension ImageDataManager.DataSource: Mocked {
     static var mock: ImageDataManager.DataSource = ImageDataManager.DataSource.data(Data([1, 2, 3]))
->>>>>>> b834e021
 }