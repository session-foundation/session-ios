--- conflicted
+++ resolved
@@ -22,15 +22,9 @@
         handler.mock()
     }
     
-<<<<<<< HEAD
-    var pendingChanges: [OpenGroupAPI.PendingChange] {
+    var pendingChanges: [OpenGroupManager.PendingChange] {
         get { return handler.mock() }
         set { handler.mockNoReturn(args: [newValue]) }
-=======
-    var pendingChanges: [OpenGroupManager.PendingChange] {
-        get { return mock() }
-        set { mockNoReturn(args: [newValue]) }
->>>>>>> b08c0680
     }
     
     func getLastSuccessfulCommunityPollTimestamp() -> TimeInterval {
