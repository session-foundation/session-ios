// Copyright © 2023 Rangeproof Pty Ltd. All rights reserved.

import Foundation
import Combine
import SessionNetworkingKit
import SessionUtilitiesKit
import TestUtilities

@testable import SessionMessagingKit

actor MockPoller: PollerType, Mockable {
    typealias PollResponse = Void
    
    nonisolated let handler: MockHandler<MockPoller>
    
    var dependencies: Dependencies { handler.erasedDependencies as! Dependencies }
    var pollerName: String { handler.mock() }
    var destination: PollerDestination { handler.mock() }
    var logStartAndStopCalls: Bool { handler.mock() }
    nonisolated var receivedPollResponse: AsyncStream<PollResponse> { handler.mock() }
    var pollCount: Int {
        get { handler.mock() }
        set { handler.mockNoReturn(args: [newValue]) }
    }
    var failureCount: Int {
        get { handler.mock() }
        set { handler.mockNoReturn(args: [newValue]) }
    }
    var lastPollStart: TimeInterval {
        get { handler.mock() }
        set { handler.mockNoReturn(args: [newValue]) }
    }
    var pollTask: Task<Void, Error>? {
        get { handler.mock() }
        set { handler.mockNoReturn(args: [newValue]) }
    }
    
    init(
        pollerName: String,
<<<<<<< HEAD
        destination: PollerDestination,
        swarmDrainStrategy: SwarmDrainer.Strategy,
        namespaces: [SnodeAPI.Namespace],
=======
        pollerQueue: DispatchQueue,
        pollerDestination: PollerDestination,
        pollerDrainBehaviour: ThreadSafeObject<SwarmDrainBehaviour>,
        namespaces: [Network.SnodeAPI.Namespace],
>>>>>>> b08c0680
        failureCount: Int,
        shouldStoreMessages: Bool,
        logStartAndStopCalls: Bool,
        customAuthMethod: (any AuthenticationMethod)?,
        using dependencies: Dependencies
    ) {
        handler = MockHandler(
            dummyProvider: { _ in MockPoller(handler: .invalid()) },
            using: dependencies
        )
        handler.mockNoReturn(
            args: [
                pollerName,
                destination,
                swarmDrainStrategy,
                namespaces,
                failureCount,
                shouldStoreMessages,
                logStartAndStopCalls,
                customAuthMethod
            ]
        )
    }
    
    internal init(handler: MockHandler<MockPoller>) {
        self.handler = handler
    }
    
    internal init(handlerForBuilder: any MockFunctionHandler) {
        self.handler = MockHandler(forwardingHandler: handlerForBuilder)
    }
    
    func startIfNeeded(forceStartInBackground: Bool) async { handler.mockNoReturn(args: [forceStartInBackground]) }
    func stop() { handler.mockNoReturn() }
    
    func pollerDidStart() { handler.mockNoReturn() }
    func pollerReceivedResponse(_ response: PollResponse) async { handler.mockNoReturn(args: [response]) }
    func pollerDidStop() { handler.mockNoReturn() }
    func poll(forceSynchronousProcessing: Bool) async throws -> PollResult<PollResponse> {
        return try handler.mockThrowing(args: [forceSynchronousProcessing])
    }
    func pollFromBackground() async throws -> PollResult<PollResponse> {
        return try handler.mockThrowing()
    }
    func nextPollDelay() async -> TimeInterval { return handler.mock() }
    func handlePollError(_ error: Error) async { handler.mockNoReturn(args: [error]) }
}<|MERGE_RESOLUTION|>--- conflicted
+++ resolved
@@ -14,6 +14,7 @@
     nonisolated let handler: MockHandler<MockPoller>
     
     var dependencies: Dependencies { handler.erasedDependencies as! Dependencies }
+    var dependenciesKey: Dependencies.Key? { handler.erasedDependenciesKey as? Dependencies.Key }
     var pollerName: String { handler.mock() }
     var destination: PollerDestination { handler.mock() }
     var logStartAndStopCalls: Bool { handler.mock() }
@@ -37,24 +38,19 @@
     
     init(
         pollerName: String,
-<<<<<<< HEAD
         destination: PollerDestination,
         swarmDrainStrategy: SwarmDrainer.Strategy,
-        namespaces: [SnodeAPI.Namespace],
-=======
-        pollerQueue: DispatchQueue,
-        pollerDestination: PollerDestination,
-        pollerDrainBehaviour: ThreadSafeObject<SwarmDrainBehaviour>,
         namespaces: [Network.SnodeAPI.Namespace],
->>>>>>> b08c0680
         failureCount: Int,
         shouldStoreMessages: Bool,
         logStartAndStopCalls: Bool,
         customAuthMethod: (any AuthenticationMethod)?,
+        key: Dependencies.Key?,
         using dependencies: Dependencies
     ) {
         handler = MockHandler(
             dummyProvider: { _ in MockPoller(handler: .invalid()) },
+            erasedDependenciesKey: key,
             using: dependencies
         )
         handler.mockNoReturn(
@@ -66,7 +62,8 @@
                 failureCount,
                 shouldStoreMessages,
                 logStartAndStopCalls,
-                customAuthMethod
+                customAuthMethod,
+                key
             ]
         )
     }
