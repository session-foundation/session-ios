--- conflicted
+++ resolved
@@ -443,12 +443,8 @@
                                     target: .community(
                                         imageId: "12",
                                         roomToken: "testRoom2",
-<<<<<<< HEAD
-                                        server: OpenGroupAPI.defaultServer,
+                                        server: Network.SOGS.defaultServer,
                                         skipAuthentication: true
-=======
-                                        server: Network.SOGS.defaultServer
->>>>>>> 3307bcf8
                                     ),
                                     timestamp: 1234567890
                                 )
@@ -495,12 +491,8 @@
                                     target: .community(
                                         imageId: "12",
                                         roomToken: "testRoom2",
-<<<<<<< HEAD
-                                        server: OpenGroupAPI.defaultServer,
+                                        server: Network.SOGS.defaultServer,
                                         skipAuthentication: true
-=======
-                                        server: Network.SOGS.defaultServer
->>>>>>> 3307bcf8
                                     ),
                                     timestamp: 1234567890
                                 )
