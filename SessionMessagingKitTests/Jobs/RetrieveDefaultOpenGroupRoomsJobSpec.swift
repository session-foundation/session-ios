// Copyright © 2024 Rangeproof Pty Ltd. All rights reserved.

import Foundation
import GRDB
import TestUtilities

import Quick
import Nimble

@testable import SessionNetworkingKit
@testable import SessionMessagingKit
@testable import SessionUtilitiesKit

class RetrieveDefaultOpenGroupRoomsJobSpec: AsyncSpec {
    override class func spec() {
        // MARK: Configuration
        
        @TestState var dependencies: TestDependencies! = TestDependencies { dependencies in
            dependencies.forceSynchronous = true
            dependencies.dateNow = Date(timeIntervalSince1970: 1234567890)
        }
        @TestState var mockStorage: Storage! = SynchronousStorage(
            customWriter: try! DatabaseQueue(),
<<<<<<< HEAD
            using: dependencies
        )
        @TestState var mockUserDefaults: MockUserDefaults! = .create(using: dependencies)
        @TestState var mockNetwork: MockNetwork! = .create(using: dependencies)
        @TestState var mockJobRunner: MockJobRunner! = .create(using: dependencies)
        @TestState var mockOGMCache: MockOGMCache! = .create(using: dependencies)
        @TestState var mockGeneralCache: MockGeneralCache! = .create(using: dependencies)
        @TestState var job: Job! = Job(variant: .retrieveDefaultOpenGroupRooms)
        @TestState var error: Error? = nil
        @TestState var permanentFailure: Bool! = false
        @TestState var wasDeferred: Bool! = false
        
        beforeEach {
            try await mockGeneralCache.defaultInitialSetup()
            dependencies.set(cache: .general, to: mockGeneralCache)
            
            try await mockOGMCache.when { $0.setDefaultRoomInfo(.any) }.thenReturn(())
            dependencies.set(cache: .openGroupManager, to: mockOGMCache)
            
            try await mockStorage.perform(migrations: SNMessagingKit.migrations)
            try await mockStorage.writeAsync { db in
=======
            migrations: SNMessagingKit.migrations,
            using: dependencies,
            initialData: { db in
>>>>>>> b08c0680
                try Identity(variant: .x25519PublicKey, data: Data(hex: TestConstants.publicKey)).insert(db)
                try Identity(variant: .x25519PrivateKey, data: Data(hex: TestConstants.privateKey)).insert(db)
                try Identity(variant: .ed25519PublicKey, data: Data(hex: TestConstants.edPublicKey)).insert(db)
                try Identity(variant: .ed25519SecretKey, data: Data(hex: TestConstants.edSecretKey)).insert(db)
            }
<<<<<<< HEAD
            dependencies.set(singleton: .storage, to: mockStorage)
            
            try await mockUserDefaults.defaultInitialSetup()
            try await mockUserDefaults.when { $0.bool(forKey: .any) }.thenReturn(true)
            dependencies.set(defaults: .appGroup, to: mockUserDefaults)
            
            try await mockNetwork.when { $0.networkStatus }.thenReturn(.singleValue(value: .connected))
            try await mockNetwork
                .when {
                    $0.send(
                        endpoint: MockEndpoint.any,
                        destination: .any,
                        body: .any,
                        category: .any,
                        requestTimeout: .any,
                        overallTimeout: .any
=======
        )
        @TestState(defaults: .appGroup, in: dependencies) var mockUserDefaults: MockUserDefaults! = MockUserDefaults(
            initialSetup: { defaults in
                defaults.when { $0.bool(forKey: .any) }.thenReturn(true)
            }
        )
        @TestState(singleton: .network, in: dependencies) var mockNetwork: MockNetwork! = MockNetwork(
            initialSetup: { network in
                network
                    .when { $0.send(.any, to: .any, requestTimeout: .any, requestAndPathBuildTimeout: .any) }
                    .thenReturn(
                        MockNetwork.batchResponseData(
                            with: [
                                (
                                    Network.SOGS.Endpoint.capabilities,
                                    Network.SOGS.CapabilitiesResponse(
                                        capabilities: [
                                            Capability.Variant.blind.rawValue,
                                            Capability.Variant.reactions.rawValue
                                        ]
                                    ).batchSubResponse()
                                ),
                                (
                                    Network.SOGS.Endpoint.rooms,
                                    [
                                        Network.SOGS.Room.mock.with(
                                            token: "testRoom",
                                            name: "TestRoomName"
                                        ),
                                        Network.SOGS.Room.mock.with(
                                            token: "testRoom2",
                                            name: "TestRoomName2",
                                            infoUpdates: 12,
                                            imageId: "12"
                                        )
                                    ].batchSubResponse()
                                )
                            ]
                        )
>>>>>>> b08c0680
                    )
                }
                .thenReturn(
                    MockNetwork.batchResponseData(
                        with: [
                            (
                                OpenGroupAPI.Endpoint.capabilities,
                                OpenGroupAPI.Capabilities(capabilities: [.blind, .reactions]).batchSubResponse()
                            ),
                            (
                                OpenGroupAPI.Endpoint.rooms,
                                [
                                    OpenGroupAPI.Room.mock.with(
                                        token: "testRoom",
                                        name: "TestRoomName"
                                    ),
                                    OpenGroupAPI.Room.mock.with(
                                        token: "testRoom2",
                                        name: "TestRoomName2",
                                        infoUpdates: 12,
                                        imageId: "12"
                                    )
                                ].batchSubResponse()
                            )
                        ]
                    )
                )
            dependencies.set(singleton: .network, to: mockNetwork)
            
            try await mockJobRunner
                .when { $0.add(.any, job: .any, dependantJob: .any, canStartJob: .any) }
                .thenReturn(nil)
            try await mockJobRunner
                .when { $0.upsert(.any, job: .any, canStartJob: .any) }
                .thenReturn(nil)
            try await mockJobRunner
                .when { $0.jobInfoFor(jobs: .any, state: .any, variant: .any) }
                .thenReturn([:])
            dependencies.set(singleton: .jobRunner, to: mockJobRunner)
        }
        
        // MARK: - a RetrieveDefaultOpenGroupRoomsJob
        describe("a RetrieveDefaultOpenGroupRoomsJob") {
            // MARK: -- defers the job if the main app is not running
            it("defers the job if the main app is not running") {
                try await mockUserDefaults
                    .when { $0.bool(forKey: UserDefaults.BoolKey.isMainAppActive.rawValue) }
                    .thenReturn(false)
                
                RetrieveDefaultOpenGroupRoomsJob.run(
                    job,
                    scheduler: DispatchQueue.main,
                    success: { _, _ in  },
                    failure: { _, _, _ in },
                    deferred: { _ in wasDeferred = true },
                    using: dependencies
                )
                
                expect(wasDeferred).to(beTrue())
            }
            
            // MARK: -- does not defer the job when the main app is running
            it("does not defer the job when the main app is running") {
                try await mockUserDefaults
                    .when { $0.bool(forKey: UserDefaults.BoolKey.isMainAppActive.rawValue) }
                    .thenReturn(true)
                
                RetrieveDefaultOpenGroupRoomsJob.run(
                    job,
                    scheduler: DispatchQueue.main,
                    success: { _, _ in  },
                    failure: { _, _, _ in },
                    deferred: { _ in wasDeferred = true },
                    using: dependencies
                )
                
                expect(wasDeferred).to(beFalse())
            }
            
            // MARK: -- defers the job if there is an existing job running
            it("defers the job if there is an existing job running") {
                try await mockJobRunner
                    .when { $0.jobInfoFor(jobs: .any, state: .running, variant: .retrieveDefaultOpenGroupRooms) }
                    .thenReturn([
                        101: JobRunner.JobInfo(
                            variant: .retrieveDefaultOpenGroupRooms,
                            threadId: nil,
                            interactionId: nil,
                            detailsData: nil,
                            uniqueHashValue: nil
                        )
                    ])
                RetrieveDefaultOpenGroupRoomsJob.run(
                    job,
                    scheduler: DispatchQueue.main,
                    success: { _, _ in  },
                    failure: { _, _, _ in },
                    deferred: { _ in wasDeferred = true },
                    using: dependencies
                )
                
                expect(wasDeferred).to(beTrue())
            }
            
            // MARK: -- does not defer the job when there is no existing job
            it("does not defer the job when there is no existing job") {
                try await mockJobRunner
                    .when { $0.jobInfoFor(jobs: .any, state: .running, variant: .retrieveDefaultOpenGroupRooms) }
                    .thenReturn([:])
                
                RetrieveDefaultOpenGroupRoomsJob.run(
                    job,
                    scheduler: DispatchQueue.main,
                    success: { _, _ in  },
                    failure: { _, _, _ in },
                    deferred: { _ in wasDeferred = true },
                    using: dependencies
                )
                
                expect(wasDeferred).to(beFalse())
            }
            
            // MARK: -- creates an inactive entry in the database if one does not exist
            it("creates an inactive entry in the database if one does not exist") {
                try await mockNetwork
                    .when {
                        $0.send(
                            endpoint: MockEndpoint.any,
                            destination: .any,
                            body: .any,
                            category: .any,
                            requestTimeout: .any,
                            overallTimeout: .any
                        )
                    }
                    .thenReturn(MockNetwork.errorResponse())
                
                RetrieveDefaultOpenGroupRoomsJob.run(
                    job,
                    scheduler: DispatchQueue.main,
                    success: { _, _ in },
                    failure: { _, _, _ in },
                    deferred: { _ in },
                    using: dependencies
                )
                
                let openGroups: [OpenGroup]? = mockStorage.read { db in try OpenGroup.fetchAll(db) }
                expect(openGroups?.count).to(equal(1))
                expect(openGroups?.map { $0.server }).to(equal([Network.SOGS.defaultServer]))
                expect(openGroups?.map { $0.roomToken }).to(equal([""]))
                expect(openGroups?.map { $0.publicKey }).to(equal([Network.SOGS.defaultServerPublicKey]))
                expect(openGroups?.map { $0.isActive }).to(equal([false]))
                expect(openGroups?.map { $0.name }).to(equal([""]))
            }
            
            // MARK: -- does not create a new entry if one already exists
            it("does not create a new entry if one already exists") {
                try await mockNetwork
                    .when {
                        $0.send(
                            endpoint: MockEndpoint.any,
                            destination: .any,
                            body: .any,
                            category: .any,
                            requestTimeout: .any,
                            overallTimeout: .any
                        )
                    }
                    .thenReturn(MockNetwork.errorResponse())
                
                mockStorage.write { db in
                    try OpenGroup(
                        server: Network.SOGS.defaultServer,
                        roomToken: "",
                        publicKey: Network.SOGS.defaultServerPublicKey,
                        isActive: false,
                        name: "TestExisting",
                        userCount: 0,
                        infoUpdates: 0
                    )
                    .insert(db)
                }
                
                RetrieveDefaultOpenGroupRoomsJob.run(
                    job,
                    scheduler: DispatchQueue.main,
                    success: { _, _ in },
                    failure: { _, _, _ in },
                    deferred: { _ in },
                    using: dependencies
                )
                
                let openGroups: [OpenGroup]? = mockStorage.read { db in try OpenGroup.fetchAll(db) }
                expect(openGroups?.count).to(equal(1))
                expect(openGroups?.map { $0.server }).to(equal([Network.SOGS.defaultServer]))
                expect(openGroups?.map { $0.roomToken }).to(equal([""]))
                expect(openGroups?.map { $0.publicKey }).to(equal([Network.SOGS.defaultServerPublicKey]))
                expect(openGroups?.map { $0.isActive }).to(equal([false]))
                expect(openGroups?.map { $0.name }).to(equal(["TestExisting"]))
            }
            
            // MARK: -- sends the correct request
            it("sends the correct request") {
                mockStorage.write { db in
                    try OpenGroup(
                        server: Network.SOGS.defaultServer,
                        roomToken: "",
                        publicKey: Network.SOGS.defaultServerPublicKey,
                        isActive: false,
                        name: "TestExisting",
                        userCount: 0,
                        infoUpdates: 0
                    )
                    .insert(db)
                }
                let expectedRequest: Network.PreparedRequest<Network.SOGS.CapabilitiesAndRoomsResponse>! = mockStorage.read { db in
                    try Network.SOGS.preparedCapabilitiesAndRooms(
                        authMethod: Authentication.community(
                            info: LibSession.OpenGroupCapabilityInfo(
                                roomToken: "",
                                server: Network.SOGS.defaultServer,
                                publicKey: Network.SOGS.defaultServerPublicKey,
                                capabilities: []
                            ),
                            forceBlinded: false
                        ),
                        using: dependencies
                    )
                }
                RetrieveDefaultOpenGroupRoomsJob.run(
                    job,
                    scheduler: DispatchQueue.main,
                    success: { _, _ in },
                    failure: { _, _, _ in },
                    deferred: { _ in },
                    using: dependencies
                )
                
                await mockNetwork
                    .verify {
                        $0.send(
                            endpoint: OpenGroupAPI.Endpoint.sequence,
                            destination: .server(info: Network.Destination.ServerInfo(
                                method: .post,
                                server: OpenGroupAPI.defaultServer,
                                queryParameters: [:],
                                headers: .any,
                                x25519PublicKey: OpenGroupAPI.defaultServerPublicKey
                            )),
                            body: expectedRequest.body,
                            category: .standard,
                            requestTimeout: expectedRequest.requestTimeout,
                            overallTimeout: expectedRequest.overallTimeout
                        )
                    }
                    .wasCalled(exactly: 1, timeout: .milliseconds(50))
            }
            
            // MARK: -- permanently fails if it gets an error
            it("permanently fails if it gets an error") {
                try await mockNetwork
                    .when {
                        $0.send(
                            endpoint: MockEndpoint.any,
                            destination: .any,
                            body: .any,
                            category: .any,
                            requestTimeout: .any,
                            overallTimeout: .any
                        )
                    }
                    .thenReturn(MockNetwork.nullResponse())
                
                RetrieveDefaultOpenGroupRoomsJob.run(
                    job,
                    scheduler: DispatchQueue.main,
                    success: { _, _ in },
                    failure: { _, error_, permanentFailure_ in
                        error = error_
                        permanentFailure = permanentFailure_
                    },
                    deferred: { _ in },
                    using: dependencies
                )
                
                await mockNetwork
                    .verify {
                        $0.send(
                            endpoint: MockEndpoint.any,
                            destination: .any,
                            body: .any,
                            category: .any,
                            requestTimeout: .any,
                            overallTimeout: .any
                        )
                    }
                    .wasCalled(exactly: 1, timeout: .milliseconds(50))
                expect(error).to(matchError(NetworkError.parsingFailed))
                expect(permanentFailure).to(beTrue())
            }
            
            // MARK: -- stores the updated capabilities
            it("stores the updated capabilities") {
                RetrieveDefaultOpenGroupRoomsJob.run(
                    job,
                    scheduler: DispatchQueue.main,
                    success: { _, _ in },
                    failure: { _, _, _ in },
                    deferred: { _ in },
                    using: dependencies
                )
                
                let capabilities: [Capability]? = await expect { mockStorage.read { db in try Capability.fetchAll(db) } }
                    .toEventuallyNot(beNil())
                    .retrieveValue()
                expect(capabilities?.count).to(equal(2))
                expect(capabilities?.map { $0.openGroupServer })
                    .to(equal([Network.SOGS.defaultServer, Network.SOGS.defaultServer]))
                expect(capabilities?.map { $0.variant }).to(equal([.blind, .reactions]))
                expect(capabilities?.map { $0.isMissing }).to(equal([false, false]))
            }
            
            // MARK: -- inserts the returned rooms
            it("inserts the returned rooms") {
                RetrieveDefaultOpenGroupRoomsJob.run(
                    job,
                    scheduler: DispatchQueue.main,
                    success: { _, _ in },
                    failure: { _, _, _ in },
                    deferred: { _ in },
                    using: dependencies
                )
                
                let openGroups: [OpenGroup]? = await expect { mockStorage.read { db in try OpenGroup.fetchAll(db) } }
                    .toEventuallyNot(beNil())
                    .retrieveValue()
                expect(openGroups?.count).to(equal(3))  // 1 for the entry used to fetch the default rooms
                expect(openGroups?.map { $0.server })
                    .to(equal([Network.SOGS.defaultServer, Network.SOGS.defaultServer, Network.SOGS.defaultServer]))
                expect(openGroups?.map { $0.roomToken }).to(equal(["", "testRoom", "testRoom2"]))
                expect(openGroups?.map { $0.publicKey })
                    .to(equal([
                        Network.SOGS.defaultServerPublicKey,
                        Network.SOGS.defaultServerPublicKey,
                        Network.SOGS.defaultServerPublicKey
                    ]))
                expect(openGroups?.map { $0.isActive }).to(equal([false, false, false]))
                expect(openGroups?.map { $0.name }).to(equal(["", "TestRoomName", "TestRoomName2"]))
            }
            
            // MARK: -- does not override existing rooms that were returned
            it("does not override existing rooms that were returned") {
                mockStorage.write { db in
                    try OpenGroup(
                        server: Network.SOGS.defaultServer,
                        roomToken: "testRoom",
                        publicKey: Network.SOGS.defaultServerPublicKey,
                        isActive: false,
                        name: "TestExisting",
                        userCount: 0,
                        infoUpdates: 0
                    )
                    .insert(db)
                }
                try await mockNetwork
                    .when {
                        $0.send(
                            endpoint: MockEndpoint.any,
                            destination: .any,
                            body: .any,
                            category: .any,
                            requestTimeout: .any,
                            overallTimeout: .any
                        )
                    }
                    .thenReturn(
                        MockNetwork.batchResponseData(
                            with: [
                                (Network.SOGS.Endpoint.capabilities, Network.SOGS.CapabilitiesResponse.mockBatchSubResponse()),
                                (
                                    Network.SOGS.Endpoint.rooms,
                                    try! JSONEncoder().with(outputFormatting: .sortedKeys).encode(
                                        Network.BatchSubResponse(
                                            code: 200,
                                            headers: [:],
                                            body: [
                                                Network.SOGS.Room.mock.with(
                                                    token: "testRoom",
                                                    name: "TestReplacementName"
                                                )
                                            ],
                                            failedToParseBody: false
                                        )
                                    )
                                )
                            ]
                        )
                    )
                
                RetrieveDefaultOpenGroupRoomsJob.run(
                    job,
                    scheduler: DispatchQueue.main,
                    success: { _, _ in },
                    failure: { _, _, _ in },
                    deferred: { _ in },
                    using: dependencies
                )
                
                let openGroups: [OpenGroup]? = await expect { mockStorage.read { db in try OpenGroup.fetchAll(db) } }
                    .toEventuallyNot(beNil())
                    .retrieveValue()
                expect(openGroups?.count).to(equal(2))  // 1 for the entry used to fetch the default rooms
                expect(openGroups?.map { $0.server })
                    .to(equal([Network.SOGS.defaultServer, Network.SOGS.defaultServer]))
                expect(openGroups?.map { $0.roomToken }.sorted()).to(equal(["", "testRoom"]))
                expect(openGroups?.map { $0.publicKey })
                    .to(equal([Network.SOGS.defaultServerPublicKey, Network.SOGS.defaultServerPublicKey]))
                expect(openGroups?.map { $0.isActive }).to(equal([false, false]))
                expect(openGroups?.map { $0.name }.sorted()).to(equal(["", "TestExisting"]))
            }
            
            // MARK: -- schedules a display picture download
            it("schedules a display picture download") {
                RetrieveDefaultOpenGroupRoomsJob.run(
                    job,
                    scheduler: DispatchQueue.main,
                    success: { _, _ in },
                    failure: { _, _, _ in },
                    deferred: { _ in },
                    using: dependencies
                )
                
                await mockJobRunner
                    .verify {
                        $0.add(
                            .any,
                            job: Job(
                                variant: .displayPictureDownload,
                                shouldBeUnique: true,
                                details: DisplayPictureDownloadJob.Details(
                                    target: .community(
                                        imageId: "12",
                                        roomToken: "testRoom2",
                                        server: Network.SOGS.defaultServer
                                    ),
                                    timestamp: 1234567890
                                )
                            ),
                            dependantJob: nil,
                            canStartJob: true
                        )
                    }
                    .wasCalled(exactly: 1, timeout: .milliseconds(100))
            }
            
            // MARK: -- schedules a display picture download if the imageId has changed
            it("schedules a display picture download if the imageId has changed") {
                mockStorage.write { db in
                    try OpenGroup(
                        server: Network.SOGS.defaultServer,
                        roomToken: "testRoom2",
                        publicKey: Network.SOGS.defaultServerPublicKey,
                        isActive: false,
                        name: "TestExisting",
                        imageId: "10",
                        userCount: 0,
                        infoUpdates: 10
                    )
                    .insert(db)
                }
                
                RetrieveDefaultOpenGroupRoomsJob.run(
                    job,
                    scheduler: DispatchQueue.main,
                    success: { _, _ in },
                    failure: { _, _, _ in },
                    deferred: { _ in },
                    using: dependencies
                )
                
                await mockJobRunner
                    .verify {
                        $0.add(
                            .any,
                            job: Job(
                                variant: .displayPictureDownload,
                                shouldBeUnique: true,
                                details: DisplayPictureDownloadJob.Details(
                                    target: .community(
                                        imageId: "12",
                                        roomToken: "testRoom2",
                                        server: Network.SOGS.defaultServer
                                    ),
                                    timestamp: 1234567890
                                )
                            ),
                            dependantJob: nil,
                            canStartJob: true
                        )
                    }
                    .wasCalled(exactly: 1, timeout: .milliseconds(100))
            }
            
            // MARK: -- does not schedule a display picture download if there is no imageId
            it("does not schedule a display picture download if there is no imageId") {
                try await mockNetwork
                    .when {
                        $0.send(
                            endpoint: MockEndpoint.any,
                            destination: .any,
                            body: .any,
                            category: .any,
                            requestTimeout: .any,
                            overallTimeout: .any
                        )
                    }
                    .thenReturn(
                        MockNetwork.batchResponseData(
                            with: [
                                (
                                    Network.SOGS.Endpoint.capabilities,
                                    Network.SOGS.CapabilitiesResponse(
                                        capabilities: [
                                            Capability.Variant.blind.rawValue,
                                            Capability.Variant.reactions.rawValue
                                        ]
                                    ).batchSubResponse()
                                ),
                                (
                                    Network.SOGS.Endpoint.rooms,
                                    [
                                        Network.SOGS.Room.mock.with(
                                            token: "testRoom",
                                            name: "TestRoomName"
                                        ),
                                        Network.SOGS.Room.mock.with(
                                            token: "testRoom2",
                                            name: "TestRoomName2"
                                        )
                                    ].batchSubResponse()
                                )
                            ]
                        )
                    )
                
                RetrieveDefaultOpenGroupRoomsJob.run(
                    job,
                    scheduler: DispatchQueue.main,
                    success: { _, _ in },
                    failure: { _, _, _ in },
                    deferred: { _ in },
                    using: dependencies
                )
                
                await mockJobRunner
                    .verify { $0.add(.any, job: .any, dependantJob: .any, canStartJob: .any) }
                    .wasNotCalled()
            }
            
            // MARK: -- does not schedule a display picture download if the imageId matches and the image has already been downloaded
            it("does not schedule a display picture download if the imageId matches and the image has already been downloaded") {
                mockStorage.write { db in
                    try OpenGroup(
                        server: Network.SOGS.defaultServer,
                        roomToken: "testRoom2",
                        publicKey: Network.SOGS.defaultServerPublicKey,
                        isActive: false,
                        name: "TestExisting",
                        imageId: "12",
                        userCount: 0,
                        infoUpdates: 12,
                        displayPictureOriginalUrl: "TestUrl"
                    )
                    .insert(db)
                }
                
                RetrieveDefaultOpenGroupRoomsJob.run(
                    job,
                    scheduler: DispatchQueue.main,
                    success: { _, _ in },
                    failure: { _, _, _ in },
                    deferred: { _ in },
                    using: dependencies
                )
                
                await mockJobRunner
                    .verify { $0.add(.any, job: .any, dependantJob: .any, canStartJob: .any) }
                    .wasNotCalled()
            }
            
            // MARK: -- updates the cache with the default rooms
            it("updates the cache with the default rooms") {
                RetrieveDefaultOpenGroupRoomsJob.run(
                    job,
                    scheduler: DispatchQueue.main,
                    success: { _, _ in },
                    failure: { _, _, _ in },
                    deferred: { _ in },
                    using: dependencies
                )
                
                await mockOGMCache
                    .verify {
                        $0.setDefaultRoomInfo([
                            (
                                room: Network.SOGS.Room.mock.with(
                                    token: "testRoom",
                                    name: "TestRoomName"
                                ),
                                openGroup: OpenGroup(
                                    server: Network.SOGS.defaultServer,
                                    roomToken: "testRoom",
                                    publicKey: Network.SOGS.defaultServerPublicKey,
                                    isActive: false,
                                    name: "TestRoomName",
                                    userCount: 0,
                                    infoUpdates: 0
                                )
                            ),
                            (
                                room: Network.SOGS.Room.mock.with(
                                    token: "testRoom2",
                                    name: "TestRoomName2",
                                    infoUpdates: 12,
                                    imageId: "12"
                                ),
                                openGroup: OpenGroup(
                                    server: Network.SOGS.defaultServer,
                                    roomToken: "testRoom2",
                                    publicKey: Network.SOGS.defaultServerPublicKey,
                                    isActive: false,
                                    name: "TestRoomName2",
                                    imageId: "12",
                                    userCount: 0,
                                    infoUpdates: 12
                                )
                            )
                        ])
                    }
                    .wasNotCalled()
            }
        }
    }
}<|MERGE_RESOLUTION|>--- conflicted
+++ resolved
@@ -21,7 +21,6 @@
         }
         @TestState var mockStorage: Storage! = SynchronousStorage(
             customWriter: try! DatabaseQueue(),
-<<<<<<< HEAD
             using: dependencies
         )
         @TestState var mockUserDefaults: MockUserDefaults! = .create(using: dependencies)
@@ -43,17 +42,11 @@
             
             try await mockStorage.perform(migrations: SNMessagingKit.migrations)
             try await mockStorage.writeAsync { db in
-=======
-            migrations: SNMessagingKit.migrations,
-            using: dependencies,
-            initialData: { db in
->>>>>>> b08c0680
                 try Identity(variant: .x25519PublicKey, data: Data(hex: TestConstants.publicKey)).insert(db)
                 try Identity(variant: .x25519PrivateKey, data: Data(hex: TestConstants.privateKey)).insert(db)
                 try Identity(variant: .ed25519PublicKey, data: Data(hex: TestConstants.edPublicKey)).insert(db)
                 try Identity(variant: .ed25519SecretKey, data: Data(hex: TestConstants.edSecretKey)).insert(db)
             }
-<<<<<<< HEAD
             dependencies.set(singleton: .storage, to: mockStorage)
             
             try await mockUserDefaults.defaultInitialSetup()
@@ -70,64 +63,28 @@
                         category: .any,
                         requestTimeout: .any,
                         overallTimeout: .any
-=======
-        )
-        @TestState(defaults: .appGroup, in: dependencies) var mockUserDefaults: MockUserDefaults! = MockUserDefaults(
-            initialSetup: { defaults in
-                defaults.when { $0.bool(forKey: .any) }.thenReturn(true)
-            }
-        )
-        @TestState(singleton: .network, in: dependencies) var mockNetwork: MockNetwork! = MockNetwork(
-            initialSetup: { network in
-                network
-                    .when { $0.send(.any, to: .any, requestTimeout: .any, requestAndPathBuildTimeout: .any) }
-                    .thenReturn(
-                        MockNetwork.batchResponseData(
-                            with: [
-                                (
-                                    Network.SOGS.Endpoint.capabilities,
-                                    Network.SOGS.CapabilitiesResponse(
-                                        capabilities: [
-                                            Capability.Variant.blind.rawValue,
-                                            Capability.Variant.reactions.rawValue
-                                        ]
-                                    ).batchSubResponse()
-                                ),
-                                (
-                                    Network.SOGS.Endpoint.rooms,
-                                    [
-                                        Network.SOGS.Room.mock.with(
-                                            token: "testRoom",
-                                            name: "TestRoomName"
-                                        ),
-                                        Network.SOGS.Room.mock.with(
-                                            token: "testRoom2",
-                                            name: "TestRoomName2",
-                                            infoUpdates: 12,
-                                            imageId: "12"
-                                        )
-                                    ].batchSubResponse()
-                                )
-                            ]
-                        )
->>>>>>> b08c0680
                     )
                 }
                 .thenReturn(
                     MockNetwork.batchResponseData(
                         with: [
                             (
-                                OpenGroupAPI.Endpoint.capabilities,
-                                OpenGroupAPI.Capabilities(capabilities: [.blind, .reactions]).batchSubResponse()
+                                Network.SOGS.Endpoint.capabilities,
+                                Network.SOGS.CapabilitiesResponse(
+                                    capabilities: [
+                                        Capability.Variant.blind.rawValue,
+                                        Capability.Variant.reactions.rawValue
+                                    ]
+                                ).batchSubResponse()
                             ),
                             (
-                                OpenGroupAPI.Endpoint.rooms,
+                                Network.SOGS.Endpoint.rooms,
                                 [
-                                    OpenGroupAPI.Room.mock.with(
+                                    Network.SOGS.Room.mock.with(
                                         token: "testRoom",
                                         name: "TestRoomName"
                                     ),
-                                    OpenGroupAPI.Room.mock.with(
+                                    Network.SOGS.Room.mock.with(
                                         token: "testRoom2",
                                         name: "TestRoomName2",
                                         infoUpdates: 12,
@@ -352,13 +309,13 @@
                 await mockNetwork
                     .verify {
                         $0.send(
-                            endpoint: OpenGroupAPI.Endpoint.sequence,
+                            endpoint: Network.SOGS.Endpoint.sequence,
                             destination: .server(info: Network.Destination.ServerInfo(
                                 method: .post,
-                                server: OpenGroupAPI.defaultServer,
+                                server: Network.SOGS.defaultServer,
                                 queryParameters: [:],
                                 headers: .any,
-                                x25519PublicKey: OpenGroupAPI.defaultServerPublicKey
+                                x25519PublicKey: Network.SOGS.defaultServerPublicKey
                             )),
                             body: expectedRequest.body,
                             category: .standard,
