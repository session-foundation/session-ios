--- conflicted
+++ resolved
@@ -25,12 +25,8 @@
         @TestState(cache: .libSession, in: dependencies) var mockLibSessionCache: MockLibSessionCache! = MockLibSessionCache(
             initialSetup: {
                 $0.defaultInitialSetup()
-<<<<<<< HEAD
-                $0.when { $0.profile(contactId: .any, threadId: .any, threadVariant: .any, visibleMessage: .any) }.thenReturn(nil)
-=======
                 $0.when { $0.profile(contactId: .any, threadId: .any, threadVariant: .any, visibleMessage: .any) }
                     .thenReturn(nil)
->>>>>>> 36e8d5a9
             }
         )
         @TestState(singleton: .storage, in: dependencies) var mockStorage: Storage! = SynchronousStorage(
