// Copyright © 2025 Rangeproof Pty Ltd. All rights reserved.

import Foundation
import Combine

public protocol SessionProManagerType: AnyObject {
    var sessionProStateSubject: CurrentValueSubject<SessionProPlanState, Never> { get }
    var sessionProStatePublisher: AnyPublisher<SessionProPlanState, Never> { get }
    var sessionProPlans: [SessionProPlan] { get }
<<<<<<< HEAD
    func upgradeToPro(plan: SessionProPlan, originatingPlatform: ClientPlatform, completion: ((_ result: Bool) -> Void)?) async
    func cancelPro(completion: ((_ result: Bool) -> Void)?) async
    func requestRefund(completion: ((_ result: Bool) -> Void)?) async
    func expirePro(completion: ((_ result: Bool) -> Void)?) async
    func recoverPro(completion: ((_ result: Bool) -> Void)?) async
    // This function is only for QA purpose
=======
    func upgradeToPro(plan: SessionProPlan, originatingPlatform: ClientPlatform, completion: ((_ result: Bool) -> Void)?)
    func cancelPro(completion: ((_ result: Bool) -> Void)?)
    func requestRefund(completion: ((_ result: Bool) -> Void)?)
    func expirePro(completion: ((_ result: Bool) -> Void)?)
    func recoverPro(completion: ((_ result: Bool) -> Void)?)
    // These functions are only for QA purpose
>>>>>>> f7ed10ff
    func updateOriginatingPlatform(_ newValue: ClientPlatform)
    func updateProExpiry(_ expiryInSeconds: TimeInterval?)
}

public enum SessionProPlanState: Equatable, Sendable {
    case none
    case active(
        currentPlan: SessionProPlan,
        expiredOn: Date,
        isAutoRenewing: Bool,
        originatingPlatform: ClientPlatform
    )
    case expired(
        originatingPlatform: ClientPlatform
    )
    case refunding(
        originatingPlatform: ClientPlatform,
        requestedAt: Date?
    )
    
    public var originatingPlatform: ClientPlatform {
        return switch(self) {
            case .active(_, _, _, let originatingPlatform): originatingPlatform
            case .expired(let originatingPlatform): originatingPlatform
            case .refunding(let originatingPlatform, _): originatingPlatform
            default: .iOS // FIXME: get the real originating platform
        }
    }
    
    public func with(originatingPlatform: ClientPlatform) -> SessionProPlanState {
        switch self {
            case .active(let plan, let expiredOn, let isAutoRenewing, _):
                return .active(
                    currentPlan: plan,
                    expiredOn: expiredOn,
                    isAutoRenewing: isAutoRenewing,
                    originatingPlatform: originatingPlatform
                )
            case .refunding(_, let requestedAt):
                return .refunding(
                    originatingPlatform: originatingPlatform,
                    requestedAt: requestedAt
                )
            case .expired:
                return .expired(
                    originatingPlatform: originatingPlatform
                )
            default: return self
        }
    }
}

public struct SessionProPlan: Equatable, Sendable {
    public enum Variant: Sendable {
        case oneMonth, threeMonths, twelveMonths
        
        public static var allCases: [Variant] { [.twelveMonths, .threeMonths, .oneMonth] }
        
        public var duration: Int {
            switch self {
                case .oneMonth: return 1
                case .threeMonths: return 3
                case .twelveMonths: return 12
            }
        }
        
        // MARK: - Mock
        public var price: Double {
            switch self {
                case .oneMonth: return 5.99
                case .threeMonths: return 14.99
                case .twelveMonths: return 47.99
            }
        }
        
        public var discountPercent: Int? {
            switch self {
                case .oneMonth: return nil
                case .threeMonths: return 16
                case .twelveMonths: return 33
            }
        }
    }
    
    public let variant: Variant
    
    public init(variant: Variant) {
        self.variant = variant
    }
    
    public static func == (lhs: Self, rhs: Self) -> Bool {
        lhs.variant  == rhs.variant
    }
}

// TODO: [PRO] Move these strings

public enum ClientPlatform: String, Sendable {
    case iOS
    case Android
    
    public var store: String {
        switch self {
            case .iOS: return "Apple App"
            case .Android: return "Google Play"
        }
    }
    
    public var account: String {
        switch self {
            case .iOS: return "Apple Account"
            case .Android: return "Google Account"
        }
    }
    
    public var deviceType: String {
        switch self {
            case .iOS: return "iOS"
            case .Android: return "Android"
        }
    }
    
    public var name: String {
        switch self {
            case .iOS: return "Apple"
            case .Android: return "Google"
        }
    }
}

// MARK: - Developer Settings

public enum SessionProStateMock: String, Sendable, Codable, CaseIterable, FeatureOption {
    case none
    case active
    case expiring
    case expired
    case refunding
    
    public static var defaultOption: SessionProStateMock = .none
    
    // stringlint:ignore_contents
    public var title: String {
        switch self {
            case .none: return "None"
            case .active: return "Active"
            case .expiring: return "Expiring"
            case .expired: return "Expired"
            case .refunding: return "Refunding"
        }
    }
    
    // stringlint:ignore_contents
    public var subtitle: String? {
        switch self {
            case .expiring: return "Active, no auto-renewing"
            default: return nil
        }
    }
}

public enum SessionProStateExpiryMock: String, Sendable, Codable, CaseIterable, FeatureOption {
    case none
    case twentyFourDaysPlusFiveMinute
    case twentyFourHoursPlusFiveMinute
    case twentyFourHoursMinusOneMinute
    case tenSeconds
    
    public static var defaultOption: SessionProStateExpiryMock = .none
    
    // stringlint:ignore_contents
    public var title: String {
        switch self {
            case .none: return "None"
            case .twentyFourDaysPlusFiveMinute: return "24d+5m"
            case .twentyFourHoursPlusFiveMinute: return "24h+5m"
            case .twentyFourHoursMinusOneMinute: return "23h59m"
            case .tenSeconds: return "10s"
        }
    }
    
    public var subtitle: String? { return nil }
    
    public var durationInSeconds: TimeInterval? {
        switch self {
            case .none: return nil
            case .twentyFourDaysPlusFiveMinute: return 24 * 24 * 60 * 60 + 5 * 60
            case .twentyFourHoursPlusFiveMinute: return 24 * 60 * 60 + 5 * 60
            case .twentyFourHoursMinusOneMinute: return 24 * 60 * 60 - 60
            case .tenSeconds: return 10
        }
    }
}

public enum SessionProLoadingState: String, Sendable, Codable, CaseIterable, FeatureOption {
    case loading
    case error
    case success
    
    public static var defaultOption: SessionProLoadingState = .success
    
    // stringlint:ignore_contents
    public var title: String {
        switch self {
            case .loading: return "Loading"
            case .error: return "Error"
            case .success: return "Success"
        }
    }
    
    public var subtitle: String? { return nil }
}

extension ClientPlatform: FeatureOption {
    public static var defaultOption: ClientPlatform = .iOS
    public var title: String { deviceType }
    public var subtitle: String? { return nil }
}<|MERGE_RESOLUTION|>--- conflicted
+++ resolved
@@ -7,21 +7,12 @@
     var sessionProStateSubject: CurrentValueSubject<SessionProPlanState, Never> { get }
     var sessionProStatePublisher: AnyPublisher<SessionProPlanState, Never> { get }
     var sessionProPlans: [SessionProPlan] { get }
-<<<<<<< HEAD
     func upgradeToPro(plan: SessionProPlan, originatingPlatform: ClientPlatform, completion: ((_ result: Bool) -> Void)?) async
     func cancelPro(completion: ((_ result: Bool) -> Void)?) async
     func requestRefund(completion: ((_ result: Bool) -> Void)?) async
     func expirePro(completion: ((_ result: Bool) -> Void)?) async
     func recoverPro(completion: ((_ result: Bool) -> Void)?) async
-    // This function is only for QA purpose
-=======
-    func upgradeToPro(plan: SessionProPlan, originatingPlatform: ClientPlatform, completion: ((_ result: Bool) -> Void)?)
-    func cancelPro(completion: ((_ result: Bool) -> Void)?)
-    func requestRefund(completion: ((_ result: Bool) -> Void)?)
-    func expirePro(completion: ((_ result: Bool) -> Void)?)
-    func recoverPro(completion: ((_ result: Bool) -> Void)?)
     // These functions are only for QA purpose
->>>>>>> f7ed10ff
     func updateOriginatingPlatform(_ newValue: ClientPlatform)
     func updateProExpiry(_ expiryInSeconds: TimeInterval?)
 }
