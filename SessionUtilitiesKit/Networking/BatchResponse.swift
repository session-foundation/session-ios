// Copyright © 2022 Rangeproof Pty Ltd. All rights reserved.

import Foundation
import Combine

<<<<<<< HEAD
public extension HTTP {
    // MARK: - HTTP.BatchResponse
=======
public extension Network {
    // MARK: - Network.BatchResponse
>>>>>>> 82767494

    struct BatchResponse: Decodable, Collection {
        public let data: [Any]
        
        // MARK: - Collection Conformance
        
        public var startIndex: Int { data.startIndex }
        public var endIndex: Int { data.endIndex }
        public var count: Int { data.count }
        
        public subscript(index: Int) -> Any { data[index] }
        public func index(after i: Int) -> Int { return data.index(after: i) }
        
        // MARK: - Initialization
        
        init(data: [Any]) {
            self.data = data
        }
        
        public init(from decoder: Decoder) throws {
#if DEBUG
            preconditionFailure("The `HTTP.BatchResponse` type cannot be decoded directly, this is simply here to allow for `PreparedSendData<HTTP.BatchResponse>` support")
#else
            data = []
#endif
        }
    }
    
    // MARK: - BatchResponseMap<E>
    
    struct BatchResponseMap<E: EndpointType>: Decodable, ErasedBatchResponseMap {
        public let data: [E: Any]
        
        public subscript(position: E) -> Any? {
            get { return data[position] }
        }
        
        public var count: Int { data.count }
        public var keys: Dictionary<E, Any>.Keys { data.keys }
        public var values: Dictionary<E, Any>.Values { data.values }
        
        // MARK: - Initialization
        
        init(data: [E: Any]) {
            self.data = data
        }
        
        public init(from decoder: Decoder) throws {
#if DEBUG
            preconditionFailure("The `HTTP.BatchResponseMap` type cannot be decoded directly, this is simply here to allow for `PreparedSendData<HTTP.BatchResponseMap>` support")
#else
            data = [:]
#endif
        }
        
        // MARK: - ErasedBatchResponseMap
        
        public static func from(
            batchEndpoints: [any EndpointType],
<<<<<<< HEAD
            response: HTTP.BatchResponse
        ) throws -> Self {
            let convertedEndpoints: [E] = batchEndpoints.compactMap { $0 as? E }
            
            guard convertedEndpoints.count == response.data.count else { throw HTTPError.parsingFailed }
=======
            response: Network.BatchResponse
        ) throws -> Self {
            let convertedEndpoints: [E] = batchEndpoints.compactMap { $0 as? E }
            
            guard convertedEndpoints.count == response.data.count else { throw NetworkError.parsingFailed }
>>>>>>> 82767494
            
            return BatchResponseMap(
                data: zip(convertedEndpoints, response.data)
                    .reduce(into: [:]) { result, next in
                        result[next.0] = next.1
                    }
            )
        }
    }
    
    // MARK: - BatchSubResponse<T>
    
    struct BatchSubResponse<T>: ErasedBatchSubResponse {
        public enum CodingKeys: String, CodingKey {
            case code
            case headers
            case body
        }
        
        /// The numeric http response code (e.g. 200 for success)
        public let code: Int
        
        /// Any headers returned by the request
        public let headers: [String: String]
        
        /// The body of the request; will be plain json if content-type is `application/json`, otherwise it will be base64 encoded data
        public let body: T?
        
        var erasedBody: Any? { body }
        
        /// A flag to indicate that there was a body but it failed to parse
        public let failedToParseBody: Bool
        
        public init(
            code: Int,
            headers: [String: String] = [:],
            body: T? = nil,
            failedToParseBody: Bool = false
        ) {
            self.code = code
            self.headers = headers
            self.body = body
            self.failedToParseBody = failedToParseBody
        }
    }
}

// MARK: - ErasedBatchResponseMap

public protocol ErasedBatchResponseMap {
    static func from(
        batchEndpoints: [any EndpointType],
<<<<<<< HEAD
        response: HTTP.BatchResponse
=======
        response: Network.BatchResponse
>>>>>>> 82767494
    ) throws -> Self
}

// MARK: - BatchSubResponse<T> Coding

<<<<<<< HEAD
extension HTTP.BatchSubResponse: Encodable where T: Encodable {}
extension HTTP.BatchSubResponse: Decodable {
=======
extension Network.BatchSubResponse: Encodable where T: Encodable {}
extension Network.BatchSubResponse: Decodable {
>>>>>>> 82767494
    public init(from decoder: Decoder) throws {
        let container: KeyedDecodingContainer<CodingKeys> = try decoder.container(keyedBy: CodingKeys.self)
        let body: T? = ((try? (T.self as? Decodable.Type)?.decoded(with: container, forKey: .body)) as? T)
        
        self = Network.BatchSubResponse(
            code: try container.decode(Int.self, forKey: .code),
            headers: ((try? container.decode([String: String].self, forKey: .headers)) ?? [:]),
            body: body,
            failedToParseBody: (
                body == nil &&
                T.self != NoResponse.self &&
                !(T.self is ExpressibleByNilLiteral.Type)
            )
        )
    }
}

// MARK: - ErasedBatchSubResponse

protocol ErasedBatchSubResponse: ResponseInfoType {
    var erasedBody: Any? { get }
}

// MARK: - Convenience

<<<<<<< HEAD
internal extension HTTP.BatchResponse {
=======
internal extension Network.BatchResponse {
>>>>>>> 82767494
    static func decodingResponses(
        from data: Data?,
        as types: [Decodable.Type],
        requireAllResults: Bool,
        using dependencies: Dependencies = Dependencies()
<<<<<<< HEAD
    ) throws -> HTTP.BatchResponse {
        // Need to split the data into an array of data so each item can be Decoded correctly
        guard let data: Data = data else { throw HTTPError.parsingFailed }
        guard let jsonObject: Any = try? JSONSerialization.jsonObject(with: data, options: [.fragmentsAllowed]) else {
            throw HTTPError.parsingFailed
=======
    ) throws -> Network.BatchResponse {
        // Need to split the data into an array of data so each item can be Decoded correctly
        guard let data: Data = data else { throw NetworkError.parsingFailed }
        guard let jsonObject: Any = try? JSONSerialization.jsonObject(with: data, options: [.fragmentsAllowed]) else {
            throw NetworkError.parsingFailed
>>>>>>> 82767494
        }
        
        let dataArray: [Data]
        
        switch jsonObject {
            case let anyArray as [Any]:
                dataArray = anyArray.compactMap { try? JSONSerialization.data(withJSONObject: $0) }
                
                guard !requireAllResults || dataArray.count == types.count else {
<<<<<<< HEAD
                    throw HTTPError.parsingFailed
=======
                    throw NetworkError.parsingFailed
>>>>>>> 82767494
                }
                
            case let anyDict as [String: Any]:
                guard
                    let resultsArray: [Data] = (anyDict["results"] as? [Any])?   // stringlint:disable
                        .compactMap({ try? JSONSerialization.data(withJSONObject: $0) }),
                    (
                        !requireAllResults ||
                        resultsArray.count == types.count
                    )
<<<<<<< HEAD
                else { throw HTTPError.parsingFailed }
                
                dataArray = resultsArray
                
            default: throw HTTPError.parsingFailed
        }
        
        return HTTP.BatchResponse(
=======
                else { throw NetworkError.parsingFailed }
                
                dataArray = resultsArray
                
            default: throw NetworkError.parsingFailed
        }
        
        return Network.BatchResponse(
>>>>>>> 82767494
            data: try zip(dataArray, types)
                .map { data, type in try type.decoded(from: data, using: dependencies) }
        )
    }
}<|MERGE_RESOLUTION|>--- conflicted
+++ resolved
@@ -3,13 +3,8 @@
 import Foundation
 import Combine
 
-<<<<<<< HEAD
-public extension HTTP {
-    // MARK: - HTTP.BatchResponse
-=======
 public extension Network {
     // MARK: - Network.BatchResponse
->>>>>>> 82767494
 
     struct BatchResponse: Decodable, Collection {
         public let data: [Any]
@@ -69,19 +64,11 @@
         
         public static func from(
             batchEndpoints: [any EndpointType],
-<<<<<<< HEAD
-            response: HTTP.BatchResponse
-        ) throws -> Self {
-            let convertedEndpoints: [E] = batchEndpoints.compactMap { $0 as? E }
-            
-            guard convertedEndpoints.count == response.data.count else { throw HTTPError.parsingFailed }
-=======
             response: Network.BatchResponse
         ) throws -> Self {
             let convertedEndpoints: [E] = batchEndpoints.compactMap { $0 as? E }
             
             guard convertedEndpoints.count == response.data.count else { throw NetworkError.parsingFailed }
->>>>>>> 82767494
             
             return BatchResponseMap(
                 data: zip(convertedEndpoints, response.data)
@@ -134,23 +121,14 @@
 public protocol ErasedBatchResponseMap {
     static func from(
         batchEndpoints: [any EndpointType],
-<<<<<<< HEAD
-        response: HTTP.BatchResponse
-=======
         response: Network.BatchResponse
->>>>>>> 82767494
     ) throws -> Self
 }
 
 // MARK: - BatchSubResponse<T> Coding
 
-<<<<<<< HEAD
-extension HTTP.BatchSubResponse: Encodable where T: Encodable {}
-extension HTTP.BatchSubResponse: Decodable {
-=======
 extension Network.BatchSubResponse: Encodable where T: Encodable {}
 extension Network.BatchSubResponse: Decodable {
->>>>>>> 82767494
     public init(from decoder: Decoder) throws {
         let container: KeyedDecodingContainer<CodingKeys> = try decoder.container(keyedBy: CodingKeys.self)
         let body: T? = ((try? (T.self as? Decodable.Type)?.decoded(with: container, forKey: .body)) as? T)
@@ -176,29 +154,17 @@
 
 // MARK: - Convenience
 
-<<<<<<< HEAD
-internal extension HTTP.BatchResponse {
-=======
 internal extension Network.BatchResponse {
->>>>>>> 82767494
     static func decodingResponses(
         from data: Data?,
         as types: [Decodable.Type],
         requireAllResults: Bool,
-        using dependencies: Dependencies = Dependencies()
-<<<<<<< HEAD
-    ) throws -> HTTP.BatchResponse {
-        // Need to split the data into an array of data so each item can be Decoded correctly
-        guard let data: Data = data else { throw HTTPError.parsingFailed }
-        guard let jsonObject: Any = try? JSONSerialization.jsonObject(with: data, options: [.fragmentsAllowed]) else {
-            throw HTTPError.parsingFailed
-=======
+        using dependencies: Dependencies
     ) throws -> Network.BatchResponse {
         // Need to split the data into an array of data so each item can be Decoded correctly
         guard let data: Data = data else { throw NetworkError.parsingFailed }
         guard let jsonObject: Any = try? JSONSerialization.jsonObject(with: data, options: [.fragmentsAllowed]) else {
             throw NetworkError.parsingFailed
->>>>>>> 82767494
         }
         
         let dataArray: [Data]
@@ -208,11 +174,7 @@
                 dataArray = anyArray.compactMap { try? JSONSerialization.data(withJSONObject: $0) }
                 
                 guard !requireAllResults || dataArray.count == types.count else {
-<<<<<<< HEAD
-                    throw HTTPError.parsingFailed
-=======
                     throw NetworkError.parsingFailed
->>>>>>> 82767494
                 }
                 
             case let anyDict as [String: Any]:
@@ -223,25 +185,14 @@
                         !requireAllResults ||
                         resultsArray.count == types.count
                     )
-<<<<<<< HEAD
-                else { throw HTTPError.parsingFailed }
+                else { throw NetworkError.parsingFailed }
                 
                 dataArray = resultsArray
                 
-            default: throw HTTPError.parsingFailed
-        }
-        
-        return HTTP.BatchResponse(
-=======
-                else { throw NetworkError.parsingFailed }
-                
-                dataArray = resultsArray
-                
             default: throw NetworkError.parsingFailed
         }
         
         return Network.BatchResponse(
->>>>>>> 82767494
             data: try zip(dataArray, types)
                 .map { data, type in try type.decoded(from: data, using: dependencies) }
         )
