--- conflicted
+++ resolved
@@ -2,18 +2,7 @@
 
 import Foundation
 
-<<<<<<< HEAD
-public protocol BencodableType {
-    associatedtype ValueType: BencodableType
-    
-    static var isCollection: Bool { get }
-    static var isDictionary: Bool { get }
-}
-
 public struct BencodeResponse<T: Decodable> {
-=======
-public struct BencodeResponse<T: Codable> {
->>>>>>> 65acd798
     public let info: T
     public let data: Data?
 }
