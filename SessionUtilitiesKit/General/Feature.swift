--- conflicted
+++ resolved
@@ -90,13 +90,19 @@
         identifier: "mockCurrentUserSessionProState"
     )
     
-<<<<<<< HEAD
+    static let proPlanOriginatingPlatform: FeatureConfig<ClientPlatform> = Dependencies.create(
+        identifier: "proPlanOriginatingPlatform"
+    )
+    
+    static let mockInstalledFromIPA: FeatureConfig<Bool> = Dependencies.create(
+        identifier: "mockInstalledFromIPA",
+        defaultOption: false
+    )
+    
     static let proPlanToRecover: FeatureConfig<Bool> = Dependencies.create(
         identifier: "proPlanToRecover"
     )
     
-=======
->>>>>>> 6e593ed7
     static let allUsersSessionPro: FeatureConfig<Bool> = Dependencies.create(
         identifier: "allUsersSessionPro"
     )
