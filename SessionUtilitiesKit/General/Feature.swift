--- conflicted
+++ resolved
@@ -102,7 +102,6 @@
         identifier: "mockCurrentUserSessionProState"
     )
     
-<<<<<<< HEAD
     static let mockCurrentUserSessionProExpiry: FeatureConfig<SessionProStateExpiryMock> = Dependencies.create(
         identifier: "mockCurrentUserSessionProExpiry"
     )
@@ -134,8 +133,6 @@
         identifier: "proPlanToRecover"
     )
     
-=======
->>>>>>> 7dd3678f
     static let allUsersSessionPro: FeatureConfig<Bool> = Dependencies.create(
         identifier: "allUsersSessionPro"
     )
