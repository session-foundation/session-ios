// Copyright © 2023 Rangeproof Pty Ltd. All rights reserved.
//
// stringlint:disable

import Foundation

public final class Features {
    public static let legacyGroupDepricationUrl: String = "https://getsession.org/groups"
}

public extension FeatureStorage {
    static let animationsEnabled: FeatureConfig<Bool> = Dependencies.create(
        identifier: "animationsEnabled",
        defaultOption: true
    )
    
    static let showStringKeys: FeatureConfig<Bool> = Dependencies.create(
        identifier: "showStringKeys"
    )
    
    static let truncatePubkeysInLogs: FeatureConfig<Bool> = Dependencies.create(
        identifier: "truncatePubkeysInLogs",
        defaultOption: {
#if DEBUG
            return false
#else
            return true
#endif
        }()
    )
    
    static let customDateTime: FeatureConfig<TimeInterval> = Dependencies.create(
        identifier: "customDateTime"
    )
    
    static let customFirstInstallDateTime: FeatureConfig<TimeInterval> = Dependencies.create(
        identifier: "customFirstInstallDateTime"
    )
    
    static let forceOffline: FeatureConfig<Bool> = Dependencies.create(
        identifier: "forceOffline"
    )
    
    static let debugDisappearingMessageDurations: FeatureConfig<Bool> = Dependencies.create(
        identifier: "debugDisappearingMessageDurations"
    )
    
    static let forceSlowDatabaseQueries: FeatureConfig<Bool> = Dependencies.create(
        identifier: "forceSlowDatabaseQueries"
    )
    
    static let communityPollLimit: FeatureConfig<Int> = Dependencies.create(
        identifier: "communityPollLimit",
        defaultOption: 100
    )
    
    static let groupsShowPubkeyInConversationSettings: FeatureConfig<Bool> = Dependencies.create(
        identifier: "groupsShowPubkeyInConversationSettings"
    )
    
    static let updatedGroupsDisableAutoApprove: FeatureConfig<Bool> = Dependencies.create(
        identifier: "updatedGroupsDisableAutoApprove"
    )
    
    static let updatedGroupsRemoveMessagesOnKick: FeatureConfig<Bool> = Dependencies.create(
        identifier: "updatedGroupsRemoveMessagesOnKick"
    )
    
    static let updatedGroupsAllowHistoricAccessOnInvite: FeatureConfig<Bool> = Dependencies.create(
        identifier: "updatedGroupsAllowHistoricAccessOnInvite"
    )
    
    static let updatedGroupsAllowDisplayPicture: FeatureConfig<Bool> = Dependencies.create(
        identifier: "updatedGroupsAllowDisplayPicture"
    )
    
    static let updatedGroupsAllowDescriptionEditing: FeatureConfig<Bool> = Dependencies.create(
        identifier: "updatedGroupsAllowDescriptionEditing"
    )
    
    static let updatedGroupsAllowPromotions: FeatureConfig<Bool> = Dependencies.create(
        identifier: "updatedGroupsAllowPromotions"
    )
    
    static let updatedGroupsAllowInviteById: FeatureConfig<Bool> = Dependencies.create(
        identifier: "updatedGroupsAllowInviteById"
    )
    
    static let updatedGroupsDeleteBeforeNow: FeatureConfig<Bool> = Dependencies.create(
        identifier: "updatedGroupsDeleteBeforeNow"
    )
    
    static let updatedGroupsDeleteAttachmentsBeforeNow: FeatureConfig<Bool> = Dependencies.create(
        identifier: "updatedGroupsDeleteAttachmentsBeforeNow"
    )
    
    static let sessionProEnabled: FeatureConfig<Bool> = Dependencies.create(
        identifier: "sessionPro"
    )
    
    static let proBadgeEverywhere: FeatureConfig<Bool> = Dependencies.create(
        identifier: "proBadgeEverywhere"
    )
    
    static let fakeAppleSubscriptionForDev: FeatureConfig<Bool> = Dependencies.create(
        identifier: "fakeAppleSubscriptionForDev"
    )
    
    static let forceMessageFeatureProBadge: FeatureConfig<Bool> = Dependencies.create(
        identifier: "forceMessageFeatureProBadge"
    )
    
    static let forceMessageFeatureLongMessage: FeatureConfig<Bool> = Dependencies.create(
        identifier: "forceMessageFeatureLongMessage"
    )
    
<<<<<<< HEAD
    static let forceMessageFeatureAnimatedAvatar: FeatureConfig<Bool> = Dependencies.create(
        identifier: "forceMessageFeatureAnimatedAvatar"
=======
    static let mockNonOriginatingAccount: FeatureConfig<Bool> = Dependencies.create(
        identifier: "mockNonOriginatingAccount",
        defaultOption: false
    )
    
    static let mockExpiredOverThirtyDays: FeatureConfig<Bool> = Dependencies.create(
        identifier: "mockExpiredOverThirtyDays",
        defaultOption: false
    )
    
    static let mockInstalledFromIPA: FeatureConfig<Bool> = Dependencies.create(
        identifier: "mockInstalledFromIPA",
        defaultOption: false
    )
    
    static let proPlanToRecover: FeatureConfig<Bool> = Dependencies.create(
        identifier: "proPlanToRecover"
    )
    
    static let allUsersSessionPro: FeatureConfig<Bool> = Dependencies.create(
        identifier: "allUsersSessionPro"
    )
    
    static let messageFeatureProBadge: FeatureConfig<Bool> = Dependencies.create(
        identifier: "messageFeatureProBadge"
    )
    
    static let messageFeatureLongMessage: FeatureConfig<Bool> = Dependencies.create(
        identifier: "messageFeatureLongMessage"
    )
    
    static let messageFeatureAnimatedAvatar: FeatureConfig<Bool> = Dependencies.create(
        identifier: "messageFeatureAnimatedAvatar"
>>>>>>> 21681a64
    )
// TODO: [PRO] Are these actually used?
//    static let mockInstalledFromIPA: FeatureConfig<Bool> = Dependencies.create(
//        identifier: "mockInstalledFromIPA",
//        defaultOption: false
//    )
//
//    static let proPlanToRecover: FeatureConfig<Bool> = Dependencies.create(
//        identifier: "proPlanToRecover"
//    )
    
    static let shortenFileTTL: FeatureConfig<Bool> = Dependencies.create(
        identifier: "shortenFileTTL"
    )
    
    static let deterministicAttachmentEncryption: FeatureConfig<Bool> = Dependencies.create(
        identifier: "deterministicAttachmentEncryption"
    )
    
    static let simulateAppReviewLimit: FeatureConfig<Bool> = Dependencies.create(
        identifier: "simulateAppReviewLimit"
    )
    
    static let usePngInsteadOfWebPForFallbackImageType: FeatureConfig<Bool> = Dependencies.create(
        identifier: "usePngInsteadOfWebPForFallbackImageType"
    )
    
    static let versionDeprecationWarning: FeatureConfig<Bool> = Dependencies.create(
        identifier: "versionDeprecationWarning"
    )
    
    static let versionDeprecationMinimum: FeatureConfig<Int> = Dependencies.create(
        identifier: "versionDeprecationMinimum",
        defaultOption: 16
    )
}

// MARK: - FeatureOption

public protocol FeatureOption: RawRepresentable, Equatable, Hashable {
    static var defaultOption: Self { get }
    
    var isValidOption: Bool { get }
    var title: String { get }
    var subtitle: String? { get }
    
    static func validateOptions(defaultOption: Self)
}

public extension FeatureOption {
    var isValidOption: Bool { true }
}

// MARK: - FeatureType

public protocol FeatureType {}

// MARK: - Feature<T>

public struct Feature<T: FeatureOption>: FeatureType {
    public struct ChangeBehaviour {
        let value: T
        let condition: ChangeCondition
    }
    
    public indirect enum ChangeCondition {
        case after(timestamp: TimeInterval)
        case afterFork(hard: Int, soft: Int)
        
        case either(ChangeCondition, ChangeCondition)
        case both(ChangeCondition, ChangeCondition)
        
        static func after(date: Date) -> ChangeCondition { return .after(timestamp: date.timeIntervalSince1970) }
    }
    
    private let identifier: String
    public let defaultOption: T
    public let automaticChangeBehaviour: ChangeBehaviour?
    
    // MARK: - Initialization
    
    public init(
        identifier: String,
        defaultOption: T,
        automaticChangeBehaviour: ChangeBehaviour? = nil
    ) {
        T.validateOptions(defaultOption: defaultOption)
        
        self.identifier = identifier
        self.defaultOption = defaultOption
        self.automaticChangeBehaviour = automaticChangeBehaviour
    }
    
    // MARK: - Functions
    
    internal func hasStoredValue(using dependencies: Dependencies) -> Bool {
        return (dependencies[defaults: .appGroup].object(forKey: identifier) != nil)
    }
    
    internal func currentValue(using dependencies: Dependencies) -> T {
        let maybeSelectedOption: T? = {
            // `Int` defaults to `0` and `Bool` defaults to `false` so rather than those (in case we want
            // a default value that isn't `0` or `false` which might be considered valid cases) we check
            // if an entry exists and return `nil` if not before retrieving an `Int` representation of
            // the value and converting to the desired type
            guard dependencies[defaults: .appGroup].object(forKey: identifier) != nil else { return nil }
            guard let selectedOption: T.RawValue = dependencies[defaults: .appGroup].object(forKey: identifier) as? T.RawValue else {
                Log.error("Unable to retrieve feature option for \(identifier) due to incorrect storage type")
                return nil
            }
            
            return T(rawValue: selectedOption)
        }()
        
        /// If we have an explicitly set `selectedOption` then we should use that, otherwise we should check if any of the
        /// `automaticChangeBehaviour` conditions have been met, and if so use the specified value
        guard let selectedOption: T = maybeSelectedOption, selectedOption.isValidOption else {
            func automaticChangeConditionMet(_ condition: ChangeCondition) -> Bool {
                switch condition {
                    case .after(let timestamp): return (dependencies.dateNow.timeIntervalSince1970 >= timestamp)
                    
                    case .afterFork(let hard, let soft):
                        let currentHardFork: Int = dependencies[defaults: .standard, key: .hardfork]
                        let currentSoftFork: Int = dependencies[defaults: .standard, key: .softfork]
                        let currentVersion: Version = Version(major: currentHardFork, minor: currentSoftFork, patch: 0)
                        let requiredVersion: Version = Version(major: hard, minor: soft, patch: 0)
                        
                        return (requiredVersion >= currentVersion)

                    case .either(let firstCondition, let secondCondition):
                        return (
                            automaticChangeConditionMet(firstCondition) ||
                            automaticChangeConditionMet(secondCondition)
                        )
                        
                    case .both(let firstCondition, let secondCondition):
                        return (
                            automaticChangeConditionMet(firstCondition) &&
                            automaticChangeConditionMet(secondCondition)
                        )
                }
            }
            
            /// If the change conditions have been met then use the automatic value, otherwise use the default value
            guard
                let automaticChangeBehaviour: ChangeBehaviour = automaticChangeBehaviour,
                automaticChangeConditionMet(automaticChangeBehaviour.condition)
            else { return defaultOption }
            
            return automaticChangeBehaviour.value
        }
        
        /// We had an explicitly selected option so return that
        return selectedOption
    }
    
    internal func setValue(to updatedValue: T, using dependencies: Dependencies) {
        dependencies[defaults: .appGroup].set(updatedValue.rawValue, forKey: identifier)
    }
    
    internal func removeValue(using dependencies: Dependencies) {
        dependencies[defaults: .appGroup].removeObject(forKey: identifier)
    }
}

// MARK: - MockableFeature

public protocol MockableFeatureValue: RawRepresentable, Sendable, Hashable, Equatable, CaseIterable where RawValue == Int {
    var title: String { get }
    var subtitle: String { get }
}

extension MockableFeatureValue {
    public var rawValue: Int {
        let targetId: String = String(reflecting: self)
        
        for (index, element) in Self.allCases.enumerated() {
            if String(reflecting: element) == targetId {
                return index + 1 /// The `rawValue` is 1-indexed whereas the array is 0-indexed
            }
        }
        
        return 0 /// Should theoretically never happen if self is in `allCases`
    }

    public init?(rawValue: Int) {
        /// The `rawValue` is 1-indexed whereas the array is 0-indexed
        let index: Int = (rawValue - 1)
        let all: [Self] = Array(Self.allCases)

        guard all.indices.contains(index) else { return nil }
                
        self = all[index]
    }
}

public enum MockableFeature<T: MockableFeatureValue>: Sendable, FeatureOption, CaseIterable {
    public static var allCases: [MockableFeature<T>] { [.useActual] + T.allCases.map { .simulate($0) } }
    
    case useActual
    case simulate(T)
    
    public typealias RawValue = Int
    
    public var rawValue: Int {
        switch self {
            case .useActual: return -1
            case .simulate(let value): return value.rawValue
        }
    }

    
    public init?(rawValue: Int) {
        guard rawValue != -1 else {
            self = .useActual
            return
        }
        
        guard let val: T = T(rawValue: rawValue) else {
            return nil
        }
        
        self = .simulate(val)
    }
    
    public static var defaultOption: MockableFeature<T> { .useActual }

    public var title: String {
        switch self {
            case .useActual: return "None"
            case .simulate(let value): return value.title
        }
    }

    public var subtitle: String? {
        switch self {
            case .useActual: return "Use the <i>actual</i> calculated state."
            case .simulate(let value): return value.subtitle
        }
    }
}

// MARK: - Convenience

public struct FeatureValue<R> {
    private let valueGenerator: (Dependencies) -> R
    
    public init<F: FeatureOption>(feature: FeatureConfig<F>, _ valueGenerator: @escaping (F) -> R) {
        self.valueGenerator = { [feature] dependencies in
            valueGenerator(dependencies[feature: feature])
        }
    }
    
    // MARK: - Functions
    
    public func value(using dependencies: Dependencies) -> R {
        return valueGenerator(dependencies)
    }
}

// MARK: - Bool FeatureOption

extension Bool: @retroactive CaseIterable {}
extension Bool: @retroactive RawRepresentable {}
extension Bool: FeatureOption {
    public static let allCases: [Bool] = [false, true]
    
    // MARK: - Initialization
    
    public var rawValue: Int { return (self ? 1 : 0) }
    
    public init?(rawValue: Int) {
        self = (rawValue != 0)
    }
    
    // MARK: - Feature Option
    
    public static var defaultOption: Bool = false
    
    public var title: String {
        return (self ? "Enabled" : "Disabled")
    }
    
    public var subtitle: String? {
        return (self ? "Enabled" : "Disabled")
    }
}

// MARK: - Int FeatureOption

extension Int: @retroactive RawRepresentable {}
extension Int: FeatureOption {
    // MARK: - Initialization
    
    public var rawValue: Int { return self }
    
    public init?(rawValue: Int) {
        self = rawValue
    }
    
    // MARK: - Feature Option
    
    public static var defaultOption: Int = 0
    
    public var title: String {
        return "\(self)"
    }
    
    public var subtitle: String? {
        return "\(self)"
    }
}

// MARK: - TimeInterval FeatureOption

extension TimeInterval: @retroactive RawRepresentable {}
extension TimeInterval: FeatureOption {
    // MARK: - Initialization
    
    public var rawValue: TimeInterval { return self }
    
    public init?(rawValue: TimeInterval) {
        self = rawValue
    }
    
    // MARK: - Feature Option
    
    public static var defaultOption: TimeInterval = 0
    
    public var title: String {
        return "\(self)"
    }
    
    public var subtitle: String? {
        return "\(self)"
    }
}

// MARK: - FeatureOption Validation

extension FeatureOption {
    public static func validateOptions(defaultOption: Self) {
        guard (defaultOption.rawValue as? Int) != 0 else {
            preconditionFailure("A rawValue of '0' is a protected value (it indicates unset)")
        }
    }
}

extension FeatureOption where Self == Bool {
    /// A `Bool` feature is always valid
    public static func validateOptions(defaultOption: Bool) {}
}

extension FeatureOption where Self == Int {
    public static func validateOptions(defaultOption: Int) {
        guard defaultOption != 0 else {
            preconditionFailure("A rawValue of '0' is a protected value (it indicates unset)")
        }
    }
}

extension FeatureOption where Self: CaseIterable {
    public static func validateOptions(defaultOption: Self) {
        guard !Array(Self.allCases).appending(defaultOption).contains(where: { ($0.rawValue as? Int) == 0 }) else {
            preconditionFailure("A rawValue of '0' is a protected value (it indicates unset)")
        }
    }
}<|MERGE_RESOLUTION|>--- conflicted
+++ resolved
@@ -114,54 +114,9 @@
         identifier: "forceMessageFeatureLongMessage"
     )
     
-<<<<<<< HEAD
     static let forceMessageFeatureAnimatedAvatar: FeatureConfig<Bool> = Dependencies.create(
         identifier: "forceMessageFeatureAnimatedAvatar"
-=======
-    static let mockNonOriginatingAccount: FeatureConfig<Bool> = Dependencies.create(
-        identifier: "mockNonOriginatingAccount",
-        defaultOption: false
-    )
-    
-    static let mockExpiredOverThirtyDays: FeatureConfig<Bool> = Dependencies.create(
-        identifier: "mockExpiredOverThirtyDays",
-        defaultOption: false
-    )
-    
-    static let mockInstalledFromIPA: FeatureConfig<Bool> = Dependencies.create(
-        identifier: "mockInstalledFromIPA",
-        defaultOption: false
-    )
-    
-    static let proPlanToRecover: FeatureConfig<Bool> = Dependencies.create(
-        identifier: "proPlanToRecover"
-    )
-    
-    static let allUsersSessionPro: FeatureConfig<Bool> = Dependencies.create(
-        identifier: "allUsersSessionPro"
-    )
-    
-    static let messageFeatureProBadge: FeatureConfig<Bool> = Dependencies.create(
-        identifier: "messageFeatureProBadge"
-    )
-    
-    static let messageFeatureLongMessage: FeatureConfig<Bool> = Dependencies.create(
-        identifier: "messageFeatureLongMessage"
-    )
-    
-    static let messageFeatureAnimatedAvatar: FeatureConfig<Bool> = Dependencies.create(
-        identifier: "messageFeatureAnimatedAvatar"
->>>>>>> 21681a64
-    )
-// TODO: [PRO] Are these actually used?
-//    static let mockInstalledFromIPA: FeatureConfig<Bool> = Dependencies.create(
-//        identifier: "mockInstalledFromIPA",
-//        defaultOption: false
-//    )
-//
-//    static let proPlanToRecover: FeatureConfig<Bool> = Dependencies.create(
-//        identifier: "proPlanToRecover"
-//    )
+    )
     
     static let shortenFileTTL: FeatureConfig<Bool> = Dependencies.create(
         identifier: "shortenFileTTL"
