--- conflicted
+++ resolved
@@ -234,11 +234,6 @@
         removeValue(feature.identifier, of: .feature)
         
         /// Notify observers
-<<<<<<< HEAD
-=======
-        
-        Task { await dependencyChangeStream.send((key, nil)) }
->>>>>>> ba184ac0
         notifyAsync(events: [
             ObservedEvent(key: .feature(feature), value: nil),
             ObservedEvent(key: .featureGroup(feature), value: nil)
