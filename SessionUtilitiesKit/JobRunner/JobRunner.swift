--- conflicted
+++ resolved
@@ -249,6 +249,19 @@
                 ].compactMap { $0 }
             ),
             
+            // MARK: -- Expiration Update Queue
+            
+            JobQueue(
+                type: .expirationUpdate,
+                executionType: .concurrent, // Allow as many jobs to run at once as supported by the device
+                qos: .default,
+                isTestingJobRunner: isTestingJobRunner,
+                jobVariants: [
+                    jobVariants.remove(.expirationUpdate),
+                    jobVariants.remove(.getExpiration)
+                ].compactMap { $0 }
+            ),
+            
             // MARK: -- General Queue
             
             JobQueue(
@@ -276,77 +289,11 @@
                     $0 = []
                 }
             }
-<<<<<<< HEAD
-        )
-    )
-    private static let queues: Atomic<[Job.Variant: JobQueue]> = {
-        var jobVariants: Set<Job.Variant> = Job.Variant.allCases.asSet()
-        
-        let expirationUpdateQueue: JobQueue = JobQueue(
-            type: .expirationUpdate,
-            executionType: .concurrent, // Allow as many jobs to run at once as supported by the device
-            qos: .default,
-            jobVariants: [
-                jobVariants.remove(.expirationUpdate),
-                jobVariants.remove(.getExpiration)
-            ].compactMap { $0 }
-        )
-        let messageSendQueue: JobQueue = JobQueue(
-            type: .messageSend,
-            executionType: .concurrent, // Allow as many jobs to run at once as supported by the device
-            qos: .default,
-            jobVariants: [
-                jobVariants.remove(.attachmentUpload),
-                jobVariants.remove(.messageSend),
-                jobVariants.remove(.notifyPushServer),
-                jobVariants.remove(.sendReadReceipts),
-                jobVariants.remove(.groupLeaving),
-                jobVariants.remove(.configurationSync)
-            ].compactMap { $0 }
-        )
-        let messageReceiveQueue: JobQueue = JobQueue(
-            type: .messageReceive,
-            // Explicitly serial as executing concurrently means message receives getting processed at
-            // different speeds which can result in:
-            // • Small batches of messages appearing in the UI before larger batches
-            // • Closed group messages encrypted with updated keys could start parsing before it's key
-            //   update message has been processed (ie. guaranteed to fail)
-            executionType: .serial,
-            qos: .default,
-            jobVariants: [
-                jobVariants.remove(.messageReceive),
-                jobVariants.remove(.configMessageReceive)
-            ].compactMap { $0 }
-        )
-        let attachmentDownloadQueue: JobQueue = JobQueue(
-            type: .attachmentDownload,
-            qos: .utility,
-            jobVariants: [
-                jobVariants.remove(.attachmentDownload)
-            ].compactMap { $0 }
-        )
-        let generalQueue: JobQueue = JobQueue(
-            type: .general(number: 0),
-            qos: .utility,
-            jobVariants: Array(jobVariants)
-        )
-        
-        return Atomic([
-            expirationUpdateQueue,
-            messageSendQueue,
-            messageReceiveQueue,
-            attachmentDownloadQueue,
-            generalQueue
-        ].reduce(into: [:]) { prev, next in
-            next.jobVariants.forEach { variant in
-                prev[variant] = next
-=======
         }
         
         self.queues.mutate {
             $0.values.forEach { queue in
                 queue.canStart = { [weak self] targetQueue -> Bool in (self?.canStart(queue: targetQueue) == true) }
->>>>>>> 4d098914
             }
         }
     }
@@ -744,26 +691,6 @@
         
         queues.wrappedValue[job.variant]?.removePendingJob(jobId)
     }
-
-    //public static func hasPendingOrRunningJob<T: Encodable>(
-    //    with variant: Job.Variant,
-    //    threadId: String? = nil,
-    //    interactionId: Int64? = nil,
-    //    details: T? = nil
-    //) -> Bool {
-    //    guard let targetQueue: JobQueue = queues.wrappedValue[variant] else { return false }
-    //    
-    //    // Ensure we can encode the details (if provided)
-    //    let detailsData: Data? = details.map { try? JSONEncoder().encode($0) }
-    //    
-    //    guard details == nil || detailsData != nil else { return false }
-    //    
-    //    return targetQueue.hasPendingOrRunningJobWith(
-    //        threadId: threadId,
-    //        interactionId: interactionId,
-    //        detailsData: detailsData
-    //    )
-    //}
     
     // MARK: - Convenience
 
