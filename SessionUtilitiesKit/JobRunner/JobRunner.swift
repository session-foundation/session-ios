--- conflicted
+++ resolved
@@ -36,16 +36,10 @@
     // MARK: - Job Scheduling
     
     @discardableResult func add(_ db: Database, job: Job?, dependantJob: Job?, canStartJob: Bool, using dependencies: Dependencies) -> Job?
-<<<<<<< HEAD
-    func upsert(_ db: Database, job: Job?, canStartJob: Bool, using dependencies: Dependencies)
+    @discardableResult func upsert(_ db: Database, job: Job?, canStartJob: Bool, using dependencies: Dependencies) -> Job?
     @discardableResult func insert(_ db: Database, job: Job?, before otherJob: Job) -> (Int64, Job)?
     func enqueueDependenciesIfNeeded(_ jobs: [Job], using dependencies: Dependencies)
     func manuallyTriggerResult(_ job: Job?, result: JobRunner.JobResult, using dependencies: Dependencies)
-=======
-    @discardableResult func upsert(_ db: Database, job: Job?, canStartJob: Bool, using dependencies: Dependencies) -> Job?
-    @discardableResult func insert(_ db: Database, job: Job?, before otherJob: Job) -> (Int64, Job)?
-    func enqueueDependenciesIfNeeded(_ jobs: [Job], using dependencies: Dependencies)
->>>>>>> 82767494
     func afterJob(_ job: Job?, state: JobRunner.JobState, callback: @escaping (JobRunner.JobResult) -> ())
     func removePendingJob(_ job: Job?)
 }
@@ -168,21 +162,13 @@
         case deferred
         case notFound
         
-<<<<<<< HEAD
-        
-=======
->>>>>>> 82767494
         public static func == (lhs: JobRunner.JobResult, rhs: JobRunner.JobResult) -> Bool {
             switch (lhs, rhs) {
                 case (.succeeded, .succeeded): return true
                 case (.failed(let lhsError, let lhsPermanent), .failed(let rhsError, let rhsPermanent)):
                     return (
                         // Not a perfect solution but should be good enough
-<<<<<<< HEAD
-                        lhsError?.localizedDescription == rhsError?.localizedDescription &&
-=======
                         "\(lhsError ?? JobRunnerError.generic)" == "\(rhsError ?? JobRunnerError.generic)" &&
->>>>>>> 82767494
                         lhsPermanent == rhsPermanent
                     )
                     
@@ -739,19 +725,11 @@
                     return (existingJob ?? add(db, job: job, canStartJob: canStartJob, using: dependencies))
             }
         }
-<<<<<<< HEAD
-        guard let updatedJob: Job = validatedJob(db, job: job, validation: .enqueueOnly) else { return }
-        
-        // Don't add to the queue if the JobRunner isn't ready (it's been saved to the db so it'll be loaded
-        // once the queue actually get started later)
-        guard canAddToQueue(updatedJob) else { return }
-=======
         guard let updatedJob: Job = validatedJob(db, job: job, validation: .enqueueOnly) else { return nil }
         
         // Don't add to the queue if the JobRunner isn't ready (it's been saved to the db so it'll be loaded
         // once the queue actually get started later)
         guard canAddToQueue(updatedJob) else { return updatedJob }
->>>>>>> 82767494
         
         let jobQueue: JobQueue? = queues.wrappedValue[updatedJob.variant]
         jobQueue?.upsert(db, job: updatedJob, canStartJob: canStartJob, using: dependencies)
@@ -829,7 +807,6 @@
         }
     }
     
-<<<<<<< HEAD
     public func manuallyTriggerResult(_ job: Job?, result: JobRunner.JobResult, using dependencies: Dependencies) {
         guard let job: Job = job, let queue: JobQueue = queues.wrappedValue[job.variant] else { return }
         
@@ -842,8 +819,6 @@
         }
     }
     
-=======
->>>>>>> 82767494
     public func afterJob(_ job: Job?, state: JobRunner.JobState, callback: @escaping (JobResult) -> ()) {
         guard let job: Job = job, let jobId: Int64 = job.id, let queue: JobQueue = queues.wrappedValue[job.variant] else {
             callback(.notFound)
@@ -1480,15 +1455,9 @@
         }
         guard dependencyInfo.jobs.isEmpty else {
             SNLog("[JobRunner] \(queueContext) Deferring \(nextJob.variant) job until \(dependencyInfo.jobs.count) dependenc\(dependencyInfo.jobs.count == 1 ? "y" : "ies") are completed")
-<<<<<<< HEAD
             
             // Enqueue the dependencies then defer the current job
             dependencies[singleton: .jobRunner].enqueueDependenciesIfNeeded(
-=======
-                        
-            // Enqueue the dependencies then defer the current job
-            dependencies.jobRunner.enqueueDependenciesIfNeeded(
->>>>>>> 82767494
                 Array(dependencyInfo.jobs),
                 using: dependencies
             )
@@ -1577,11 +1546,7 @@
             if executionType != .concurrent || currentlyRunningJobIds.wrappedValue.isEmpty {
                 let timingString: String = (nextJobTimestamp == 0 ?
                     "that should be in the queue" :
-<<<<<<< HEAD
-                    "scheduled \(Int(ceil(abs(secondsUntilNextJob)))) second\(plural: Int(ceil(abs(secondsUntilNextJob)))) ago"
-=======
-                    "scheduled \(ceilSecondsUntilNextJob) second\(ceilSecondsUntilNextJob == 1 ? "" : "s") ago"
->>>>>>> 82767494
+                    "scheduled \(ceilSecondsUntilNextJob) second\(plural: ceilSecondsUntilNextJob) ago"
                 )
                 SNLog("[JobRunner] Restarting \(queueContext) immediately for job \(timingString)")
             }
@@ -1599,11 +1564,7 @@
         guard executionType == .concurrent || currentlyRunningJobIds.wrappedValue.isEmpty else { return }
         
         // Setup a trigger
-<<<<<<< HEAD
-        SNLog("[JobRunner] Stopping \(queueContext) until next job in \(Int(ceil(abs(secondsUntilNextJob)))) second\(plural: Int(ceil(abs(secondsUntilNextJob))))")
-=======
-        SNLog("[JobRunner] Stopping \(queueContext) until next job in \(ceilSecondsUntilNextJob) second\(ceilSecondsUntilNextJob == 1 ? "" : "s")")
->>>>>>> 82767494
+        SNLog("[JobRunner] Stopping \(queueContext) until next job in \(ceilSecondsUntilNextJob) second\(plural: ceilSecondsUntilNextJob)")
         nextTrigger.mutate { trigger in
             trigger?.invalidate()   // Need to invalidate the old trigger to prevent a memory leak
             trigger = Trigger.create(queue: self, timestamp: nextJobTimestamp, using: dependencies)
@@ -1685,11 +1646,7 @@
         }
         
         /// Now that the job has been completed we want to enqueue any jobs that were dependant on it
-<<<<<<< HEAD
         dependencies[singleton: .jobRunner].enqueueDependenciesIfNeeded(
-=======
-        dependencies.jobRunner.enqueueDependenciesIfNeeded(
->>>>>>> 82767494
             dependantJobs,
             using: dependencies
         )
@@ -1911,8 +1868,6 @@
 extension String.StringInterpolation {
     mutating func appendInterpolation(_ variant: Job.Variant?) {
         appendLiteral(variant.map { "\($0)" } ?? "unknown") // stringlint:disable
-<<<<<<< HEAD
-=======
     }
     
     mutating func appendInterpolation(_ behaviour: Job.Behaviour?) {
@@ -1990,10 +1945,9 @@
     
     static func afterJob(_ job: Job?, state: JobState = .any, callback: @escaping (JobResult) -> ()) {
         instance.afterJob(job, state: state, callback: callback)
->>>>>>> 82767494
-    }
-    
-    mutating func appendInterpolation(_ behaviour: Job.Behaviour?) {
-        appendLiteral(behaviour.map { "\($0)" } ?? "unknown") // stringlint:disable
+    }
+    
+    static func removePendingJob(_ job: Job?) {
+        instance.removePendingJob(job)
     }
 }