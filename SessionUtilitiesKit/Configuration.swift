--- conflicted
+++ resolved
@@ -3,17 +3,12 @@
 import Foundation
 import GRDB
 
-<<<<<<< HEAD
-public enum SNUtilitiesKit { // Just to make the external API nice
+public enum SNUtilitiesKit: MigratableTarget { // Just to make the external API nice
     public static var isRunningTests: Bool {
         ProcessInfo.processInfo.environment["XCTestConfigurationFilePath"] != nil
     }
-    
-    public static func migrations() -> TargetMigrations {
-=======
-public enum SNUtilitiesKit: MigratableTarget { // Just to make the external API nice
+
     public static func migrations(_ db: Database) -> TargetMigrations {
->>>>>>> 6ba9d1df
         return TargetMigrations(
             identifier: .utilitiesKit,
             migrations: [
