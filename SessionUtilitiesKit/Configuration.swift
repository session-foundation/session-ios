// Copyright © 2022 Rangeproof Pty Ltd. All rights reserved.

import Foundation
import UIKit.UIFont
import GRDB

public enum SNUtilitiesKit: MigratableTarget { // Just to make the external API nice
    public static var maxFileSize: UInt = 0
    public static var isRunningTests: Bool {
        ProcessInfo.processInfo.environment["XCTestConfigurationFilePath"] != nil   // stringlint:disable
    }
    fileprivate static var localizedFormatted: (LocalizationHelper, UIFont) -> NSAttributedString = { _, _ in NSAttributedString() }
    fileprivate static var localizedDeformatted: (LocalizationHelper) -> String = { _ in "" }

    public static func migrations() -> TargetMigrations {
        return TargetMigrations(
            identifier: .utilitiesKit,
            migrations: [
                [
                    // Intentionally including the '_003_YDBToGRDBMigration' in the first migration
                    // set to ensure the 'Identity' data is migrated before any other migrations are
                    // run (some need access to the users publicKey)
                    _001_InitialSetupMigration.self,
                    _002_SetupStandardJobs.self,
                    _003_YDBToGRDBMigration.self
                ],  // Initial DB Creation
                [], // YDB to GRDB Migration
                [], // Legacy DB removal
                [
                    _004_AddJobPriority.self
                ],  // Add job priorities
                [], // Fix thread FTS
                [
                    _005_AddJobUniqueHash.self
                ]
            ]
        )
    }

<<<<<<< HEAD
    public static func configure(
        maxFileSize: UInt,
        localizedFormatted: @escaping (LocalizationHelper, UIFont) -> NSAttributedString,
        localizedDeformatted: @escaping (LocalizationHelper) -> String,
        using dependencies: Dependencies
    ) {
        self.maxFileSize = maxFileSize
        self.localizedFormatted = localizedFormatted
        self.localizedDeformatted = localizedDeformatted
=======
    public static func configure(networkMaxFileSize: UInt) {
        SNUtilitiesKitConfiguration.maxFileSize = networkMaxFileSize
>>>>>>> d21578e7
    }
}

// MARK: - SNUIKit Localization

public extension LocalizationHelper {
    func localizedFormatted(baseFont: UIFont) -> NSAttributedString {
        return SNUtilitiesKit.localizedFormatted(self, baseFont)
    }
    
    func localizedDeformatted() -> String {
        return SNUtilitiesKit.localizedDeformatted(self)
    }
}<|MERGE_RESOLUTION|>--- conflicted
+++ resolved
@@ -37,20 +37,15 @@
         )
     }
 
-<<<<<<< HEAD
     public static func configure(
-        maxFileSize: UInt,
+        networkMaxFileSize: UInt,
         localizedFormatted: @escaping (LocalizationHelper, UIFont) -> NSAttributedString,
         localizedDeformatted: @escaping (LocalizationHelper) -> String,
         using dependencies: Dependencies
     ) {
-        self.maxFileSize = maxFileSize
+        self.maxFileSize = networkMaxFileSize
         self.localizedFormatted = localizedFormatted
         self.localizedDeformatted = localizedDeformatted
-=======
-    public static func configure(networkMaxFileSize: UInt) {
-        SNUtilitiesKitConfiguration.maxFileSize = networkMaxFileSize
->>>>>>> d21578e7
     }
 }
 
