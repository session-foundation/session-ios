--- conflicted
+++ resolved
@@ -381,15 +381,9 @@
                     // after device restart until device is unlocked for the first time. If the app receives a push
                     // notification, we won't be able to access the keychain to process that notification, so we should
                     // just terminate by throwing an uncaught exception
-<<<<<<< HEAD
-                    if HasAppContext() && (CurrentAppContext().isMainApp || CurrentAppContext().isInBackground()) {
-                        let appState: UIApplication.State = CurrentAppContext().reportedApplicationState
-                        SNLog("CipherKeySpec inaccessible. New install or no unlock since device restart?, ApplicationState: \(NSStringForUIApplicationState(appState))")
-=======
                     if Singleton.hasAppContext && (Singleton.appContext.isMainApp || Singleton.appContext.isInBackground) {
                         let appState: UIApplication.State = Singleton.appContext.reportedApplicationState
                         SNLog("CipherKeySpec inaccessible. New install or no unlock since device restart?, ApplicationState: \(appState.name)")
->>>>>>> 443f7ceb
                         
                         // In this case we should have already detected the situation earlier and exited
                         // gracefully (in the app delegate) using isDatabasePasswordAccessible, but we
