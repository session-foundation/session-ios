PODS:
  - AFNetworking (4.0.1):
    - AFNetworking/NSURLSession (= 4.0.1)
    - AFNetworking/Reachability (= 4.0.1)
    - AFNetworking/Security (= 4.0.1)
    - AFNetworking/Serialization (= 4.0.1)
    - AFNetworking/UIKit (= 4.0.1)
  - AFNetworking/NSURLSession (4.0.1):
    - AFNetworking/Reachability
    - AFNetworking/Security
    - AFNetworking/Serialization
  - AFNetworking/Reachability (4.0.1)
  - AFNetworking/Security (4.0.1)
  - AFNetworking/Serialization (4.0.1)
  - AFNetworking/UIKit (4.0.1):
    - AFNetworking/NSURLSession
  - CocoaLumberjack (3.7.4):
    - CocoaLumberjack/Core (= 3.7.4)
  - CocoaLumberjack/Core (3.7.4)
  - CryptoSwift (1.4.2)
  - Curve25519Kit (2.1.0):
    - CocoaLumberjack
    - SignalCoreKit
<<<<<<< HEAD
  - GRKOpenSSLFramework (1.0.2.20)
  - HKDFKit (0.0.3)
=======
>>>>>>> 7e789c8a
  - Mantle (2.1.0):
    - Mantle/extobjc (= 2.1.0)
  - Mantle/extobjc (2.1.0)
  - NVActivityIndicatorView (5.1.1):
    - NVActivityIndicatorView/Base (= 5.1.1)
  - NVActivityIndicatorView/Base (5.1.1)
  - OpenSSL-Universal (1.1.1300)
  - PromiseKit (6.15.3):
    - PromiseKit/CorePromise (= 6.15.3)
    - PromiseKit/Foundation (= 6.15.3)
    - PromiseKit/UIKit (= 6.15.3)
  - PromiseKit/CorePromise (6.15.3)
  - PromiseKit/Foundation (6.15.3):
    - PromiseKit/CorePromise
  - PromiseKit/UIKit (6.15.3):
    - PromiseKit/CorePromise
  - PureLayout (3.1.9)
  - Reachability (3.2)
  - SAMKeychain (1.5.3)
  - SignalCoreKit (1.0.0):
    - CocoaLumberjack
    - OpenSSL-Universal
<<<<<<< HEAD
  - Sodium (0.8.0)
  - SQLCipher (4.4.0):
    - SQLCipher/standard (= 4.4.0)
  - SQLCipher/common (4.4.0)
  - SQLCipher/standard (4.4.0):
=======
  - Sodium (0.9.1)
  - SQLCipher (4.5.0):
    - SQLCipher/standard (= 4.5.0)
  - SQLCipher/common (4.5.0)
  - SQLCipher/standard (4.5.0):
>>>>>>> 7e789c8a
    - SQLCipher/common
  - SwiftProtobuf (1.5.0)
  - YapDatabase/SQLCipher (3.1.1):
    - YapDatabase/SQLCipher/Core (= 3.1.1)
    - YapDatabase/SQLCipher/Extensions (= 3.1.1)
  - YapDatabase/SQLCipher/Core (3.1.1):
    - CocoaLumberjack
    - SQLCipher (>= 3.4.0)
  - YapDatabase/SQLCipher/Extensions (3.1.1):
    - YapDatabase/SQLCipher/Core
    - YapDatabase/SQLCipher/Extensions/ActionManager (= 3.1.1)
    - YapDatabase/SQLCipher/Extensions/AutoView (= 3.1.1)
    - YapDatabase/SQLCipher/Extensions/CloudCore (= 3.1.1)
    - YapDatabase/SQLCipher/Extensions/CloudKit (= 3.1.1)
    - YapDatabase/SQLCipher/Extensions/ConnectionPool (= 3.1.1)
    - YapDatabase/SQLCipher/Extensions/ConnectionProxy (= 3.1.1)
    - YapDatabase/SQLCipher/Extensions/CrossProcessNotification (= 3.1.1)
    - YapDatabase/SQLCipher/Extensions/FilteredView (= 3.1.1)
    - YapDatabase/SQLCipher/Extensions/FullTextSearch (= 3.1.1)
    - YapDatabase/SQLCipher/Extensions/Hooks (= 3.1.1)
    - YapDatabase/SQLCipher/Extensions/ManualView (= 3.1.1)
    - YapDatabase/SQLCipher/Extensions/Relationships (= 3.1.1)
    - YapDatabase/SQLCipher/Extensions/RTreeIndex (= 3.1.1)
    - YapDatabase/SQLCipher/Extensions/SearchResultsView (= 3.1.1)
    - YapDatabase/SQLCipher/Extensions/SecondaryIndex (= 3.1.1)
    - YapDatabase/SQLCipher/Extensions/View (= 3.1.1)
  - YapDatabase/SQLCipher/Extensions/ActionManager (3.1.1):
    - YapDatabase/SQLCipher/Core
    - YapDatabase/SQLCipher/Extensions/AutoView
  - YapDatabase/SQLCipher/Extensions/AutoView (3.1.1):
    - YapDatabase/SQLCipher/Core
    - YapDatabase/SQLCipher/Extensions/View
  - YapDatabase/SQLCipher/Extensions/CloudCore (3.1.1):
    - YapDatabase/SQLCipher/Core
  - YapDatabase/SQLCipher/Extensions/CloudKit (3.1.1):
    - YapDatabase/SQLCipher/Core
  - YapDatabase/SQLCipher/Extensions/ConnectionPool (3.1.1):
    - YapDatabase/SQLCipher/Core
  - YapDatabase/SQLCipher/Extensions/ConnectionProxy (3.1.1):
    - YapDatabase/SQLCipher/Core
  - YapDatabase/SQLCipher/Extensions/CrossProcessNotification (3.1.1):
    - YapDatabase/SQLCipher/Core
  - YapDatabase/SQLCipher/Extensions/FilteredView (3.1.1):
    - YapDatabase/SQLCipher/Core
    - YapDatabase/SQLCipher/Extensions/View
  - YapDatabase/SQLCipher/Extensions/FullTextSearch (3.1.1):
    - YapDatabase/SQLCipher/Core
  - YapDatabase/SQLCipher/Extensions/Hooks (3.1.1):
    - YapDatabase/SQLCipher/Core
  - YapDatabase/SQLCipher/Extensions/ManualView (3.1.1):
    - YapDatabase/SQLCipher/Core
    - YapDatabase/SQLCipher/Extensions/View
  - YapDatabase/SQLCipher/Extensions/Relationships (3.1.1):
    - YapDatabase/SQLCipher/Core
  - YapDatabase/SQLCipher/Extensions/RTreeIndex (3.1.1):
    - YapDatabase/SQLCipher/Core
  - YapDatabase/SQLCipher/Extensions/SearchResultsView (3.1.1):
    - YapDatabase/SQLCipher/Core
    - YapDatabase/SQLCipher/Extensions/AutoView
    - YapDatabase/SQLCipher/Extensions/FullTextSearch
  - YapDatabase/SQLCipher/Extensions/SecondaryIndex (3.1.1):
    - YapDatabase/SQLCipher/Core
  - YapDatabase/SQLCipher/Extensions/View (3.1.1):
    - YapDatabase/SQLCipher/Core
  - YYImage (1.0.4):
    - YYImage/Core (= 1.0.4)
  - YYImage/Core (1.0.4)
  - ZXingObjC (3.6.5):
    - ZXingObjC/All (= 3.6.5)
  - ZXingObjC/All (3.6.5)

DEPENDENCIES:
  - AFNetworking
  - CryptoSwift
  - Curve25519Kit (from `https://github.com/signalapp/Curve25519Kit.git`)
<<<<<<< HEAD
  - GRKOpenSSLFramework
  - HKDFKit
=======
>>>>>>> 7e789c8a
  - Mantle (from `https://github.com/signalapp/Mantle`, branch `signal-master`)
  - NVActivityIndicatorView
  - PromiseKit
  - PureLayout (~> 3.1.8)
  - Reachability
  - SAMKeychain
<<<<<<< HEAD
  - SignalCoreKit (from `https://github.com/signalapp/SignalCoreKit.git`)
  - Sodium (~> 0.8.0)
=======
  - SignalCoreKit (from `https://github.com/oxen-io/session-ios-core-kit`, branch `session-version`)
  - Sodium (~> 0.9.1)
>>>>>>> 7e789c8a
  - SwiftProtobuf (~> 1.5.0)
  - YapDatabase/SQLCipher (from `https://github.com/loki-project/session-ios-yap-database.git`, branch `signal-release`)
  - YYImage (from `https://github.com/signalapp/YYImage`)
  - ZXingObjC

SPEC REPOS:
  https://github.com/CocoaPods/Specs.git:
    - AFNetworking
    - CocoaLumberjack
    - CryptoSwift
<<<<<<< HEAD
    - GRKOpenSSLFramework
    - HKDFKit
=======
>>>>>>> 7e789c8a
    - NVActivityIndicatorView
    - OpenSSL-Universal
    - PromiseKit
    - PureLayout
    - Reachability
    - SAMKeychain
    - Sodium
    - SQLCipher
    - SwiftProtobuf
    - ZXingObjC

EXTERNAL SOURCES:
  Curve25519Kit:
    :git: https://github.com/signalapp/Curve25519Kit.git
  Mantle:
    :branch: signal-master
    :git: https://github.com/signalapp/Mantle
  SignalCoreKit:
<<<<<<< HEAD
    :git: https://github.com/signalapp/SignalCoreKit.git
=======
    :branch: session-version
    :git: https://github.com/oxen-io/session-ios-core-kit
>>>>>>> 7e789c8a
  YapDatabase:
    :branch: signal-release
    :git: https://github.com/loki-project/session-ios-yap-database.git
  YYImage:
    :git: https://github.com/signalapp/YYImage

CHECKOUT OPTIONS:
  Curve25519Kit:
    :commit: 4fc1c10e98fff2534b5379a9bb587430fdb8e577
    :git: https://github.com/signalapp/Curve25519Kit.git
  Mantle:
    :commit: e7e46253bb01ce39525d90aa69ed9e85e758bfc4
    :git: https://github.com/signalapp/Mantle
  SignalCoreKit:
<<<<<<< HEAD
    :commit: 21c092e94b307690957b50f2305e5e65d28fa89e
    :git: https://github.com/signalapp/SignalCoreKit.git
=======
    :commit: 4590c2737a2b5dc0ef4ace9f9019b581caccc1de
    :git: https://github.com/oxen-io/session-ios-core-kit
>>>>>>> 7e789c8a
  YapDatabase:
    :commit: d84069e25e12a16ab4422e5258127a04b70489ad
    :git: https://github.com/loki-project/session-ios-yap-database.git
  YYImage:
    :commit: 62a4cede20bcf31da73d18163408e46a92f171c6
    :git: https://github.com/signalapp/YYImage

SPEC CHECKSUMS:
  AFNetworking: 7864c38297c79aaca1500c33288e429c3451fdce
  CocoaLumberjack: 543c79c114dadc3b1aba95641d8738b06b05b646
  CryptoSwift: a532e74ed010f8c95f611d00b8bbae42e9fe7c17
  Curve25519Kit: e63f9859ede02438ae3defc5e1a87e09d1ec7ee6
<<<<<<< HEAD
  GRKOpenSSLFramework: dc635b0a9d4cd8af2a9ff80a61e779e21b69dfd8
  HKDFKit: c058305d6f64b84f28c50bd7aa89574625bcb62a
=======
>>>>>>> 7e789c8a
  Mantle: 2fa750afa478cd625a94230fbf1c13462f29395b
  NVActivityIndicatorView: 1f6c5687f1171810aa27a3296814dc2d7dec3667
  OpenSSL-Universal: e7311447fd2419f57420c79524b641537387eff2
  PromiseKit: 3b2b6995e51a954c46dbc550ce3da44fbfb563c5
  PureLayout: 5fb5e5429519627d60d079ccb1eaa7265ce7cf88
  Reachability: 33e18b67625424e47b6cde6d202dce689ad7af96
  SAMKeychain: 483e1c9f32984d50ca961e26818a534283b4cd5c
  SignalCoreKit: 1fbd8732163ef76de16cd1107d1fa3684b607e5d
<<<<<<< HEAD
  Sodium: 63c0ca312a932e6da481689537d4b35568841bdc
  SQLCipher: e434ed542b24f38ea7b36468a13f9765e1b5c072
=======
  Sodium: 23d11554ecd556196d313cf6130d406dfe7ac6da
  SQLCipher: 98dc22f27c0b1790d39e710d440f22a466ebdb59
>>>>>>> 7e789c8a
  SwiftProtobuf: 241400280f912735c1e1b9fe675fdd2c6c4d42e2
  YapDatabase: b418a4baa6906e8028748938f9159807fd039af4
  YYImage: f1ddd15ac032a58b78bbed1e012b50302d318331
  ZXingObjC: fdbb269f25dd2032da343e06f10224d62f537bdb

<<<<<<< HEAD
PODFILE CHECKSUM: e7aa4e20c8329a413eadd5e6f0d900340810f4c7
=======
PODFILE CHECKSUM: 7722d8a03a0ebc6ecd0070d02b199bd748992f12
>>>>>>> 7e789c8a

COCOAPODS: 1.11.2<|MERGE_RESOLUTION|>--- conflicted
+++ resolved
@@ -21,11 +21,6 @@
   - Curve25519Kit (2.1.0):
     - CocoaLumberjack
     - SignalCoreKit
-<<<<<<< HEAD
-  - GRKOpenSSLFramework (1.0.2.20)
-  - HKDFKit (0.0.3)
-=======
->>>>>>> 7e789c8a
   - Mantle (2.1.0):
     - Mantle/extobjc (= 2.1.0)
   - Mantle/extobjc (2.1.0)
@@ -48,19 +43,11 @@
   - SignalCoreKit (1.0.0):
     - CocoaLumberjack
     - OpenSSL-Universal
-<<<<<<< HEAD
-  - Sodium (0.8.0)
-  - SQLCipher (4.4.0):
-    - SQLCipher/standard (= 4.4.0)
-  - SQLCipher/common (4.4.0)
-  - SQLCipher/standard (4.4.0):
-=======
   - Sodium (0.9.1)
   - SQLCipher (4.5.0):
     - SQLCipher/standard (= 4.5.0)
   - SQLCipher/common (4.5.0)
   - SQLCipher/standard (4.5.0):
->>>>>>> 7e789c8a
     - SQLCipher/common
   - SwiftProtobuf (1.5.0)
   - YapDatabase/SQLCipher (3.1.1):
@@ -136,26 +123,16 @@
   - AFNetworking
   - CryptoSwift
   - Curve25519Kit (from `https://github.com/signalapp/Curve25519Kit.git`)
-<<<<<<< HEAD
-  - GRKOpenSSLFramework
-  - HKDFKit
-=======
->>>>>>> 7e789c8a
   - Mantle (from `https://github.com/signalapp/Mantle`, branch `signal-master`)
   - NVActivityIndicatorView
   - PromiseKit
   - PureLayout (~> 3.1.8)
   - Reachability
   - SAMKeychain
-<<<<<<< HEAD
-  - SignalCoreKit (from `https://github.com/signalapp/SignalCoreKit.git`)
-  - Sodium (~> 0.8.0)
-=======
   - SignalCoreKit (from `https://github.com/oxen-io/session-ios-core-kit`, branch `session-version`)
   - Sodium (~> 0.9.1)
->>>>>>> 7e789c8a
   - SwiftProtobuf (~> 1.5.0)
-  - YapDatabase/SQLCipher (from `https://github.com/loki-project/session-ios-yap-database.git`, branch `signal-release`)
+  - YapDatabase/SQLCipher (from `https://github.com/oxen-io/session-ios-yap-database.git`, branch `signal-release`)
   - YYImage (from `https://github.com/signalapp/YYImage`)
   - ZXingObjC
 
@@ -164,11 +141,6 @@
     - AFNetworking
     - CocoaLumberjack
     - CryptoSwift
-<<<<<<< HEAD
-    - GRKOpenSSLFramework
-    - HKDFKit
-=======
->>>>>>> 7e789c8a
     - NVActivityIndicatorView
     - OpenSSL-Universal
     - PromiseKit
@@ -187,15 +159,11 @@
     :branch: signal-master
     :git: https://github.com/signalapp/Mantle
   SignalCoreKit:
-<<<<<<< HEAD
-    :git: https://github.com/signalapp/SignalCoreKit.git
-=======
     :branch: session-version
     :git: https://github.com/oxen-io/session-ios-core-kit
->>>>>>> 7e789c8a
   YapDatabase:
     :branch: signal-release
-    :git: https://github.com/loki-project/session-ios-yap-database.git
+    :git: https://github.com/oxen-io/session-ios-yap-database.git
   YYImage:
     :git: https://github.com/signalapp/YYImage
 
@@ -207,16 +175,11 @@
     :commit: e7e46253bb01ce39525d90aa69ed9e85e758bfc4
     :git: https://github.com/signalapp/Mantle
   SignalCoreKit:
-<<<<<<< HEAD
-    :commit: 21c092e94b307690957b50f2305e5e65d28fa89e
-    :git: https://github.com/signalapp/SignalCoreKit.git
-=======
     :commit: 4590c2737a2b5dc0ef4ace9f9019b581caccc1de
     :git: https://github.com/oxen-io/session-ios-core-kit
->>>>>>> 7e789c8a
   YapDatabase:
     :commit: d84069e25e12a16ab4422e5258127a04b70489ad
-    :git: https://github.com/loki-project/session-ios-yap-database.git
+    :git: https://github.com/oxen-io/session-ios-yap-database.git
   YYImage:
     :commit: 62a4cede20bcf31da73d18163408e46a92f171c6
     :git: https://github.com/signalapp/YYImage
@@ -226,11 +189,6 @@
   CocoaLumberjack: 543c79c114dadc3b1aba95641d8738b06b05b646
   CryptoSwift: a532e74ed010f8c95f611d00b8bbae42e9fe7c17
   Curve25519Kit: e63f9859ede02438ae3defc5e1a87e09d1ec7ee6
-<<<<<<< HEAD
-  GRKOpenSSLFramework: dc635b0a9d4cd8af2a9ff80a61e779e21b69dfd8
-  HKDFKit: c058305d6f64b84f28c50bd7aa89574625bcb62a
-=======
->>>>>>> 7e789c8a
   Mantle: 2fa750afa478cd625a94230fbf1c13462f29395b
   NVActivityIndicatorView: 1f6c5687f1171810aa27a3296814dc2d7dec3667
   OpenSSL-Universal: e7311447fd2419f57420c79524b641537387eff2
@@ -239,22 +197,13 @@
   Reachability: 33e18b67625424e47b6cde6d202dce689ad7af96
   SAMKeychain: 483e1c9f32984d50ca961e26818a534283b4cd5c
   SignalCoreKit: 1fbd8732163ef76de16cd1107d1fa3684b607e5d
-<<<<<<< HEAD
-  Sodium: 63c0ca312a932e6da481689537d4b35568841bdc
-  SQLCipher: e434ed542b24f38ea7b36468a13f9765e1b5c072
-=======
   Sodium: 23d11554ecd556196d313cf6130d406dfe7ac6da
   SQLCipher: 98dc22f27c0b1790d39e710d440f22a466ebdb59
->>>>>>> 7e789c8a
   SwiftProtobuf: 241400280f912735c1e1b9fe675fdd2c6c4d42e2
   YapDatabase: b418a4baa6906e8028748938f9159807fd039af4
   YYImage: f1ddd15ac032a58b78bbed1e012b50302d318331
   ZXingObjC: fdbb269f25dd2032da343e06f10224d62f537bdb
 
-<<<<<<< HEAD
-PODFILE CHECKSUM: e7aa4e20c8329a413eadd5e6f0d900340810f4c7
-=======
-PODFILE CHECKSUM: 7722d8a03a0ebc6ecd0070d02b199bd748992f12
->>>>>>> 7e789c8a
+PODFILE CHECKSUM: 19ce2820c263e8f3c114817f7ca2da73a9382b6a
 
 COCOAPODS: 1.11.2