//
//  Copyright (c) 2018 Open Whisper Systems. All rights reserved.
//

import Foundation
import Contacts
import ContactsUI
import SignalServiceKit

enum Result<T, ErrorType> {
    case success(T)
    case error(ErrorType)
}

protocol ContactStoreAdaptee {
    var authorizationStatus: ContactStoreAuthorizationStatus { get }
    var supportsContactEditing: Bool { get }
    func requestAccess(completionHandler: @escaping (Bool, Error?) -> Void)
    func fetchContacts() -> Result<[Contact], Error>
    func fetchCNContact(contactId: String) -> CNContact?
    func startObservingChanges(changeHandler: @escaping () -> Void)
}

public
class ContactsFrameworkContactStoreAdaptee: NSObject, ContactStoreAdaptee {
    private let contactStore = CNContactStore()
    private var changeHandler: (() -> Void)?
    private var initializedObserver = false
    private var lastSortOrder: CNContactSortOrder?

    let supportsContactEditing = true

    public static let allowedContactKeys: [CNKeyDescriptor] = [
        CNContactFormatter.descriptorForRequiredKeys(for: .fullName),
        CNContactThumbnailImageDataKey as CNKeyDescriptor, // TODO full image instead of thumbnail?
        CNContactPhoneNumbersKey as CNKeyDescriptor,
        CNContactEmailAddressesKey as CNKeyDescriptor,
        CNContactPostalAddressesKey as CNKeyDescriptor,
        CNContactViewController.descriptorForRequiredKeys(),
        CNContactVCardSerialization.descriptorForRequiredKeys()
    ]

    var authorizationStatus: ContactStoreAuthorizationStatus {
        switch CNContactStore.authorizationStatus(for: CNEntityType.contacts) {
        case .notDetermined:
            return .notDetermined
        case .restricted:
            return .restricted
        case .denied:
            return .denied
        case .authorized:
             return .authorized
        }
    }

    func startObservingChanges(changeHandler: @escaping () -> Void) {
        // should only call once
        assert(self.changeHandler == nil)
        self.changeHandler = changeHandler
        self.lastSortOrder = CNContactsUserDefaults.shared().sortOrder
        NotificationCenter.default.addObserver(self, selector: #selector(runChangeHandler), name: .CNContactStoreDidChange, object: nil)
        NotificationCenter.default.addObserver(self, selector: #selector(didBecomeActive), name: .OWSApplicationDidBecomeActive, object: nil)
    }

    @objc
    func didBecomeActive() {
        AppReadiness.runNowOrWhenAppDidBecomeReady {
            let currentSortOrder = CNContactsUserDefaults.shared().sortOrder

            guard currentSortOrder != self.lastSortOrder else {
                // sort order unchanged
                return
            }

            Logger.info("sort order changed: \(String(describing: self.lastSortOrder)) -> \(String(describing: currentSortOrder))")
            self.lastSortOrder = currentSortOrder
            self.runChangeHandler()
        }
    }

    @objc
    func runChangeHandler() {
        guard let changeHandler = self.changeHandler else {
            owsFailDebug("trying to run change handler before it was registered")
            return
        }
        changeHandler()
    }

    func requestAccess(completionHandler: @escaping (Bool, Error?) -> Void) {
        self.contactStore.requestAccess(for: .contacts, completionHandler: completionHandler)
    }

    func fetchContacts() -> Result<[Contact], Error> {
        var systemContacts = [CNContact]()
        do {
            let contactFetchRequest = CNContactFetchRequest(keysToFetch: ContactsFrameworkContactStoreAdaptee.allowedContactKeys)
            contactFetchRequest.sortOrder = .userDefault
            try self.contactStore.enumerateContacts(with: contactFetchRequest) { (contact, _) -> Void in
                systemContacts.append(contact)
            }
        } catch let error as NSError {
            owsFailDebug("Failed to fetch contacts with error:\(error)")
            return .error(error)
        }

        let contacts = systemContacts.map { Contact(systemContact: $0) }
        return .success(contacts)
    }

    func fetchCNContact(contactId: String) -> CNContact? {
        var result: CNContact?
        do {
            let contactFetchRequest = CNContactFetchRequest(keysToFetch: ContactsFrameworkContactStoreAdaptee.allowedContactKeys)
            contactFetchRequest.sortOrder = .userDefault
            contactFetchRequest.predicate = CNContact.predicateForContacts(withIdentifiers: [contactId])

            try self.contactStore.enumerateContacts(with: contactFetchRequest) { (contact, _) -> Void in
                guard result == nil else {
                    owsFailDebug("More than one contact with contact id.")
                    return
                }
                result = contact
            }
        } catch let error as NSError {
            owsFailDebug("Failed to fetch contact with error:\(error)")
            return nil
        }

        return result
    }
}

@objc
public enum ContactStoreAuthorizationStatus: UInt {
    case notDetermined,
         restricted,
         denied,
         authorized
}

@objc public protocol SystemContactsFetcherDelegate: class {
    func systemContactsFetcher(_ systemContactsFetcher: SystemContactsFetcher, updatedContacts contacts: [Contact], isUserRequested: Bool)
    func systemContactsFetcher(_ systemContactsFetcher: SystemContactsFetcher, hasAuthorizationStatus authorizationStatus: ContactStoreAuthorizationStatus)
}

@objc
public class SystemContactsFetcher: NSObject {

    private let serialQueue = DispatchQueue(label: "SystemContactsFetcherQueue")

    var lastContactUpdateHash: Int?
    var lastDelegateNotificationDate: Date?
    let contactStoreAdapter: ContactsFrameworkContactStoreAdaptee

    @objc
    public weak var delegate: SystemContactsFetcherDelegate?

    public var authorizationStatus: ContactStoreAuthorizationStatus {
        return contactStoreAdapter.authorizationStatus
    }

    @objc
    public var isAuthorized: Bool {
        guard self.authorizationStatus != .notDetermined else {
            owsFailDebug("should have called `requestOnce` before checking authorization status.")
            return false
        }

        return self.authorizationStatus == .authorized
    }

    @objc
    public var isDenied: Bool {
        return self.authorizationStatus == .denied
    }

    @objc
    public private(set) var systemContactsHaveBeenRequestedAtLeastOnce = false
    private var hasSetupObservation = false

    override init() {
        self.contactStoreAdapter = ContactsFrameworkContactStoreAdaptee()

        super.init()

        SwiftSingletons.register(self)
    }

    @objc
    public var supportsContactEditing: Bool {
        return self.contactStoreAdapter.supportsContactEditing
    }

    private func setupObservationIfNecessary() {
        AssertIsOnMainThread()
        guard !hasSetupObservation else {
            return
        }
        hasSetupObservation = true
        self.contactStoreAdapter.startObservingChanges { [weak self] in
            DispatchQueue.main.async {
                self?.refreshAfterContactsChange()
            }
        }
    }

    /**
     * Ensures we've requested access for system contacts. This can be used in multiple places,
     * where we might need contact access, but will ensure we don't wastefully reload contacts
     * if we have already fetched contacts.
     *
     * @param   completionParam  completion handler is called on main thread.
     */
    @objc
    public func requestOnce(completion completionParam: ((Error?) -> Void)?) {
        AssertIsOnMainThread()

        // Ensure completion is invoked on main thread.
        let completion = { error in
            DispatchMainThreadSafe({
                completionParam?(error)
            })
        }

        guard !systemContactsHaveBeenRequestedAtLeastOnce else {
            completion(nil)
            return
        }
        setupObservationIfNecessary()

        switch authorizationStatus {
        case .notDetermined:
            return completion(nil)
            // Loki: Original code
            // ========
//            if CurrentAppContext().isInBackground() {
//                Logger.error("do not request contacts permission when app is in background")
//                completion(nil)
//                return
//            }
//            self.contactStoreAdapter.requestAccess { (granted, error) in
//                if let error = error {
//                    Logger.error("error fetching contacts: \(error)")
//                    completion(error)
//                    return
//                }
//
//                guard granted else {
//                    // This case should have been caught by the error guard a few lines up.
//                    owsFailDebug("declined contact access.")
//                    completion(nil)
//                    return
//                }
//
//                DispatchQueue.main.async {
//                    self.updateContacts(completion: completion)
//                }
//            }
            // ========
        case .authorized:
            self.updateContacts(completion: completion)
        case .denied, .restricted:
            Logger.debug("contacts were \(self.authorizationStatus)")
            self.delegate?.systemContactsFetcher(self, hasAuthorizationStatus: authorizationStatus)
            completion(nil)
        }
    }

    @objc
    public func fetchOnceIfAlreadyAuthorized() {
        AssertIsOnMainThread()
        guard authorizationStatus == .authorized else {
            self.delegate?.systemContactsFetcher(self, hasAuthorizationStatus: authorizationStatus)
            return
        }
        guard !systemContactsHaveBeenRequestedAtLeastOnce else {
            return
        }

        updateContacts(completion: nil, isUserRequested: false)
    }

    @objc
    public func userRequestedRefresh(completion: @escaping (Error?) -> Void) {
        AssertIsOnMainThread()

        guard authorizationStatus == .authorized else {
            owsFailDebug("should have already requested contact access")
            self.delegate?.systemContactsFetcher(self, hasAuthorizationStatus: authorizationStatus)
            completion(nil)
            return
        }

        updateContacts(completion: completion, isUserRequested: true)
    }

    @objc
    public func refreshAfterContactsChange() {
        AssertIsOnMainThread()

        guard authorizationStatus == .authorized else {
            Logger.info("ignoring contacts change; no access.")
            self.delegate?.systemContactsFetcher(self, hasAuthorizationStatus: authorizationStatus)
            return
        }

        updateContacts(completion: nil, isUserRequested: false)
    }

    private func updateContacts(completion completionParam: ((Error?) -> Void)?, isUserRequested: Bool = false) {
        AssertIsOnMainThread()

        var backgroundTask: OWSBackgroundTask? = OWSBackgroundTask(label: "\(#function)", completionBlock: { [weak self] status in
            AssertIsOnMainThread()

            guard status == .expired else {
                return
            }

            guard let _ = self else {
                return
            }
            Logger.error("background task time ran out before contacts fetch completed.")
        })

        // Ensure completion is invoked on main thread.
        let completion: (Error?) -> Void = { error in
            DispatchMainThreadSafe({
                completionParam?(error)

                assert(backgroundTask != nil)
                backgroundTask = nil
            })
        }

        systemContactsHaveBeenRequestedAtLeastOnce = true
        setupObservationIfNecessary()

        serialQueue.async {

            Logger.info("fetching contacts")

            var fetchedContacts: [Contact]?
            switch self.contactStoreAdapter.fetchContacts() {
            case .success(let result):
                fetchedContacts = result
            case .error(let error):
                completion(error)
                return
            }

            guard let contacts = fetchedContacts else {
                owsFailDebug("contacts was unexpectedly not set.")
<<<<<<< HEAD
                completion(nil)
                return
=======
                return completion(nil)
>>>>>>> 388f3e54
            }

            Logger.info("fetched \(contacts.count) contacts.")
            let contactsHash  = HashableArray(contacts).hashValue

            DispatchQueue.main.async {
                var shouldNotifyDelegate = false

                if self.lastContactUpdateHash != contactsHash {
                    Logger.info("contact hash changed. new contactsHash: \(contactsHash)")
                    shouldNotifyDelegate = true
                } else if isUserRequested {
                    Logger.info("ignoring debounce due to user request")
                    shouldNotifyDelegate = true
                } else {

                    // If nothing has changed, only notify delegate (to perform contact intersection) every N hours
                    if let lastDelegateNotificationDate = self.lastDelegateNotificationDate {
                        let kDebounceInterval = TimeInterval(12 * 60 * 60)

                        let expiresAtDate = Date(timeInterval: kDebounceInterval, since: lastDelegateNotificationDate)
                        if  Date() > expiresAtDate {
                            Logger.info("debounce interval expired at: \(expiresAtDate)")
                            shouldNotifyDelegate = true
                        } else {
                            Logger.info("ignoring since debounce interval hasn't expired")
                        }
                    } else {
                        Logger.info("first contact fetch. contactsHash: \(contactsHash)")
                        shouldNotifyDelegate = true
                    }
                }

                guard shouldNotifyDelegate else {
                    Logger.info("no reason to notify delegate.")

                    completion(nil)

                    return
                }

                self.lastDelegateNotificationDate = Date()
                self.lastContactUpdateHash = contactsHash

                self.delegate?.systemContactsFetcher(self, updatedContacts: contacts, isUserRequested: isUserRequested)
                completion(nil)
            }
        }
    }

    @objc
    public func fetchCNContact(contactId: String) -> CNContact? {
        guard authorizationStatus == .authorized else {
            Logger.error("contact fetch failed; no access.")
            return nil
        }

        return contactStoreAdapter.fetchCNContact(contactId: contactId)
    }
}

struct HashableArray<Element: Hashable>: Hashable {
    var elements: [Element]
    init(_ elements: [Element]) {
        self.elements = elements
    }

    var hashValue: Int {
        // random generated 32bit number
        let base = 224712574
        var position = 0
        return elements.reduce(base) { (result, element) -> Int in
            // Make sure change in sort order invalidates hash
            position += 1
            return result ^ element.hashValue + position
        }
    }

    static func == (lhs: HashableArray, rhs: HashableArray) -> Bool {
        return lhs.hashValue == rhs.hashValue
    }
}<|MERGE_RESOLUTION|>--- conflicted
+++ resolved
@@ -352,12 +352,7 @@
 
             guard let contacts = fetchedContacts else {
                 owsFailDebug("contacts was unexpectedly not set.")
-<<<<<<< HEAD
-                completion(nil)
-                return
-=======
                 return completion(nil)
->>>>>>> 388f3e54
             }
 
             Logger.info("fetched \(contacts.count) contacts.")
