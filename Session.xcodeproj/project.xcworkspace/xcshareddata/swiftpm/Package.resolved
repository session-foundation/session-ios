{
  "originHash" : "3976430cfdaea7445596ad6123334158bdc83e4997da535d15a15afc3c7aa091",
  "pins" : [
    {
      "identity" : "cocoalumberjack",
      "kind" : "remoteSourceControl",
      "location" : "https://github.com/CocoaLumberjack/CocoaLumberjack.git",
      "state" : {
        "revision" : "4b8714a7fb84d42393314ce897127b3939885ec3",
        "version" : "3.8.5"
      }
    },
    {
      "identity" : "cwlcatchexception",
      "kind" : "remoteSourceControl",
      "location" : "https://github.com/mattgallagher/CwlCatchException.git",
      "state" : {
        "revision" : "3ef6999c73b6938cc0da422f2c912d0158abb0a0",
        "version" : "2.2.0"
      }
    },
    {
      "identity" : "cwlpreconditiontesting",
      "kind" : "remoteSourceControl",
      "location" : "https://github.com/mattgallagher/CwlPreconditionTesting.git",
      "state" : {
        "revision" : "2ef56b2caf25f55fa7eef8784c30d5a767550f54",
        "version" : "2.2.1"
      }
    },
    {
      "identity" : "differencekit",
      "kind" : "remoteSourceControl",
      "location" : "https://github.com/ra1028/DifferenceKit.git",
      "state" : {
        "revision" : "073b9671ce2b9b5b96398611427a1f929927e428",
        "version" : "1.3.0"
      }
    },
    {
      "identity" : "keychain-swift",
      "kind" : "remoteSourceControl",
      "location" : "https://github.com/evgenyneu/keychain-swift.git",
      "state" : {
        "revision" : "5e1b02b6a9dac2a759a1d5dbc175c86bd192a608",
        "version" : "24.0.0"
      }
    },
    {
      "identity" : "libsession-util-spm",
      "kind" : "remoteSourceControl",
      "location" : "https://github.com/session-foundation/libsession-util-spm",
      "state" : {
<<<<<<< HEAD
        "revision" : "57ce5d86a01ff1906c401c3d98bbe572c1c9c9c9",
        "version" : "1.5.0"
=======
        "revision" : "ba7d5f08e4eb71a2efe744df2ad677d8c180c6bb",
        "version" : "1.5.1"
>>>>>>> ee085c62
      }
    },
    {
      "identity" : "nimble",
      "kind" : "remoteSourceControl",
      "location" : "https://github.com/Quick/Nimble.git",
      "state" : {
        "revision" : "1c49fc1243018f81a7ea99cb5e0985b00096e9f4",
        "version" : "13.3.0"
      }
    },
    {
      "identity" : "nvactivityindicatorview",
      "kind" : "remoteSourceControl",
      "location" : "https://github.com/ninjaprox/NVActivityIndicatorView.git",
      "state" : {
        "revision" : "121455c4e630fcb95aaefd7e4257b0c2e3cfe6d5",
        "version" : "5.2.0"
      }
    },
    {
      "identity" : "punycodeswift",
      "kind" : "remoteSourceControl",
      "location" : "https://github.com/gumob/PunycodeSwift.git",
      "state" : {
        "revision" : "30a462bdb4398ea835a3585472229e0d74b36ba5",
        "version" : "3.0.0"
      }
    },
    {
      "identity" : "quick",
      "kind" : "remoteSourceControl",
      "location" : "https://github.com/Quick/Quick.git",
      "state" : {
        "revision" : "26529ff2209c40ae50fd642b031f930d9d68ea02",
        "version" : "7.5.0"
      }
    },
    {
      "identity" : "session-grdb-swift",
      "kind" : "remoteSourceControl",
      "location" : "https://github.com/session-foundation/session-grdb-swift.git",
      "state" : {
        "revision" : "46f9ca466950a0e7b0839c2951c03bd687b23d3f",
        "version" : "107.4.1"
      }
    },
    {
      "identity" : "session-lucide",
      "kind" : "remoteSourceControl",
      "location" : "https://github.com/session-foundation/session-lucide.git",
      "state" : {
        "revision" : "af00ad53d714823e07f984aadd7af38bafaae69e",
        "version" : "0.473.0"
      }
    },
    {
      "identity" : "swift-log",
      "kind" : "remoteSourceControl",
      "location" : "https://github.com/apple/swift-log",
      "state" : {
        "revision" : "9cb486020ebf03bfa5b5df985387a14a98744537",
        "version" : "1.6.1"
      }
    },
    {
      "identity" : "swift-protobuf",
      "kind" : "remoteSourceControl",
      "location" : "https://github.com/apple/swift-protobuf.git",
      "state" : {
        "revision" : "7bf52ab1f5ee87aeb89f2a6b9bfc6369408476f7",
        "version" : "1.5.0"
      }
    },
    {
      "identity" : "webrtc",
      "kind" : "remoteSourceControl",
      "location" : "https://github.com/stasel/WebRTC.git",
      "state" : {
        "revision" : "c487cd3e567ca0b58c59496475f1ca6f0572aec6",
        "version" : "116.0.0"
      }
    }
  ],
  "version" : 3
}<|MERGE_RESOLUTION|>--- conflicted
+++ resolved
@@ -51,13 +51,8 @@
       "kind" : "remoteSourceControl",
       "location" : "https://github.com/session-foundation/libsession-util-spm",
       "state" : {
-<<<<<<< HEAD
-        "revision" : "57ce5d86a01ff1906c401c3d98bbe572c1c9c9c9",
-        "version" : "1.5.0"
-=======
         "revision" : "ba7d5f08e4eb71a2efe744df2ad677d8c180c6bb",
         "version" : "1.5.1"
->>>>>>> ee085c62
       }
     },
     {
