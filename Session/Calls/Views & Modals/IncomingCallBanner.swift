--- conflicted
+++ resolved
@@ -205,13 +205,8 @@
     private func endCall() {
         dependencies[singleton: .callManager].endCall(call) { [weak self, dependencies] error in
             if let _ = error {
-<<<<<<< HEAD
-                self.call.endSessionCall()
-                Singleton.callManager.reportCurrentCallEnded(reason: .declinedElsewhere)
-=======
                 self?.call.endSessionCall()
-                dependencies[singleton: .callManager].reportCurrentCallEnded(reason: nil)
->>>>>>> cba67296
+                dependencies[singleton: .callManager].reportCurrentCallEnded(reason: .declinedElsewhere)
             }
             
             self?.dismiss()
