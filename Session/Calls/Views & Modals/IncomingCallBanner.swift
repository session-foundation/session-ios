// Copyright © 2022 Rangeproof Pty Ltd. All rights reserved.

import UIKit
import SessionUIKit
import SessionMessagingKit
import SignalUtilitiesKit
import SessionUtilitiesKit

final class IncomingCallBanner: UIView, UIGestureRecognizerDelegate {
    private static let swipeToOperateThreshold: CGFloat = 60
    private var previousY: CGFloat = 0
    
    private let dependencies: Dependencies
    let call: SessionCall
    
    // MARK: - UI Components
    
    private lazy var backgroundView: UIView = {
        let result: UIView = UIView()
        result.themeBackgroundColor = .black
        result.alpha = 0.8
        
        return result
    }()
    
    private lazy var profilePictureView: ProfilePictureView = ProfilePictureView(size: .list)
    
    private lazy var displayNameLabel: UILabel = {
        let result = UILabel()
        result.font = .boldSystemFont(ofSize: Values.mediumFontSize)
        result.themeTextColor = .white
        result.lineBreakMode = .byTruncatingTail
        
        return result
    }()
    
    private lazy var answerButton: UIButton = {
        let result = UIButton(type: .custom)
        result.setImage(
            UIImage(named: "AnswerCall")?
                .resized(to: CGSize(width: 24.8, height: 24.8))?
                .withRenderingMode(.alwaysTemplate),
            for: .normal
        )
        result.themeTintColor = .white
        result.themeBackgroundColor = .callAccept_background
        result.layer.cornerRadius = 24
        result.addTarget(self, action: #selector(answerCall), for: .touchUpInside)
        result.set(.width, to: 48)
        result.set(.height, to: 48)
        
        return result
    }()
    
    private lazy var hangUpButton: UIButton = {
        let result = UIButton(type: .custom)
        result.setImage(
            UIImage(named: "EndCall")?
                .resized(to: CGSize(width: 29.6, height: 11.2))?
                .withRenderingMode(.alwaysTemplate),
            for: .normal
        )
        result.themeTintColor = .white
        result.themeBackgroundColor = .callDecline_background
        result.layer.cornerRadius = 24
        result.addTarget(self, action: #selector(endCall), for: .touchUpInside)
        result.set(.width, to: 48)
        result.set(.height, to: 48)
        
        return result
    }()
    
    private lazy var panGestureRecognizer: UIPanGestureRecognizer = {
        let result = UIPanGestureRecognizer(target: self, action: #selector(handlePan))
        result.delegate = self
        
        return result
    }()
    
    // MARK: - Initialization
    
    public static var current: IncomingCallBanner?
    
    init(for call: SessionCall, using dependencies: Dependencies) {
        self.dependencies = dependencies
        self.call = call
        
        super.init(frame: CGRect.zero)
        
        setUpViewHierarchy()
        setUpGestureRecognizers()
        
        if let incomingCallBanner = IncomingCallBanner.current {
            incomingCallBanner.dismiss()
        }
        
        IncomingCallBanner.current = self
    }
    
    override init(frame: CGRect) {
        preconditionFailure("Use init(message:) instead.")
    }
    
    required init?(coder: NSCoder) {
        preconditionFailure("Use init(coder:) instead.")
    }
    
    private func setUpViewHierarchy() {
        self.clipsToBounds = true
        self.layer.cornerRadius = Values.largeSpacing
        self.set(.height, to: 100)
        
        addSubview(backgroundView)
        backgroundView.pin(to: self)
        
        profilePictureView.update(
            publicKey: call.sessionId,
            threadVariant: .contact,
            displayPictureFilename: nil,
            profile: dependencies[singleton: .storage].read { [sessionId = call.sessionId] db in
                Profile.fetchOrCreate(db, id: sessionId)
            },
            additionalProfile: nil
        )
        displayNameLabel.text = call.contactName
        
        let stackView = UIStackView(arrangedSubviews: [profilePictureView, displayNameLabel, hangUpButton, answerButton])
        stackView.axis = .horizontal
        stackView.alignment = .center
        stackView.spacing = Values.largeSpacing
        self.addSubview(stackView)
        
        stackView.center(.vertical, in: self)
        stackView.set(.width, to: .width, of: self, withOffset: Values.mediumSpacing)
    }
    
    private func setUpGestureRecognizers() {
        let tapGestureRecognizer = UITapGestureRecognizer(target: self, action: #selector(handleTap))
        tapGestureRecognizer.numberOfTapsRequired = 1
        addGestureRecognizer(tapGestureRecognizer)
        addGestureRecognizer(panGestureRecognizer)
    }
    
    // MARK: - Interaction
    
    override func gestureRecognizerShouldBegin(_ gestureRecognizer: UIGestureRecognizer) -> Bool {
        if gestureRecognizer == panGestureRecognizer {
            let v = panGestureRecognizer.velocity(in: self)
            
            return abs(v.y) > abs(v.x) // It has to be more vertical than horizontal
        }
        
        return true
    }
    
    @objc private func handleTap(_ gestureRecognizer: UITapGestureRecognizer) {
        showCallVC(answer: false)
    }
    
    @objc private func handlePan(_ gestureRecognizer: UIPanGestureRecognizer) {
        let translationY = gestureRecognizer.translation(in: self).y
        switch gestureRecognizer.state {
            case .changed:
                self.transform = CGAffineTransform(translationX: 0, y: min(translationY, IncomingCallBanner.swipeToOperateThreshold))
                if abs(translationY) > IncomingCallBanner.swipeToOperateThreshold && abs(previousY) < IncomingCallBanner.swipeToOperateThreshold {
                    UIImpactFeedbackGenerator(style: .heavy).impactOccurred() // Let the user know when they've hit the swipe to reply threshold
                }
                previousY = translationY
                
            case .ended, .cancelled:
                if abs(translationY) > IncomingCallBanner.swipeToOperateThreshold {
                    if translationY > 0 {
                        showCallVC(answer: false)
                    }
                    else {
                        endCall()   // TODO: Or just put the call on hold?
                    }
                }
                else {
                    self.transform = .identity
                }
                
            default: break
        }
    }
    
    @objc private func answerCall() {
        showCallVC(answer: true)
    }
    
    @objc private func endCall() {
        dependencies[singleton: .callManager].endCall(call) { [weak self, dependencies] error in
            if let _ = error {
                self?.call.endSessionCall()
                dependencies[singleton: .callManager].reportCurrentCallEnded(reason: nil)
            }
            
            self?.dismiss()
        }
    }
    
    public func showCallVC(answer: Bool) {
        dismiss()
        guard
            dependencies.hasInitialised(singleton: .appContext),
            let presentingVC: UIViewController = dependencies[singleton: .appContext].frontmostViewController
        else { preconditionFailure() } // FIXME: Handle more gracefully
        
<<<<<<< HEAD
        let callVC = CallVC(for: self.call, using: dependencies)
        if let conversationVC = presentingVC as? ConversationVC {
=======
        let callVC = CallVC(for: self.call)
        if let conversationVC = (presentingVC as? TopBannerController)?.wrappedViewController() as? ConversationVC {
>>>>>>> c435f1b5
            callVC.conversationVC = conversationVC
            conversationVC.inputAccessoryView?.isHidden = true
            conversationVC.inputAccessoryView?.alpha = 0
        }
        
        presentingVC.present(callVC, animated: true) { [weak self] in
            guard answer else { return }
            
            self?.call.answerSessionCall()
        }
    }
    
    public func show() {
        self.alpha = 0.0
        
        guard
            dependencies.hasInitialised(singleton: .appContext),
            let window: UIWindow = dependencies[singleton: .appContext].mainWindow
        else { return }

        window.addSubview(self)
        
        let topMargin = window.safeAreaInsets.top - Values.smallSpacing
        self.set(.width, to: .width, of: window, withOffset: Values.smallSpacing)
        self.pin(.top, to: .top, of: window, withInset: topMargin)
        
        UIView.animate(withDuration: 0.5, delay: 0, options: [], animations: {
            self.alpha = 1.0
        }, completion: nil)
        
        CallRingTonePlayer.shared.startVibration()
        CallRingTonePlayer.shared.startPlayingRingTone()
    }
    
    public func dismiss() {
        CallRingTonePlayer.shared.stopVibrationIfPossible()
        CallRingTonePlayer.shared.stopPlayingRingTone()
        
        UIView.animate(withDuration: 0.5, delay: 0, options: [], animations: {
            self.alpha = 0.0
        }, completion: { _ in
            IncomingCallBanner.current = nil
            self.removeFromSuperview()
        })
    }
}<|MERGE_RESOLUTION|>--- conflicted
+++ resolved
@@ -206,13 +206,8 @@
             let presentingVC: UIViewController = dependencies[singleton: .appContext].frontmostViewController
         else { preconditionFailure() } // FIXME: Handle more gracefully
         
-<<<<<<< HEAD
         let callVC = CallVC(for: self.call, using: dependencies)
-        if let conversationVC = presentingVC as? ConversationVC {
-=======
-        let callVC = CallVC(for: self.call)
         if let conversationVC = (presentingVC as? TopBannerController)?.wrappedViewController() as? ConversationVC {
->>>>>>> c435f1b5
             callVC.conversationVC = conversationVC
             conversationVC.inputAccessoryView?.isHidden = true
             conversationVC.inputAccessoryView?.alpha = 0
