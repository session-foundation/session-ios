// Copyright © 2022 Rangeproof Pty Ltd. All rights reserved.

import Foundation
import AVFAudio
import CallKit
import SessionUtilitiesKit

extension SessionCallManager: CXProviderDelegate {
    public func providerDidReset(_ provider: CXProvider) {
        Log.assertOnMainThread()
        (currentCall as? SessionCall)?.endSessionCall()
    }
    
    public func provider(_ provider: CXProvider, perform action: CXStartCallAction) {
        Log.assertOnMainThread()
        if startCallAction() {
            action.fulfill()
        }
        else {
            action.fail()
        }
    }
    
    public func provider(_ provider: CXProvider, perform action: CXAnswerCallAction) {
        Log.assertOnMainThread()
        Log.debug(.calls, "Perform CXAnswerCallAction")
        
        guard let call: SessionCall = (self.currentCall as? SessionCall) else {
            Log.warn("[CallKit] No session call")
            return action.fail()
        }
        
        call.answerCallAction = action
        
<<<<<<< HEAD
        if dependencies[singleton: .appContext].isMainAppAndActive {
            if answerCallAction() {
                action.fulfill()
            }
            else {
                action.fail()
            }
=======
        if Singleton.hasAppContext && Singleton.appContext.isMainAppAndActive {
            self.answerCallAction()
>>>>>>> a9c3a4da
        }
        else {
            call.answerSessionCallInBackground()
        }
    }
    
    public func provider(_ provider: CXProvider, perform action: CXEndCallAction) {
        Log.debug(.calls, "Perform CXEndCallAction")
        Log.assertOnMainThread()
        
        if endCallAction() {
            action.fulfill()
        }
        else {
            action.fail()
        }
    }
    
    public func provider(_ provider: CXProvider, perform action: CXSetMutedCallAction) {
        Log.debug(.calls, "Perform CXSetMutedCallAction, isMuted: \(action.isMuted)")
        Log.assertOnMainThread()
        
        if setMutedCallAction(isMuted: action.isMuted) {
            action.fulfill()
        }
        else {
            action.fail()
        }
    }
    
    public func provider(_ provider: CXProvider, perform action: CXSetHeldCallAction) {
        // TODO: [CALLS] set on hold
    }
    
    public func provider(_ provider: CXProvider, timedOutPerforming action: CXAction) {
        // TODO: [CALLS] handle timeout
    }
    
    public func provider(_ provider: CXProvider, didActivate audioSession: AVAudioSession) {
        Log.debug(.calls, "Audio session did activate.")
        Log.assertOnMainThread()
        guard let call: SessionCall = (self.currentCall as? SessionCall) else { return }
        
        call.webRTCSession.audioSessionDidActivate(audioSession)
        if call.isOutgoing && !call.hasConnected { CallRingTonePlayer.shared.startPlayingRingTone() }
    }
    
    public func provider(_ provider: CXProvider, didDeactivate audioSession: AVAudioSession) {
        Log.debug(.calls, "Audio session did deactivate.")
        Log.assertOnMainThread()
        guard let call: SessionCall = (self.currentCall as? SessionCall) else { return }
        
        call.webRTCSession.audioSessionDidDeactivate(audioSession)
    }
}
<|MERGE_RESOLUTION|>--- conflicted
+++ resolved
@@ -32,18 +32,8 @@
         
         call.answerCallAction = action
         
-<<<<<<< HEAD
         if dependencies[singleton: .appContext].isMainAppAndActive {
-            if answerCallAction() {
-                action.fulfill()
-            }
-            else {
-                action.fail()
-            }
-=======
-        if Singleton.hasAppContext && Singleton.appContext.isMainAppAndActive {
             self.answerCallAction()
->>>>>>> a9c3a4da
         }
         else {
             call.answerSessionCallInBackground()
