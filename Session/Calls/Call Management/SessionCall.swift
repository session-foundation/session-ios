--- conflicted
+++ resolved
@@ -267,12 +267,7 @@
                 receiveCompletion: { [weak self] result in
                     switch result {
                         case .finished:
-<<<<<<< HEAD
-                            SNLog("[Calls] Offer message sent")
-=======
                             Log.info(.calls, "Offer message sent")
-                            self?.updateCallDetailedStatus?("Sending Connection Candidates")
->>>>>>> a63e58b9
                         case .failure(let error):
                             Log.error(.calls, "Error initializing call after 5 retries: \(error), ending call...")
                             self?.handleCallInitializationFailed()
@@ -288,12 +283,7 @@
         self.updateCurrentConnectionStepIfPossible(AnswerStep.sendingAnswer)
         
         if let sdp = remoteSDP {
-<<<<<<< HEAD
-            SNLog("[Calls] Got remote sdp already")
-=======
             Log.info(.calls, "Got remote sdp already")
-            self.updateCallDetailedStatus?("Answering Call")
->>>>>>> a63e58b9
             webRTCSession.handleRemoteSDP(sdp, from: sessionId) // This sends an answer message internally
         }
     }
