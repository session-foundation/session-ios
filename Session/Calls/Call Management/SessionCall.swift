// Copyright © 2022 Rangeproof Pty Ltd. All rights reserved.

import UIKit
import YYImage
import Combine
import CallKit
import GRDB
import WebRTC
import SessionUIKit
import SignalUtilitiesKit
import SessionMessagingKit
import SessionUtilitiesKit
import SessionSnodeKit

public final class SessionCall: CurrentCallProtocol, WebRTCSessionDelegate {
    @objc static let isEnabled = true
    
    private let dependencies: Dependencies
    
    // MARK: - Metadata Properties
    public let uuid: String
    public let callId: UUID // This is for CallKit
    public let sessionId: String
    let mode: CallMode
    var audioMode: AudioMode
    public let webRTCSession: WebRTCSession
    let isOutgoing: Bool
    var remoteSDP: RTCSessionDescription? = nil
    var callInteractionId: Int64?
    var answerCallAction: CXAnswerCallAction? = nil
    
    let contactName: String
    let profilePicture: UIImage
    let animatedProfilePicture: YYImage?
    
    // MARK: - Control
    
    lazy public var videoCapturer: RTCVideoCapturer = {
        return RTCCameraVideoCapturer(delegate: webRTCSession.localVideoSource)
    }()
    
    var isRemoteVideoEnabled = false {
        didSet {
            remoteVideoStateDidChange?(isRemoteVideoEnabled)
        }
    }
    
    var isMuted = false {
        willSet {
            if newValue {
                webRTCSession.mute()
            } else {
                webRTCSession.unmute()
            }
        }
    }
    var isVideoEnabled = false {
        willSet {
            if newValue {
                webRTCSession.turnOnVideo()
            } else {
                webRTCSession.turnOffVideo()
            }
        }
    }
    
    // MARK: - Audio I/O mode
    
    enum AudioMode {
        case earpiece
        case speaker
        case headphone
        case bluetooth
    }
    
    // MARK: - Call State Properties
    
    var connectingDate: Date? {
        didSet {
            stateDidChange?()
            resetTimeoutTimerIfNeeded()
            hasStartedConnectingDidChange?()
        }
    }

    var connectedDate: Date? {
        didSet {
            stateDidChange?()
            hasConnectedDidChange?()
        }
    }

    var endDate: Date? {
        didSet {
            stateDidChange?()
            hasEndedDidChange?()
        }
    }

    // Not yet implemented
    var isOnHold = false {
        didSet {
            stateDidChange?()
        }
    }

    // MARK: - State Change Callbacks
    
    var stateDidChange: (() -> Void)?
    var hasStartedConnectingDidChange: (() -> Void)?
    var hasConnectedDidChange: (() -> Void)?
    var hasEndedDidChange: (() -> Void)?
    var remoteVideoStateDidChange: ((Bool) -> Void)?
    var hasStartedReconnecting: (() -> Void)?
    var hasReconnected: (() -> Void)?
    
    // MARK: - Derived Properties
    
    public var hasStartedConnecting: Bool {
        get { return connectingDate != nil }
        set { connectingDate = newValue ? Date() : nil }
    }

    public var hasConnected: Bool {
        get { return connectedDate != nil }
        set { connectedDate = newValue ? Date() : nil }
    }

    public var hasEnded: Bool {
        get { return endDate != nil }
        set { endDate = newValue ? Date() : nil }
    }
    
    var timeOutTimer: Timer? = nil
    var didTimeout = false

    var duration: TimeInterval {
        guard let connectedDate = connectedDate else {
            return 0
        }
        if let endDate = endDate {
            return endDate.timeIntervalSince(connectedDate)
        }

        return Date().timeIntervalSince(connectedDate)
    }
    
    var reconnectTimer: Timer? = nil
    
    // MARK: - Initialization
    
    init(_ db: Database, for sessionId: String, uuid: String, mode: CallMode, outgoing: Bool = false, using dependencies: Dependencies) {
        self.dependencies = dependencies
        self.sessionId = sessionId
        self.uuid = uuid
        self.callId = UUID()
        self.mode = mode
        self.audioMode = .earpiece
        self.webRTCSession = WebRTCSession.current ?? WebRTCSession(for: sessionId, with: uuid, using: dependencies)
        self.isOutgoing = outgoing
        
        let avatarData: Data? = DisplayPictureManager.displayPicture(db, id: .user(sessionId), using: dependencies)
        self.contactName = Profile.displayName(db, id: sessionId, threadVariant: .contact, using: dependencies)
        self.profilePicture = avatarData
            .map { UIImage(data: $0) }
            .defaulting(to: PlaceholderIcon.generate(seed: sessionId, text: self.contactName, size: 300))
        self.animatedProfilePicture = avatarData
            .map { data -> YYImage? in
                switch data.guessedImageFormat {
                    case .gif, .webp: return YYImage(data: data)
                    default: return nil
                }
            }
        
        WebRTCSession.current = self.webRTCSession
        self.webRTCSession.delegate = self
        
<<<<<<< HEAD
        if dependencies[singleton: .callManager].currentCall == nil {
            dependencies[singleton: .callManager].setCurrentCall(self)
=======
        if Singleton.callManager.currentCall == nil {
            Singleton.callManager.setCurrentCall(self)
>>>>>>> 5db5fbd9
        }
        else {
            Log.info(.calls, "A call is ongoing.")
        }
    }
    
    // stringlint:ignore_contents
    func reportIncomingCallIfNeeded(completion: @escaping (Error?) -> Void) {
        guard case .answer = mode else {
            SessionCallManager.reportFakeCall(info: "Call not in answer mode", using: dependencies)
            return
        }
        
        setupTimeoutTimer()
<<<<<<< HEAD
        dependencies[singleton: .callManager].reportIncomingCall(self, callerName: contactName) { error in
=======
        Singleton.callManager.reportIncomingCall(self, callerName: contactName) { error in
>>>>>>> 5db5fbd9
            completion(error)
        }
    }
    
    public func didReceiveRemoteSDP(sdp: RTCSessionDescription) {
        guard Thread.isMainThread else {
            DispatchQueue.main.async {
                self.didReceiveRemoteSDP(sdp: sdp)
            }
            return
        }
        
        Log.info(.calls, "Did receive remote sdp.")
        remoteSDP = sdp
        if hasStartedConnecting {
            webRTCSession.handleRemoteSDP(sdp, from: sessionId) // This sends an answer message internally
        }
    }
    
    // MARK: - Actions
    
    public func startSessionCall(_ db: Database) {
        let sessionId: String = self.sessionId
        let messageInfo: CallMessage.MessageInfo = CallMessage.MessageInfo(state: .outgoing)
        
        guard
            case .offer = mode,
            let messageInfoData: Data = try? JSONEncoder().encode(messageInfo),
            let thread: SessionThread = try? SessionThread.fetchOne(db, id: sessionId)
        else { return }
        
        let webRTCSession: WebRTCSession = self.webRTCSession
        let timestampMs: Int64 = dependencies[cache: .snodeAPI].currentOffsetTimestampMs()
        let disappearingMessagesConfiguration = try? thread.disappearingMessagesConfiguration.fetchOne(db)?.forcedWithDisappearAfterReadIfNeeded()
        let message: CallMessage = CallMessage(
            uuid: self.uuid,
            kind: .preOffer,
            sdps: [],
            sentTimestampMs: UInt64(timestampMs)
        )
        .with(disappearingMessagesConfiguration)
        
        let interaction: Interaction? = try? Interaction(
            messageUuid: self.uuid,
            threadId: sessionId,
            threadVariant: thread.variant,
            authorId: dependencies[cache: .general].sessionId.hexString,
            variant: .infoCall,
            body: String(data: messageInfoData, encoding: .utf8),
            timestampMs: timestampMs,
            expiresInSeconds: message.expiresInSeconds,
            expiresStartedAtMs: message.expiresStartedAtMs,
            using: dependencies
        )
        .inserted(db)
        
        self.callInteractionId = interaction?.id
        
        try? webRTCSession
            .sendPreOffer(
                db,
                message: message,
                interactionId: interaction?.id,
                in: thread
            )
            // Start the timeout timer for the call
            .handleEvents(receiveOutput: { [weak self] _ in self?.setupTimeoutTimer() })
            .flatMap { _ in webRTCSession.sendOffer(to: thread) }
            .sinkUntilComplete()
    }
    
    func answerSessionCall() {
        guard case .answer = mode else { return }
        
        hasStartedConnecting = true
        
        if let sdp = remoteSDP {
            webRTCSession.handleRemoteSDP(sdp, from: sessionId) // This sends an answer message internally
        }
    }
    
    func answerSessionCallInBackground(action: CXAnswerCallAction) {
        answerCallAction = action
        self.answerSessionCall()
    }
    
    func endSessionCall() {
        guard !hasEnded else { return }
        
        let sessionId: String = self.sessionId
        
        webRTCSession.hangUp()
        
        dependencies[singleton: .storage].writeAsync { [weak self] db in
            try self?.webRTCSession.endCall(db, with: sessionId)
        }
        
        hasEnded = true
    }
    
    // MARK: - Call Message Handling
    
    public func updateCallMessage(mode: EndCallMode, using dependencies: Dependencies) {
        guard let callInteractionId: Int64 = callInteractionId else { return }
        
        let duration: TimeInterval = self.duration
        let hasStartedConnecting: Bool = self.hasStartedConnecting
        
        dependencies[singleton: .storage].writeAsync(
            updates: { db in
                guard let interaction: Interaction = try? Interaction.fetchOne(db, id: callInteractionId) else {
                    return
                }
                
                let updateToMissedIfNeeded: () throws -> () = {
                    let missedCallInfo: CallMessage.MessageInfo = CallMessage.MessageInfo(state: .missed)
                    
                    guard
                        let infoMessageData: Data = (interaction.body ?? "").data(using: .utf8),
                        let messageInfo: CallMessage.MessageInfo = try? JSONDecoder(using: dependencies).decode(
                            CallMessage.MessageInfo.self,
                            from: infoMessageData
                        ),
                        messageInfo.state == .incoming,
                        let missedCallInfoData: Data = try? JSONEncoder(using: dependencies)
                            .encode(missedCallInfo)
                    else { return }
                    
                    try interaction
                        .with(body: String(data: missedCallInfoData, encoding: .utf8))
                        .upserted(db)
                }
                let shouldMarkAsRead: Bool = try {
                    if duration > 0 { return true }
                    if hasStartedConnecting { return true }
                    
                    switch mode {
                        case .local:
                            try updateToMissedIfNeeded()
                            return true
                            
                        case .remote, .unanswered:
                            try updateToMissedIfNeeded()
                            return false
                            
                        case .answeredElsewhere: return true
                    }
                }()
                
                guard
                    shouldMarkAsRead,
                    let threadVariant: SessionThread.Variant = try? SessionThread
                        .filter(id: interaction.threadId)
                        .select(.variant)
                        .asRequest(of: SessionThread.Variant.self)
                        .fetchOne(db)
                else { return }
                
                try Interaction.markAsRead(
                    db,
                    interactionId: interaction.id,
                    threadId: interaction.threadId,
                    threadVariant: threadVariant,
                    includingOlder: false,
                    trySendReadReceipt: false,
                    using: dependencies
                )
            },
<<<<<<< HEAD
            completion: { [dependencies] _, _ in
                dependencies[singleton: .callManager].suspendDatabaseIfCallEndedInBackground()
=======
            completion: { _, _ in
                Singleton.callManager.suspendDatabaseIfCallEndedInBackground()
>>>>>>> 5db5fbd9
            }
        )
    }
    
    // MARK: - Renderer
    
    func attachRemoteVideoRenderer(_ renderer: RTCVideoRenderer) {
        webRTCSession.attachRemoteRenderer(renderer)
    }
    
    func removeRemoteVideoRenderer(_ renderer: RTCVideoRenderer) {
        webRTCSession.removeRemoteRenderer(renderer)
    }
    
    func attachLocalVideoRenderer(_ renderer: RTCVideoRenderer) {
        webRTCSession.attachLocalRenderer(renderer)
    }
    
    func removeLocalVideoRenderer(_ renderer: RTCVideoRenderer) {
        webRTCSession.removeLocalRenderer(renderer)
    }
    
    // MARK: - Delegate
    
    public func webRTCIsConnected() {
        self.invalidateTimeoutTimer()
        self.reconnectTimer?.invalidate()
        
        guard !self.hasConnected else {
            hasReconnected?()
            return
        }
        
        self.hasConnected = true
        self.answerCallAction?.fulfill()
    }
    
    public func isRemoteVideoDidChange(isEnabled: Bool) {
        isRemoteVideoEnabled = isEnabled
    }
    
    public func didReceiveHangUpSignal() {
        self.hasEnded = true
        DispatchQueue.main.async { [dependencies] in
            if let currentBanner = IncomingCallBanner.current { currentBanner.dismiss() }
            guard dependencies[singleton: .appContext].isValid else { return }
            if let callVC = dependencies[singleton: .appContext].frontMostViewController as? CallVC { callVC.handleEndCallMessage() }
            if let miniCallView = MiniCallView.current { miniCallView.dismiss() }
<<<<<<< HEAD
            dependencies[singleton: .callManager].reportCurrentCallEnded(reason: .remoteEnded)
=======
            Singleton.callManager.reportCurrentCallEnded(reason: .remoteEnded)
>>>>>>> 5db5fbd9
        }
    }
    
    public func dataChannelDidOpen() {
        // Send initial video status
        if (isVideoEnabled) {
            webRTCSession.turnOnVideo()
        } else {
            webRTCSession.turnOffVideo()
        }
    }
    
    public func reconnectIfNeeded() {
        setupTimeoutTimer()
        hasStartedReconnecting?()
        guard isOutgoing else { return }
        tryToReconnect()
    }
    
    private func tryToReconnect() {
        reconnectTimer?.invalidate()
        
        // Register a callback to get the current network status then remove it immediately as we only
        // care about the current status
        dependencies[cache: .libSessionNetwork].networkStatus
            .sinkUntilComplete(
                receiveValue: { [weak self, dependencies] status in
                    guard status != .connected else { return }
                    
                    self?.reconnectTimer = Timer.scheduledTimerOnMainThread(withTimeInterval: 5, repeats: false, using: dependencies) { _ in
                        self?.tryToReconnect()
                    }
                }
            )
        
        let sessionId: String = self.sessionId
        let webRTCSession: WebRTCSession = self.webRTCSession
        
        guard let thread: SessionThread = dependencies[singleton: .storage].read({ db in try SessionThread.fetchOne(db, id: sessionId) }) else {
            return
        }
        
        webRTCSession
            .sendOffer(to: thread, isRestartingICEConnection: true)
            .subscribe(on: DispatchQueue.global(qos: .userInitiated))
            .sinkUntilComplete()
    }
    
    // MARK: - Timeout
    
    public func setupTimeoutTimer() {
        invalidateTimeoutTimer()
        
        let timeInterval: TimeInterval = 60
        
        timeOutTimer = Timer.scheduledTimerOnMainThread(withTimeInterval: timeInterval, repeats: false, using: dependencies) { [weak self, dependencies] _ in
            self?.didTimeout = true
            
<<<<<<< HEAD
            dependencies[singleton: .callManager].endCall(self) { error in
                self?.timeOutTimer = nil
=======
            Singleton.callManager.endCall(self) { error in
                self.timeOutTimer = nil
>>>>>>> 5db5fbd9
            }
        }
    }
    
    public func resetTimeoutTimerIfNeeded() {
        if self.timeOutTimer == nil { return }
        setupTimeoutTimer()
    }
    
    public func invalidateTimeoutTimer() {
        timeOutTimer?.invalidate()
        timeOutTimer = nil
    }
}<|MERGE_RESOLUTION|>--- conflicted
+++ resolved
@@ -175,13 +175,8 @@
         WebRTCSession.current = self.webRTCSession
         self.webRTCSession.delegate = self
         
-<<<<<<< HEAD
         if dependencies[singleton: .callManager].currentCall == nil {
             dependencies[singleton: .callManager].setCurrentCall(self)
-=======
-        if Singleton.callManager.currentCall == nil {
-            Singleton.callManager.setCurrentCall(self)
->>>>>>> 5db5fbd9
         }
         else {
             Log.info(.calls, "A call is ongoing.")
@@ -196,11 +191,7 @@
         }
         
         setupTimeoutTimer()
-<<<<<<< HEAD
         dependencies[singleton: .callManager].reportIncomingCall(self, callerName: contactName) { error in
-=======
-        Singleton.callManager.reportIncomingCall(self, callerName: contactName) { error in
->>>>>>> 5db5fbd9
             completion(error)
         }
     }
@@ -369,13 +360,8 @@
                     using: dependencies
                 )
             },
-<<<<<<< HEAD
             completion: { [dependencies] _, _ in
                 dependencies[singleton: .callManager].suspendDatabaseIfCallEndedInBackground()
-=======
-            completion: { _, _ in
-                Singleton.callManager.suspendDatabaseIfCallEndedInBackground()
->>>>>>> 5db5fbd9
             }
         )
     }
@@ -424,11 +410,7 @@
             guard dependencies[singleton: .appContext].isValid else { return }
             if let callVC = dependencies[singleton: .appContext].frontMostViewController as? CallVC { callVC.handleEndCallMessage() }
             if let miniCallView = MiniCallView.current { miniCallView.dismiss() }
-<<<<<<< HEAD
             dependencies[singleton: .callManager].reportCurrentCallEnded(reason: .remoteEnded)
-=======
-            Singleton.callManager.reportCurrentCallEnded(reason: .remoteEnded)
->>>>>>> 5db5fbd9
         }
     }
     
@@ -487,13 +469,8 @@
         timeOutTimer = Timer.scheduledTimerOnMainThread(withTimeInterval: timeInterval, repeats: false, using: dependencies) { [weak self, dependencies] _ in
             self?.didTimeout = true
             
-<<<<<<< HEAD
             dependencies[singleton: .callManager].endCall(self) { error in
                 self?.timeOutTimer = nil
-=======
-            Singleton.callManager.endCall(self) { error in
-                self.timeOutTimer = nil
->>>>>>> 5db5fbd9
             }
         }
     }
