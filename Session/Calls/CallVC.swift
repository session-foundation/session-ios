--- conflicted
+++ resolved
@@ -672,11 +672,7 @@
         dependencies[singleton: .callManager].endCall(call) { [weak self, dependencies] error in
             if let _ = error {
                 self?.call.endSessionCall()
-<<<<<<< HEAD
-                Singleton.callManager.reportCurrentCallEnded(reason: .declinedElsewhere)
-=======
-                dependencies[singleton: .callManager].reportCurrentCallEnded(reason: nil)
->>>>>>> cba67296
+                dependencies[singleton: .callManager].reportCurrentCallEnded(reason: .declinedElsewhere)
             }
             
             Timer.scheduledTimer(withTimeInterval: 1, repeats: false) { [weak self] _ in
@@ -721,8 +717,7 @@
             call.isVideoEnabled = false
         }
         else {
-<<<<<<< HEAD
-            guard Permissions.requestCameraPermissionIfNeeded() else {
+            guard Permissions.requestCameraPermissionIfNeeded(using: dependencies) else {
                 let confirmationModal: ConfirmationModal = ConfirmationModal(
                     info: ConfirmationModal.Info(
                         title: "permissionsRequired".localized(),
@@ -738,9 +733,6 @@
                 self.navigationController?.present(confirmationModal, animated: true, completion: nil)
                 return
             }
-=======
-            guard Permissions.requestCameraPermissionIfNeeded(using: dependencies) else { return }
->>>>>>> cba67296
             let previewVC = VideoPreviewVC()
             previewVC.delegate = self
             present(previewVC, animated: true, completion: nil)
