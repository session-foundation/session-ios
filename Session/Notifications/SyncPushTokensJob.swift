// Copyright © 2022 Rangeproof Pty Ltd. All rights reserved.

import Foundation
import Combine
import GRDB
import SessionNetworkingKit
import SessionMessagingKit
import SessionUtilitiesKit

// MARK: - Log.Category

public extension Log.Category {
    static let syncPushTokensJob: Log.Category = .create("SyncPushTokensJob", defaultLevel: .info)
}

// MARK: - SyncPushTokensJob

public enum SyncPushTokensJob: JobExecutor {
    public static let maxFailureCount: Int = -1
    public static let requiresThreadId: Bool = false
    public static let requiresInteractionId: Bool = false
    private static let maxFrequency: TimeInterval = (12 * 60 * 60)
    private static let maxRunFrequency: TimeInterval = 1
    
    public static func run<S: Scheduler>(
        _ job: Job,
        scheduler: S,
        success: @escaping (Job, Bool) -> Void,
        failure: @escaping (Job, Error, Bool) -> Void,
        deferred: @escaping (Job) -> Void,
        using dependencies: Dependencies
    ) {
        // Don't run when inactive or not in main app or if the user doesn't exist yet
        guard dependencies[defaults: .appGroup, key: .isMainAppActive] else {
            return deferred(job) // Don't need to do anything if it's not the main app
        }
        guard dependencies[singleton: .onboarding].syncState.state == .completed else {
            Log.info(.syncPushTokensJob, "Deferred due to incomplete registration")
            return deferred(job)
        }
        
        /// Since this job can be dependant on network conditions it's possible for multiple jobs to run at the same time, while this shouldn't cause issues
        /// it can result in multiple API calls getting made concurrently so to avoid this we defer the job as if the previous one was successful then the
        ///  `lastDeviceTokenUpload` value will prevent the subsequent call being made
        guard
            dependencies[singleton: .jobRunner]
                .jobInfoFor(state: .running, variant: .syncPushTokens)
                .filter({ key, info in key != job.id })     // Exclude this job
                .isEmpty
        else {
            // Defer the job to run 'maxRunFrequency' from when this one ran (if we don't it'll try start
            // it again immediately which is pointless)
            let updatedJob: Job? = dependencies[singleton: .storage].write { db in
                try job
                    .with(nextRunTimestamp: dependencies.dateNow.timeIntervalSince1970 + maxRunFrequency)
                    .upserted(db)
            }
            
            Log.info(.syncPushTokensJob, "Deferred due to in progress job")
            return deferred(updatedJob ?? job)
        }
        
        // Determine if the device has 'Fast Mode' (APNS) enabled
        let isUsingFullAPNs: Bool = dependencies[defaults: .standard, key: .isUsingFullAPNs]
        
        // If the job is running and 'Fast Mode' is disabled then we should try to unregister the existing
        // token
        guard isUsingFullAPNs else {
            Task {
                // Get the last token we subscribed with
                let lastRecordedPushToken: String? = try? await dependencies[singleton: .storage].readAsync { db in
                    db[.lastRecordedPushToken]
                }
                
                // Tell the device to unregister for remote notifications (essentially try to invalidate
                // the token if needed - we do this first to avoid wrid race conditions which could be
                // triggered by the user immediately re-registering)
                await UIApplication.shared.unregisterForRemoteNotifications()
                
                // Clear the old token
                try? await dependencies[singleton: .storage].writeAsync { db in
                    db[.lastRecordedPushToken] = nil
                }
                
                // Unregister from our server
                if let existingToken: String = lastRecordedPushToken {
                    Log.info(.syncPushTokensJob, "Unregister using last recorded push token: \(redact(existingToken))")
                    do {
                        try await PushNotificationAPI.unsubscribeAll(
                            token: Data(hex: existingToken),
                            using: dependencies
                        )
                        Log.info(.syncPushTokensJob, "Unregister Completed")
                    }
<<<<<<< HEAD
                    catch {
                        Log.error(.syncPushTokensJob, "Unregister Failed with error: \(error)")
=======
                    
                    // Unregister from our server
                    if let existingToken: String = lastRecordedPushToken {
                        Log.info(.syncPushTokensJob, "Unregister using last recorded push token: \(redact(existingToken))")
                        return Network.PushNotification
                            .unsubscribeAll(token: Data(hex: existingToken), using: dependencies)
                            .map { _ in () }
                            .eraseToAnyPublisher()
>>>>>>> b08c0680
                    }
                    return
                }
                else {
                    Log.info(.syncPushTokensJob, "No previous token stored just triggering device unregister")
                }
                
                // We want to complete this job regardless of success or failure
                success(job, false)
            }
            return
        }
        
        /// Perform device registration
        ///
        /// **Note:** Apple's documentation states that we should re-register for notifications on every launch:
        /// https://developer.apple.com/library/archive/documentation/NetworkingInternet/Conceptual/RemoteNotificationsPG/HandlingRemoteNotifications.html#//apple_ref/doc/uid/TP40008194-CH6-SW1
        Log.info(.syncPushTokensJob, "Re-registering for remote notifications")
        
        // FIXME: We should refactor this entire process to be async/await
        dependencies[singleton: .pushRegistrationManager].requestPushTokens()
            .sinkUntilComplete(
                receiveCompletion: { result in
                    /// Just succeed on failure
                    switch result {
                        case .finished: break
                        case .failure: success(job, false)
                    }
                },
                receiveValue: { (pushToken: String, voipToken: String) in
                    Task {
                        let hasConnection: Bool = await withThrowingTaskGroup { group in
                            group.addTask {
                                try await dependencies.waitUntilConnected(onWillStartWaiting: {
                                    Log.info(.syncPushTokensJob, "Waiting for network to connect.")
                                })
                            }
                            group.addTask {
                                /// Give the paths a chance to build on launch/
                                try await Task.sleep(for: .seconds(5))
                                throw NetworkError.timeout(error: "", rawData: nil)
                            }
                            
                            let output: Result<Void, Error>? = await group.nextResult()
                            group.cancelAll()
                            
                            switch output {
                                case .failure, .none: return false
                                case .success: return true
                            }
                        }
<<<<<<< HEAD
                        
                        /// Just log and succeed on failure
                        guard hasConnection else {
                            Log.info(.syncPushTokensJob, "OS subscription completed, skipping server subscription due to path build timeout")
                            return success(job, false)
                        }
                        
                        /// Get the last token we subscribed with
                        let lastRecordedPushToken: String? = try? await dependencies[singleton: .storage].readAsync { db in
                            db[.lastRecordedPushToken]
                        }
                        
                        /// For our `subscribe` endpoint we only want to call it if:
                        /// • It's been longer than `SyncPushTokensJob.maxFrequency` since the last successful subscription;
                        /// • The token has changed; or
                        /// • We want to force an update
                        let timeSinceLastSuccessfulUpload: TimeInterval = dependencies.dateNow
                            .timeIntervalSince(
                                Date(timeIntervalSince1970: dependencies[defaults: .standard, key: .lastDeviceTokenUpload])
                            )
                        let uploadOnlyIfStale: Bool? = {
                            guard
                                let detailsData: Data = job.details,
                                let details: Details = try? JSONDecoder().decode(Details.self, from: detailsData)
                            else { return nil }
                            
                            return details.uploadOnlyIfStale
                        }()
                        
                        /// No need to re-subscribe on the push server
                        guard
                            timeSinceLastSuccessfulUpload >= SyncPushTokensJob.maxFrequency ||
                            lastRecordedPushToken != pushToken ||
                            uploadOnlyIfStale == false
                        else {
                            Log.info(.syncPushTokensJob, "OS subscription completed, skipping server subscription due to frequency")
                            return success(job, false)
                        }
                        
                        Log.info(.syncPushTokensJob, "Sending push token to PN server")
                        
                        /// Retry up to 3 times
                        for _ in 0..<3 {
                            do {
                                try await PushNotificationAPI.subscribeAll(
                                    token: Data(hex: pushToken),
                                    isForcedUpdate: true,
                                    using: dependencies
                                )
                                Log.debug(.syncPushTokensJob, "Recording push tokens locally. pushToken: \(redact(pushToken)), voipToken: \(redact(voipToken))")
                                Log.info(.syncPushTokensJob, "Completed")
=======
                    }
                    .eraseToAnyPublisher()
            }
            .flatMapStorageReadPublisher(using: dependencies) { db, tokenInfo -> (String?, (String, String)?) in
                (db[.lastRecordedPushToken], tokenInfo)
            }
            .flatMap { (lastRecordedPushToken: String?, tokenInfo: (String, String)?) -> AnyPublisher<Void, Error> in
                guard let (pushToken, voipToken): (String, String) = tokenInfo else {
                    return Just(())
                        .setFailureType(to: Error.self)
                        .eraseToAnyPublisher()
                }
                
                /// For our `subscribe` endpoint we only want to call it if:
                /// • It's been longer than `SyncPushTokensJob.maxFrequency` since the last successful subscription;
                /// • The token has changed; or
                /// • We want to force an update
                let timeSinceLastSuccessfulUpload: TimeInterval = dependencies.dateNow
                    .timeIntervalSince(
                        Date(timeIntervalSince1970: dependencies[defaults: .standard, key: .lastDeviceTokenUpload])
                    )
                let uploadOnlyIfStale: Bool? = {
                    guard
                        let detailsData: Data = job.details,
                        let details: Details = try? JSONDecoder().decode(Details.self, from: detailsData)
                    else { return nil }
                    
                    return details.uploadOnlyIfStale
                }()
                
                guard
                    timeSinceLastSuccessfulUpload >= SyncPushTokensJob.maxFrequency ||
                    lastRecordedPushToken != pushToken ||
                    uploadOnlyIfStale == false
                else {
                    Log.info(.syncPushTokensJob, "OS subscription completed, skipping server subscription due to frequency")
                    return Just(())
                        .setFailureType(to: Error.self)
                        .eraseToAnyPublisher()
                }
                
                Log.info(.syncPushTokensJob, "Sending push token to PN server")
                return Network.PushNotification
                    .subscribeAll(
                        token: Data(hex: pushToken),
                        isForcedUpdate: true,
                        using: dependencies
                    )
                    .retry(3, using: dependencies)
                    .handleEvents(
                        receiveCompletion: { result in
                            switch result {
                                case .failure(let error):
                                    Log.error(.syncPushTokensJob, "Failed to register due to error: \(error)")
>>>>>>> b08c0680
                                
                                dependencies[singleton: .storage].write { db in
                                    db[.lastRecordedPushToken] = pushToken
                                    db[.lastRecordedVoipToken] = voipToken
                                }
                                break
                            }
                            catch { Log.error(.syncPushTokensJob, "Failed to register due to error: \(error)") }
                        }
                        
                        /// We want to complete this job regardless of success or failure
                        return success(job, false)
                    }
                }
            )
    }
    
    public static func run(uploadOnlyIfStale: Bool, using dependencies: Dependencies) -> AnyPublisher<Void, Error> {
        return Deferred {
            Future<Void, Error> { resolver in
                guard let job: Job = Job(
                    variant: .syncPushTokens,
                    behaviour: .runOnce,
                    details: SyncPushTokensJob.Details(
                        uploadOnlyIfStale: uploadOnlyIfStale
                    )
                )
                else { return resolver(Result.failure(NetworkError.parsingFailed)) }
                
                SyncPushTokensJob.run(
                    job,
                    scheduler: DispatchQueue.global(qos: .userInitiated),
                    success: { _, _ in resolver(Result.success(())) },
                    failure: { _, error, _ in resolver(Result.failure(error)) },
                    deferred: { job in
                        dependencies[singleton: .jobRunner]
                            .afterJob(job)
                            .first()
                            .sinkUntilComplete(
                                receiveValue: { result in
                                    switch result {
                                        /// If it gets deferred a second time then we should probably just fail - no use waiting on something
                                        /// that may never run (also means we can avoid another potential defer loop)
                                        case .notFound, .deferred: resolver(Result.failure(NetworkError.unknown))
                                        case .failed(let error, _): resolver(Result.failure(error))
                                        case .succeeded: resolver(Result.success(()))
                                    }
                                }
                            )
                    },
                    using: dependencies
                )
            }
        }
        .eraseToAnyPublisher()
    }
}

// MARK: - SyncPushTokensJob.Details

extension SyncPushTokensJob {
    public struct Details: Codable {
        public let uploadOnlyIfStale: Bool
    }
}

// MARK: - Convenience

// stringlint:ignore_contents
private func redact(_ string: String) -> String {
#if DEBUG
    return "[ DEBUG_NOT_REDACTED \(string) ]"
#else
    return "[ READACTED \(string.prefix(2))...\(string.suffix(2)) ]"
#endif
}<|MERGE_RESOLUTION|>--- conflicted
+++ resolved
@@ -86,25 +86,14 @@
                 if let existingToken: String = lastRecordedPushToken {
                     Log.info(.syncPushTokensJob, "Unregister using last recorded push token: \(redact(existingToken))")
                     do {
-                        try await PushNotificationAPI.unsubscribeAll(
+                        try await Network.PushNotification.unsubscribeAll(
                             token: Data(hex: existingToken),
                             using: dependencies
                         )
                         Log.info(.syncPushTokensJob, "Unregister Completed")
                     }
-<<<<<<< HEAD
                     catch {
                         Log.error(.syncPushTokensJob, "Unregister Failed with error: \(error)")
-=======
-                    
-                    // Unregister from our server
-                    if let existingToken: String = lastRecordedPushToken {
-                        Log.info(.syncPushTokensJob, "Unregister using last recorded push token: \(redact(existingToken))")
-                        return Network.PushNotification
-                            .unsubscribeAll(token: Data(hex: existingToken), using: dependencies)
-                            .map { _ in () }
-                            .eraseToAnyPublisher()
->>>>>>> b08c0680
                     }
                     return
                 }
@@ -156,7 +145,6 @@
                                 case .success: return true
                             }
                         }
-<<<<<<< HEAD
                         
                         /// Just log and succeed on failure
                         guard hasConnection else {
@@ -201,69 +189,13 @@
                         /// Retry up to 3 times
                         for _ in 0..<3 {
                             do {
-                                try await PushNotificationAPI.subscribeAll(
+                                try await Network.PushNotification.subscribeAll(
                                     token: Data(hex: pushToken),
                                     isForcedUpdate: true,
                                     using: dependencies
                                 )
                                 Log.debug(.syncPushTokensJob, "Recording push tokens locally. pushToken: \(redact(pushToken)), voipToken: \(redact(voipToken))")
                                 Log.info(.syncPushTokensJob, "Completed")
-=======
-                    }
-                    .eraseToAnyPublisher()
-            }
-            .flatMapStorageReadPublisher(using: dependencies) { db, tokenInfo -> (String?, (String, String)?) in
-                (db[.lastRecordedPushToken], tokenInfo)
-            }
-            .flatMap { (lastRecordedPushToken: String?, tokenInfo: (String, String)?) -> AnyPublisher<Void, Error> in
-                guard let (pushToken, voipToken): (String, String) = tokenInfo else {
-                    return Just(())
-                        .setFailureType(to: Error.self)
-                        .eraseToAnyPublisher()
-                }
-                
-                /// For our `subscribe` endpoint we only want to call it if:
-                /// • It's been longer than `SyncPushTokensJob.maxFrequency` since the last successful subscription;
-                /// • The token has changed; or
-                /// • We want to force an update
-                let timeSinceLastSuccessfulUpload: TimeInterval = dependencies.dateNow
-                    .timeIntervalSince(
-                        Date(timeIntervalSince1970: dependencies[defaults: .standard, key: .lastDeviceTokenUpload])
-                    )
-                let uploadOnlyIfStale: Bool? = {
-                    guard
-                        let detailsData: Data = job.details,
-                        let details: Details = try? JSONDecoder().decode(Details.self, from: detailsData)
-                    else { return nil }
-                    
-                    return details.uploadOnlyIfStale
-                }()
-                
-                guard
-                    timeSinceLastSuccessfulUpload >= SyncPushTokensJob.maxFrequency ||
-                    lastRecordedPushToken != pushToken ||
-                    uploadOnlyIfStale == false
-                else {
-                    Log.info(.syncPushTokensJob, "OS subscription completed, skipping server subscription due to frequency")
-                    return Just(())
-                        .setFailureType(to: Error.self)
-                        .eraseToAnyPublisher()
-                }
-                
-                Log.info(.syncPushTokensJob, "Sending push token to PN server")
-                return Network.PushNotification
-                    .subscribeAll(
-                        token: Data(hex: pushToken),
-                        isForcedUpdate: true,
-                        using: dependencies
-                    )
-                    .retry(3, using: dependencies)
-                    .handleEvents(
-                        receiveCompletion: { result in
-                            switch result {
-                                case .failure(let error):
-                                    Log.error(.syncPushTokensJob, "Failed to register due to error: \(error)")
->>>>>>> b08c0680
                                 
                                 dependencies[singleton: .storage].write { db in
                                     db[.lastRecordedPushToken] = pushToken
