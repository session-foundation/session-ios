--- conflicted
+++ resolved
@@ -328,9 +328,14 @@
                 threadName
             )
         }
+        let fallbackSound: Preferences.Sound = db[.defaultNotificationSound]
+            .defaulting(to: Preferences.Sound.defaultNotificationSound)
         
         DispatchQueue.main.async {
-            let sound = self.requestSound(thread: thread)
+            let sound = self.requestSound(
+                thread: thread,
+                fallbackSound: fallbackSound
+            )
             
             self.adaptee.notify(
                 category: category,
@@ -344,10 +349,6 @@
                 replacingIdentifier: UUID().uuidString
             )
         }
-<<<<<<< HEAD
-        let fallbackSound: Preferences.Sound = db[.defaultNotificationSound]
-            .defaulting(to: Preferences.Sound.defaultNotificationSound)
-=======
     }
     
     public func notifyUser(_ db: Database, forReaction reaction: Reaction, in thread: SessionThread) {
@@ -376,7 +377,6 @@
         let userInfo = [
             AppNotificationUserInfoKey.threadId: thread.id
         ]
->>>>>>> 6d948661
         
         let threadName: String = SessionThread.displayName(
             threadId: thread.id,
@@ -386,10 +386,7 @@
         )
 
         DispatchQueue.main.async {
-            let sound = self.requestSound(
-                thread: thread,
-                fallbackSound: fallbackSound
-            )
+            let sound = self.requestSound(thread: thread)
             
             self.adaptee.notify(
                 category: category,
