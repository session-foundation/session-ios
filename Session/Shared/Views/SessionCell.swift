// Copyright © 2022 Rangeproof Pty Ltd. All rights reserved.

import UIKit
import Combine
import GRDB
import DifferenceKit
import SessionUIKit
import SessionUtilitiesKit

public class SessionCell: UITableViewCell {
    public static let cornerRadius: CGFloat = 17
    
    private var isEditingTitle = false
    public private(set) var interactionMode: SessionCell.TextInfo.Interaction = .none
    private var shouldHighlightTitle: Bool = true
    private var originalInputValue: String?
    private var titleExtraView: UIView?
    private var subtitleExtraView: UIView?
    var disposables: Set<AnyCancellable> = Set()
    
    // MARK: - UI
    
    private var backgroundLeftConstraint: NSLayoutConstraint = NSLayoutConstraint()
    private var backgroundRightConstraint: NSLayoutConstraint = NSLayoutConstraint()
    private var topSeparatorLeftConstraint: NSLayoutConstraint = NSLayoutConstraint()
    private var topSeparatorRightConstraint: NSLayoutConstraint = NSLayoutConstraint()
    private var botSeparatorLeftConstraint: NSLayoutConstraint = NSLayoutConstraint()
    private var botSeparatorRightConstraint: NSLayoutConstraint = NSLayoutConstraint()
    private lazy var contentStackViewTopConstraint: NSLayoutConstraint = contentStackView.pin(.top, to: .top, of: cellBackgroundView)
    private lazy var contentStackViewLeadingConstraint: NSLayoutConstraint = contentStackView.pin(.leading, to: .leading, of: cellBackgroundView)
    private lazy var contentStackViewTrailingConstraint: NSLayoutConstraint = contentStackView.pin(.trailing, to: .trailing, of: cellBackgroundView)
    private lazy var contentStackViewBottomConstraint: NSLayoutConstraint = contentStackView.pin(.bottom, to: .bottom, of: cellBackgroundView)
    private lazy var contentStackViewHorizontalCenterConstraint: NSLayoutConstraint = contentStackView.center(.horizontal, in: cellBackgroundView)
    private lazy var leftAccessoryFillConstraint: NSLayoutConstraint = contentStackView.set(.height, to: .height, of: leftAccessoryView)
    private lazy var titleTextFieldLeadingConstraint: NSLayoutConstraint = titleTextField.pin(.leading, to: .leading, of: cellBackgroundView)
    private lazy var titleTextFieldTrailingConstraint: NSLayoutConstraint = titleTextField.pin(.trailing, to: .trailing, of: cellBackgroundView)
    private lazy var titleMinHeightConstraint: NSLayoutConstraint = titleStackView.heightAnchor
        .constraint(greaterThanOrEqualTo: titleTextField.heightAnchor)
    private lazy var rightAccessoryFillConstraint: NSLayoutConstraint = contentStackView.set(.height, to: .height, of: rightAccessoryView)
    private lazy var accessoryWidthMatchConstraint: NSLayoutConstraint = leftAccessoryView.set(.width, to: .width, of: rightAccessoryView)
    
    private let cellBackgroundView: UIView = {
        let result: UIView = UIView()
        result.translatesAutoresizingMaskIntoConstraints = false
        result.clipsToBounds = true
        result.themeBackgroundColor = .settings_tabBackground
        
        return result
    }()
    
    private let cellSelectedBackgroundView: UIView = {
        let result: UIView = UIView()
        result.translatesAutoresizingMaskIntoConstraints = false
        result.themeBackgroundColor = .highlighted(.settings_tabBackground)
        result.alpha = 0
        
        return result
    }()
    
    private let topSeparator: UIView = {
        let result: UIView = UIView.separator()
        result.translatesAutoresizingMaskIntoConstraints = false
        result.isHidden = true
        
        return result
    }()
    
    private let contentStackView: UIStackView = {
        let result: UIStackView = UIStackView()
        result.translatesAutoresizingMaskIntoConstraints = false
        result.axis = .horizontal
        result.distribution = .fill
        result.alignment = .center
        result.spacing = Values.mediumSpacing
        
        return result
    }()
    
    public let leftAccessoryView: AccessoryView = {
        let result: AccessoryView = AccessoryView()
        result.isHidden = true
        
        return result
    }()
    
    private let titleStackView: UIStackView = {
        let result: UIStackView = UIStackView()
        result.translatesAutoresizingMaskIntoConstraints = false
        result.axis = .vertical
        result.distribution = .equalSpacing
        result.alignment = .fill
        result.setCompressionResistanceHorizontalLow()
        result.setContentHuggingLow()
        
        return result
    }()
    
    fileprivate let titleLabel: SRCopyableLabel = {
        let result: SRCopyableLabel = SRCopyableLabel()
        result.translatesAutoresizingMaskIntoConstraints = false
        result.isUserInteractionEnabled = false
        result.themeTextColor = .textPrimary
        result.numberOfLines = 0
        result.setCompressionResistanceHorizontalLow()
        result.setContentHuggingLow()
        
        return result
    }()
    
    fileprivate let titleTextField: UITextField = {
        let textField: TextField = TextField(placeholder: "", usesDefaultHeight: false)
        textField.translatesAutoresizingMaskIntoConstraints = false
        textField.textAlignment = .center
        textField.alpha = 0
        textField.isHidden = true
        textField.set(.height, to: Values.largeButtonHeight)
        
        return textField
    }()
    
    private let subtitleLabel: SRCopyableLabel = {
        let result: SRCopyableLabel = SRCopyableLabel()
        result.translatesAutoresizingMaskIntoConstraints = false
<<<<<<< HEAD
        result.font = .systemFont(ofSize: 12)
=======
        result.isUserInteractionEnabled = false
>>>>>>> 6685dc05
        result.themeTextColor = .textPrimary
        result.numberOfLines = 0
        result.isHidden = true
        result.setCompressionResistanceHorizontalLow()
        result.setContentHuggingLow()
        
        return result
    }()
    
    public let rightAccessoryView: AccessoryView = {
        let result: AccessoryView = AccessoryView()
        result.isHidden = true
        
        return result
    }()
    
    private let botSeparator: UIView = {
        let result: UIView = UIView.separator()
        result.translatesAutoresizingMaskIntoConstraints = false
        result.isHidden = true
        
        return result
    }()
    
    // MARK: - Initialization
    
    override init(style: UITableViewCell.CellStyle, reuseIdentifier: String?) {
        super.init(style: style, reuseIdentifier: reuseIdentifier)
        
        setupViewHierarchy()
    }

    required init?(coder: NSCoder) {
        super.init(coder: coder)
        
        setupViewHierarchy()
    }

    private func setupViewHierarchy() {
        self.themeBackgroundColor = .clear
        self.selectedBackgroundView = UIView()
        
        contentView.addSubview(cellBackgroundView)
        cellBackgroundView.addSubview(cellSelectedBackgroundView)
        cellBackgroundView.addSubview(topSeparator)
        cellBackgroundView.addSubview(contentStackView)
        cellBackgroundView.addSubview(botSeparator)
        
        contentStackView.addArrangedSubview(leftAccessoryView)
        contentStackView.addArrangedSubview(titleStackView)
        contentStackView.addArrangedSubview(rightAccessoryView)
        
        titleStackView.addArrangedSubview(titleLabel)
        titleStackView.addArrangedSubview(subtitleLabel)
        
        cellBackgroundView.addSubview(titleTextField)
        
        setupLayout()
    }
    
    private func setupLayout() {
        cellBackgroundView.pin(.top, to: .top, of: contentView)
        backgroundLeftConstraint = cellBackgroundView.pin(.leading, to: .leading, of: contentView)
        backgroundRightConstraint = cellBackgroundView.pin(.trailing, to: .trailing, of: contentView)
        cellBackgroundView.pin(.bottom, to: .bottom, of: contentView)
        
        cellSelectedBackgroundView.pin(to: cellBackgroundView)
        
        topSeparator.pin(.top, to: .top, of: cellBackgroundView)
        topSeparatorLeftConstraint = topSeparator.pin(.left, to: .left, of: cellBackgroundView)
        topSeparatorRightConstraint = topSeparator.pin(.right, to: .right, of: cellBackgroundView)
        
        contentStackViewTopConstraint.isActive = true
        contentStackViewBottomConstraint.isActive = true
        
        titleTextField.center(.vertical, in: titleLabel)
        
        botSeparatorLeftConstraint = botSeparator.pin(.left, to: .left, of: cellBackgroundView)
        botSeparatorRightConstraint = botSeparator.pin(.right, to: .right, of: cellBackgroundView)
        botSeparator.pin(.bottom, to: .bottom, of: cellBackgroundView)
    }
    
    public override func layoutSubviews() {
        super.layoutSubviews()
        
        // Need to force the contentStackView to layout if needed as it might not have updated it's
        // sizing yet
        self.contentStackView.layoutIfNeeded()
        repositionExtraView(titleExtraView, for: titleLabel)
        repositionExtraView(subtitleExtraView, for: subtitleLabel)
    }
    
    private func repositionExtraView(_ targetView: UIView?, for label: UILabel) {
        guard
            let targetView: UIView = targetView,
            let content: String = label.text,
            let font: UIFont = label.font
        else { return }
        
        // Position the 'targetView' at the end of the last line of text
        let layoutManager: NSLayoutManager = NSLayoutManager()
        let textStorage = NSTextStorage(
            attributedString: NSAttributedString(
                string: content,
                attributes: [ .font: font ]
            )
        )
        textStorage.addLayoutManager(layoutManager)
        
        let textContainer: NSTextContainer = NSTextContainer(
            size: CGSize(
                width: label.bounds.size.width,
                height: 999
            )
        )
        textContainer.lineFragmentPadding = 0
        layoutManager.addTextContainer(textContainer)
        
        var glyphRange: NSRange = NSRange()
        layoutManager.characterRange(
            forGlyphRange: NSRange(location: content.glyphCount - 1, length: 1),
            actualGlyphRange: &glyphRange
        )
        let lastGlyphRect: CGRect = layoutManager.boundingRect(forGlyphRange: glyphRange, in: textContainer)
        
        // Remove and re-add the 'subtitleExtraView' to clear any old constraints
        targetView.removeFromSuperview()
        contentView.addSubview(targetView)
        
        targetView.pin(
            .top,
            to: .top,
            of: label,
            withInset: (lastGlyphRect.minY + ((lastGlyphRect.height / 2) - (targetView.bounds.height / 2)))
        )
        targetView.pin(
            .leading,
            to: .leading,
            of: label,
            withInset: lastGlyphRect.maxX
        )
    }
    
    // MARK: - Content
    
    public override func prepareForReuse() {
        super.prepareForReuse()
        
        isEditingTitle = false
        interactionMode = .none
        shouldHighlightTitle = true
        accessibilityIdentifier = nil
        accessibilityLabel = nil
        isAccessibilityElement = false
        originalInputValue = nil
        titleExtraView?.removeFromSuperview()
        titleExtraView = nil
        subtitleExtraView?.removeFromSuperview()
        subtitleExtraView = nil
        disposables = Set()
        
        contentStackView.spacing = Values.mediumSpacing
        contentStackViewLeadingConstraint.isActive = false
        contentStackViewTrailingConstraint.isActive = false
        contentStackViewHorizontalCenterConstraint.isActive = false
        titleMinHeightConstraint.isActive = false
        leftAccessoryView.prepareForReuse()
        leftAccessoryView.alpha = 1
        leftAccessoryFillConstraint.isActive = false
        titleLabel.text = ""
        titleLabel.textAlignment = .left
        titleLabel.themeTextColor = .textPrimary
        titleLabel.alpha = 1
        titleTextField.text = ""
        titleTextField.textAlignment = .center
        titleTextField.themeTextColor = .textPrimary
        titleTextField.isHidden = true
        titleTextField.alpha = 0
        subtitleLabel.isUserInteractionEnabled = false
        subtitleLabel.text = ""
        subtitleLabel.themeTextColor = .textPrimary
        rightAccessoryView.prepareForReuse()
        rightAccessoryView.alpha = 1
        rightAccessoryFillConstraint.isActive = false
        accessoryWidthMatchConstraint.isActive = false
        
        topSeparator.isHidden = true
        subtitleLabel.isHidden = true
        botSeparator.isHidden = true
    }
    
    public func update<ID: Hashable & Differentiable>(with info: Info<ID>) {
        interactionMode = (info.title?.interaction ?? .none)
        shouldHighlightTitle = (info.title?.interaction != .copy)
        titleExtraView = info.title?.extraViewGenerator?()
        subtitleExtraView = info.subtitle?.extraViewGenerator?()
        accessibilityIdentifier = info.accessibility?.identifier
        accessibilityLabel = info.accessibility?.label
        isAccessibilityElement = true
        originalInputValue = info.title?.text
        
        // Convenience Flags
        let leftFitToEdge: Bool = (info.leftAccessory?.shouldFitToEdge == true)
        let rightFitToEdge: Bool = (!leftFitToEdge && info.rightAccessory?.shouldFitToEdge == true)
        
        // Content
        contentStackView.spacing = (info.styling.customPadding?.interItem ?? Values.mediumSpacing)
        leftAccessoryView.update(
            with: info.leftAccessory,
            tintColor: info.styling.tintColor,
            isEnabled: info.isEnabled
        )
        titleStackView.isHidden = (info.title == nil && info.subtitle == nil)
        titleLabel.isUserInteractionEnabled = (info.title?.interaction == .copy)
        titleLabel.font = info.title?.font
        titleLabel.text = info.title?.text
        titleLabel.themeTextColor = info.styling.tintColor
        titleLabel.textAlignment = (info.title?.textAlignment ?? .left)
        titleLabel.isHidden = (info.title == nil)
        titleTextField.text = info.title?.text
        titleTextField.textAlignment = (info.title?.textAlignment ?? .left)
        titleTextField.placeholder = info.title?.editingPlaceholder
        titleTextField.isHidden = (info.title == nil)
        titleTextField.accessibilityIdentifier = info.accessibility?.identifier
        titleTextField.accessibilityLabel = info.accessibility?.label
        subtitleLabel.isUserInteractionEnabled = (info.subtitle?.interaction == .copy)
        subtitleLabel.font = info.subtitle?.font
        subtitleLabel.text = info.subtitle?.text
        subtitleLabel.themeTextColor = info.styling.tintColor
        subtitleLabel.textAlignment = (info.subtitle?.textAlignment ?? .left)
        subtitleLabel.isHidden = (info.subtitle == nil)
        rightAccessoryView.update(
            with: info.rightAccessory,
            tintColor: info.styling.tintColor,
            isEnabled: info.isEnabled
        )
        
        contentStackViewLeadingConstraint.isActive = (info.styling.alignment == .leading)
        contentStackViewTrailingConstraint.isActive = (info.styling.alignment == .leading)
        contentStackViewHorizontalCenterConstraint.constant = ((info.styling.customPadding?.leading ?? 0) + (info.styling.customPadding?.trailing ?? 0))
        contentStackViewHorizontalCenterConstraint.isActive = (info.styling.alignment == .centerHugging)
        leftAccessoryFillConstraint.isActive = leftFitToEdge
        rightAccessoryFillConstraint.isActive = rightFitToEdge
        accessoryWidthMatchConstraint.isActive = {
            switch (info.leftAccessory, info.rightAccessory) {
                case (.button, .button): return true
                default: return false
            }
        }()
        titleLabel.setContentHuggingPriority(
            (info.rightAccessory != nil ? .defaultLow : .required),
            for: .horizontal
        )
        titleLabel.setContentCompressionResistancePriority(
            (info.rightAccessory != nil ? .defaultLow : .required),
            for: .horizontal
        )
        contentStackViewTopConstraint.constant = {
            if let customPadding: CGFloat = info.styling.customPadding?.top {
                return customPadding
            }
            
            return (leftFitToEdge || rightFitToEdge ? 0 : Values.mediumSpacing)
        }()
        contentStackViewLeadingConstraint.constant = {
            if let customPadding: CGFloat = info.styling.customPadding?.leading {
                return customPadding
            }
            
            return (leftFitToEdge ? 0 : Values.mediumSpacing)
        }()
        contentStackViewTrailingConstraint.constant = {
            if let customPadding: CGFloat = info.styling.customPadding?.trailing {
                return -customPadding
            }
            
            return -(rightFitToEdge ? 0 : Values.mediumSpacing)
        }()
        contentStackViewBottomConstraint.constant = {
            if let customPadding: CGFloat = info.styling.customPadding?.bottom {
                return -customPadding
            }
            
            return -(leftFitToEdge || rightFitToEdge ? 0 : Values.mediumSpacing)
        }()
        titleTextFieldLeadingConstraint.constant = {
            guard info.styling.backgroundStyle != .noBackground else { return 0 }
            
            return (leftFitToEdge ? 0 : Values.mediumSpacing)
        }()
        titleTextFieldTrailingConstraint.constant = {
            guard info.styling.backgroundStyle != .noBackground else { return 0 }
            
            return -(rightFitToEdge ? 0 : Values.mediumSpacing)
        }()
        
        // Styling and positioning
        let defaultEdgePadding: CGFloat
        
        switch info.styling.backgroundStyle {
            case .rounded:
                cellBackgroundView.themeBackgroundColor = .settings_tabBackground
                cellSelectedBackgroundView.isHidden = !info.isEnabled
                
                defaultEdgePadding = Values.mediumSpacing
                backgroundLeftConstraint.constant = Values.largeSpacing
                backgroundRightConstraint.constant = -Values.largeSpacing
                cellBackgroundView.layer.cornerRadius = SessionCell.cornerRadius
                
            case .edgeToEdge:
                cellBackgroundView.themeBackgroundColor = .settings_tabBackground
                cellSelectedBackgroundView.isHidden = !info.isEnabled
                
                defaultEdgePadding = 0
                backgroundLeftConstraint.constant = 0
                backgroundRightConstraint.constant = 0
                cellBackgroundView.layer.cornerRadius = 0
                
            case .noBackground:
                defaultEdgePadding = Values.mediumSpacing
                backgroundLeftConstraint.constant = Values.largeSpacing
                backgroundRightConstraint.constant = -Values.largeSpacing
                cellBackgroundView.themeBackgroundColor = nil
                cellBackgroundView.layer.cornerRadius = 0
                cellSelectedBackgroundView.isHidden = true
        }
        
        let fittedEdgePadding: CGFloat = {
            func targetSize(accessory: Accessory?) -> CGFloat {
                switch accessory {
                    case .icon(_, let iconSize, _, _, _), .iconAsync(let iconSize, _, _, _, _):
                        return iconSize.size
                        
                    default: return defaultEdgePadding
                }
            }
            
            guard leftFitToEdge else {
                guard rightFitToEdge else { return defaultEdgePadding }
                
                return targetSize(accessory: info.rightAccessory)
            }
            
            return targetSize(accessory: info.leftAccessory)
        }()
        topSeparatorLeftConstraint.constant = (leftFitToEdge ? fittedEdgePadding : defaultEdgePadding)
        topSeparatorRightConstraint.constant = (rightFitToEdge ? -fittedEdgePadding : -defaultEdgePadding)
        botSeparatorLeftConstraint.constant = (leftFitToEdge ? fittedEdgePadding : defaultEdgePadding)
        botSeparatorRightConstraint.constant = (rightFitToEdge ? -fittedEdgePadding : -defaultEdgePadding)
        
        switch info.position {
            case .top:
                cellBackgroundView.layer.maskedCorners = [.layerMinXMinYCorner, .layerMaxXMinYCorner]
                topSeparator.isHidden = (
                    !info.styling.allowedSeparators.contains(.top) ||
                    info.styling.backgroundStyle != .edgeToEdge
                )
                botSeparator.isHidden = (
                    !info.styling.allowedSeparators.contains(.bottom) ||
                    info.styling.backgroundStyle == .noBackground
                )
                
            case .middle:
                cellBackgroundView.layer.maskedCorners = []
                topSeparator.isHidden = true
                botSeparator.isHidden = (
                    !info.styling.allowedSeparators.contains(.bottom) ||
                    info.styling.backgroundStyle == .noBackground
                )
                
            case .bottom:
                cellBackgroundView.layer.maskedCorners = [.layerMinXMaxYCorner, .layerMaxXMaxYCorner]
                topSeparator.isHidden = true
                botSeparator.isHidden = (
                    !info.styling.allowedSeparators.contains(.bottom) ||
                    info.styling.backgroundStyle != .edgeToEdge
                )
                
            case .individual:
                cellBackgroundView.layer.maskedCorners = [
                    .layerMinXMinYCorner, .layerMaxXMinYCorner,
                    .layerMinXMaxYCorner, .layerMaxXMaxYCorner
                ]
                topSeparator.isHidden = (
                    !info.styling.allowedSeparators.contains(.top) ||
                    info.styling.backgroundStyle != .edgeToEdge
                )
                botSeparator.isHidden = (
                    !info.styling.allowedSeparators.contains(.bottom) ||
                    info.styling.backgroundStyle != .edgeToEdge
                )
        }
    }
    
    public func update(isEditing: Bool, becomeFirstResponder: Bool, animated: Bool) {
        // Note: We set 'isUserInteractionEnabled' based on the 'info.isEditable' flag
        // so can use that to determine whether this element can become editable
        guard interactionMode == .editable || interactionMode == .alwaysEditing else { return }
        
        self.isEditingTitle = isEditing
        
        let changes = { [weak self] in
            self?.titleLabel.alpha = (isEditing ? 0 : 1)
            self?.titleTextField.alpha = (isEditing ? 1 : 0)
            self?.leftAccessoryView.alpha = (isEditing ? 0 : 1)
            self?.rightAccessoryView.alpha = (isEditing ? 0 : 1)
            self?.titleMinHeightConstraint.isActive = isEditing
        }
        let completion: (Bool) -> Void = { [weak self] complete in
            self?.titleTextField.text = self?.originalInputValue
        }

        if animated {
            UIView.animate(withDuration: 0.25, animations: changes, completion: completion)
        }
        else {
            changes()
            completion(true)
        }

        if isEditing && becomeFirstResponder {
            titleTextField.becomeFirstResponder()
        }
        else if !isEditing {
            titleTextField.resignFirstResponder()
        }
    }
    
    // MARK: - Interaction
    
    public override func setHighlighted(_ highlighted: Bool, animated: Bool) {
        super.setHighlighted(highlighted, animated: animated)
        
        // When editing disable the highlighted state changes (would result in UI elements
        // reappearing otherwise)
        guard !self.isEditingTitle else { return }
        
        // If the 'cellSelectedBackgroundView' is hidden then there is no background so we
        // should update the titleLabel to indicate the highlighted state
        if cellSelectedBackgroundView.isHidden && shouldHighlightTitle {
            // Note: We delay the "unhighlight" of the titleLabel so that the transition doesn't
            // conflict with the transition into edit mode
            DispatchQueue.main.asyncAfter(deadline: .now() + .milliseconds(10)) { [weak self] in
                guard self?.isEditingTitle == false else { return }
                
                self?.titleLabel.alpha = (highlighted ? 0.8 : 1)
            }
        }

        cellSelectedBackgroundView.alpha = (highlighted ? 1 : 0)
        leftAccessoryView.setHighlighted(highlighted, animated: animated)
        rightAccessoryView.setHighlighted(highlighted, animated: animated)
    }
    
    public override func setSelected(_ selected: Bool, animated: Bool) {
        super.setSelected(selected, animated: animated)

        leftAccessoryView.setSelected(selected, animated: animated)
        rightAccessoryView.setSelected(selected, animated: animated)
    }
}

// MARK: - Compose

extension CombineCompatible where Self: SessionCell {
    var textPublisher: AnyPublisher<String, Never> {
        return self.titleTextField.publisher(for: [.editingChanged, .editingDidEnd])
            .handleEvents(
                receiveOutput: { [weak self] textField in
                    // When editing the text update the 'accessibilityLabel' of the cell to match
                    // the text
                    let targetText: String? = (textField.isEditing ? textField.text : self?.titleLabel.text)
                    self?.accessibilityLabel = (targetText ?? self?.accessibilityLabel)
                }
            )
            .filter { $0.isEditing }    // Don't bother sending events for 'editingDidEnd'
            .map { textField -> String in (textField.text ?? "") }
            .eraseToAnyPublisher()
    }
}<|MERGE_RESOLUTION|>--- conflicted
+++ resolved
@@ -121,11 +121,8 @@
     private let subtitleLabel: SRCopyableLabel = {
         let result: SRCopyableLabel = SRCopyableLabel()
         result.translatesAutoresizingMaskIntoConstraints = false
-<<<<<<< HEAD
+        result.isUserInteractionEnabled = false
         result.font = .systemFont(ofSize: 12)
-=======
-        result.isUserInteractionEnabled = false
->>>>>>> 6685dc05
         result.themeTextColor = .textPrimary
         result.numberOfLines = 0
         result.isHidden = true
