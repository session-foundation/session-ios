--- conflicted
+++ resolved
@@ -542,14 +542,10 @@
         titleLabel.accessibilityIdentifier = info.title?.accessibility?.identifier
         titleLabel.accessibilityLabel = info.title?.accessibility?.label
         titleLabel.isHidden = (info.title == nil)
-<<<<<<< HEAD
-        titleLabel.attachTrailing(info.title?.trailingImage?.imageGenerator)
-=======
         titleLabel.attachTrailing(
             cacheKey: info.title?.trailingImage?.cacheKey,
             viewGenerator: info.title?.trailingImage?.viewGenerator
         )
->>>>>>> d452f4b4
         subtitleLabel.isUserInteractionEnabled = (info.subtitle?.interaction == .copy)
         subtitleLabel.font = info.subtitle?.font
         subtitleLabel.themeTextColor = info.styling.subtitleTintColor
