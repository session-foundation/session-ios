--- conflicted
+++ resolved
@@ -892,16 +892,7 @@
                     minWidthConstraint.isActive = true
             }
             
-<<<<<<< HEAD
-            view.pin(.top, to: .top, of: self)
-            view.pin(.bottom, to: .bottom, of: self)
-            view.pin(.leading, to: .leading, of: self, withInset: Values.smallSpacing)
-            view.pin(.trailing, to: .trailing, of: self, withInset: -Values.smallSpacing)
-            view.pin(.top, to: .top, of: self)
-            view.pin(.bottom, to: .bottom, of: self)
-=======
             view.pin(to: self)
->>>>>>> b6689055
         }
         
         private func configureCustomView(_ view: UIView?, _ accessory: SessionCell.AccessoryConfig.AnyCustom) {
