--- conflicted
+++ resolved
@@ -409,12 +409,6 @@
             
             imageView.set(.width, to: iconSize.size)
             imageView.set(.height, to: iconSize.size)
-<<<<<<< HEAD
-            imageView.pin(.leading, to: .leading, of: self, withInset: (shouldFill ? 0 : Values.smallSpacing))
-            imageView.pin(.trailing, to: .trailing, of: self, withInset: (shouldFill ? 0 : -Values.smallSpacing))
-            imageView.pin(.top, to: .top, of: self)
-            imageView.pin(.bottom, to: .bottom, of: self)
-=======
             imageView.pin(.top, to: .top, of: self)
             imageView.pin(.bottom, to: .bottom, of: self)
 
@@ -429,7 +423,6 @@
                 imageView.pin(edge, to: edge, of: self, withInset: inset)
             }
             
->>>>>>> efd5f98f
             fixedWidthConstraint.isActive = (iconSize.size <= fixedWidthConstraint.constant)
             minWidthConstraint.isActive = !fixedWidthConstraint.isActive
         }
