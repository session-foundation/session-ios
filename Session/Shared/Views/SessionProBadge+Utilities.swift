--- conflicted
+++ resolved
@@ -16,8 +16,6 @@
     }
 }
 
-<<<<<<< HEAD
-=======
 public extension SessionProBadge {
     fileprivate static let accessibilityLabel: String = Constants.app_pro
     
@@ -48,7 +46,6 @@
     }
 }
 
->>>>>>> 79071a45
 public extension String {
     enum SessionProBadgePosition {
         case leading, trailing
