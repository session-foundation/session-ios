--- conflicted
+++ resolved
@@ -3,16 +3,10 @@
 import UIKit
 import SessionUIKit
 import Combine
-<<<<<<< HEAD
+import SessionUtilitiesKit
 
 public class BaseVC: UIViewController {
     private var proObservationTask: Task<Void, Never>?
-=======
-import SessionUtilitiesKit
-
-public class BaseVC: UIViewController {
-    private var disposables: Set<AnyCancellable> = Set()
->>>>>>> d452f4b4
     public var onViewWillAppear: ((UIViewController) -> Void)?
     public var onViewWillDisappear: ((UIViewController) -> Void)?
     public var onViewDidDisappear: ((UIViewController) -> Void)?
@@ -94,11 +88,7 @@
         navigationItem.titleView = container
     }
     
-<<<<<<< HEAD
     internal func setUpNavBarSessionHeading(sessionProUIManager: SessionProUIManagerType) {
-=======
-    internal func setUpNavBarSessionHeading(currentUserSessionProState: SessionProManagerType) {
->>>>>>> d452f4b4
         let headingImageView = UIImageView(
             image: UIImage(named: "SessionHeading")?
                 .withRenderingMode(.alwaysTemplate)
@@ -109,18 +99,7 @@
         headingImageView.set(.height, to: Values.mediumFontSize)
         
         let sessionProBadge: SessionProBadge = SessionProBadge(size: .medium)
-<<<<<<< HEAD
         sessionProBadge.isHidden = !sessionProUIManager.currentUserIsCurrentlyPro
-=======
-        let isPro: Bool = {
-            if case .active = currentUserSessionProState.sessionProStateSubject.value {
-                return true
-            } else {
-                return false
-            }
-        }()
-        sessionProBadge.isHidden = !isPro
->>>>>>> d452f4b4
         
         let stackView: UIStackView = UIStackView(
             arrangedSubviews: MainAppContext.determineDeviceRTL() ? [ sessionProBadge, headingImageView ] : [ headingImageView, sessionProBadge ]
@@ -129,7 +108,6 @@
         stackView.alignment = .center
         stackView.spacing = 0
         
-<<<<<<< HEAD
         proObservationTask?.cancel()
         proObservationTask = Task.detached(priority: .userInitiated) { [weak sessionProBadge] in
             for await isPro in sessionProUIManager.currentUserIsPro {
@@ -138,24 +116,6 @@
                 }
             }
         }
-=======
-        currentUserSessionProState.sessionProStatePublisher
-            .subscribe(on: DispatchQueue.main)
-            .receive(on: DispatchQueue.main)
-            .sink(
-                receiveValue: { [weak sessionProBadge] sessionProPlanState in
-                    let isPro: Bool = {
-                        if case .active = sessionProPlanState {
-                            return true
-                        } else {
-                            return false
-                        }
-                    }()
-                    sessionProBadge?.isHidden = !isPro
-                }
-            )
-            .store(in: &disposables)
->>>>>>> d452f4b4
         
         navigationItem.titleView = stackView
     }
