--- conflicted
+++ resolved
@@ -322,39 +322,6 @@
         timestampLabel.isHidden = false
         timestampLabel.text = cellViewModel.lastInteractionDate.formattedForDisplay
         bottomLabelStackView.isHidden = false
-<<<<<<< HEAD
-        
-        ThemeManager.onThemeChange(observer: displayNameLabel) { [weak displayNameLabel] theme, _ in
-            guard let textColor: UIColor = theme.color(for: .textPrimary) else { return }
-                
-            displayNameLabel?.attributedText = NSMutableAttributedString(
-                string: cellViewModel.displayName,
-                attributes: [ .foregroundColor: textColor ]
-            )
-        }
-        
-        ThemeManager.onThemeChange(observer: displayNameLabel) { [weak self, weak snippetLabel] theme, _ in
-            guard let textColor: UIColor = theme.color(for: .textPrimary) else { return }
-            
-            snippetLabel?.attributedText = self?.getHighlightedSnippet(
-                content: Interaction.previewText(
-                    variant: (cellViewModel.interactionVariant ?? .standardIncoming),
-                    body: cellViewModel.interactionBody,
-                    authorDisplayName: cellViewModel.authorName(for: .contact),
-                    attachmentDescriptionInfo: cellViewModel.interactionAttachmentDescriptionInfo,
-                    attachmentCount: cellViewModel.interactionAttachmentCount,
-                    isOpenGroupInvitation: (cellViewModel.interactionIsOpenGroupInvitation == true),
-                    using: dependencies
-                ),
-                authorName: (!(cellViewModel.currentUserSessionIds ?? []).contains(cellViewModel.authorId ?? "") ?
-                    cellViewModel.authorName(for: .contact) :
-                    nil
-                ),
-                currentUserSessionIds: (cellViewModel.currentUserSessionIds ?? []),
-                searchText: searchText.lowercased(),
-                fontSize: Values.smallFontSize,
-                textColor: textColor,
-=======
         displayNameLabel.themeAttributedText = ThemedAttributedString(
             string: cellViewModel.displayName,
             attributes: [ .themeForegroundColor: ThemeValue.textPrimary ]
@@ -367,16 +334,13 @@
                 attachmentDescriptionInfo: cellViewModel.interactionAttachmentDescriptionInfo,
                 attachmentCount: cellViewModel.interactionAttachmentCount,
                 isOpenGroupInvitation: (cellViewModel.interactionIsOpenGroupInvitation == true),
->>>>>>> 2f1264fa
                 using: dependencies
             ),
-            authorName: (cellViewModel.authorId != cellViewModel.currentUserSessionId ?
+            authorName: (!(cellViewModel.currentUserSessionIds ?? []).contains(cellViewModel.authorId ?? "") ?
                 cellViewModel.authorName(for: .contact) :
                 nil
             ),
-            currentUserSessionId: cellViewModel.currentUserSessionId,
-            currentUserBlinded15SessionId: cellViewModel.currentUserBlinded15SessionId,
-            currentUserBlinded25SessionId: cellViewModel.currentUserBlinded25SessionId,
+            currentUserSessionIds: (cellViewModel.currentUserSessionIds ?? []),
             searchText: searchText.lowercased(),
             fontSize: Values.smallFontSize,
             textColor: .textPrimary,
@@ -404,65 +368,28 @@
         unreadImageView.isHidden = true
         hasMentionView.isHidden = true
         timestampLabel.isHidden = true
-<<<<<<< HEAD
-        
-        ThemeManager.onThemeChange(observer: displayNameLabel) { [weak self, weak displayNameLabel] theme, _ in
-            guard let textColor: UIColor = theme.color(for: .textPrimary) else { return }
-            
-            displayNameLabel?.attributedText = self?.getHighlightedSnippet(
-                content: cellViewModel.displayName,
-                currentUserSessionIds: (cellViewModel.currentUserSessionIds ?? []),
-                searchText: searchText.lowercased(),
-                fontSize: Values.mediumFontSize,
-                textColor: textColor,
-                using: dependencies
-            )
-        }
-=======
         displayNameLabel.themeAttributedText = getHighlightedSnippet(
             content: cellViewModel.displayName,
-            currentUserSessionId: cellViewModel.currentUserSessionId,
-            currentUserBlinded15SessionId: cellViewModel.currentUserBlinded15SessionId,
-            currentUserBlinded25SessionId: cellViewModel.currentUserBlinded25SessionId,
+            currentUserSessionIds: (cellViewModel.currentUserSessionIds ?? []),
             searchText: searchText.lowercased(),
             fontSize: Values.mediumFontSize,
             textColor: .textPrimary,
             using: dependencies
         )
->>>>>>> 2f1264fa
         
         switch cellViewModel.threadVariant {
             case .contact, .community: bottomLabelStackView.isHidden = true
                 
             case .legacyGroup, .group:
                 bottomLabelStackView.isHidden = (cellViewModel.threadMemberNames ?? "").isEmpty
-<<<<<<< HEAD
-        
-                ThemeManager.onThemeChange(observer: displayNameLabel) { [weak self, weak snippetLabel] theme, _ in
-                    guard let textColor: UIColor = theme.color(for: .textPrimary) else { return }
-                    if cellViewModel.threadVariant == .legacyGroup || cellViewModel.threadVariant == .group {
-                        snippetLabel?.attributedText = self?.getHighlightedSnippet(
-                            content: (cellViewModel.threadMemberNames ?? ""),
-                            currentUserSessionIds: (cellViewModel.currentUserSessionIds ?? []),
-                            searchText: searchText.lowercased(),
-                            fontSize: Values.smallFontSize,
-                            textColor: textColor,
-                            using: dependencies
-                        )
-                    }
-                }
-=======
                 snippetLabel.themeAttributedText = getHighlightedSnippet(
                     content: (cellViewModel.threadMemberNames ?? ""),
-                    currentUserSessionId: cellViewModel.currentUserSessionId,
-                    currentUserBlinded15SessionId: cellViewModel.currentUserBlinded15SessionId,
-                    currentUserBlinded25SessionId: cellViewModel.currentUserBlinded25SessionId,
+                    currentUserSessionIds: (cellViewModel.currentUserSessionIds ?? []),
                     searchText: searchText.lowercased(),
                     fontSize: Values.smallFontSize,
                     textColor: .textPrimary,
                     using: dependencies
                 )
->>>>>>> 2f1264fa
         }
     }
 
