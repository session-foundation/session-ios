// Copyright © 2022 Rangeproof Pty Ltd. All rights reserved.

import UIKit
import GRDB
import SessionUIKit
import SessionMessagingKit
import SessionUtilitiesKit

public extension SessionCell {
    enum AccessoryConfig {}
    
    class Accessory: Hashable, Equatable {
        public let accessibility: Accessibility?
        public var shouldFitToEdge: Bool { false }
        public var currentBoolValue: Bool { false }
        
        fileprivate init(accessibility: Accessibility?) {
            self.accessibility = accessibility
        }
        
        public func hash(into hasher: inout Hasher) {}
        fileprivate func isEqual(to other: SessionCell.Accessory) -> Bool { return false }
        
        public static func == (lhs: SessionCell.Accessory, rhs: SessionCell.Accessory) -> Bool {
            return lhs.isEqual(to: rhs)
        }
    }
}

// MARK: - DSL

public extension SessionCell.Accessory {
    static func icon(
        _ image: UIImage?,
        size: IconSize = .medium,
        customTint: ThemeValue? = nil,
        shouldFill: Bool = false,
        accessibility: Accessibility? = nil
    ) -> SessionCell.Accessory {
        return SessionCell.AccessoryConfig.Icon(
            image: image,
            iconSize: size,
            customTint: customTint,
            shouldFill: shouldFill,
            accessibility: accessibility
        )
    }
    
    static func iconAsync(
        size: IconSize = .medium,
        customTint: ThemeValue? = nil,
        shouldFill: Bool = false,
        accessibility: Accessibility? = nil,
        setter: @escaping (UIImageView) -> Void
    ) -> SessionCell.Accessory {
        return SessionCell.AccessoryConfig.IconAsync(
            iconSize: size,
            customTint: customTint,
            shouldFill: shouldFill,
            setter: setter,
            accessibility: accessibility
        )
    }
    
    static func toggle(
        _ value: Bool,
        oldValue: Bool?,
        accessibility: Accessibility = Accessibility(identifier: "Switch")
    ) -> SessionCell.Accessory {
        return SessionCell.AccessoryConfig.Toggle(
            value: value,
            oldValue: (oldValue ?? value),
            accessibility: accessibility
        )
    }
    
    static func dropDown(
        _ dynamicString: @escaping () -> String?,
        accessibility: Accessibility? = nil
    ) -> SessionCell.Accessory {
        return SessionCell.AccessoryConfig.DropDown(
            dynamicString: dynamicString,
            accessibility: accessibility
        )
    }
    
    static func radio(
        _ size: SessionCell.AccessoryConfig.Radio.Size = .medium,
        isSelected: Bool? = nil,
        liveIsSelected: (() -> Bool)? = nil,
        wasSavedSelection: Bool = false,
        accessibility: Accessibility = Accessibility(identifier: "Radio")
    ) -> SessionCell.Accessory {
        return SessionCell.AccessoryConfig.Radio(
            size: size,
            initialIsSelected: ((isSelected ?? liveIsSelected?()) ?? false),
            liveIsSelected: (liveIsSelected ?? { (isSelected ?? false) }),
            wasSavedSelection: wasSavedSelection,
            accessibility: accessibility
        )
    }
    
    static func highlightingBackgroundLabel(
        title: String,
        accessibility: Accessibility? = nil
    ) -> SessionCell.Accessory {
        return SessionCell.AccessoryConfig.HighlightingBackgroundLabel(
            title: title,
            accessibility: accessibility
        )
    }
    
    static func highlightingBackgroundLabelAndRadio(
        title: String,
        radioSize: SessionCell.AccessoryConfig.HighlightingBackgroundLabelAndRadio.Size = .medium,
        isSelected: Bool? = nil,
        liveIsSelected: (() -> Bool)? = nil,
        wasSavedSelection: Bool = false,
        labelAccessibility: Accessibility? = nil,
        radioAccessibility: Accessibility? = nil
    ) -> SessionCell.Accessory {
        return SessionCell.AccessoryConfig.HighlightingBackgroundLabelAndRadio(
            title: title,
            radioSize: radioSize,
            initialIsSelected: ((isSelected ?? liveIsSelected?()) ?? false),
            liveIsSelected: (liveIsSelected ?? { (isSelected ?? false) }),
            wasSavedSelection: wasSavedSelection,
            labelAccessibility: labelAccessibility,
            radioAccessibility: radioAccessibility
        )
    }
    
    static func profile(
        id: String,
        size: ProfilePictureView.Size = .list,
        threadVariant: SessionThread.Variant = .contact,
        displayPictureFilename: String? = nil,
        profile: Profile? = nil,
        profileIcon: ProfilePictureView.ProfileIcon = .none,
        additionalProfile: Profile? = nil,
        additionalProfileIcon: ProfilePictureView.ProfileIcon = .none,
        accessibility: Accessibility? = nil
    ) -> SessionCell.Accessory {
        return SessionCell.AccessoryConfig.DisplayPicture(
            id: id,
            size: size,
            threadVariant: threadVariant,
            displayPictureFilename: displayPictureFilename,
            profile: profile,
            profileIcon: profileIcon,
            additionalProfile: additionalProfile,
            additionalProfileIcon: additionalProfileIcon,
            accessibility: accessibility
        )
    }
    
    static func search(
        placeholder: String,
        accessibility: Accessibility? = nil,
        searchTermChanged: @escaping (String?) -> Void
    ) -> SessionCell.Accessory {
        return SessionCell.AccessoryConfig.Search(
            placeholder: placeholder,
            searchTermChanged: searchTermChanged,
            accessibility: accessibility
        )
    }
    
    static func button(
        style: SessionButton.Style,
        title: String,
        accessibility: Accessibility? = nil,
        run: @escaping (SessionButton?) -> Void
    ) -> SessionCell.Accessory {
        return SessionCell.AccessoryConfig.Button(
            style: style,
            title: title,
            run: run,
            accessibility: accessibility
        )
    }
    
    static func customView(
        uniqueId: AnyHashable,
        accessibility: Accessibility? = nil,
        viewGenerator: @escaping () -> UIView
    ) -> SessionCell.Accessory {
        return SessionCell.AccessoryConfig.CustomView(
            uniqueId: uniqueId,
            viewGenerator: viewGenerator,
            accessibility: accessibility
        )
    }
}

// MARK: Structs

public extension SessionCell.AccessoryConfig {
    // MARK: - Icon
    
    class Icon: SessionCell.Accessory {
        public let image: UIImage?
        public let iconSize: IconSize
        public let customTint: ThemeValue?
        public let shouldFill: Bool
        
        fileprivate init(
            image: UIImage?,
            iconSize: IconSize,
            customTint: ThemeValue?,
            shouldFill: Bool,
            accessibility: Accessibility?
        ) {
            self.image = image
            self.iconSize = iconSize
            self.customTint = customTint
            self.shouldFill = shouldFill
            
            super.init(accessibility: accessibility)
        }
        
        // MARK: - Conformance
        
        override public func hash(into hasher: inout Hasher) {
            image.hash(into: &hasher)
            iconSize.hash(into: &hasher)
            customTint.hash(into: &hasher)
            shouldFill.hash(into: &hasher)
            accessibility.hash(into: &hasher)
        }
        
        override fileprivate func isEqual(to other: SessionCell.Accessory) -> Bool {
            guard let rhs: Icon = other as? Icon else { return false }
            
            return (
                image == rhs.image &&
                iconSize == rhs.iconSize &&
                customTint == rhs.customTint &&
                shouldFill == rhs.shouldFill &&
                accessibility == rhs.accessibility
            )
        }
    }
    
    // MARK: - IconAsync
    
    class IconAsync: SessionCell.Accessory {
        public let iconSize: IconSize
        public let customTint: ThemeValue?
        public let shouldFill: Bool
        public let setter: (UIImageView) -> Void
        
        fileprivate init(
            iconSize: IconSize,
            customTint: ThemeValue?,
            shouldFill: Bool,
            setter: @escaping (UIImageView) -> Void,
            accessibility: Accessibility?
        ) {
            self.iconSize = iconSize
            self.customTint = customTint
            self.shouldFill = shouldFill
            self.setter = setter
            
            super.init(accessibility: accessibility)
        }
        
        // MARK: - Conformance
        
        override public func hash(into hasher: inout Hasher) {
            iconSize.hash(into: &hasher)
            customTint.hash(into: &hasher)
            shouldFill.hash(into: &hasher)
            accessibility.hash(into: &hasher)
        }
        
        override fileprivate func isEqual(to other: SessionCell.Accessory) -> Bool {
            guard let rhs: IconAsync = other as? IconAsync else { return false }
            
            return (
                iconSize == rhs.iconSize &&
                customTint == rhs.customTint &&
                shouldFill == rhs.shouldFill &&
                accessibility == rhs.accessibility
            )
        }
    }
    
    // MARK: - Toggle
    
    class Toggle: SessionCell.Accessory {
        public let value: Bool
        public let oldValue: Bool
        
        override public var currentBoolValue: Bool { value }
        
        fileprivate init(
            value: Bool,
            oldValue: Bool,
            accessibility: Accessibility?
        ) {
            self.value = value
            self.oldValue = oldValue
            
            super.init(accessibility: accessibility)
        }
        
        // MARK: - Conformance
        
        override public func hash(into hasher: inout Hasher) {
            value.hash(into: &hasher)
            oldValue.hash(into: &hasher)
            accessibility.hash(into: &hasher)
        }
        
        override fileprivate func isEqual(to other: SessionCell.Accessory) -> Bool {
            guard let rhs: Toggle = other as? Toggle else { return false }
            
            return (
                value == rhs.value &&
                oldValue == rhs.oldValue &&
                accessibility == rhs.accessibility
            )
        }
    }
    
    // MARK: - DropDown
    
    class DropDown: SessionCell.Accessory {
        public let dynamicString: () -> String?
        
        fileprivate init(
            dynamicString: @escaping () -> String?,
            accessibility: Accessibility?
        ) {
            self.dynamicString = dynamicString
            
            super.init(accessibility: accessibility)
        }
        
        // MARK: - Conformance
        
        override public func hash(into hasher: inout Hasher) {
            dynamicString().hash(into: &hasher)
            accessibility.hash(into: &hasher)
        }
        
        override fileprivate func isEqual(to other: SessionCell.Accessory) -> Bool {
            guard let rhs: DropDown = other as? DropDown else { return false }
            
            return (
                dynamicString() == rhs.dynamicString() &&
                accessibility == rhs.accessibility
            )
        }
    }
    
    // MARK: - Radio
    
    class Radio: SessionCell.Accessory {
        public enum Size: Hashable, Equatable {
            case small
            case medium
            
            var borderSize: CGFloat {
                switch self {
                    case .small: return 20
                    case .medium: return 26
                }
            }
            
            var selectionSize: CGFloat {
                switch self {
                    case .small: return 15
                    case .medium: return 20
                }
            }
        }
        
        public let size: Size
        public let initialIsSelected: Bool
        public let liveIsSelected: () -> Bool
        public let wasSavedSelection: Bool
        
        override public var currentBoolValue: Bool { liveIsSelected() }
        
        fileprivate init(
            size: Size,
            initialIsSelected: Bool,
            liveIsSelected: @escaping () -> Bool,
            wasSavedSelection: Bool,
            accessibility: Accessibility?
        ) {
            self.size = size
            self.initialIsSelected = initialIsSelected
            self.liveIsSelected = liveIsSelected
            self.wasSavedSelection = wasSavedSelection
            
            super.init(accessibility: accessibility)
        }
        
        // MARK: - Conformance
        
        override public func hash(into hasher: inout Hasher) {
            size.hash(into: &hasher)
            initialIsSelected.hash(into: &hasher)
            wasSavedSelection.hash(into: &hasher)
            accessibility.hash(into: &hasher)
        }
        
        override fileprivate func isEqual(to other: SessionCell.Accessory) -> Bool {
            guard let rhs: Radio = other as? Radio else { return false }
            
            return (
                size == rhs.size &&
                initialIsSelected == rhs.initialIsSelected &&
                wasSavedSelection == rhs.wasSavedSelection &&
                accessibility == rhs.accessibility
            )
        }
    }
    
    // MARK: - HighlightingBackgroundLabel
    
    class HighlightingBackgroundLabel: SessionCell.Accessory {
        public let title: String
        
        init(
            title: String,
            accessibility: Accessibility?
        ) {
            self.title = title
            
            super.init(accessibility: accessibility)
        }
        
        // MARK: - Conformance
        
        override public func hash(into hasher: inout Hasher) {
            title.hash(into: &hasher)
            accessibility.hash(into: &hasher)
        }
        
        override fileprivate func isEqual(to other: SessionCell.Accessory) -> Bool {
            guard let rhs: HighlightingBackgroundLabel = other as? HighlightingBackgroundLabel else {
                return false
            }
            
            return (
                title == rhs.title &&
                accessibility == rhs.accessibility
            )
        }
    }
    
    // MARK: - HighlightingBackgroundLabelAndRadio
    
    class HighlightingBackgroundLabelAndRadio: SessionCell.Accessory {
        public enum Size: Hashable, Equatable {
            case small
            case medium
            
            var borderSize: CGFloat {
                switch self {
                    case .small: return 20
                    case .medium: return 26
                }
            }
            
            var selectionSize: CGFloat {
                switch self {
                    case .small: return 15
                    case .medium: return 20
                }
            }
        }
        
        public let title: String
        public let size: Size
        public let initialIsSelected: Bool
        public let liveIsSelected: () -> Bool
        public let wasSavedSelection: Bool
        public let labelAccessibility: Accessibility?
        
        override public var currentBoolValue: Bool { liveIsSelected() }
        
        fileprivate init(
            title: String,
            radioSize: Size,
            initialIsSelected: Bool,
            liveIsSelected: @escaping () -> Bool,
            wasSavedSelection: Bool,
            labelAccessibility: Accessibility?,
            radioAccessibility: Accessibility?
        ) {
            self.title = title
            self.size = radioSize
            self.initialIsSelected = initialIsSelected
            self.liveIsSelected = liveIsSelected
            self.wasSavedSelection = wasSavedSelection
            self.labelAccessibility = labelAccessibility
            
            super.init(accessibility: radioAccessibility)
        }
        
        // MARK: - Conformance
        
        override public func hash(into hasher: inout Hasher) {
            title.hash(into: &hasher)
            size.hash(into: &hasher)
            initialIsSelected.hash(into: &hasher)
            wasSavedSelection.hash(into: &hasher)
            accessibility.hash(into: &hasher)
            labelAccessibility.hash(into: &hasher)
        }
        
        override fileprivate func isEqual(to other: SessionCell.Accessory) -> Bool {
            guard let rhs: HighlightingBackgroundLabelAndRadio = other as? HighlightingBackgroundLabelAndRadio else { return false }
            
            return (
                title == rhs.title &&
                size == rhs.size &&
                initialIsSelected == rhs.initialIsSelected &&
                wasSavedSelection == rhs.wasSavedSelection &&
                accessibility == rhs.accessibility &&
                labelAccessibility == rhs.labelAccessibility
            )
        }
    }
    
    // MARK: - DisplayPicture
    
<<<<<<< HEAD
    public static func button(style: SessionButton.Style, title: String, run: @escaping (SessionButton?) -> Void) -> SessionCell.Accessory {
        return .button(style: style, title: title, accessibility: nil, run: run)
    }
}

// MARK: - SessionCell.Accessory.DataSource

extension SessionCell.Accessory {
    public enum DataSource: Hashable, Equatable {
        case boolValue(key: String, value: Bool, oldValue: Bool)
        case dynamicString(() -> String?)
        case staticBoolValue(Bool)
=======
    class DisplayPicture: SessionCell.Accessory {
        public let id: String
        public let size: ProfilePictureView.Size
        public let threadVariant: SessionThread.Variant
        public let displayPictureFilename: String?
        public let profile: Profile?
        public let profileIcon: ProfilePictureView.ProfileIcon
        public let additionalProfile: Profile?
        public let additionalProfileIcon: ProfilePictureView.ProfileIcon
>>>>>>> cba67296
        
        fileprivate init(
            id: String,
            size: ProfilePictureView.Size,
            threadVariant: SessionThread.Variant,
            displayPictureFilename: String?,
            profile: Profile?,
            profileIcon: ProfilePictureView.ProfileIcon,
            additionalProfile: Profile?,
            additionalProfileIcon: ProfilePictureView.ProfileIcon,
            accessibility: Accessibility?
        ) {
            self.id = id
            self.size = size
            self.threadVariant = threadVariant
            self.displayPictureFilename = displayPictureFilename
            self.profile = profile
            self.profileIcon = profileIcon
            self.additionalProfile = additionalProfile
            self.additionalProfileIcon = additionalProfileIcon
            
            super.init(accessibility: accessibility)
        }
        
        // MARK: - Conformance
        
        override public func hash(into hasher: inout Hasher) {
            id.hash(into: &hasher)
            size.hash(into: &hasher)
            threadVariant.hash(into: &hasher)
            displayPictureFilename.hash(into: &hasher)
            profile.hash(into: &hasher)
            profileIcon.hash(into: &hasher)
            additionalProfile.hash(into: &hasher)
            additionalProfileIcon.hash(into: &hasher)
            accessibility.hash(into: &hasher)
        }
        
        override fileprivate func isEqual(to other: SessionCell.Accessory) -> Bool {
            guard let rhs: DisplayPicture = other as? DisplayPicture else { return false }
            
            return (
                id == rhs.id &&
                size == rhs.size &&
                threadVariant == rhs.threadVariant &&
                displayPictureFilename == rhs.displayPictureFilename &&
                profile == rhs.profile &&
                profileIcon == rhs.profileIcon &&
                additionalProfile == rhs.additionalProfile &&
                additionalProfileIcon == rhs.additionalProfileIcon &&
                accessibility == rhs.accessibility
            )
        }
    }
    
    class Search: SessionCell.Accessory {
        public let placeholder: String
        public let searchTermChanged: (String?) -> Void
        
<<<<<<< HEAD
        public var currentBoolValue: Bool {
            switch self {
                case .boolValue(_, let value, _): return value
                case .dynamicString: return false
                case .staticBoolValue(let value): return value
            }
        }
        
        public var oldBoolValue: Bool {
            switch self {
                case .boolValue(_, _, let oldValue): return oldValue
                case .staticBoolValue(let value): return value
                default: return false
            }
=======
        fileprivate init(
            placeholder: String,
            searchTermChanged: @escaping (String?) -> Void,
            accessibility: Accessibility?
        ) {
            self.placeholder = placeholder
            self.searchTermChanged = searchTermChanged
            
            super.init(accessibility: accessibility)
        }
        
        // MARK: - Conformance
        
        override public func hash(into hasher: inout Hasher) {
            placeholder.hash(into: &hasher)
            accessibility.hash(into: &hasher)
>>>>>>> cba67296
        }
        
        override fileprivate func isEqual(to other: SessionCell.Accessory) -> Bool {
            return (
                other is Search &&
                placeholder == (other as? Search)?.placeholder &&
                accessibility == (other as? Search)?.accessibility
            )
        }
    }
    
    class Button: SessionCell.Accessory {
        public let style: SessionButton.Style
        public let title: String
        public let run: (SessionButton?) -> Void
        
        fileprivate init(
            style: SessionButton.Style,
            title: String,
            run: @escaping (SessionButton?) -> Void,
            accessibility: Accessibility?
        ) {
            self.style = style
            self.title = title
            self.run = run
            
            super.init(accessibility: accessibility)
        }
        
        // MARK: - Conformance
        
<<<<<<< HEAD
        public func hash(into hasher: inout Hasher) {
            switch self {
                case .boolValue(let key, let value, let oldValue):
                    key.hash(into: &hasher)
                    value.hash(into: &hasher)
                    oldValue.hash(into: &hasher)
                    
                case .dynamicString(let generator): generator().hash(into: &hasher)
                case .staticBoolValue(let value): value.hash(into: &hasher)
            }
        }
        
        public static func == (lhs: DataSource, rhs: DataSource) -> Bool {
            switch (lhs, rhs) {
                case (.boolValue(let lhsKey, let lhsValue, let lhsOldValue), .boolValue(let rhsKey, let rhsValue, let rhsOldValue)):
                    return (
                        lhsKey == rhsKey &&
                        lhsValue == rhsValue &&
                        lhsOldValue == rhsOldValue
                    )
                    
                case (.dynamicString(let lhsGenerator), .dynamicString(let rhsGenerator)):
                    return (lhsGenerator() == rhsGenerator())
                
                case (.staticBoolValue(let lhsValue), .staticBoolValue(let rhsValue)):
                    return (lhsValue == rhsValue)
                    
                default: return false
            }
=======
        override public func hash(into hasher: inout Hasher) {
            style.hash(into: &hasher)
            title.hash(into: &hasher)
            accessibility.hash(into: &hasher)
        }
        
        override fileprivate func isEqual(to other: SessionCell.Accessory) -> Bool {
            return (
                other is Button &&
                style == (other as? Button)?.style &&
                title == (other as? Button)?.title &&
                accessibility == (other as? Button)?.accessibility
            )
>>>>>>> cba67296
        }
    }
    
    class CustomView: SessionCell.Accessory {
        public let uniqueId: AnyHashable
        public let viewGenerator: () -> UIView
        
        fileprivate init(
            uniqueId: AnyHashable,
            viewGenerator: @escaping () -> UIView,
            accessibility: Accessibility?
        ) {
            self.uniqueId = uniqueId
            self.viewGenerator = viewGenerator
            
            super.init(accessibility: accessibility)
        }
        
        // MARK: - Conformance
        
        override public func hash(into hasher: inout Hasher) {
            uniqueId.hash(into: &hasher)
            accessibility.hash(into: &hasher)
        }
        
        override fileprivate func isEqual(to other: SessionCell.Accessory) -> Bool {
            return (
                other is CustomView &&
                uniqueId == (other as? CustomView)?.uniqueId &&
                accessibility == (other as? CustomView)?.accessibility
            )
        }
    }
}<|MERGE_RESOLUTION|>--- conflicted
+++ resolved
@@ -530,20 +530,6 @@
     
     // MARK: - DisplayPicture
     
-<<<<<<< HEAD
-    public static func button(style: SessionButton.Style, title: String, run: @escaping (SessionButton?) -> Void) -> SessionCell.Accessory {
-        return .button(style: style, title: title, accessibility: nil, run: run)
-    }
-}
-
-// MARK: - SessionCell.Accessory.DataSource
-
-extension SessionCell.Accessory {
-    public enum DataSource: Hashable, Equatable {
-        case boolValue(key: String, value: Bool, oldValue: Bool)
-        case dynamicString(() -> String?)
-        case staticBoolValue(Bool)
-=======
     class DisplayPicture: SessionCell.Accessory {
         public let id: String
         public let size: ProfilePictureView.Size
@@ -553,7 +539,6 @@
         public let profileIcon: ProfilePictureView.ProfileIcon
         public let additionalProfile: Profile?
         public let additionalProfileIcon: ProfilePictureView.ProfileIcon
->>>>>>> cba67296
         
         fileprivate init(
             id: String,
@@ -613,22 +598,6 @@
         public let placeholder: String
         public let searchTermChanged: (String?) -> Void
         
-<<<<<<< HEAD
-        public var currentBoolValue: Bool {
-            switch self {
-                case .boolValue(_, let value, _): return value
-                case .dynamicString: return false
-                case .staticBoolValue(let value): return value
-            }
-        }
-        
-        public var oldBoolValue: Bool {
-            switch self {
-                case .boolValue(_, _, let oldValue): return oldValue
-                case .staticBoolValue(let value): return value
-                default: return false
-            }
-=======
         fileprivate init(
             placeholder: String,
             searchTermChanged: @escaping (String?) -> Void,
@@ -645,7 +614,6 @@
         override public func hash(into hasher: inout Hasher) {
             placeholder.hash(into: &hasher)
             accessibility.hash(into: &hasher)
->>>>>>> cba67296
         }
         
         override fileprivate func isEqual(to other: SessionCell.Accessory) -> Bool {
@@ -677,37 +645,6 @@
         
         // MARK: - Conformance
         
-<<<<<<< HEAD
-        public func hash(into hasher: inout Hasher) {
-            switch self {
-                case .boolValue(let key, let value, let oldValue):
-                    key.hash(into: &hasher)
-                    value.hash(into: &hasher)
-                    oldValue.hash(into: &hasher)
-                    
-                case .dynamicString(let generator): generator().hash(into: &hasher)
-                case .staticBoolValue(let value): value.hash(into: &hasher)
-            }
-        }
-        
-        public static func == (lhs: DataSource, rhs: DataSource) -> Bool {
-            switch (lhs, rhs) {
-                case (.boolValue(let lhsKey, let lhsValue, let lhsOldValue), .boolValue(let rhsKey, let rhsValue, let rhsOldValue)):
-                    return (
-                        lhsKey == rhsKey &&
-                        lhsValue == rhsValue &&
-                        lhsOldValue == rhsOldValue
-                    )
-                    
-                case (.dynamicString(let lhsGenerator), .dynamicString(let rhsGenerator)):
-                    return (lhsGenerator() == rhsGenerator())
-                
-                case (.staticBoolValue(let lhsValue), .staticBoolValue(let rhsValue)):
-                    return (lhsValue == rhsValue)
-                    
-                default: return false
-            }
-=======
         override public func hash(into hasher: inout Hasher) {
             style.hash(into: &hasher)
             title.hash(into: &hasher)
@@ -721,7 +658,6 @@
                 title == (other as? Button)?.title &&
                 accessibility == (other as? Button)?.accessibility
             )
->>>>>>> cba67296
         }
     }
     
