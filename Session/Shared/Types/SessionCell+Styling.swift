--- conflicted
+++ resolved
@@ -18,11 +18,7 @@
         let editingPlaceholder: String?
         let interaction: Interaction
         let accessibility: Accessibility?
-<<<<<<< HEAD
-        let trailingImage: (id: String, imageGenerator: (() -> UIImage))?
-=======
         let trailingImage: (cacheKey: UIView.CachedImageKey, viewGenerator: (() -> UIView))?
->>>>>>> d452f4b4
         let extraViewGenerator: (() -> UIView)?
         
         private let fontStyle: FontStyle
@@ -35,11 +31,7 @@
             editingPlaceholder: String? = nil,
             interaction: Interaction = .none,
             accessibility: Accessibility? = nil,
-<<<<<<< HEAD
-            trailingImage: (id: String, imageGenerator: (() -> UIImage))? = nil,
-=======
             trailingImage: (cacheKey: UIView.CachedImageKey, viewGenerator: (() -> UIView))? = nil,
->>>>>>> d452f4b4
             extraViewGenerator: (() -> UIView)? = nil
         ) {
             self.text = text
@@ -61,11 +53,7 @@
             interaction.hash(into: &hasher)
             editingPlaceholder.hash(into: &hasher)
             accessibility.hash(into: &hasher)
-<<<<<<< HEAD
-            trailingImage?.id.hash(into: &hasher)
-=======
             trailingImage?.cacheKey.hash(into: &hasher)
->>>>>>> d452f4b4
         }
         
         public static func == (lhs: TextInfo, rhs: TextInfo) -> Bool {
@@ -76,11 +64,7 @@
                 lhs.interaction == rhs.interaction &&
                 lhs.editingPlaceholder == rhs.editingPlaceholder &&
                 lhs.accessibility == rhs.accessibility &&
-<<<<<<< HEAD
-                lhs.trailingImage?.id == rhs.trailingImage?.id
-=======
                 lhs.trailingImage?.cacheKey == rhs.trailingImage?.cacheKey
->>>>>>> d452f4b4
             )
         }
     }
