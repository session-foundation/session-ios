// Copyright © 2025 Rangeproof Pty Ltd. All rights reserved.

import Foundation
import Combine
import SwiftUI
import Lucide
import GRDB
import DifferenceKit
import SessionUIKit
import SignalUtilitiesKit
import SessionNetworkingKit
import SessionMessagingKit
import SessionUtilitiesKit

// MARK: - Log.Category

public extension Log.Category {
    static let proSettingsViewModel: Log.Category = .create("ProSettingsViewModel", defaultLevel: .warn)
}

// MARK: - SessionProSettingsViewModel

public class SessionProSettingsViewModel: SessionListScreenContent.ViewModelType, NavigatableStateHolder {
    public let dependencies: Dependencies
    public let navigatableState: NavigatableState = NavigatableState()
    public let title: String = ""
    public let state: SessionListScreenContent.ListItemDataState<Section, ListItem> = SessionListScreenContent.ListItemDataState()
    
    /// This value is the current state of the view
    @MainActor @Published private(set) var internalState: State
    private var observationTask: Task<Void, Never>?
    
    // MARK: - Initialization
    
    @MainActor init(
        using dependencies: Dependencies
    ) {
        self.dependencies = dependencies
        self.internalState = State.initialState(using: dependencies)
        
        self.observationTask = ObservationBuilder
            .initialValue(self.internalState)
            .debounce(for: .never)
            .using(dependencies: dependencies)
            .query(SessionProSettingsViewModel.queryState)
            .assign { [weak self] updatedState in
                guard let self = self else { return }
                
                self.state.updateTableData(updatedState.sections(viewModel: self, previousState: self.internalState))
                self.internalState = updatedState
            }
    }
    
    // MARK: - Config
    
    public enum Section: SessionListScreenContent.ListSection {
        case logoWithPro
        case proStats
        case proSettings
        case proFeatures
        case proManagement
        case help
        
        public var title: String? {
            switch self {
                case .proStats: return "proStats".put(key: "pro", value: Constants.pro).localized()
                case .proSettings: return "proSettings".put(key: "pro", value: Constants.pro).localized()
                case .proFeatures: return "proBetaFeatures".put(key: "pro", value: Constants.pro).localized()
                case .proManagement: return "managePro".put(key: "pro", value: Constants.pro).localized()
                case .help: return "sessionHelp".localized()
                default: return nil
            }
        }
        
        public var style: SessionListScreenContent.ListSectionStyle {
            switch self {
                case .proStats:
                    return .titleWithTooltips(
                        info: .init(
                            id: "SessionListScreen.SectionHeader.ToolTip", // stringlint:ignore
                            content: "proStatsTooltip"
                                .put(key: "pro", value: Constants.pro)
                                .localizedFormatted(),
                            tintColor: .textSecondary,
                            position: .topRight
                        )
                    )
                case .proSettings, .proFeatures, .proManagement, .help: return .titleNoBackgroundContent
                default: return .none
            }
        }
        
        public var divider: Bool {
            switch self {
                case .proSettings, .proManagement, .help: return true
                default: return false
            }
        }
        
        public var footer: String? { return nil }
    }
    
    public enum ListItem: Differentiable {
        case logoWithPro
        case continueButton
        
        case proStats
        
        case updatePlan
        case refundRequested
        case renewPlan
        case recoverPlan
        case proBadge
        
        case longerMessages
        case animatedDisplayPictures
        case badges
        case unlimitedPins
        case plusLoadsMore
        
        case cancelPlan
        case requestRefund
        
        case faq
        case support
    }
    
    // MARK: - Content
    
    public struct State: ObservableKeyProvider {
        let profile: Profile
        let loadingState: SessionPro.LoadingState
        let numberOfGroupsUpgraded: Int
        let numberOfPinnedConversations: Int
        let numberOfProBadgesSent: Int
        let numberOfLongerMessagesSent: Int
        let plans: [SessionPro.Plan]
        let proStatus: Network.SessionPro.BackendUserProStatus?
        let proAutoRenewing: Bool?
        let proAccessExpiryTimestampMs: UInt64?
        let proLatestPaymentItem: Network.SessionPro.PaymentItem?
        let proLastPaymentOriginatingPlatform: SessionProUI.ClientPlatform
        let proIsRefunding: SessionPro.IsRefunding
        
        @MainActor public func sections(viewModel: SessionProSettingsViewModel, previousState: State) -> [SectionModel] {
            SessionProSettingsViewModel.sections(
                state: self,
                previousState: previousState,
                viewModel: viewModel
            )
        }
        
        /// We need `dependencies` to generate the keys in this case so set the variable `observedKeys` to an empty array to
        /// suppress the conformance warning
        public let observedKeys: Set<ObservableKey> = []
        public func observedKeys(using dependencies: Dependencies) -> Set<ObservableKey> {
            let sessionProManager: SessionProManagerType = dependencies[singleton: .sessionProManager]
            
            return [
                .anyConversationPinnedPriorityChanged,
                .profile(profile.id),
                .currentUserProLoadingState(sessionProManager),
                .currentUserProStatus(sessionProManager),
                .currentUserProAutoRenewing(sessionProManager),
                .currentUserProAccessExpiryTimestampMs(sessionProManager),
                .currentUserProLatestPaymentItem(sessionProManager),
                .currentUserLatestPaymentOriginatingPlatform(sessionProManager),
                .currentUserProIsRefunding(sessionProManager),
                .setting(.groupsUpgradedCounter),
                .setting(.proBadgesSentCounter),
                .setting(.longerMessagesSentCounter)
            ]
        }
        
        static func initialState(using dependencies: Dependencies) -> State {
            return State(
                profile: dependencies.mutate(cache: .libSession) { $0.profile },
                loadingState: .loading,
                numberOfGroupsUpgraded: 0,
                numberOfPinnedConversations: 0,
                numberOfProBadgesSent: 0,
                numberOfLongerMessagesSent: 0,
                plans: [],
                proStatus: nil,
                proAutoRenewing: nil,
                proAccessExpiryTimestampMs: nil,
                proLatestPaymentItem: nil,
                proLastPaymentOriginatingPlatform: .iOS,
                proIsRefunding: false
            )
        }
    }
    
    @Sendable private static func queryState(
        previousState: State,
        events: [ObservedEvent],
        isInitialQuery: Bool,
        using dependencies: Dependencies
    ) async -> State {
        var profile: Profile = previousState.profile
        var loadingState: SessionPro.LoadingState = previousState.loadingState
        var numberOfGroupsUpgraded: Int = previousState.numberOfGroupsUpgraded
        var numberOfPinnedConversations: Int = previousState.numberOfPinnedConversations
        var numberOfProBadgesSent: Int = previousState.numberOfProBadgesSent
        var numberOfLongerMessagesSent: Int = previousState.numberOfLongerMessagesSent
        var plans: [SessionPro.Plan] = previousState.plans
        var proStatus: Network.SessionPro.BackendUserProStatus? = previousState.proStatus
        var proAutoRenewing: Bool? = previousState.proAutoRenewing
        var proAccessExpiryTimestampMs: UInt64? = previousState.proAccessExpiryTimestampMs
        var proLatestPaymentItem: Network.SessionPro.PaymentItem? = previousState.proLatestPaymentItem
        var proLastPaymentOriginatingPlatform: SessionProUI.ClientPlatform = previousState.proLastPaymentOriginatingPlatform
        var proIsRefunding: SessionPro.IsRefunding = previousState.proIsRefunding
        
        /// Store a local copy of the events so we can manipulate it based on the state changes
        let eventsToProcess: [ObservedEvent] = events
        
        /// If we have no previous state then we need to fetch the initial state
        if isInitialQuery {
            do {
                loadingState = await dependencies[singleton: .sessionProManager].loadingState
                    .first(defaultValue: .loading)
                proStatus = await dependencies[singleton: .sessionProManager].proStatus
                    .first(defaultValue: nil)
                proAutoRenewing = await dependencies[singleton: .sessionProManager].autoRenewing
                    .first(defaultValue: nil)
                proAccessExpiryTimestampMs = await dependencies[singleton: .sessionProManager].accessExpiryTimestampMs
                    .first(defaultValue: nil)
                proLatestPaymentItem = await dependencies[singleton: .sessionProManager].latestPaymentItem
                    .first(defaultValue: nil)
                proLastPaymentOriginatingPlatform = await dependencies[singleton: .sessionProManager].latestPaymentOriginatingPlatform
                    .first(defaultValue: .iOS)
                proIsRefunding = await dependencies[singleton: .sessionProManager].isRefunding
                    .first(defaultValue: false)
                
                try await dependencies[singleton: .storage].readAsync { db in
                    numberOfGroupsUpgraded = (db[.groupsUpgradedCounter] ?? 0)
                    numberOfPinnedConversations = (
                        try? SessionThread
                            .filter(SessionThread.Columns.pinnedPriority > 0)
                            .fetchCount(db)
                    ).defaulting(to: 0)
                    numberOfProBadgesSent = (db[.proBadgesSentCounter] ?? 0)
                    numberOfLongerMessagesSent = (db[.longerMessagesSentCounter] ?? 0)
                }
            }
            catch {
                Log.critical(.proSettingsViewModel, "Failed to fetch initial state, due to error: \(error)")
            }
        }
        
        /// Always try to get plans if they are empty
        if plans.isEmpty {
            plans = await dependencies[singleton: .sessionProManager].plans
        }
        
        /// Split the events between those that need database access and those that don't
        let changes: EventChangeset = eventsToProcess.split(by: { $0.dataRequirement })
        
        /// Process any general event changes
        if let value = changes.latest(.currentUserProLoadingState, as: SessionPro.LoadingState.self) {
            loadingState = value
        }
        
        if let value = changes.latest(.currentUserProStatus, as: Network.SessionPro.BackendUserProStatus.self) {
            proStatus = value
        }
        
        if let value = changes.latest(.currentUserProAutoRenewing, as: Bool.self) {
            proAutoRenewing = value
        }
        
        if let value = changes.latest(.currentUserProAccessExpiryTimestampMs, as: UInt64.self) {
            proAccessExpiryTimestampMs = value
        }
        
        if let value = changes.latest(.currentUserProLatestPaymentItem, as: Network.SessionPro.PaymentItem.self) {
            proLatestPaymentItem = value
        }
        
        if let value = changes.latest(.currentUserLatestPaymentOriginatingPlatform, as: SessionProUI.ClientPlatform.self) {
            proLastPaymentOriginatingPlatform = value
        }
        
        if let value = changes.latest(.currentUserProIsRefunding, as: SessionPro.IsRefunding.self) {
            proIsRefunding = value
        }
        
        changes.forEach(.profile, as: ProfileEvent.self) { event in
            switch event.change {
                case .name(let name): profile = profile.with(name: name)
                case .nickname(let nickname): profile = profile.with(nickname: .set(to: nickname))
                case .displayPictureUrl(let url): profile = profile.with(displayPictureUrl: .set(to: url))
                case .proStatus(_, let features, let expiryUnixTimestampMs, let genIndexHashHex):
                    profile = profile.with(
                        proFeatures: .set(to: features),
                        proExpiryUnixTimestampMs: .set(to: expiryUnixTimestampMs),
                        proGenIndexHashHex: .set(to: genIndexHashHex)
                    )
                default: break
            }
        }
        
        changes.forEachEvent(.setting, as: Int.self) { event, value in
            switch event.key {
                case .setting(.groupsUpgradedCounter): numberOfGroupsUpgraded = value
                case .setting(.proBadgesSentCounter): numberOfProBadgesSent = value
                case .setting(.longerMessagesSentCounter): numberOfLongerMessagesSent = value
                default: break
            }
        }
        
        /// Then handle database events
        if !dependencies[singleton: .storage].isSuspended, !changes.databaseEvents.isEmpty {
            do {
                try await dependencies[singleton: .storage].readAsync { db in
                    if changes.latest(.anyConversationPinnedPriorityChanged) != nil {
                        numberOfPinnedConversations = (
                            try? SessionThread
                                .filter(SessionThread.Columns.pinnedPriority > 0)
                                .fetchCount(db)
                        ).defaulting(to: 0)
                    }
                }
            } catch {
                let eventList: String = changes.databaseEvents.map { $0.key.rawValue }.joined(separator: ", ")
                Log.critical(.proSettingsViewModel, "Failed to fetch state for events [\(eventList)], due to error: \(error)")
            }
        }
        else if !changes.databaseEvents.isEmpty {
            Log.warn(.proSettingsViewModel, "Ignored \(changes.databaseEvents.count) database event(s) sent while storage was suspended.")
        }
        
        return State(
            profile: profile,
            loadingState: loadingState,
            numberOfGroupsUpgraded: numberOfGroupsUpgraded,
            numberOfPinnedConversations: numberOfPinnedConversations,
            numberOfProBadgesSent: numberOfProBadgesSent,
            numberOfLongerMessagesSent: numberOfLongerMessagesSent,
            plans: plans,
            proStatus: proStatus,
            proAutoRenewing: proAutoRenewing,
            proAccessExpiryTimestampMs: proAccessExpiryTimestampMs,
            proLatestPaymentItem: proLatestPaymentItem,
            proLastPaymentOriginatingPlatform: proLastPaymentOriginatingPlatform,
            proIsRefunding: proIsRefunding
        )
    }
    
    private static func sections(
        state: State,
        previousState: State,
        viewModel: SessionProSettingsViewModel
    ) -> [SectionModel] {
        let logo: SectionModel = SectionModel(
            model: .logoWithPro,
            elements: [
                SessionListScreenContent.ListItemInfo(
                    id: .logoWithPro,
                    variant: .logoWithPro(
                        info: ListItemLogoWithPro.Info(
                            style:{
                                switch state.proStatus {
                                    case .expired: .disabled
                                    default: .normal
                                }
                            }(),
                            state: {
                                guard state.proStatus != .none else {
                                    return .success(
                                        description: "proFullestPotential"
                                            .put(key: "app_name", value: Constants.app_name)
                                            .put(key: "app_pro", value: Constants.app_pro)
                                            .localizedFormatted()
                                    )
                                }
                                
                                switch state.loadingState {
                                    case .success: return .success(description: nil)
                                    case .loading:
                                        return .loading(
                                            message: {
                                                switch state.proStatus {
                                                    case .expired:
                                                        "checkingProStatus"
                                                            .put(key: "pro", value: Constants.pro)
                                                            .localized()
                                                    
                                                    default:
                                                        "proStatusLoading"
                                                            .put(key: "pro", value: Constants.pro)
                                                            .localized()
                                                }
                                            }()
                                        )
                                    
                                    case .error:
                                        return .error(
                                            message: {
                                                switch state.proStatus {
                                                    case .expired:
                                                        "errorCheckingProStatus"
                                                            .put(key: "pro", value: Constants.pro)
                                                            .localized()
                                                    
                                                    default:
                                                        "proErrorRefreshingStatus"
                                                            .put(key: "pro", value: Constants.pro)
                                                            .localized()
                                                }
                                            }()
                                        )
                                }
                            }()
                        )
                    ),
                    onTap: { [weak viewModel] in
                        switch state.loadingState {
                            case .success: break
                            case .loading:
                                viewModel?.showLoadingModal(
                                    from: .logoWithPro,
                                    title: {
                                        switch state.proStatus {
                                            case .active, .neverBeenPro, .none:
                                                "proStatusLoading"
                                                    .put(key: "pro", value: Constants.pro)
                                                    .localized()
                                            
                                            case .expired:
                                                "checkingProStatus"
                                                    .put(key: "pro", value: Constants.pro)
                                                    .localized()
                                        }
                                    }(),
                                    description: {
                                        switch state.proStatus {
                                            case .active, .neverBeenPro, .none:
                                                "proStatusLoadingDescription"
                                                    .put(key: "pro", value: Constants.pro)
                                                    .localized()
                                            
                                            case .expired:
                                                "checkingProStatusDescription"
                                                    .put(key: "pro", value: Constants.pro)
                                                    .localized()
                                        }
                                    }()
                                )
                            
                            case .error:
                                viewModel?.showErrorModal(
                                    from: .logoWithPro,
                                    title: "proStatusError"
                                        .put(key: "pro", value: Constants.pro)
                                        .localized(),
                                    description: "proStatusRefreshNetworkError"
                                        .put(key: "pro", value: Constants.pro)
                                        .localizedFormatted()
                                )
                        }
                    }
                ),
                (
                    state.proStatus != .none ? nil :
                        SessionListScreenContent.ListItemInfo(
                            id: .continueButton,
                            variant: .button(title: "theContinue".localized()),
                            onTap: { [weak viewModel] in viewModel?.updateProPlan(state: state) }
                        )
                )
            ].compactMap { $0 }
        )
        
        let proStats: SectionModel = SectionModel(
            model: .proStats,
            elements: [
                SessionListScreenContent.ListItemInfo(
                    id: .proStats,
                    variant: .dataMatrix(
                        info: [
                            [
                                ListItemDataMatrix.Info(
                                    leadingAccessory: .icon(
                                        .messageSquare,
                                        size: .large,
                                        customTint: .primary
                                    ),
                                    title: SessionListScreenContent.TextInfo(
                                        "proLongerMessagesSent"
                                            .putNumber(state.numberOfLongerMessagesSent)
                                            .put(key: "total", value: state.loadingState == .loading ? "" : state.numberOfLongerMessagesSent)
                                            .localized(),
                                        font: .Headings.H9
                                    ),
                                    isLoading: state.loadingState == .loading
                                ),
                                ListItemDataMatrix.Info(
                                    leadingAccessory: .icon(
                                        .pin,
                                        size: .large,
                                        customTint: .primary
                                    ),
                                    title: SessionListScreenContent.TextInfo(
                                        "proPinnedConversations"
                                            .putNumber(state.numberOfPinnedConversations)
                                            .put(key: "total", value: state.loadingState == .loading ? "" : state.numberOfPinnedConversations)
                                            .localized(),
                                        font: .Headings.H9
                                    ),
                                    isLoading: state.loadingState == .loading
                                )
                            ],
                            [
                                ListItemDataMatrix.Info(
                                    leadingAccessory: .icon(
                                        .rectangleEllipsis,
                                        size: .large,
                                        customTint: .primary
                                    ),
                                    title: SessionListScreenContent.TextInfo(
                                        "proBadgesSent"
                                            .putNumber(state.numberOfProBadgesSent)
                                            .put(key: "total", value: state.loadingState == .loading ? "" : state.numberOfProBadgesSent)
                                            .put(key: "pro", value: Constants.pro)
                                            .localized(),
                                        font: .Headings.H9
                                    ),
                                    isLoading: state.loadingState == .loading
                                ),
                                ListItemDataMatrix.Info(
                                    leadingAccessory: .icon(
                                        UIImage(named: "ic_user_group"),
                                        size: .large,
                                        customTint: .disabled
                                    ),
                                    title: SessionListScreenContent.TextInfo(
                                        "proGroupsUpgraded"
                                            .putNumber(state.numberOfGroupsUpgraded)
                                            .put(key: "total", value: state.loadingState == .loading ? "" : state.numberOfGroupsUpgraded)
                                            .localized(),
                                        font: .Headings.H9,
                                        color: state.loadingState == .loading ? .textPrimary : .disabled
                                    ),
                                    tooltipInfo: SessionListScreenContent.TooltipInfo(
                                        id: "SessionListScreen.DataMatrix.UpgradedGroups.ToolTip", // stringlint:ignore
                                        content: "proLargerGroupsTooltip"
                                            .localizedFormatted(baseFont: .systemFont(ofSize: Values.smallFontSize)),
                                        tintColor: .disabled,
                                        position: .topLeft
                                    ),
                                    isLoading: state.loadingState == .loading
                                )
                            ]
                        ]
                    ),
                    onTap: { [weak viewModel] in
                        guard state.loadingState == .loading else { return }
                        
                        viewModel?.showLoadingModal(
                            from: .proStats,
                            title: "proStatsLoading"
                                .put(key: "pro", value: Constants.pro)
                                .localized(),
                            description: "proStatsLoadingDescription"
                                .put(key: "pro", value: Constants.pro)
                                .localized()
                        )
                    }
                )
            ]
        )
        
        let proSettings: SectionModel = SectionModel(
            model: .proSettings,
            elements: getProSettingsElements(state: state, previousState: previousState, viewModel: viewModel)
        )
        
        let proFeatures: SectionModel = SectionModel(
            model: .proFeatures,
            elements: ProFeaturesInfo.allCases(state.proStatus).map { info in
                SessionListScreenContent.ListItemInfo(
                    id: info.id,
                    variant: .cell(
                        info: ListItemCell.Info(
                            leadingAccessory: .icon(
                                info.icon,
                                iconSize: .medium,
                                customTint: .black,
                                gradientBackgroundColors: info.backgroundColors,
                                backgroundSize: .veryLarge,
                                backgroundCornerRadius: 8
                            ),
                            title: SessionListScreenContent.TextInfo(
                                info.title,
                                font: .Headings.H9,
                                accessory: info.accessory
                            ),
                            description: SessionListScreenContent.TextInfo(
                                info.description,
                                font: .Body.smallRegular,
                                color: .textSecondary
                            )
                        )
                    )
                )
            }.appending(
                SessionListScreenContent.ListItemInfo(
                    id: .plusLoadsMore,
                    variant: .cell(
                        info: ListItemCell.Info(
                            leadingAccessory: .icon(
                                Lucide.image(icon: .circlePlus, size: IconSize.medium.size),
                                iconSize: .medium,
                                customTint: .black,
                                gradientBackgroundColors: {
                                    return switch state.proStatus {
                                        case .expired: [ThemeValue.disabled]
                                        default: [.explicitPrimary(.orange), .explicitPrimary(.yellow)]
                                    }
                                }(),
                                backgroundSize: .veryLarge,
                                backgroundCornerRadius: 8
                            ),
                            title: SessionListScreenContent.TextInfo(
                                "plusLoadsMore".localized(),
                                font: .Headings.H9
                            ),
                            description: SessionListScreenContent.TextInfo(
                                font: .Body.smallRegular,
                                attributedString: "plusLoadsMoreDescription"
                                    .put(key: "pro", value: Constants.pro)
                                    .put(key: "icon", value: Lucide.Icon.squareArrowUpRight)
                                    .localizedFormatted(Fonts.Body.smallRegular),
                                color: .textSecondary
                            )
                        )
                    ),
                    onTap: { [weak viewModel] in viewModel?.openUrl(Constants.urls.proRoadmap) }
                )
            )
        )
        
        let proManagement: SectionModel = SectionModel(
            model: .proManagement,
            elements: getProManagementElements(state: state, viewModel: viewModel)
        )
        
        let help: SectionModel = SectionModel(
            model: .help,
            elements: [
                SessionListScreenContent.ListItemInfo(
                    id: .faq,
                    variant: .cell(
                        info: .init(
                            title: .init(
                                "proFaq"
                                    .put(key: "pro", value: Constants.pro)
                                    .localized(),
                                font: .Headings.H8
                            ),
                            description: .init(
                                "proFaqDescription"
                                    .put(key: "app_pro", value: Constants.app_pro)
                                    .localized(),
                                font: .Body.smallRegular
                            ),
                            trailingAccessory: .icon(
                                .squareArrowUpRight,
                                size: .large,
                                customTint: {
                                    switch state.proStatus {
                                        case .expired: return .textPrimary
                                        default: return .sessionButton_text
                                    }
                                }()
                            )
                        )
                    ),
                    onTap: { [weak viewModel] in viewModel?.openUrl(Constants.urls.proFaq) }
                ),
                SessionListScreenContent.ListItemInfo(
                    id: .support,
                    variant: .cell(
                        info: .init(
                            title: .init(
                                "helpSupport".localized(),
                                font: .Headings.H8
                            ),
                            description: .init(
                                "proSupportDescription"
                                    .put(key: "pro", value: Constants.pro)
                                    .localized(),
                                font: .Body.smallRegular
                            ),
                            trailingAccessory: .icon(
                                .squareArrowUpRight,
                                size: .large,
                                customTint: {
                                    switch state.proStatus {
                                        case .expired: return .textPrimary
                                        default: return .sessionButton_text
                                    }
                                }()
                            )
                        )
                    ),
                    onTap: { [weak viewModel] in viewModel?.openUrl(Constants.urls.support) }
                )
            ]
        )
        
        return switch (state.proStatus, state.proIsRefunding) {
            case (.none, _), (.neverBeenPro, _): [ logo, proFeatures, help ]
            case (.active, .notRefunding): [ logo, proStats, proSettings, proFeatures, proManagement, help ]
            case (.expired, _): [ logo, proManagement, proFeatures, help ]
            case (.active, .refunding): [ logo, proStats, proSettings, proFeatures, help ]
        }
    }
    
    // MARK: - Pro Settings Elements
    
    private static func getProSettingsElements(
        state: State,
        previousState: State,
        viewModel: SessionProSettingsViewModel
    ) -> [SessionListScreenContent.ListItemInfo<ListItem>] {
        let initialProSettingsElements: [SessionListScreenContent.ListItemInfo<ListItem>]
        
        switch (state.proStatus, state.proIsRefunding) {
            case (.none, _), (.neverBeenPro, _), (.expired, _): initialProSettingsElements = []
            case (.active, .notRefunding):
                initialProSettingsElements = [
                    SessionListScreenContent.ListItemInfo(
                        id: .updatePlan,
                        variant: .cell(
                            info: ListItemCell.Info(
                                title: SessionListScreenContent.TextInfo(
                                    "updateAccess"
                                        .put(key: "pro", value: Constants.pro)
                                        .localized(),
                                    font: .Headings.H8
                                ),
                                description: {
                                    switch state.loadingState {
                                        case .loading:
                                            return SessionListScreenContent.TextInfo(
                                                font: .Body.smallRegular,
                                                attributedString: "proAccessLoadingEllipsis"
                                                    .put(key: "pro", value: Constants.pro)
                                                    .localizedFormatted(Fonts.Body.smallRegular)
                                            )
                                        
                                        case .error:
                                            return SessionListScreenContent.TextInfo(
                                                font: .Body.smallRegular,
                                                attributedString: "errorLoadingProAccess"
                                                    .put(key: "pro", value: Constants.pro)
                                                    .localizedFormatted(Fonts.Body.smallRegular),
                                                color: .warning
                                            )
                                        
                                        case .success:
                                            let expirationDate: Date = Date(
                                                timeIntervalSince1970: floor(Double(state.proAccessExpiryTimestampMs ?? 0) / 1000)
                                            )
                                            let expirationString: String = expirationDate
                                                .timeIntervalSince(viewModel.dependencies.dateNow)
                                                .ceilingFormatted(
                                                    format: .long,
                                                    allowedUnits: [.day, .hour, .minute]
                                                )
                                            
                                            return SessionListScreenContent.TextInfo(
                                                font: .Body.smallRegular,
                                                attributedString: (
                                                    state.proAutoRenewing == true ?
                                                        "proAutoRenewTime"
                                                            .put(key: "pro", value: Constants.pro)
                                                            .put(key: "time", value: expirationString)
                                                            .localizedFormatted(Fonts.Body.smallRegular) :
                                                        "proExpiringTime"
                                                            .put(key: "pro", value: Constants.pro)
                                                            .put(key: "time", value: expirationString)
                                                            .localizedFormatted(Fonts.Body.smallRegular)
                                                )
                                            )
                                    }
                                }(),
                                trailingAccessory: state.loadingState == .loading ? .loadingIndicator(size: .large) : .icon(.chevronRight, size: .large)
                            )
                        ),
                        onTap: { [weak viewModel] in
                            switch state.loadingState {
                                case .success: viewModel?.updateProPlan(state: state)
                                case .loading:
                                    viewModel?.showLoadingModal(
                                        from: .updatePlan,
                                        title: "proAccessLoading"
                                            .put(key: "pro", value: Constants.pro)
                                            .localized(),
                                        description: "proAccessLoadingDescription"
                                            .put(key: "pro", value: Constants.pro)
                                            .localized()
                                    )
                                
                                case .error:
                                    viewModel?.showErrorModal(
                                        from: .updatePlan,
                                        title: "proAccessError"
                                            .put(key: "pro", value: Constants.pro)
                                            .localized(),
                                        description: "proAccessNetworkLoadError"
                                            .put(key: "pro", value: Constants.pro)
                                            .put(key: "app_name", value: Constants.app_name)
                                            .localizedFormatted(baseFont: .systemFont(ofSize: Values.smallFontSize))
                                    )
                            }
                        }
                    )
                ]
            
            case (.active, .refunding):
                initialProSettingsElements = [
                    SessionListScreenContent.ListItemInfo(
                        id: .refundRequested,
                        variant: .cell(
                            info: ListItemCell.Info(
                                title: SessionListScreenContent.TextInfo(
                                    "proRequestedRefund".localized(),
                                    font: .Headings.H8
                                ),
                                description: SessionListScreenContent.TextInfo(
                                    font: .Body.smallRegular,
                                    attributedString: "processingRefundRequest"
                                        .put(key: "platform", value: state.proLastPaymentOriginatingPlatform.platform)
                                        .localizedFormatted(Fonts.Body.smallRegular)
                                ),
                                trailingAccessory: .icon(.circleAlert, size: .large)
                            )
                        ),
                        onTap: { [weak viewModel] in
                            switch state.loadingState {
                                case .success: viewModel?.updateProPlan(state: state)
                                case .loading:
                                    viewModel?.showLoadingModal(
                                        from: .updatePlan,
                                        title: "proAccessLoading"
                                            .put(key: "pro", value: Constants.pro)
                                            .localized(),
                                        description: "proAccessLoadingDescription"
                                            .put(key: "pro", value: Constants.pro)
                                            .localized()
                                    )
                                
                                case .error:
                                    viewModel?.showErrorModal(
                                        from: .updatePlan,
                                        title: "proAccessError"
                                            .put(key: "pro", value: Constants.pro)
                                            .localized(),
                                        description: "proAccessNetworkLoadError"
                                            .put(key: "pro", value: Constants.pro)
                                            .put(key: "app_name", value: Constants.app_name)
                                            .localizedFormatted(baseFont: .systemFont(ofSize: Values.smallFontSize))
                                    )
                            }
                        }
                    )
                ]
        }
        
        return initialProSettingsElements + [
            SessionListScreenContent.ListItemInfo(
                id: .proBadge,
                variant: .cell(
                    info: ListItemCell.Info(
                        title: SessionListScreenContent.TextInfo(
                            "proBadge"
                                .put(key: "pro", value: Constants.pro)
                                .localized(),
                            font: .Headings.H8
                        ),
                        description: SessionListScreenContent.TextInfo(
                            "proBadgeVisible"
                                .put(key: "app_pro", value: Constants.app_pro)
                                .localized(),
                            font: .Body.smallRegular
                        ),
                        trailingAccessory: .toggle(
                            state.profile.proFeatures.contains(.proBadge),
                            oldValue: previousState.profile.proFeatures.contains(.proBadge)
                        )
                    )
                ),
                onTap: { [dependencies = viewModel.dependencies] in
                    Task.detached(priority: .userInitiated) {
                        try? await Profile.updateLocal(
                            proFeatures: (state.profile.proFeatures.contains(.proBadge) ?
                                state.profile.proFeatures.removing(.proBadge) :
                                state.profile.proFeatures.inserting(.proBadge)
                            ),
                            using: dependencies
                        )
                    }
                }
            )
        ]
    }
    
    // MARK: - Pro Management Elements
    
    private static func getProManagementElements(
        state: State,
        viewModel: SessionProSettingsViewModel
    ) -> [SessionListScreenContent.ListItemInfo<ListItem>] {
        switch (state.proStatus, state.proIsRefunding) {
            case (.none, _), (.neverBeenPro, _), (.active, .refunding): return []
            case (.active, .notRefunding):
                var renewingItems: [SessionListScreenContent.ListItemInfo<ListItem>] = []
                
                if state.proAutoRenewing == true {
                    renewingItems.append(
                        SessionListScreenContent.ListItemInfo(
                            id: .cancelPlan,
                            variant: .cell(
                                info: ListItemCell.Info(
                                    title: SessionListScreenContent.TextInfo(
                                        "cancelAccess"
                                            .put(key: "pro", value: Constants.pro)
                                            .localized(),
                                        font: .Headings.H8,
                                        color: .danger
                                    ),
                                    trailingAccessory: .icon(.circleX, size: .large, customTint: .danger)
                                )
                            ),
                            onTap: { [weak viewModel] in viewModel?.cancelPlan(state: state) }
                        )
                    )
                }
                
                return renewingItems + [
                    SessionListScreenContent.ListItemInfo(
                        id: .requestRefund,
                        variant: .cell(
                            info: ListItemCell.Info(
                                title: SessionListScreenContent.TextInfo(
                                    "requestRefund".localized(),
                                    font: .Headings.H8,
                                    color: .danger
                                ),
                                trailingAccessory: .icon(.circleAlert, size: .large, customTint: .danger)
                            )
                        ),
                        onTap: { [weak viewModel] in viewModel?.requestRefund(state: state) }
                    )
                ]
            
            case (.expired, _):
                return [
                    SessionListScreenContent.ListItemInfo(
                        id: .renewPlan,
                        variant: .cell(
                            info: ListItemCell.Info(
                                title: SessionListScreenContent.TextInfo(
                                    "proAccessRenew"
                                        .put(key: "pro", value: Constants.pro)
                                        .localized(),
                                    font: .Headings.H8,
                                    color: state.loadingState == .success ? .primary : .textPrimary
                                ),
                                description: {
                                    switch state.loadingState {
                                        case .success: return nil
                                        case .error:
                                            return SessionListScreenContent.TextInfo(
                                                font: .Body.smallRegular,
                                                attributedString: "errorCheckingProStatus"
                                                    .put(key: "pro", value: Constants.pro)
                                                    .localizedFormatted(Fonts.Body.smallRegular),
                                                color: .warning
                                            )
                                        
                                        case .loading:
                                            return SessionListScreenContent.TextInfo(
                                                font: .Body.smallRegular,
                                                attributedString: "checkingProStatusEllipsis"
                                                    .put(key: "pro", value: Constants.pro)
                                                    .localizedFormatted(Fonts.Body.smallRegular),
                                                color: .textPrimary
                                            )
                                    }
                                }(),
                                trailingAccessory: (
                                    state.loadingState == .loading ?
                                        .loadingIndicator(size: .large) :
                                        .icon(
                                            .circlePlus,
                                            size: .large,
                                            customTint: state.loadingState == .success ? .primary : .textPrimary
                                        )
                                )
                            )
                        ),
                        onTap: { [weak viewModel] in
                            switch state.loadingState {
                                case .success: viewModel?.updateProPlan(state: state)
                                case .loading:
                                    viewModel?.showLoadingModal(
                                        from: .renewPlan,
                                        title: "checkingProStatus"
                                            .put(key: "pro", value: Constants.pro)
                                            .localized(),
                                        description: "checkingProStatusRenew"
                                            .put(key: "pro", value: Constants.pro)
                                            .localized()
                                    )
                                
                                case .error:
                                    viewModel?.showErrorModal(
                                        from: .updatePlan,
                                        title: "proAccessError"
                                            .put(key: "pro", value: Constants.pro)
                                            .localized(),
                                        description: "proAccessNetworkLoadError"
                                            .put(key: "pro", value: Constants.pro)
                                            .put(key: "app_name", value: Constants.app_name)
                                            .localizedFormatted(baseFont: .systemFont(ofSize: Values.smallFontSize))
                                    )
                            }
                        }
                    ),
                    SessionListScreenContent.ListItemInfo(
                        id: .recoverPlan,
                        variant: .cell(
                            info: ListItemCell.Info(
                                title: SessionListScreenContent.TextInfo(
                                    "proAccessRecover"
                                        .put(key: "pro", value: Constants.pro)
                                        .localized(),
                                    font: .Headings.H8,
                                    color: .textPrimary
                                ),
                                trailingAccessory: .icon(
                                    .refreshCcw,
                                    size: .large,
                                    customTint: .textPrimary
                                )
                            )
                        ),
                        onTap: { [weak viewModel] in viewModel?.recoverProPlan() }
                    ),
                ]
        }
    }
}

// MARK: - Interactions

extension SessionProSettingsViewModel {
    func openUrl(_ urlString: String) {
        guard let url: URL = URL(string: urlString) else { return }
        
        let modal: ConfirmationModal = ConfirmationModal(
            info: ConfirmationModal.Info(
                title: "urlOpen".localized(),
                body: .attributedText(
                    "urlOpenDescription"
                        .put(key: "url", value: url.absoluteString)
                        .localizedFormatted(baseFont: .systemFont(ofSize: Values.smallFontSize))
                ),
                confirmTitle: "open".localized(),
                confirmStyle: .danger,
                cancelTitle: "urlCopy".localized(),
                cancelStyle: .alert_text,
                hasCloseButton: true,
                onConfirm:  { modal in
                    UIApplication.shared.open(url, options: [:], completionHandler: nil)
                    modal.dismiss(animated: true)
                },
                onCancel: { _ in
                    UIPasteboard.general.string = url.absoluteString
                }
            )
        )
        
        self.transitionToScreen(modal, transitionType: .present)
    }
    
    func showLoadingModal(
        from item: ListItem,
        title: String,
        description: String
    ) {
        guard [ .logoWithPro, .updatePlan, .proStats, .renewPlan ].contains(item) else { return }
        
        let modal: ConfirmationModal = ConfirmationModal(
            info: ConfirmationModal.Info(
                title: title,
                body: .text(description, scrollMode: .never),
                cancelTitle: "okay".localized(),
                cancelStyle: .alert_text
            )
        )
        
        self.transitionToScreen(modal, transitionType: .present)
    }
    
    func showErrorModal(
        from item: ListItem,
        title: String,
        description: ThemedAttributedString
    ) {
        guard [ .logoWithPro, .updatePlan, .renewPlan ].contains(item) else { return }
        
        let modal: ConfirmationModal = ConfirmationModal(
            info: ConfirmationModal.Info(
                title: title,
                body: .attributedText(description, scrollMode: .never),
                confirmTitle: "retry".localized(),
                confirmStyle: .alert_text,
                cancelTitle: "helpSupport".localized(),
                cancelStyle: .alert_text,
                onConfirm:  { [dependencies] _ in
                    Task.detached(priority: .userInitiated) {
                        try? await dependencies[singleton: .sessionProManager].refreshProState()
                    }
                },
                onCancel: { [weak self] _ in self?.openUrl(Constants.urls.support) }
            )
        )
        
        self.transitionToScreen(modal, transitionType: .present)
    }
    
<<<<<<< HEAD
    @MainActor func updateProPlan(state: State) {
=======
    func updateProPlan() {
        guard !dependencies[feature: .mockInstalledFromIPA] else {
            DispatchQueue.main.async {
                let viewController = ModalActivityIndicatorViewController() { [weak self] modalActivityIndicator in
                    Task {
                        sleep(5)
                        modalActivityIndicator.dismiss(animated: true) {
                            self?.showToast(text: "errorGeneric".localized())
                        }
                    }
                }
                self.transitionToScreen(viewController, transitionType: .present)
            }
            return
        }
        
>>>>>>> 21681a64
        let viewController: SessionHostingViewController = SessionHostingViewController(
            rootView: SessionProPaymentScreen(
                viewModel: SessionProPaymentScreenContent.ViewModel(
                    dependencies: dependencies,
<<<<<<< HEAD
                    dataModel: SessionProPaymentScreenContent.DataModel(
                        flow: SessionProPaymentScreenContent.SessionProPlanPaymentFlow(
                            plans: state.plans,
                            proStatus: state.proStatus,
                            autoRenewing: state.proAutoRenewing,
                            accessExpiryTimestampMs: state.proAccessExpiryTimestampMs,
                            latestPaymentItem: state.proLatestPaymentItem,
                            lastPaymentOriginatingPlatform: state.proLastPaymentOriginatingPlatform,
                            isRefunding: state.proIsRefunding
                        ),
                        plans: state.plans.map { SessionProPaymentScreenContent.SessionProPlanInfo(plan: $0) }
=======
                    dataModel: .init(
                        flow: dependencies[singleton: .sessionProState].sessionProStateSubject.value.toPaymentFlow(using: dependencies),
                        plans: dependencies[singleton: .sessionProState].sessionProPlans.map { $0.info() }
>>>>>>> 21681a64
                    )
                )
            )
        )
        self.transitionToScreen(viewController)
    }
    
    @MainActor func recoverProPlan() {
        Task.detached(priority: .userInitiated) { [weak self, manager = dependencies[singleton: .sessionProManager]] in
            try? await manager.refreshProState()
            
            let status: Network.SessionPro.BackendUserProStatus = (await manager.proStatus
                .first(defaultValue: nil) ?? .neverBeenPro)
            
            await MainActor.run { [weak self] in
                let modal: ConfirmationModal = ConfirmationModal(
                    info: ConfirmationModal.Info(
                        title: {
                            switch status {
                                case .active:
                                    return "proAccessRestored"
                                        .put(key: "pro", value: Constants.pro)
                                        .localized()
                                    
                                case .neverBeenPro, .expired:
                                    return "proAccessNotFound"
                                        .put(key: "pro", value: Constants.pro)
                                        .localized()
                            }
                        }(),
                        body: {
                            switch status {
                                case .active:
                                    return .text(
                                        "proAccessRestoredDescription"
                                            .put(key: "app_name", value: Constants.app_name)
                                            .put(key: "pro", value: Constants.pro)
                                            .localized(),
                                        scrollMode: .never
                                    )
                                    
                                case .neverBeenPro, .expired:
                                    return .text(
                                        "proAccessNotFoundDescription"
                                            .put(key: "app_name", value: Constants.app_name)
                                            .put(key: "pro", value: Constants.pro)
                                            .localized(),
                                        scrollMode: .never
                                    )
                            }
                        }(),
                        confirmTitle: (status == .active ? nil : "helpSupport".localized()),
                        cancelTitle: (status == .active ? "okay".localized() : "close".localized()),
                        cancelStyle: (status == .active ? .textPrimary : .danger),
                        dismissOnConfirm: false,
                        onConfirm: { [weak self] modal in
                            guard status != .active else {
                                return modal.dismiss(animated: true)
                            }
                            
                            self?.openUrl(Constants.urls.proAccessNotFound)
                        }
                    )
                )
                    
                self?.transitionToScreen(modal, transitionType: .present)
            }
        }
    }
    
    func cancelPlan(state: State) {
        let viewController: SessionHostingViewController = SessionHostingViewController(
            rootView: SessionProPaymentScreen(
                viewModel: SessionProPaymentScreenContent.ViewModel(
                    dependencies: dependencies,
                    dataModel: SessionProPaymentScreenContent.DataModel(
                        flow: .cancel(originatingPlatform: state.proLastPaymentOriginatingPlatform),
                        plans: state.plans.map { SessionProPaymentScreenContent.SessionProPlanInfo(plan: $0) }
                    )
                )
            )
        )
        self.transitionToScreen(viewController)
    }
    
    func requestRefund(state: State) {
        let viewController: SessionHostingViewController = SessionHostingViewController(
            rootView: SessionProPaymentScreen(
                viewModel: SessionProPaymentScreenContent.ViewModel(
                    dependencies: dependencies,
                    dataModel: SessionProPaymentScreenContent.DataModel(
                        flow: .refund(
<<<<<<< HEAD
                            originatingPlatform: state.proLastPaymentOriginatingPlatform,
=======
                            originatingPlatform: {
                                switch dependencies[singleton: .sessionProState].sessionProStateSubject.value.originatingPlatform {
                                    case .iOS: return .iOS
                                    case .Android: return .Android
                                }
                            }(),
                            isNonOriginatingAccount: dependencies[feature: .mockNonOriginatingAccount], // TODO: [PRO] Get the real state if not originator
>>>>>>> 21681a64
                            requestedAt: nil
                        ),
                        plans: state.plans.map { SessionProPaymentScreenContent.SessionProPlanInfo(plan: $0) }
                    )
                )
            )
        )
        self.transitionToScreen(viewController)
    }
}

// MARK: - Pro Features Info

extension SessionProSettingsViewModel {
    struct ProFeaturesInfo {
        let id: ListItem
        let icon: UIImage?
        let backgroundColors: [ThemeValue]
        let title: String
        let description: String
        let accessory: SessionListScreenContent.TextInfo.Accessory
        
        static func allCases(_ state: Network.SessionPro.BackendUserProStatus?) -> [ProFeaturesInfo] {
            return [
                ProFeaturesInfo(
                    id: .longerMessages,
                    icon: Lucide.image(icon: .messageSquare, size: IconSize.medium.size),
                    backgroundColors: {
                        return switch state {
                            case .expired: [ThemeValue.disabled]
                            default: [.explicitPrimary(.blue), .explicitPrimary(.purple)]
                        }
                    }(),
                    title: "proLongerMessages".localized(),
                    description: "proLongerMessagesDescription".localized(),
                    accessory: .none
                ),
                ProFeaturesInfo(
                    id: .unlimitedPins,
                    icon: Lucide.image(icon: .pin, size: IconSize.medium.size),
                    backgroundColors: {
                        return switch state {
                            case .expired: [ThemeValue.disabled]
                            default: [.explicitPrimary(.purple), .explicitPrimary(.pink)]
                        }
                    }(),
                    title: "proUnlimitedPins".localized(),
                    description: "proUnlimitedPinsDescription".localized(),
                    accessory: .none
                ),
                ProFeaturesInfo(
                    id: .animatedDisplayPictures,
                    icon: Lucide.image(icon: .squarePlay, size: IconSize.medium.size),
                    backgroundColors: {
                        return switch state {
                            case .expired: [ThemeValue.disabled]
                            default: [.explicitPrimary(.pink), .explicitPrimary(.red)]
                        }
                    }(),
                    title: "proAnimatedDisplayPictures".localized(),
                    description: "proAnimatedDisplayPicturesDescription".localized(),
                    accessory: .none
                ),
                ProFeaturesInfo(
                    id: .badges,
                    icon: Lucide.image(icon: .rectangleEllipsis, size: IconSize.medium.size),
                    backgroundColors: {
                        return switch state {
                            case .expired: [ThemeValue.disabled]
                            default: [.explicitPrimary(.red), .explicitPrimary(.orange)]
                        }
                    }(),
                    title: "proBadges".localized(),
                    description: "proBadgesDescription".put(key: "app_name", value: Constants.app_name).localized(),
                    accessory: .proBadgeLeading(
                        themeBackgroundColor: {
                            return switch state {
                                case .expired: .disabled
                                default: .primary
                            }
                        }()
                    )
                )
            ]
        }
    }
}

// MARK: - Convenience

extension SessionProPaymentScreenContent.SessionProPlanPaymentFlow {
    init(
        plans: [SessionPro.Plan],
        proStatus: Network.SessionPro.BackendUserProStatus?,
        autoRenewing: Bool?,
        accessExpiryTimestampMs: UInt64?,
        latestPaymentItem: Network.SessionPro.PaymentItem?,
        lastPaymentOriginatingPlatform: SessionProUI.ClientPlatform,
        isRefunding: SessionPro.IsRefunding
    ) {
        let latestPlan: SessionPro.Plan? = plans.first { $0.variant == latestPaymentItem?.plan }
        let expiryDate: Date? = accessExpiryTimestampMs.map { Date(timeIntervalSince1970: floor(Double($0) / 1000)) }
        
        switch (proStatus, latestPlan, isRefunding) {
            case (.none, _, _), (.neverBeenPro, _, _), (.active, .none, _): self = .purchase
            case (.active, .some(let plan), .notRefunding):
                self = .update(
                    currentPlan: SessionProPaymentScreenContent.SessionProPlanInfo(plan: plan),
                    expiredOn: (expiryDate ?? Date.distantPast),
                    isAutoRenewing: (autoRenewing == true),
                    originatingPlatform: lastPaymentOriginatingPlatform
                )
                
            case (.expired, _, _): self = .renew(originatingPlatform: lastPaymentOriginatingPlatform)
            case (.active, .some, .refunding):
                self = .refund(
                    originatingPlatform: lastPaymentOriginatingPlatform,
                    requestedAt: (latestPaymentItem?.refundRequestedTimestampMs).map {
                        Date(timeIntervalSince1970: (Double($0) / 1000))
                    }
                )
        }
    }
}

extension SessionProPaymentScreenContent.SessionProPlanInfo {
    init(plan: SessionPro.Plan) {
        let price: Double = Double(truncating: plan.price as NSNumber)
        let pricePerMonth: Double = Double(truncating: plan.pricePerMonth as NSNumber)
        let formattedPrice: String = price.formatted(format: .currency(decimal: true, withLocalSymbol: true))
        let formattedPricePerMonth: String = pricePerMonth.formatted(format: .currency(decimal: true, withLocalSymbol: true))
        
        self = SessionProPaymentScreenContent.SessionProPlanInfo(
            duration: plan.durationMonths,
            totalPrice: price,
            pricePerMonth: pricePerMonth,
            discountPercent: plan.discountPercent,
            titleWithPrice: {
                switch plan.variant {
                    case .none, .oneMonth:
                        return "proPriceOneMonth"
                            .put(key: "monthly_price", value: formattedPricePerMonth)
                            .localized()
                    
                    case .threeMonths:
                        return "proPriceThreeMonths"
                            .put(key: "monthly_price", value: formattedPricePerMonth)
                            .localized()
                    
                    case .twelveMonths:
                        return "proPriceTwelveMonths"
                            .put(key: "monthly_price", value: formattedPricePerMonth)
                            .localized()
                }
            }(),
            subtitleWithPrice: {
                switch plan.variant {
                    case .none, .oneMonth:
                        return "proBilledMonthly"
                            .put(key: "price", value: formattedPrice)
                            .localized()
                    
                    case .threeMonths:
                        return "proBilledQuarterly"
                            .put(key: "price", value: formattedPrice)
                            .localized()
                    
                    case .twelveMonths:
                        return "proBilledAnnually"
                            .put(key: "price", value: formattedPrice)
                            .localized()
                }
            }()
        )
    }
}

<<<<<<< HEAD
// MARK: - Convenience

private extension ObservedEvent {
    var dataRequirement: EventDataRequirement {
        switch (key, key.generic) {
            case (.anyConversationPinnedPriorityChanged, _): return .databaseQuery
            default: return .other
=======
extension SessionProPlanState {
    func toPaymentFlow(using dependencies: Dependencies) -> SessionProPaymentScreenContent.SessionProPlanPaymentFlow {
        switch self {
            case .none:
                return .purchase
            case .active(let currentPlan, let expiredOn, let isAutoRenewing, let originatingPlatform):
                return .update(
                    currentPlan: currentPlan.info(),
                    expiredOn: expiredOn,
                    isAutoRenewing: isAutoRenewing,
                    originatingPlatform: {
                        switch originatingPlatform {
                            case .iOS: return .iOS
                            case .Android: return .Android
                        }
                    }()
                )
            case .expired(_, let originatingPlatform):
                return .renew(
                    originatingPlatform: {
                        switch originatingPlatform {
                            case .iOS: return .iOS
                            case .Android: return .Android
                        }
                    }()
                )
            case .refunding(let originatingPlatform, let requestedAt):
                return .refund(
                    originatingPlatform: {
                        switch originatingPlatform {
                            case .iOS: return .iOS
                            case .Android: return .Android
                        }
                    }(),
                    isNonOriginatingAccount: dependencies[feature: .mockNonOriginatingAccount], // TODO: [PRO] Get the real state if not originator,
                    requestedAt: requestedAt
                )
>>>>>>> 21681a64
        }
    }
}<|MERGE_RESOLUTION|>--- conflicted
+++ resolved
@@ -140,7 +140,7 @@
         let proAccessExpiryTimestampMs: UInt64?
         let proLatestPaymentItem: Network.SessionPro.PaymentItem?
         let proLastPaymentOriginatingPlatform: SessionProUI.ClientPlatform
-        let proIsRefunding: SessionPro.IsRefunding
+        let proRefundingStatus: SessionPro.RefundingStatus
         
         @MainActor public func sections(viewModel: SessionProSettingsViewModel, previousState: State) -> [SectionModel] {
             SessionProSettingsViewModel.sections(
@@ -165,7 +165,7 @@
                 .currentUserProAccessExpiryTimestampMs(sessionProManager),
                 .currentUserProLatestPaymentItem(sessionProManager),
                 .currentUserLatestPaymentOriginatingPlatform(sessionProManager),
-                .currentUserProIsRefunding(sessionProManager),
+                .currentUserProRefundingStatus(sessionProManager),
                 .setting(.groupsUpgradedCounter),
                 .setting(.proBadgesSentCounter),
                 .setting(.longerMessagesSentCounter)
@@ -186,7 +186,7 @@
                 proAccessExpiryTimestampMs: nil,
                 proLatestPaymentItem: nil,
                 proLastPaymentOriginatingPlatform: .iOS,
-                proIsRefunding: false
+                proRefundingStatus: false
             )
         }
     }
@@ -209,7 +209,7 @@
         var proAccessExpiryTimestampMs: UInt64? = previousState.proAccessExpiryTimestampMs
         var proLatestPaymentItem: Network.SessionPro.PaymentItem? = previousState.proLatestPaymentItem
         var proLastPaymentOriginatingPlatform: SessionProUI.ClientPlatform = previousState.proLastPaymentOriginatingPlatform
-        var proIsRefunding: SessionPro.IsRefunding = previousState.proIsRefunding
+        var proRefundingStatus: SessionPro.RefundingStatus = previousState.proRefundingStatus
         
         /// Store a local copy of the events so we can manipulate it based on the state changes
         let eventsToProcess: [ObservedEvent] = events
@@ -229,8 +229,8 @@
                     .first(defaultValue: nil)
                 proLastPaymentOriginatingPlatform = await dependencies[singleton: .sessionProManager].latestPaymentOriginatingPlatform
                     .first(defaultValue: .iOS)
-                proIsRefunding = await dependencies[singleton: .sessionProManager].isRefunding
-                    .first(defaultValue: false)
+                proRefundingStatus = await dependencies[singleton: .sessionProManager].refundingStatus
+                    .first(defaultValue: .notRefunding)
                 
                 try await dependencies[singleton: .storage].readAsync { db in
                     numberOfGroupsUpgraded = (db[.groupsUpgradedCounter] ?? 0)
@@ -281,8 +281,8 @@
             proLastPaymentOriginatingPlatform = value
         }
         
-        if let value = changes.latest(.currentUserProIsRefunding, as: SessionPro.IsRefunding.self) {
-            proIsRefunding = value
+        if let value = changes.latest(.currentUserProRefundingStatus, as: SessionPro.RefundingStatus.self) {
+            proRefundingStatus = value
         }
         
         changes.forEach(.profile, as: ProfileEvent.self) { event in
@@ -343,7 +343,7 @@
             proAccessExpiryTimestampMs: proAccessExpiryTimestampMs,
             proLatestPaymentItem: proLatestPaymentItem,
             proLastPaymentOriginatingPlatform: proLastPaymentOriginatingPlatform,
-            proIsRefunding: proIsRefunding
+            proRefundingStatus: proRefundingStatus
         )
     }
     
@@ -710,7 +710,7 @@
             ]
         )
         
-        return switch (state.proStatus, state.proIsRefunding) {
+        return switch (state.proStatus, state.proRefundingStatus) {
             case (.none, _), (.neverBeenPro, _): [ logo, proFeatures, help ]
             case (.active, .notRefunding): [ logo, proStats, proSettings, proFeatures, proManagement, help ]
             case (.expired, _): [ logo, proManagement, proFeatures, help ]
@@ -727,7 +727,7 @@
     ) -> [SessionListScreenContent.ListItemInfo<ListItem>] {
         let initialProSettingsElements: [SessionListScreenContent.ListItemInfo<ListItem>]
         
-        switch (state.proStatus, state.proIsRefunding) {
+        switch (state.proStatus, state.proRefundingStatus) {
             case (.none, _), (.neverBeenPro, _), (.expired, _): initialProSettingsElements = []
             case (.active, .notRefunding):
                 initialProSettingsElements = [
@@ -914,7 +914,7 @@
         state: State,
         viewModel: SessionProSettingsViewModel
     ) -> [SessionListScreenContent.ListItemInfo<ListItem>] {
-        switch (state.proStatus, state.proIsRefunding) {
+        switch (state.proStatus, state.proRefundingStatus) {
             case (.none, _), (.neverBeenPro, _), (.active, .refunding): return []
             case (.active, .notRefunding):
                 var renewingItems: [SessionListScreenContent.ListItemInfo<ListItem>] = []
@@ -1134,31 +1134,23 @@
         self.transitionToScreen(modal, transitionType: .present)
     }
     
-<<<<<<< HEAD
     @MainActor func updateProPlan(state: State) {
-=======
-    func updateProPlan() {
         guard !dependencies[feature: .mockInstalledFromIPA] else {
-            DispatchQueue.main.async {
-                let viewController = ModalActivityIndicatorViewController() { [weak self] modalActivityIndicator in
-                    Task {
-                        sleep(5)
-                        modalActivityIndicator.dismiss(animated: true) {
-                            self?.showToast(text: "errorGeneric".localized())
-                        }
+            let viewController = ModalActivityIndicatorViewController() { [weak self] modalActivityIndicator in
+                Task {
+                    sleep(5)
+                    modalActivityIndicator.dismiss(animated: true) {
+                        self?.showToast(text: "errorGeneric".localized())
                     }
                 }
-                self.transitionToScreen(viewController, transitionType: .present)
             }
+            self.transitionToScreen(viewController, transitionType: .present)
             return
         }
         
->>>>>>> 21681a64
         let viewController: SessionHostingViewController = SessionHostingViewController(
             rootView: SessionProPaymentScreen(
                 viewModel: SessionProPaymentScreenContent.ViewModel(
-                    dependencies: dependencies,
-<<<<<<< HEAD
                     dataModel: SessionProPaymentScreenContent.DataModel(
                         flow: SessionProPaymentScreenContent.SessionProPlanPaymentFlow(
                             plans: state.plans,
@@ -1167,15 +1159,11 @@
                             accessExpiryTimestampMs: state.proAccessExpiryTimestampMs,
                             latestPaymentItem: state.proLatestPaymentItem,
                             lastPaymentOriginatingPlatform: state.proLastPaymentOriginatingPlatform,
-                            isRefunding: state.proIsRefunding
+                            refundingStatus: state.proRefundingStatus
                         ),
                         plans: state.plans.map { SessionProPaymentScreenContent.SessionProPlanInfo(plan: $0) }
-=======
-                    dataModel: .init(
-                        flow: dependencies[singleton: .sessionProState].sessionProStateSubject.value.toPaymentFlow(using: dependencies),
-                        plans: dependencies[singleton: .sessionProState].sessionProPlans.map { $0.info() }
->>>>>>> 21681a64
-                    )
+                    ),
+                    dependencies: dependencies
                 )
             )
         )
@@ -1267,17 +1255,8 @@
                     dependencies: dependencies,
                     dataModel: SessionProPaymentScreenContent.DataModel(
                         flow: .refund(
-<<<<<<< HEAD
                             originatingPlatform: state.proLastPaymentOriginatingPlatform,
-=======
-                            originatingPlatform: {
-                                switch dependencies[singleton: .sessionProState].sessionProStateSubject.value.originatingPlatform {
-                                    case .iOS: return .iOS
-                                    case .Android: return .Android
-                                }
-                            }(),
                             isNonOriginatingAccount: dependencies[feature: .mockNonOriginatingAccount], // TODO: [PRO] Get the real state if not originator
->>>>>>> 21681a64
                             requestedAt: nil
                         ),
                         plans: state.plans.map { SessionProPaymentScreenContent.SessionProPlanInfo(plan: $0) }
@@ -1376,25 +1355,26 @@
         accessExpiryTimestampMs: UInt64?,
         latestPaymentItem: Network.SessionPro.PaymentItem?,
         lastPaymentOriginatingPlatform: SessionProUI.ClientPlatform,
-        isRefunding: SessionPro.IsRefunding
+        refundingStatus: SessionPro.RefundingStatus
     ) {
         let latestPlan: SessionPro.Plan? = plans.first { $0.variant == latestPaymentItem?.plan }
         let expiryDate: Date? = accessExpiryTimestampMs.map { Date(timeIntervalSince1970: floor(Double($0) / 1000)) }
         
-        switch (proStatus, latestPlan, isRefunding) {
+        switch (proStatus, latestPlan, refundingStatus) {
             case (.none, _, _), (.neverBeenPro, _, _), (.active, .none, _): self = .purchase
             case (.active, .some(let plan), .notRefunding):
                 self = .update(
                     currentPlan: SessionProPaymentScreenContent.SessionProPlanInfo(plan: plan),
                     expiredOn: (expiryDate ?? Date.distantPast),
-                    isAutoRenewing: (autoRenewing == true),
-                    originatingPlatform: lastPaymentOriginatingPlatform
+                    originatingPlatform: lastPaymentOriginatingPlatform,
+                    isAutoRenewing: (autoRenewing == true)
                 )
                 
             case (.expired, _, _): self = .renew(originatingPlatform: lastPaymentOriginatingPlatform)
             case (.active, .some, .refunding):
                 self = .refund(
                     originatingPlatform: lastPaymentOriginatingPlatform,
+                    isNonOriginatingAccount: dependencies[feature: .mockNonOriginatingAccount], // TODO: [PRO] Get the real state if not originator,
                     requestedAt: (latestPaymentItem?.refundRequestedTimestampMs).map {
                         Date(timeIntervalSince1970: (Double($0) / 1000))
                     }
@@ -1455,7 +1435,6 @@
     }
 }
 
-<<<<<<< HEAD
 // MARK: - Convenience
 
 private extension ObservedEvent {
@@ -1463,45 +1442,6 @@
         switch (key, key.generic) {
             case (.anyConversationPinnedPriorityChanged, _): return .databaseQuery
             default: return .other
-=======
-extension SessionProPlanState {
-    func toPaymentFlow(using dependencies: Dependencies) -> SessionProPaymentScreenContent.SessionProPlanPaymentFlow {
-        switch self {
-            case .none:
-                return .purchase
-            case .active(let currentPlan, let expiredOn, let isAutoRenewing, let originatingPlatform):
-                return .update(
-                    currentPlan: currentPlan.info(),
-                    expiredOn: expiredOn,
-                    isAutoRenewing: isAutoRenewing,
-                    originatingPlatform: {
-                        switch originatingPlatform {
-                            case .iOS: return .iOS
-                            case .Android: return .Android
-                        }
-                    }()
-                )
-            case .expired(_, let originatingPlatform):
-                return .renew(
-                    originatingPlatform: {
-                        switch originatingPlatform {
-                            case .iOS: return .iOS
-                            case .Android: return .Android
-                        }
-                    }()
-                )
-            case .refunding(let originatingPlatform, let requestedAt):
-                return .refund(
-                    originatingPlatform: {
-                        switch originatingPlatform {
-                            case .iOS: return .iOS
-                            case .Android: return .Android
-                        }
-                    }(),
-                    isNonOriginatingAccount: dependencies[feature: .mockNonOriginatingAccount], // TODO: [PRO] Get the real state if not originator,
-                    requestedAt: requestedAt
-                )
->>>>>>> 21681a64
         }
     }
 }