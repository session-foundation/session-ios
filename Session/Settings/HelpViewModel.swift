--- conflicted
+++ resolved
@@ -74,15 +74,9 @@
                         .put(key: "app_name", value: Constants.app_name)
                         .localized(),
                     trailingAccessory: .icon(
-<<<<<<< HEAD
-                        .squareArrowUpRight,
-                        size: .small
-=======
-                        UIImage(systemName: "arrow.up.forward.app")?
-                            .withRenderingMode(.alwaysTemplate),
-                        size: .small,
-                        pinEdges: [.right]
->>>>>>> 3307bcf8
+                        .squareArrowUpRight,
+                        size: .small,
+                        pinEdges: [.right]
                     ),
                     onTap: {
                         guard let url: URL = URL(string: "https://getsession.org/translate") else {
@@ -101,15 +95,9 @@
                     id: .feedback,
                     title: "helpWedLoveYourFeedback".localized(),
                     trailingAccessory: .icon(
-<<<<<<< HEAD
-                        .squareArrowUpRight,
-                        size: .small
-=======
-                        UIImage(systemName: "arrow.up.forward.app")?
-                            .withRenderingMode(.alwaysTemplate),
-                        size: .small,
-                        pinEdges: [.right]
->>>>>>> 3307bcf8
+                        .squareArrowUpRight,
+                        size: .small,
+                        pinEdges: [.right]
                     ),
                     onTap: {
                         guard let url: URL = URL(string: "https://getsession.org/survey") else {
@@ -128,15 +116,9 @@
                     id: .faq,
                     title: "helpFAQ".localized(),
                     trailingAccessory: .icon(
-<<<<<<< HEAD
-                        .squareArrowUpRight,
-                        size: .small
-=======
-                        UIImage(systemName: "arrow.up.forward.app")?
-                            .withRenderingMode(.alwaysTemplate),
-                        size: .small,
-                        pinEdges: [.right]
->>>>>>> 3307bcf8
+                        .squareArrowUpRight,
+                        size: .small,
+                        pinEdges: [.right]
                     ),
                     onTap: {
                         guard let url: URL = URL(string: "https://getsession.org/faq") else {
@@ -155,15 +137,9 @@
                     id: .support,
                     title: "helpSupport".localized(),
                     trailingAccessory: .icon(
-<<<<<<< HEAD
-                        .squareArrowUpRight,
-                        size: .small
-=======
-                        UIImage(systemName: "arrow.up.forward.app")?
-                            .withRenderingMode(.alwaysTemplate),
-                        size: .small,
-                        pinEdges: [.right]
->>>>>>> 3307bcf8
+                        .squareArrowUpRight,
+                        size: .small,
+                        pinEdges: [.right]
                     ),
                     onTap: {
                         guard let url: URL = URL(string: "https://sessionapp.zendesk.com/hc/en-us") else {
