// Copyright © 2022 Rangeproof Pty Ltd. All rights reserved.

import Foundation
import PhotosUI
import Combine
import Lucide
import GRDB
import DifferenceKit
import SessionUIKit
import SessionMessagingKit
import SessionUtilitiesKit
import SignalUtilitiesKit

class SettingsViewModel: SessionTableViewModel, NavigationItemSource, NavigatableStateHolder, ObservableTableSource {
    public let dependencies: Dependencies
    public let navigatableState: NavigatableState = NavigatableState()
    public let state: TableDataState<Section, TableItem> = TableDataState()
    public let observableState: ObservableTableSourceState<Section, TableItem> = ObservableTableSourceState()
    
    private var updatedName: String?
    private var onDisplayPictureSelected: ((ImageDataManager.DataSource, CGRect?) -> Void)?
    private lazy var imagePickerHandler: ImagePickerHandler = ImagePickerHandler(
        onTransition: { [weak self] in self?.transitionToScreen($0, transitionType: $1) },
        onImagePicked: { [weak self] source, cropRect in
            self?.onDisplayPictureSelected?(source, cropRect)
        },
        using: dependencies
    )
    
    /// This value is the current state of the view
    @MainActor @Published private(set) var internalState: State
    private var observationTask: Task<Void, Never>?
    
    // MARK: - Initialization
    
    @MainActor init(using dependencies: Dependencies) {
        self.dependencies = dependencies
        self.internalState = State.initialState(
            userSessionId: dependencies[cache: .general].sessionId,
            isSessionPro: dependencies[cache: .libSession].isSessionPro
        )
        
        bindState()
    }
    
    // MARK: - Config
    
    enum NavItem: Equatable {
        case close
        case edit
        case qrCode
    }
    
    public enum Section: SessionTableSection {
        case profileInfo
        case sessionId
        
        case sessionProAndCommunity
        case donationAndnetwork
        case settings
        case helpAndData
        
        case footer
        
        var title: String? {
            switch self {
                case .sessionId: return "accountIdYours".localized()
                default: return nil
            }
        }
        
        var style: SessionTableSectionStyle {
            switch self {
                case .sessionId: return .titleSeparator
                case .sessionProAndCommunity, .donationAndnetwork, .settings, .helpAndData: return .padding
                default: return .none
            }
        }
    }
    
    public enum TableItem: Differentiable {
        case avatar
        case profileName
        
        case sessionId
        case idActions
        
        case sessionPro
        case inviteAFriend
        
        case donate
        case path
        case sessionNetwork
        
        case privacy
        case notifications
        case conversations
        case appearance
        case messageRequests
        
        case recoveryPhrase
        case help
        case developerSettings
        case clearData
    }
    
    // MARK: - NavigationItemSource
    
    lazy var leftNavItems: AnyPublisher<[SessionNavItem<NavItem>], Never> = [
        SessionNavItem(
            id: .close,
            image: UIImage(named: "X")?
                .withRenderingMode(.alwaysTemplate),
            style: .plain,
            accessibilityIdentifier: "Close button"
        ) { [weak self] in self?.dismissScreen() }
    ]
    
    lazy var rightNavItems: AnyPublisher<[SessionNavItem<NavItem>], Never> = [
        SessionNavItem(
            id: .qrCode,
            image: Lucide.image(icon: .qrCode, size: 24)?
                .withRenderingMode(.alwaysTemplate),
            style: .plain,
            accessibilityIdentifier: "View QR code",
            action: { [weak self, dependencies] in
                let viewController: SessionHostingViewController = SessionHostingViewController(
                    rootView: QRCodeScreen(using: dependencies)
                )
                viewController.setNavBarTitle("qrCode".localized())
                self?.transitionToScreen(viewController)
            }
        ),
        SessionNavItem(
            id: .edit,
            image: Lucide.image(icon: .pencil, size: 22)?
                .withRenderingMode(.alwaysTemplate),
            style: .plain,
            accessibilityIdentifier: "Edit Profile Name",
            action: { [weak self] in
                Task { @MainActor [weak self] in
                    guard let self = self else { return }
                    self.transitionToScreen(
                        ConfirmationModal(
                            info: self.updateDisplayName(current: self.internalState.profile.displayName())
                        ),
                        transitionType: .present
                    )
                }
            }
        )
    ]
    
    // MARK: - Content
    
    public struct State: ObservableKeyProvider {
        let userSessionId: SessionId
        let profile: Profile
        let isSessionPro: Bool
        let serviceNetwork: ServiceNetwork
        let forceOffline: Bool
        let developerModeEnabled: Bool
        let hideRecoveryPasswordPermanently: Bool
        
        @MainActor public func sections(viewModel: SettingsViewModel) -> [SectionModel] {
            SettingsViewModel.sections(state: self, viewModel: viewModel)
        }
        
        public var observedKeys: Set<ObservableKey> {
            [
                .profile(userSessionId.hexString),
                .feature(.serviceNetwork),
                .feature(.forceOffline),
                .feature(.mockCurrentUserSessionPro),
                .setting(.developerModeEnabled),
                .setting(.hideRecoveryPasswordPermanently)
                // TODO: [PRO] Need to observe changes to the users pro status
            ]
        }
        
        static func initialState(userSessionId: SessionId, isSessionPro: Bool) -> State {
            return State(
                userSessionId: userSessionId,
                profile: Profile.defaultFor(userSessionId.hexString),
                isSessionPro: isSessionPro,
                serviceNetwork: .mainnet,
                forceOffline: false,
                developerModeEnabled: false,
                hideRecoveryPasswordPermanently: false
            )
        }
    }
    
    let title: String = "sessionSettings".localized()
    
    @MainActor private func bindState() {
        observationTask = ObservationBuilder
            .initialValue(self.internalState)
            .debounce(for: .never)
            .using(dependencies: dependencies)
            .query(SettingsViewModel.queryState)
            .assign { [weak self] updatedState in
                guard let self = self else { return }
                
                // FIXME: To slightly reduce the size of the changes this new observation mechanism is currently wired into the old SessionTableViewController observation mechanism, we should refactor it so everything uses the new mechanism
                self.internalState = updatedState
                self.pendingTableDataSubject.send(updatedState.sections(viewModel: self))
            }
    }
    
    @Sendable private static func queryState(
        previousState: State,
        events: [ObservedEvent],
        isInitialFetch: Bool,
        using dependencies: Dependencies
    ) async -> State {
        /// Store mutable copies of the data to update
        var profile: Profile = previousState.profile
        var isSessionPro: Bool = previousState.isSessionPro
        var serviceNetwork: ServiceNetwork = previousState.serviceNetwork
        var forceOffline: Bool = previousState.forceOffline
        var developerModeEnabled: Bool = previousState.developerModeEnabled
        var hideRecoveryPasswordPermanently: Bool = previousState.hideRecoveryPasswordPermanently
        
        if isInitialFetch {
            serviceNetwork = dependencies[feature: .serviceNetwork]
            forceOffline = dependencies[feature: .forceOffline]
            
            dependencies.mutate(cache: .libSession) { libSession in
                profile = libSession.profile
                developerModeEnabled = libSession.get(.developerModeEnabled)
                hideRecoveryPasswordPermanently = libSession.get(.hideRecoveryPasswordPermanently)
            }
        }
        
        /// If the users profile picture doesn't exist on disk then clear out the value (that way if we get events after downloading
        /// it then then there will be a diff in the `State` and the UI will update
        if
            let displayPictureUrl: String = profile.displayPictureUrl,
            let filePath: String = try? dependencies[singleton: .displayPictureManager]
                .path(for: displayPictureUrl),
            !dependencies[singleton: .fileManager].fileExists(atPath: filePath)
        {
            profile = profile.with(displayPictureUrl: .set(to: nil))
        }
        
        /// Process any event changes
        let groupedEvents: [GenericObservableKey: Set<ObservedEvent>]? = events
            .reduce(into: [:]) { result, event in
                result[event.key.generic, default: []].insert(event)
            }
        groupedEvents?[.profile]?.forEach { event in
            switch (event.value as? ProfileEvent)?.change {
                case .name(let name): profile = profile.with(name: name)
                case .nickname(let nickname): profile = profile.with(nickname: .set(to: nickname))
                case .displayPictureUrl(let url): profile = profile.with(displayPictureUrl: .set(to: url))
                default: break
            }
        }
        groupedEvents?[.setting]?.forEach { event in
            guard let updatedValue: Bool = event.value as? Bool else { return }
            
            switch event.key {
                case .setting(.developerModeEnabled): developerModeEnabled = updatedValue
                case .setting(.hideRecoveryPasswordPermanently): hideRecoveryPasswordPermanently = updatedValue
                default: break
            }
        }
        groupedEvents?[.feature]?.forEach { event in
            if event.key == .feature(.serviceNetwork) {
                guard let updatedValue: ServiceNetwork = event.value as? ServiceNetwork else { return }
                
                serviceNetwork = updatedValue
            }
            else if event.key == .feature(.forceOffline) {
                guard let updatedValue: Bool = event.value as? Bool else { return }
                
                forceOffline = updatedValue
            }
            else if event.key == .feature(.mockCurrentUserSessionPro) {
                guard let updatedValue: Bool = event.value as? Bool else { return }
                
                isSessionPro = updatedValue
            }
        }
        
        /// Generate the new state
        return State(
            userSessionId: previousState.userSessionId,
            profile: profile,
            isSessionPro: isSessionPro,
            serviceNetwork: serviceNetwork,
            forceOffline: forceOffline,
            developerModeEnabled: developerModeEnabled,
            hideRecoveryPasswordPermanently: hideRecoveryPasswordPermanently
        )
    }
    
    private static func sections(state: State, viewModel: SettingsViewModel) -> [SectionModel] {
        let profileInfo: SectionModel = SectionModel(
            model: .profileInfo,
            elements: [
                SessionCell.Info(
                    id: .avatar,
                    accessory: .profile(
                        id: state.profile.id,
                        size: .hero,
                        profile: state.profile,
                        profileIcon: {
                            switch (state.serviceNetwork, state.forceOffline) {
                                case (.testnet, false): return .letter("T", false)     // stringlint:ignore
                                case (.testnet, true): return .letter("T", true)       // stringlint:ignore
                                default: return (state.profile.displayPictureUrl?.isEmpty == false) ? .pencil : .rightPlus
                            }
                        }()
                    ),
                    styling: SessionCell.StyleInfo(
                        alignment: .centerHugging,
                        customPadding: SessionCell.Padding(
                            top: 0,
                            leading: 0,
                            bottom: Values.smallSpacing
                        ),
                        backgroundStyle: .noBackground
                    ),
                    accessibility: Accessibility(
                        identifier: "User settings",
                        label: "Profile picture"
                    ),
                    onTap: { [weak viewModel] in
                        viewModel?.updateProfilePicture(currentUrl: state.profile.displayPictureUrl)
                    }
                ),
                SessionCell.Info(
                    id: .profileName,
                    title: SessionCell.TextInfo(
                        state.profile.displayName(),
                        font: .titleLarge,
                        alignment: .center,
                        trailingImage: (state.isSessionPro ?
                            ("ProBadge", { SessionProBadge(size: .medium).toImage(using: viewModel.dependencies) }) :
                            nil
                        )
                    ),
                    styling: SessionCell.StyleInfo(
                        alignment: .centerHugging,
                        customPadding: SessionCell.Padding(
                            top: Values.smallSpacing,
                            bottom: Values.mediumSpacing,
                            interItem: 0
                        ),
                        backgroundStyle: .noBackground
                    ),
                    accessibility: Accessibility(
                        identifier: "Username",
                        label: state.profile.displayName()
                    ),
                    confirmationInfo: viewModel.updateDisplayName(
                        current: state.profile.displayName()
                    )
                )
            ]
        )
        let sessionId: SectionModel = SectionModel(
            model: .sessionId,
            elements: [
                SessionCell.Info(
                    id: .sessionId,
                    title: SessionCell.TextInfo(
                        state.profile.id,
                        font: .monoLarge,
                        alignment: .center,
                        interaction: .copy
                    ),
                    styling: SessionCell.StyleInfo(
                        customPadding: SessionCell.Padding(bottom: Values.smallSpacing),
                        backgroundStyle: .noBackground
                    ),
                    accessibility: Accessibility(
                        identifier: "Account ID",
                        label: state.profile.id
                    )
                ),
                SessionCell.Info(
                    id: .idActions,
                    leadingAccessory: .button(
                        style: .bordered,
                        title: "share".localized(),
                        accessibility: Accessibility(
                            identifier: "Share button",
                            label: "Share button"
                        ),
                        run: { [weak viewModel] _ in
                            viewModel?.shareSessionId(state.profile.id)
                        }
                    ),
                    trailingAccessory: .button(
                        style: .bordered,
                        title: "copy".localized(),
                        accessibility: Accessibility(
                            identifier: "Copy button",
                            label: "Copy button"
                        ),
                        run: { [weak viewModel] button in
                            viewModel?.copySessionId(state.profile.id, button: button)
                        }
                    ),
                    styling: SessionCell.StyleInfo(
                        customPadding: SessionCell.Padding(
                            top: Values.smallSpacing,
                            leading: 0,
                            trailing: 0
                        ),
                        backgroundStyle: .noBackground
                    )
                )
            ]
        )
        let sessionProAndCommunity: SectionModel = SectionModel(
            model: .sessionProAndCommunity,
            elements: [
                SessionCell.Info(
                    id: .sessionPro,
                    leadingAccessory: .proBadge(size: .small),
                    title: Constants.app_pro,
                    onTap: { [weak viewModel] in
                        // TODO: Implement
                    }
                ),
                SessionCell.Info(
                    id: .inviteAFriend,
                    leadingAccessory: .icon(.userRoundPlus),
                    title: "sessionInviteAFriend".localized(),
                    onTap: { [weak viewModel] in
                        let invitation: String = "accountIdShare"
                            .put(key: "app_name", value: Constants.app_name)
                            .put(key: "account_id", value: state.profile.id)
                            .put(key: "session_download_url", value: Constants.session_download_url)
                            .localized()
                        
                        viewModel?.transitionToScreen(
                            UIActivityViewController(
                                activityItems: [ invitation ],
                                applicationActivities: nil
                            ),
                            transitionType: .present
                        )
                    }
                )
            ]
        )
        let donationAndNetwork: SectionModel = SectionModel(
            model: .donationAndnetwork,
            elements: [
                SessionCell.Info(
                    id: .donate,
                    leadingAccessory: .icon(
                        .heart,
                        customTint: .sessionButton_border
                    ),
                    title: "donate".localized(),
                    onTap: { [weak viewModel] in viewModel?.openDonationsUrl() }
                ),
                SessionCell.Info(
                    id: .path,
                    leadingAccessory: .custom(
                        info: PathStatusViewAccessory.Info()
                    ),
                    title: "onionRoutingPath".localized(),
                    onTap: { [weak viewModel, dependencies = viewModel.dependencies] in
                        viewModel?.transitionToScreen(PathVC(using: dependencies))
                    }
                ),
                SessionCell.Info(
                    id: .sessionNetwork,
                    leadingAccessory: .icon(
                        UIImage(named: "icon_session_network")?
                            .withRenderingMode(.alwaysTemplate)
                    ),
                    title: Constants.network_name,
                    onTap: { [weak viewModel, dependencies = viewModel.dependencies] in
                        let viewController: SessionHostingViewController = SessionHostingViewController(
                            rootView: SessionNetworkScreen(
                                viewModel: SessionNetworkScreenContent.ViewModel(dependencies: dependencies)
                            )
                        )
                        viewController.setNavBarTitle(Constants.network_name)
                        viewModel?.transitionToScreen(viewController)
                    }
                )
            ]
        )
        let settings: SectionModel = SectionModel(
            model: .settings,
            elements: [
                SessionCell.Info(
                    id: .privacy,
                    leadingAccessory: .icon(.lockKeyhole),
                    title: "sessionPrivacy".localized(),
                    onTap: { [weak viewModel, dependencies = viewModel.dependencies] in
                        viewModel?.transitionToScreen(
                            SessionTableViewController(viewModel: PrivacySettingsViewModel(using: dependencies))
                        )
                    }
                ),
                SessionCell.Info(
                    id: .notifications,
                    leadingAccessory: .icon(.volume2),
                    title: "sessionNotifications".localized(),
                    onTap: { [weak viewModel, dependencies = viewModel.dependencies] in
                        viewModel?.transitionToScreen(
                            SessionTableViewController(viewModel: NotificationSettingsViewModel(using: dependencies))
                        )
                    }
                ),
                SessionCell.Info(
                    id: .conversations,
                    leadingAccessory: .icon(.usersRound),
                    title: "sessionConversations".localized(),
                    onTap: { [weak viewModel, dependencies = viewModel.dependencies] in
                        viewModel?.transitionToScreen(
                            SessionTableViewController(viewModel: ConversationSettingsViewModel(using: dependencies))
                        )
                    }
                ),
                SessionCell.Info(
                    id: .appearance,
                    leadingAccessory: .icon(.paintbrushVertical),
                    title: "sessionAppearance".localized(),
                    onTap: { [weak viewModel, dependencies = viewModel.dependencies] in
                        viewModel?.transitionToScreen(
                            SessionTableViewController(viewModel: AppearanceViewModel(using: dependencies))
                        )
                    }
                ),
                SessionCell.Info(
                    id: .messageRequests,
                    leadingAccessory: .icon(.messageSquareWarning),
                    title: "sessionMessageRequests".localized(),
                    onTap: { [weak viewModel, dependencies = viewModel.dependencies] in
                        viewModel?.transitionToScreen(
                            SessionTableViewController(viewModel: MessageRequestsViewModel(using: dependencies))
                        )
                    }
                )
            ]
        )
        
        var helpAndDataElements: [SessionCell.Info<TableItem>] = []
        if !state.hideRecoveryPasswordPermanently {
            helpAndDataElements.append(
                SessionCell.Info(
                    id: .recoveryPhrase,
                    leadingAccessory: .icon(
                        UIImage(named: "SessionShield")?
                            .withRenderingMode(.alwaysTemplate)
                    ),
                    title: "sessionRecoveryPassword".localized(),
                    accessibility: Accessibility(
                        identifier: "Recovery password menu item",
                        label: "Recovery password menu item"
                    ),
                    onTap: { [weak viewModel, dependencies = viewModel.dependencies] in
                        guard let recoveryPasswordView: RecoveryPasswordScreen = try? RecoveryPasswordScreen(using: dependencies) else {
                            let targetViewController: UIViewController = ConfirmationModal(
                                info: ConfirmationModal.Info(
                                    title: "theError".localized(),
                                    body: .text("recoveryPasswordErrorLoad".localized()),
                                    cancelTitle: "okay".localized(),
                                    cancelStyle: .alert_text
                                )
                            )
                            viewModel?.transitionToScreen(targetViewController, transitionType: .present)
                            return
                        }
                        
                        let viewController: SessionHostingViewController = SessionHostingViewController(rootView: recoveryPasswordView)
                        viewController.setNavBarTitle("sessionRecoveryPassword".localized())
                        viewModel?.transitionToScreen(viewController)
                    }
                )
            )
        }
        
        helpAndDataElements.append(
            SessionCell.Info(
                id: .help,
                leadingAccessory: .icon(
                    UIImage(named: "icon_help")?
                        .withRenderingMode(.alwaysTemplate)
                ),
                title: "sessionHelp".localized(),
                onTap: { [weak viewModel, dependencies = viewModel.dependencies] in
                    viewModel?.transitionToScreen(
                        SessionTableViewController(viewModel: HelpViewModel(using: dependencies))
                    )
                }
            )
        )
        
        if state.developerModeEnabled {
            helpAndDataElements.append(
                SessionCell.Info(
                    id: .developerSettings,
                    leadingAccessory: .icon(.squareCode),
                    title: "Developer Settings",    // stringlint:ignore
                    styling: SessionCell.StyleInfo(tintColor: .warning),
                    onTap: { [weak viewModel, dependencies = viewModel.dependencies] in
                        viewModel?.transitionToScreen(
                            SessionTableViewController(viewModel: DeveloperSettingsViewModel(using: dependencies))
                        )
                    }
                )
            )
        }
        
        helpAndDataElements.append(
            SessionCell.Info(
                id: .clearData,
                leadingAccessory: .icon(.trash2),
                title: "sessionClearData".localized(),
                styling: SessionCell.StyleInfo(tintColor: .danger),
                onTap: { [weak viewModel, dependencies = viewModel.dependencies] in
                    viewModel?.transitionToScreen(NukeDataModal(using: dependencies), transitionType: .present)
                }
            )
        )
        let helpAndData: SectionModel = SectionModel(
            model: .helpAndData,
            elements: helpAndDataElements
        )
        
        return [profileInfo, sessionId, sessionProAndCommunity, donationAndNetwork, settings, helpAndData]
    }
    
    public lazy var footerView: AnyPublisher<UIView?, Never> = Just(VersionFooterView(
        numVersionTapsRequired: 9,
        logoTapCallback: { [weak self] in self?.openTokenUrl() },
        versionTapCallback: { [dependencies] in
            /// Do nothing if developer mode is already enabled
            guard !dependencies.mutate(cache: .libSession, { $0.get(.developerModeEnabled) }) else { return }
            
            dependencies.setAsync(.developerModeEnabled, true)
        }
    )).eraseToAnyPublisher()
    
    // MARK: - Functions
    
    private func updateDisplayName(current: String) -> ConfirmationModal.Info {
        /// Set `updatedName` to `current` so we can disable the "save" button when there are no changes and don't need to worry
        /// about retrieving them in the confirmation closure
        self.updatedName = current
        return ConfirmationModal.Info(
            title: "displayNameSet".localized(),
            body: .input(
                explanation: ThemedAttributedString(string: "displayNameVisible".localized()),
                info: ConfirmationModal.Info.Body.InputInfo(
                    placeholder: "displayNameEnter".localized(),
                    initialValue: current,
                    accessibility: Accessibility(
                        identifier: "Username input"
                    ),
                    inputChecker: { text in
                        let displayName: String = text.trimmingCharacters(in: .whitespacesAndNewlines)
                        
                        guard !Profile.isTooLong(profileName: displayName) else {
                            return "displayNameErrorDescriptionShorter".localized()
                        }
                        
                        return nil
                    }
                ),
                onChange: { [weak self] updatedName in self?.updatedName = updatedName }
            ),
            confirmTitle: "save".localized(),
            confirmEnabled: .afterChange { [weak self] _ in
                self?.updatedName?.trimmingCharacters(in: .whitespacesAndNewlines).isEmpty == false &&
                self?.updatedName != current
            },
            cancelStyle: .alert_text,
            hasCloseButton: true,
            dismissOnConfirm: false,
            onConfirm: { [weak self] modal in
                guard
                    let finalDisplayName: String = (self?.updatedName ?? "")
                        .trimmingCharacters(in: .whitespacesAndNewlines)
                        .nullIfEmpty
                else { return }
                
                /// Check if the data violates the size constraints
                guard !Profile.isTooLong(profileName: finalDisplayName) else {
                    modal.updateContent(withError: "displayNameErrorDescriptionShorter".localized())
                    return
                }
                
                /// Update the nickname
                self?.updateProfile(displayNameUpdate: .currentUserUpdate(finalDisplayName)) {
                    modal.dismiss(animated: true)
                }
            }
        )
    }
    
    private func updateProfilePicture(currentUrl: String?) {
        let iconName: String = "profile_placeholder" // stringlint:ignore
        var hasSetNewProfilePicture: Bool = false
        let currentSource: ImageDataManager.DataSource? = {
            let source: ImageDataManager.DataSource? = currentUrl
                .map { try? dependencies[singleton: .displayPictureManager].path(for: $0) }
                .map { ImageDataManager.DataSource.url(URL(fileURLWithPath: $0)) }
            
            return (source?.contentExists == true ? source : nil)
        }()
        let body: ConfirmationModal.Info.Body = .image(
            source: nil,
            placeholder: (
                currentSource ??
                Lucide.image(icon: .image, size: 40).map { image in
                    ImageDataManager.DataSource.image(
                        iconName,
                        image
                            .withTintColor(#colorLiteral(red: 0.631372549, green: 0.6352941176, blue: 0.631372549, alpha: 1), renderingMode: .alwaysTemplate)
                            .withCircularBackground(backgroundColor: #colorLiteral(red: 0.1764705882, green: 0.1764705882, blue: 0.1764705882, alpha: 1))
                    )
                }
            ),
            icon: (currentUrl != nil ? .pencil : .rightPlus),
            style: .circular,
            description: {
                guard dependencies[feature: .sessionProEnabled] else { return nil }
                return dependencies[cache: .libSession].isSessionPro ?
                    "proAnimatedDisplayPictureModalDescription"
                        .localized()
                        .addProBadge(
                            at: .leading,
                            font: .systemFont(ofSize: Values.smallFontSize),
                            textColor: .textSecondary,
                            proBadgeSize: .small,
                            using: dependencies
                        ):
                    "proAnimatedDisplayPicturesNonProModalDescription"
                        .localized()
                        .addProBadge(
                            at: .trailing,
                            font: .systemFont(ofSize: Values.smallFontSize),
                            textColor: .textSecondary,
                            proBadgeSize: .small,
                            using: dependencies
                        )
            }(),
            accessibility: Accessibility(
                identifier: "Upload",
                label: "Upload"
            ),
            dataManager: dependencies[singleton: .imageDataManager],
            onProBageTapped: { [weak self, dependencies] in
                Task { @MainActor in
                    dependencies[singleton: .sessionProState].showSessionProCTAIfNeeded(
                        .animatedProfileImage(
                            isSessionProActivated: dependencies[cache: .libSession].isSessionPro
                        ),
                        presenting: { modal in
                            self?.transitionToScreen(modal, transitionType: .present)
                        }
                    )
                }
            },
            onClick: { [weak self] onDisplayPictureSelected in
                self?.onDisplayPictureSelected = { source, cropRect in
                    onDisplayPictureSelected(.image(
                        source: source,
                        cropRect: cropRect,
                        replacementIcon: .pencil,
                        replacementCancelTitle: "clear".localized()
                    ))
                    hasSetNewProfilePicture = true
                }
                self?.showPhotoLibraryForAvatar()
            }
        )
        
        self.transitionToScreen(
            ConfirmationModal(
                info: ConfirmationModal.Info(
                    title: "profileDisplayPictureSet".localized(),
                    body: body,
                    confirmTitle: "save".localized(),
                    confirmEnabled: .afterChange { info in
                        switch info.body {
                            case .image(.some(let source), _, _, _, _, _, _, _, _): return source.contentExists
                            default: return false
                        }
                    },
                    cancelTitle: "remove".localized(),
                    cancelEnabled: (currentUrl != nil ? .bool(true) : .afterChange { info in
                        switch info.body {
                            case .image(.some(let source), _, _, _, _, _, _, _, _): return source.contentExists
                            default: return false
                        }
                    }),
                    hasCloseButton: true,
                    dismissOnConfirm: false,
                    onConfirm: { [weak self, dependencies] modal in
                        switch modal.info.body {
<<<<<<< HEAD
                            case .image(.some(let source), _, _, _, _, _, _, _, _):
                                guard let imageData: Data = source.imageData else { return }
                            
                                let isAnimatedImage: Bool = ImageDataManager.isAnimatedImage(source)
=======
                            case .image(.some(let source), _, _, let style, _, _, _, _, _):
                                let isAnimatedImage: Bool = ImageDataManager.isAnimatedImage(source)
                                
>>>>>>> 59e4c59b
                                guard (
                                    !isAnimatedImage ||
                                    dependencies[cache: .libSession].isSessionPro ||
                                    !dependencies[feature: .sessionProEnabled]
                                ) else {
                                    Task { @MainActor in
                                        dependencies[singleton: .sessionProState].showSessionProCTAIfNeeded(
                                            .animatedProfileImage(
                                                isSessionProActivated: dependencies[cache: .libSession].isSessionPro
                                            ),
                                            presenting: { modal in
                                                self?.transitionToScreen(modal, transitionType: .present)
                                            }
                                        )
                                    }
                                    return
                                }
                                
                                self?.updateProfile(
                                    displayPictureUpdateGenerator: { [weak self] in
                                        guard let self = self else { throw AttachmentError.uploadFailed }
                                        
                                        return try await uploadDisplayPicture(
                                            source: source,
                                            cropRect: style.cropRect
                                        )
                                    },
                                    onComplete: { [weak modal] in modal?.close() }
                                )
                            
                            default: modal.close()
                        }
                    },
                    onCancel: { [weak self] modal in
                        if hasSetNewProfilePicture {
                            modal.updateContent(
                                with: modal.info.with(
                                    body: body,
                                    cancelTitle: "remove".localized()
                                )
                            )
                            hasSetNewProfilePicture = false
                        } else {
                            self?.updateProfile(
                                displayPictureUpdateGenerator: { .currentUserRemove },
                                onComplete: { [weak modal] in modal?.close() }
                            )
                        }
                    }
                )
            ),
            transitionType: .present
        )
    }
    
    @MainActor private func showPhotoLibraryForAvatar() {
        Permissions.requestLibraryPermissionIfNeeded(isSavingMedia: false, using: dependencies) { [weak self] in
            DispatchQueue.main.async {
                var configuration: PHPickerConfiguration = PHPickerConfiguration()
                configuration.selectionLimit = 1
                configuration.filter = .any(of: [.images, .livePhotos])
                
                let picker: PHPickerViewController = PHPickerViewController(configuration: configuration)
                picker.delegate = self?.imagePickerHandler
                
                self?.transitionToScreen(picker, transitionType: .present)
            }
        }
    }
    
    fileprivate func uploadDisplayPicture(
        source: ImageDataManager.DataSource,
        cropRect: CGRect?
    ) async throws -> DisplayPictureManager.Update {
        let pendingAttachment: PendingAttachment = PendingAttachment(
            source: .media(source),
            using: dependencies
        )
        let preparedAttachment: PreparedAttachment = try await dependencies[singleton: .displayPictureManager].prepareDisplayPicture(
            attachment: pendingAttachment,
            fallbackIfConversionTakesTooLong: true,
            cropRect: cropRect
        )
        let result = try await dependencies[singleton: .displayPictureManager]
            .uploadDisplayPicture(preparedAttachment: preparedAttachment)
        
        return .currentUserUpdateTo(
            url: result.downloadUrl,
            key: result.encryptionKey,
            sessionProProof: dependencies.mutate(cache: .libSession) { $0.getProProof() },
            isReupload: false
        )
    }
    
    @MainActor fileprivate func updateProfile(
        displayNameUpdate: Profile.DisplayNameUpdate = .none,
        displayPictureUpdateGenerator generator: @escaping () async throws -> DisplayPictureManager.Update = { .none },
        onComplete: @escaping () -> ()
    ) {
        let indicator: ModalActivityIndicatorViewController = ModalActivityIndicatorViewController()
        self.transitionToScreen(indicator, transitionType: .present)
        
        Task.detached(priority: .userInitiated) { [weak self, indicator, dependencies] in
            var displayPictureUpdate: DisplayPictureManager.Update = .none
            
            do {
                displayPictureUpdate = try await generator()
                try await Profile.updateLocal(
                    displayNameUpdate: displayNameUpdate,
                    displayPictureUpdate: displayPictureUpdate,
                    using: dependencies
                )
                
                await indicator.dismiss {
                    onComplete()
                }
            }
            catch {
                let message: String = {
                    switch (displayPictureUpdate, error) {
                        case (.currentUserRemove, _): return "profileDisplayPictureRemoveError".localized()
                        case (_, AttachmentError.fileSizeTooLarge):
                            return "profileDisplayPictureSizeError".localized()
                        
                        default: return "errorConnection".localized()
                    }
                }()
                
                await indicator.dismiss {
                    self?.transitionToScreen(
                        ConfirmationModal(
                            info: ConfirmationModal.Info(
                                title: "profileErrorUpdate".localized(),
                                body: .text(message),
                                cancelTitle: "okay".localized(),
                                cancelStyle: .alert_text,
                                dismissType: .single
                            )
                        ),
                        transitionType: .present
                    )
                }
            }
        }
    }
    
    private func copySessionId(_ sessionId: String, button: SessionButton?) {
        UIPasteboard.general.string = sessionId
        
        guard let button: SessionButton = button else { return }
        
        // Ensure we are on the main thread just in case
        DispatchQueue.main.async {
            button.isUserInteractionEnabled = false
            
            UIView.transition(
                with: button,
                duration: 0.25,
                options: .transitionCrossDissolve,
                animations: {
                    button.setTitle("copied".localized(), for: .normal)
                },
                completion: { _ in
                    DispatchQueue.main.asyncAfter(deadline: .now() + .seconds(4)) {
                        button.isUserInteractionEnabled = true
                    
                        UIView.transition(
                            with: button,
                            duration: 0.25,
                            options: .transitionCrossDissolve,
                            animations: {
                                button.setTitle("copy".localized(), for: .normal)
                            },
                            completion: nil
                        )
                    }
                }
            )
        }
    }
    
    private func shareSessionId(_ sessionId: String) {
        let shareVC = UIActivityViewController(
            activityItems: [ sessionId ],
            applicationActivities: nil
        )
        
        self.transitionToScreen(shareVC, transitionType: .present)
    }
    
    private func openDonationsUrl() {
        guard let url: URL = URL(string: Constants.session_donations_url) else { return }
        
        let modal: ConfirmationModal = ConfirmationModal(
            info: ConfirmationModal.Info(
                title: "urlOpen".localized(),
                body: .attributedText(
                    "urlOpenDescription"
                        .put(key: "url", value: url.absoluteString)
                        .localizedFormatted(baseFont: .systemFont(ofSize: Values.smallFontSize))
                ),
                confirmTitle: "open".localized(),
                confirmStyle: .danger,
                cancelTitle: "urlCopy".localized(),
                cancelStyle: .alert_text,
                hasCloseButton: true,
                onConfirm: { modal in
                    UIApplication.shared.open(url, options: [:], completionHandler: nil)
                    modal.dismiss(animated: true)
                },
                onCancel: { modal in
                    UIPasteboard.general.string = url.absoluteString
                    
                    modal.dismiss(animated: true)
                }
            )
        )
        
        self.transitionToScreen(modal, transitionType: .present)
        
        // Mark app review flag that donate button was tapped
        if !dependencies[defaults: .standard, key: .hasPressedDonateButton] {
            dependencies[defaults: .standard, key: .hasPressedDonateButton] = true
        }
    }
    
    private func openTokenUrl() {
        guard let url: URL = URL(string: Constants.session_token_url) else { return }
        
        let modal: ConfirmationModal = ConfirmationModal(
            info: ConfirmationModal.Info(
                title: "urlOpen".localized(),
                body: .attributedText(
                    "urlOpenDescription"
                        .put(key: "url", value: url.absoluteString)
                        .localizedFormatted(baseFont: .systemFont(ofSize: Values.smallFontSize))
                ),
                confirmTitle: "open".localized(),
                confirmStyle: .danger,
                cancelTitle: "urlCopy".localized(),
                cancelStyle: .alert_text,
                hasCloseButton: true,
                onConfirm: { modal in
                    UIApplication.shared.open(url, options: [:], completionHandler: nil)
                    modal.dismiss(animated: true)
                },
                onCancel: { modal in
                    UIPasteboard.general.string = url.absoluteString
                    
                    modal.dismiss(animated: true)
                }
            )
        )
        
        self.transitionToScreen(modal, transitionType: .present)
    }
}<|MERGE_RESOLUTION|>--- conflicted
+++ resolved
@@ -802,16 +802,8 @@
                     dismissOnConfirm: false,
                     onConfirm: { [weak self, dependencies] modal in
                         switch modal.info.body {
-<<<<<<< HEAD
-                            case .image(.some(let source), _, _, _, _, _, _, _, _):
-                                guard let imageData: Data = source.imageData else { return }
-                            
-                                let isAnimatedImage: Bool = ImageDataManager.isAnimatedImage(source)
-=======
                             case .image(.some(let source), _, _, let style, _, _, _, _, _):
                                 let isAnimatedImage: Bool = ImageDataManager.isAnimatedImage(source)
-                                
->>>>>>> 59e4c59b
                                 guard (
                                     !isAnimatedImage ||
                                     dependencies[cache: .libSession].isSessionPro ||
@@ -901,7 +893,7 @@
         return .currentUserUpdateTo(
             url: result.downloadUrl,
             key: result.encryptionKey,
-            sessionProProof: dependencies.mutate(cache: .libSession) { $0.getProProof() },
+            sessionProProof: dependencies.mutate(cache: .libSession) { $0.getCurrentUserProProof() },
             isReupload: false
         )
     }
