--- conflicted
+++ resolved
@@ -339,35 +339,20 @@
                         font: .titleLarge,
                         alignment: .center,
                         trailingImage: {
-<<<<<<< HEAD
                             switch state.sessionProPlanState {
                                 case .none: return nil
                                 case .active, .refunding:
-                                    return (
-                                        .themedKey(
-                                            SessionProBadge.Size.medium.cacheKey,
-                                            themeBackgroundColor: .primary
-                                        ),
-                                        { SessionProBadge(size: .medium) }
+                                    return SessionProBadge.trailingImage(
+                                        size: .medium,
+                                        themeBackgroundColor: .primary
                                     )
                                 
                                 case .expired:
-                                    return (
-                                        .themedKey(
-                                            SessionProBadge.Size.medium.cacheKey,
-                                            themeBackgroundColor: .disabled
-                                        ),
-                                        { SessionProBadge(size: .medium, themeBackgroundColor: .disabled) }
+                                    return SessionProBadge.trailingImage(
+                                        size: .medium,
+                                        themeBackgroundColor: .disabled
                                     )
                             }
-=======
-                            guard state.isSessionPro else { return nil }
-                            
-                            return SessionProBadge.trailingImage(
-                                size: .medium,
-                                themeBackgroundColor: .primary
-                            )
->>>>>>> 79071a45
                         }()
                     ),
                     styling: SessionCell.StyleInfo(
@@ -444,71 +429,6 @@
                 )
             ]
         )
-<<<<<<< HEAD
-        let sessionProAndCommunity: SectionModel = SectionModel(
-            model: .sessionProAndCommunity,
-            elements: [
-                SessionCell.Info(
-                    id: .sessionPro,
-                    leadingAccessory: .proBadge(size: .small),
-                    title: {
-                        switch state.sessionProPlanState {
-                            case .none:
-                                return "upgradeSession"
-                                    .put(key: "app_name", value: Constants.app_name)
-                                    .localized()
-                            case .active, .refunding:
-                                return "sessionProBeta"
-                                    .put(key: "app_pro", value: Constants.app_pro)
-                                    .localized()
-                            case .expired:
-                                return "proRenewBeta"
-                                    .put(key: "pro", value: Constants.pro)
-                                    .localized()
-                        }
-                    }(),
-                    styling: SessionCell.StyleInfo(
-                        tintColor: .primary
-                    ),
-                    onTap: { [weak viewModel, dependencies = viewModel.dependencies] in
-                        let viewController: SessionListHostingViewController = SessionListHostingViewController(
-                            viewModel: SessionProSettingsViewModel(using: dependencies),
-                            customizedNavigationBackground: .clear
-                        )
-                        viewModel?.transitionToScreen(viewController)
-                    }
-                ),
-                SessionCell.Info(
-                    id: .inviteAFriend,
-                    leadingAccessory: .icon(.userRoundPlus),
-                    title: "sessionInviteAFriend".localized(),
-                    onTap: { [weak viewModel] in
-                        let invitation: String = "accountIdShare"
-                            .put(key: "app_name", value: Constants.app_name)
-                            .put(key: "account_id", value: state.profile.id)
-                            .put(key: "session_download_url", value: Constants.session_download_url)
-                            .localized()
-                        
-                        viewModel?.transitionToScreen(
-                            UIActivityViewController(
-                                activityItems: [ invitation ],
-                                applicationActivities: nil
-                            ),
-                            transitionType: .present
-                        )
-                    }
-                )
-            ]
-        )
-        let donationAndNetwork: SectionModel = SectionModel(
-            model: .donationAndnetwork,
-            elements: [
-                SessionCell.Info(
-                    id: .donate,
-                    leadingAccessory: .icon(
-                        .heart,
-                        customTint: .sessionButton_border
-=======
         
         let sessionProAndCommunity: SectionModel
         let donationAndNetwork: SectionModel
@@ -521,11 +441,33 @@
                     SessionCell.Info(
                         id: .sessionPro,
                         leadingAccessory: .proBadge(size: .small),
-                        title: Constants.app_pro,
-                        onTap: { [weak viewModel] in
-                            // TODO: Implement
-                        }
-                    ),//
+                        title: {
+                            switch state.sessionProPlanState {
+                                case .none:
+                                    return "upgradeSession"
+                                        .put(key: "app_name", value: Constants.app_name)
+                                        .localized()
+                                case .active, .refunding:
+                                    return "sessionProBeta"
+                                        .put(key: "app_pro", value: Constants.app_pro)
+                                        .localized()
+                                case .expired:
+                                    return "proRenewBeta"
+                                        .put(key: "pro", value: Constants.pro)
+                                        .localized()
+                            }
+                        }(),
+                        styling: SessionCell.StyleInfo(
+                            tintColor: .primary
+                        ),
+                        onTap: { [weak viewModel, dependencies = viewModel.dependencies] in
+                            let viewController: SessionListHostingViewController = SessionListHostingViewController(
+                                viewModel: SessionProSettingsViewModel(using: dependencies),
+                                customizedNavigationBackground: .clear
+                            )
+                            viewModel?.transitionToScreen(viewController)
+                        }
+                    ),
                     SessionCell.Info(
                         id: .inviteAFriend,
                         leadingAccessory: .icon(.userRoundPlus),
@@ -559,7 +501,6 @@
                         ),
                         title: "donate".localized(),
                         onTap: { [weak viewModel] in viewModel?.openDonationsUrl() }
->>>>>>> 79071a45
                     ),
                     SessionCell.Info(
                         id: .path,
