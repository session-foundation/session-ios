// Copyright © 2022 Rangeproof Pty Ltd. All rights reserved.

import Foundation
import PhotosUI
import Combine
import Lucide
import GRDB
import DifferenceKit
import SessionUIKit
import SessionMessagingKit
import SessionUtilitiesKit
import SignalUtilitiesKit

class SettingsViewModel: SessionTableViewModel, NavigationItemSource, NavigatableStateHolder, ObservableTableSource {
    public let dependencies: Dependencies
    public let navigatableState: NavigatableState = NavigatableState()
    public let state: TableDataState<Section, TableItem> = TableDataState()
    public let observableState: ObservableTableSourceState<Section, TableItem> = ObservableTableSourceState()
    
    private var updatedName: String?
    private var onDisplayPictureSelected: ((ImageDataManager.DataSource, CGRect?) -> Void)?
    private lazy var imagePickerHandler: ImagePickerHandler = ImagePickerHandler(
        onTransition: { [weak self] in self?.transitionToScreen($0, transitionType: $1) },
        onImagePicked: { [weak self] source, cropRect in
            self?.onDisplayPictureSelected?(source, cropRect)
        },
        using: dependencies
    )
    
    /// This value is the current state of the view
    @MainActor @Published private(set) var internalState: State
    private var observationTask: Task<Void, Never>?
    
    // MARK: - Initialization
    
    @MainActor init(using dependencies: Dependencies) {
        self.dependencies = dependencies
        self.internalState = State.initialState(
            userSessionId: dependencies[cache: .general].sessionId,
            sessionProPlanState: dependencies[singleton: .sessionProState].sessionProStateSubject.value
        )
        
        bindState()
    }
    
    // MARK: - Config
    
    enum NavItem: Equatable {
        case close
        case edit
        case qrCode
    }
    
    public enum Section: SessionTableSection {
        case profileInfo
        case sessionId
        
        case sessionProAndCommunity
        case donationAndNetwork
        case settings
        case helpAndData
        
        case footer
        
        var title: String? {
            switch self {
                case .sessionId: return "accountIdYours".localized()
                default: return nil
            }
        }
        
        var style: SessionTableSectionStyle {
            switch self {
                case .sessionId: return .titleSeparator
                case .sessionProAndCommunity, .donationAndNetwork, .settings, .helpAndData: return .padding
                default: return .none
            }
        }
    }
    
    public enum TableItem: Differentiable {
        case avatar
        case profileName
        
        case sessionId
        case idActions
        
        case sessionPro
        case inviteAFriend
        
        case donate
        case path
        case sessionNetwork
        
        case privacy
        case notifications
        case conversations
        case appearance
        case messageRequests
        
        case recoveryPhrase
        case help
        case developerSettings
        case clearData
    }
    
    // MARK: - NavigationItemSource
    
    lazy var leftNavItems: AnyPublisher<[SessionNavItem<NavItem>], Never> = [
        SessionNavItem(
            id: .close,
            image: UIImage(named: "X")?
                .withRenderingMode(.alwaysTemplate),
            style: .plain,
            accessibilityIdentifier: "Close button"
        ) { [weak self] in self?.dismissScreen() }
    ]
    
    lazy var rightNavItems: AnyPublisher<[SessionNavItem<NavItem>], Never> = [
        SessionNavItem(
            id: .qrCode,
            image: Lucide.image(icon: .qrCode, size: 24)?
                .withRenderingMode(.alwaysTemplate),
            style: .plain,
            accessibilityIdentifier: "View QR code",
            action: { [weak self, dependencies] in
                let viewController: SessionHostingViewController = SessionHostingViewController(
                    rootView: QRCodeScreen(using: dependencies)
                )
                viewController.setNavBarTitle("qrCode".localized())
                self?.transitionToScreen(viewController)
            }
        ),
        SessionNavItem(
            id: .edit,
            image: Lucide.image(icon: .pencil, size: 22)?
                .withRenderingMode(.alwaysTemplate),
            style: .plain,
            accessibilityIdentifier: "Edit Profile Name",
            action: { [weak self] in
                Task { @MainActor [weak self] in
                    guard let self = self else { return }
                    self.transitionToScreen(
                        ConfirmationModal(
                            info: self.updateDisplayName(current: self.internalState.profile.displayName())
                        ),
                        transitionType: .present
                    )
                }
            }
        )
    ]
    
    // MARK: - Content
    
    public struct State: ObservableKeyProvider {
        let userSessionId: SessionId
        let profile: Profile
        let sessionProPlanState: SessionProPlanState
        let serviceNetwork: ServiceNetwork
        let forceOffline: Bool
        let developerModeEnabled: Bool
        let hideRecoveryPasswordPermanently: Bool
        
        @MainActor public func sections(viewModel: SettingsViewModel) -> [SectionModel] {
            SettingsViewModel.sections(state: self, viewModel: viewModel)
        }
        
        public var observedKeys: Set<ObservableKey> {
            [
                .profile(userSessionId.hexString),
                .feature(.serviceNetwork),
                .feature(.forceOffline),
                .feature(.mockCurrentUserSessionProState),
                .setting(.developerModeEnabled),
                .setting(.hideRecoveryPasswordPermanently)
                // TODO: [PRO] Need to observe changes to the users pro status
            ]
        }
        
        static func initialState(userSessionId: SessionId, sessionProPlanState: SessionProPlanState) -> State {
            return State(
                userSessionId: userSessionId,
                profile: Profile.defaultFor(userSessionId.hexString),
                sessionProPlanState: sessionProPlanState,
                serviceNetwork: .mainnet,
                forceOffline: false,
                developerModeEnabled: false,
                hideRecoveryPasswordPermanently: false
            )
        }
    }
    
    let title: String = "sessionSettings".localized()
    
    @MainActor private func bindState() {
        observationTask = ObservationBuilder
            .initialValue(self.internalState)
            .debounce(for: .never)
            .using(dependencies: dependencies)
            .query(SettingsViewModel.queryState)
            .assign { [weak self] updatedState in
                guard let self = self else { return }
                
                // FIXME: To slightly reduce the size of the changes this new observation mechanism is currently wired into the old SessionTableViewController observation mechanism, we should refactor it so everything uses the new mechanism
                self.internalState = updatedState
                self.pendingTableDataSubject.send(updatedState.sections(viewModel: self))
            }
    }
    
    @Sendable private static func queryState(
        previousState: State,
        events: [ObservedEvent],
        isInitialFetch: Bool,
        using dependencies: Dependencies
    ) async -> State {
        /// Store mutable copies of the data to update
        var profile: Profile = previousState.profile
        var sessionProPlanState: SessionProPlanState = previousState.sessionProPlanState
        var serviceNetwork: ServiceNetwork = previousState.serviceNetwork
        var forceOffline: Bool = previousState.forceOffline
        var developerModeEnabled: Bool = previousState.developerModeEnabled
        var hideRecoveryPasswordPermanently: Bool = previousState.hideRecoveryPasswordPermanently
        
        if isInitialFetch {
            serviceNetwork = dependencies[feature: .serviceNetwork]
            forceOffline = dependencies[feature: .forceOffline]
            sessionProPlanState = dependencies[singleton: .sessionProState].sessionProStateSubject.value
            
            dependencies.mutate(cache: .libSession) { libSession in
                profile = libSession.profile
                developerModeEnabled = libSession.get(.developerModeEnabled)
                hideRecoveryPasswordPermanently = libSession.get(.hideRecoveryPasswordPermanently)
            }
        }
        
        /// If the users profile picture doesn't exist on disk then clear out the value (that way if we get events after downloading
        /// it then then there will be a diff in the `State` and the UI will update
        if
            let displayPictureUrl: String = profile.displayPictureUrl,
            let filePath: String = try? dependencies[singleton: .displayPictureManager]
                .path(for: displayPictureUrl),
            !dependencies[singleton: .fileManager].fileExists(atPath: filePath)
        {
            profile = profile.with(displayPictureUrl: .set(to: nil))
        }
        
        /// Process any event changes
        let groupedEvents: [GenericObservableKey: Set<ObservedEvent>]? = events
            .reduce(into: [:]) { result, event in
                result[event.key.generic, default: []].insert(event)
            }
        groupedEvents?[.profile]?.forEach { event in
            switch (event.value as? ProfileEvent)?.change {
                case .name(let name): profile = profile.with(name: name)
                case .nickname(let nickname): profile = profile.with(nickname: .set(to: nickname))
                case .displayPictureUrl(let url): profile = profile.with(displayPictureUrl: .set(to: url))
                default: break
            }
        }
        groupedEvents?[.setting]?.forEach { event in
            guard let updatedValue: Bool = event.value as? Bool else { return }
            
            switch event.key {
                case .setting(.developerModeEnabled): developerModeEnabled = updatedValue
                case .setting(.hideRecoveryPasswordPermanently): hideRecoveryPasswordPermanently = updatedValue
                default: break
            }
        }
        groupedEvents?[.feature]?.forEach { event in
            if event.key == .feature(.serviceNetwork) {
                guard let updatedValue: ServiceNetwork = event.value as? ServiceNetwork else { return }
                
                serviceNetwork = updatedValue
            }
            else if event.key == .feature(.forceOffline) {
                guard let updatedValue: Bool = event.value as? Bool else { return }
                
                forceOffline = updatedValue
            }
            else if event.key == .feature(.mockCurrentUserSessionProState) {
                guard let updatedValue: SessionProStateMock = event.value as? SessionProStateMock else { return }
                
                sessionProPlanState = dependencies[singleton: .sessionProState].sessionProStateSubject.value
            }
        }
        
        /// Generate the new state
        return State(
            userSessionId: previousState.userSessionId,
            profile: profile,
            sessionProPlanState: sessionProPlanState,
            serviceNetwork: serviceNetwork,
            forceOffline: forceOffline,
            developerModeEnabled: developerModeEnabled,
            hideRecoveryPasswordPermanently: hideRecoveryPasswordPermanently
        )
    }
    
    private static func sections(state: State, viewModel: SettingsViewModel) -> [SectionModel] {
        let profileInfo: SectionModel = SectionModel(
            model: .profileInfo,
            elements: [
                SessionCell.Info(
                    id: .avatar,
                    accessory: .profile(
                        id: state.profile.id,
                        size: .hero,
                        profile: state.profile,
                        profileIcon: {
                            switch (state.serviceNetwork, state.forceOffline) {
                                case (.testnet, false): return .letter("T", false)     // stringlint:ignore
                                case (.testnet, true): return .letter("T", true)       // stringlint:ignore
                                default: return (state.profile.displayPictureUrl?.isEmpty == false) ? .pencil : .rightPlus
                            }
                        }()
                    ),
                    styling: SessionCell.StyleInfo(
                        alignment: .centerHugging,
                        customPadding: SessionCell.Padding(
                            top: 0,
                            leading: 0,
                            bottom: Values.smallSpacing
                        ),
                        backgroundStyle: .noBackground
                    ),
                    accessibility: Accessibility(
                        identifier: "User settings",
                        label: "Profile picture"
                    ),
                    onTap: { [weak viewModel] in
                        viewModel?.updateProfilePicture(currentUrl: state.profile.displayPictureUrl)
                    }
                ),
                SessionCell.Info(
                    id: .profileName,
                    title: SessionCell.TextInfo(
                        state.profile.displayName(),
                        font: .titleLarge,
                        alignment: .center,
                        trailingImage: {
                            switch state.sessionProPlanState {
                                case .none: return nil
                                case .active, .refunding:
                                    return SessionProBadge.trailingImage(
                                        size: .medium,
                                        themeBackgroundColor: .primary
                                    )
                                
                                case .expired:
                                    return SessionProBadge.trailingImage(
                                        size: .medium,
                                        themeBackgroundColor: .disabled
                                    )
                            }
                        }()
                    ),
                    styling: SessionCell.StyleInfo(
                        alignment: .centerHugging,
                        customPadding: SessionCell.Padding(
                            top: Values.smallSpacing,
                            bottom: Values.mediumSpacing,
                            interItem: 0
                        ),
                        backgroundStyle: .noBackground
                    ),
                    accessibility: Accessibility(
                        identifier: "Username",
                        label: state.profile.displayName()
                    ),
                    confirmationInfo: viewModel.updateDisplayName(
                        current: state.profile.displayName()
                    )
                )
            ]
        )
        let sessionId: SectionModel = SectionModel(
            model: .sessionId,
            elements: [
                SessionCell.Info(
                    id: .sessionId,
                    title: SessionCell.TextInfo(
                        state.profile.id,
                        font: .monoLarge,
                        alignment: .center,
                        interaction: .copy
                    ),
                    styling: SessionCell.StyleInfo(
                        customPadding: SessionCell.Padding(bottom: Values.smallSpacing),
                        backgroundStyle: .noBackground
                    ),
                    accessibility: Accessibility(
                        identifier: "Account ID",
                        label: state.profile.id
                    )
                ),
                SessionCell.Info(
                    id: .idActions,
                    leadingAccessory: .button(
                        style: .bordered,
                        title: "share".localized(),
                        accessibility: Accessibility(
                            identifier: "Share button",
                            label: "Share button"
                        ),
                        run: { [weak viewModel] _ in
                            viewModel?.shareSessionId(state.profile.id)
                        }
                    ),
                    trailingAccessory: .button(
                        style: .bordered,
                        title: "copy".localized(),
                        accessibility: Accessibility(
                            identifier: "Copy button",
                            label: "Copy button"
                        ),
                        run: { [weak viewModel] button in
                            viewModel?.copySessionId(state.profile.id, button: button)
                        }
                    ),
                    styling: SessionCell.StyleInfo(
                        customPadding: SessionCell.Padding(
                            top: Values.smallSpacing,
                            leading: 0,
                            trailing: 0
                        ),
                        backgroundStyle: .noBackground
                    )
                )
            ]
        )
        
        let sessionProAndCommunity: SectionModel
        let donationAndNetwork: SectionModel
        
        // FIXME: [PRO] Should be able to remove this once pro is properly enabled
        if viewModel.dependencies[feature: .sessionProEnabled] {
            sessionProAndCommunity = SectionModel(
                model: .sessionProAndCommunity,
                elements: [
                    SessionCell.Info(
                        id: .sessionPro,
                        leadingAccessory: .proBadge(size: .small),
                        title: {
                            switch state.sessionProPlanState {
                                case .none:
                                    return "upgradeSession"
                                        .put(key: "app_name", value: Constants.app_name)
                                        .localized()
                                case .active, .refunding:
                                    return "sessionProBeta"
                                        .put(key: "app_pro", value: Constants.app_pro)
                                        .localized()
                                case .expired:
                                    return "proRenewBeta"
                                        .put(key: "pro", value: Constants.pro)
                                        .localized()
                            }
                        }(),
                        styling: SessionCell.StyleInfo(
                            tintColor: .primary
                        ),
                        onTap: { [weak viewModel, dependencies = viewModel.dependencies] in
                            let viewController: SessionListHostingViewController = SessionListHostingViewController(
                                viewModel: SessionProSettingsViewModel(using: dependencies),
                                customizedNavigationBackground: .clear
                            )
                            viewModel?.transitionToScreen(viewController)
                        }
                    ),
<<<<<<< HEAD
                    onTap: { [weak viewModel, dependencies = viewModel.dependencies] in
                        let viewController: SessionListHostingViewController = SessionListHostingViewController(
                            viewModel: SessionProSettingsViewModel(using: dependencies),
                            customizedNavigationBackground: .clear,
                            using: dependencies
                        )
                        viewModel?.transitionToScreen(viewController)
                    }
                ),
                SessionCell.Info(
                    id: .inviteAFriend,
                    leadingAccessory: .icon(.userRoundPlus),
                    title: "sessionInviteAFriend".localized(),
                    onTap: { [weak viewModel] in
                        let invitation: String = "accountIdShare"
                            .put(key: "app_name", value: Constants.app_name)
                            .put(key: "account_id", value: state.profile.id)
                            .put(key: "session_download_url", value: Constants.session_download_url)
                            .localized()
                        
                        viewModel?.transitionToScreen(
                            UIActivityViewController(
                                activityItems: [ invitation ],
                                applicationActivities: nil
                            ),
                            transitionType: .present
                        )
                    }
                )
            ]
        )
        let donationAndNetwork: SectionModel = SectionModel(
            model: .donationAndnetwork,
            elements: [
                SessionCell.Info(
                    id: .donate,
                    leadingAccessory: .icon(
                        .heart,
                        customTint: .sessionButton_border
=======
                    SessionCell.Info(
                        id: .inviteAFriend,
                        leadingAccessory: .icon(.userRoundPlus),
                        title: "sessionInviteAFriend".localized(),
                        onTap: { [weak viewModel] in
                            let invitation: String = "accountIdShare"
                                .put(key: "app_name", value: Constants.app_name)
                                .put(key: "account_id", value: state.profile.id)
                                .put(key: "session_download_url", value: Constants.session_download_url)
                                .localized()
                            
                            viewModel?.transitionToScreen(
                                UIActivityViewController(
                                    activityItems: [ invitation ],
                                    applicationActivities: nil
                                ),
                                transitionType: .present
                            )
                        }
                    )
                ]
            )
            donationAndNetwork = SectionModel(
                model: .donationAndNetwork,
                elements: [
                    SessionCell.Info(
                        id: .donate,
                        leadingAccessory: .icon(
                            .heart,
                            customTint: .sessionButton_border
                        ),
                        title: "donate".localized(),
                        onTap: { [weak viewModel] in viewModel?.openDonationsUrl() }
>>>>>>> b1e2bc8d
                    ),
                    SessionCell.Info(
                        id: .path,
                        leadingAccessory: .custom(
                            info: PathStatusViewAccessory.Info()
                        ),
                        title: "onionRoutingPath".localized(),
                        onTap: { [weak viewModel, dependencies = viewModel.dependencies] in
                            viewModel?.transitionToScreen(PathVC(using: dependencies))
                        }
                    ),
                    SessionCell.Info(
                        id: .sessionNetwork,
                        leadingAccessory: .icon(
                            UIImage(named: "icon_session_network")?
                                .withRenderingMode(.alwaysTemplate)
                        ),
                        title: Constants.network_name,
                        onTap: { [weak viewModel, dependencies = viewModel.dependencies] in
                            let viewController: SessionHostingViewController = SessionHostingViewController(
                                rootView: SessionNetworkScreen(
                                    viewModel: SessionNetworkScreenContent.ViewModel(dependencies: dependencies)
                                )
                            )
                            viewController.setNavBarTitle(Constants.network_name)
                            viewModel?.transitionToScreen(viewController)
                        }
                    )
                ]
            )
        }
        else {
            sessionProAndCommunity = SectionModel(
                model: .sessionProAndCommunity,
                elements: [
                    SessionCell.Info(
                        id: .donate,
                        leadingAccessory: .icon(
                            .heart,
                            customTint: .sessionButton_border
                        ),
                        title: "donate".localized(),
                        onTap: { [weak viewModel] in viewModel?.openDonationsUrl() }
                    ),
                    SessionCell.Info(
                        id: .inviteAFriend,
                        leadingAccessory: .icon(.userRoundPlus),
                        title: "sessionInviteAFriend".localized(),
                        onTap: { [weak viewModel] in
                            let invitation: String = "accountIdShare"
                                .put(key: "app_name", value: Constants.app_name)
                                .put(key: "account_id", value: state.profile.id)
                                .put(key: "session_download_url", value: Constants.session_download_url)
                                .localized()
                            
                            viewModel?.transitionToScreen(
                                UIActivityViewController(
                                    activityItems: [ invitation ],
                                    applicationActivities: nil
                                ),
                                transitionType: .present
                            )
                        }
                    )
                ]
            )
            donationAndNetwork = SectionModel(
                model: .donationAndNetwork,
                elements: [
                    SessionCell.Info(
                        id: .path,
                        leadingAccessory: .custom(
                            info: PathStatusViewAccessory.Info()
                        ),
                        title: "onionRoutingPath".localized(),
                        onTap: { [weak viewModel, dependencies = viewModel.dependencies] in
                            viewModel?.transitionToScreen(PathVC(using: dependencies))
                        }
                    ),
                    SessionCell.Info(
                        id: .sessionNetwork,
                        leadingAccessory: .icon(
                            UIImage(named: "icon_session_network")?
                                .withRenderingMode(.alwaysTemplate)
                        ),
                        title: Constants.network_name,
                        onTap: { [weak viewModel, dependencies = viewModel.dependencies] in
                            let viewController: SessionHostingViewController = SessionHostingViewController(
                                rootView: SessionNetworkScreen(
                                    viewModel: SessionNetworkScreenContent.ViewModel(dependencies: dependencies)
                                )
                            )
                            viewController.setNavBarTitle(Constants.network_name)
                            viewModel?.transitionToScreen(viewController)
                        }
                    )
                ]
            )
        }
        
        let settings: SectionModel = SectionModel(
            model: .settings,
            elements: [
                SessionCell.Info(
                    id: .privacy,
                    leadingAccessory: .icon(.lockKeyhole),
                    title: "sessionPrivacy".localized(),
                    onTap: { [weak viewModel, dependencies = viewModel.dependencies] in
                        viewModel?.transitionToScreen(
                            SessionTableViewController(viewModel: PrivacySettingsViewModel(using: dependencies))
                        )
                    }
                ),
                SessionCell.Info(
                    id: .notifications,
                    leadingAccessory: .icon(.volume2),
                    title: "sessionNotifications".localized(),
                    onTap: { [weak viewModel, dependencies = viewModel.dependencies] in
                        viewModel?.transitionToScreen(
                            SessionTableViewController(viewModel: NotificationSettingsViewModel(using: dependencies))
                        )
                    }
                ),
                SessionCell.Info(
                    id: .conversations,
                    leadingAccessory: .icon(.usersRound),
                    title: "sessionConversations".localized(),
                    onTap: { [weak viewModel, dependencies = viewModel.dependencies] in
                        viewModel?.transitionToScreen(
                            SessionTableViewController(viewModel: ConversationSettingsViewModel(using: dependencies))
                        )
                    }
                ),
                SessionCell.Info(
                    id: .appearance,
                    leadingAccessory: .icon(.paintbrushVertical),
                    title: "sessionAppearance".localized(),
                    onTap: { [weak viewModel, dependencies = viewModel.dependencies] in
                        viewModel?.transitionToScreen(
                            SessionTableViewController(viewModel: AppearanceViewModel(using: dependencies))
                        )
                    }
                ),
                SessionCell.Info(
                    id: .messageRequests,
                    leadingAccessory: .icon(.messageSquareWarning),
                    title: "sessionMessageRequests".localized(),
                    onTap: { [weak viewModel, dependencies = viewModel.dependencies] in
                        viewModel?.transitionToScreen(
                            SessionTableViewController(viewModel: MessageRequestsViewModel(using: dependencies))
                        )
                    }
                )
            ]
        )
        
        var helpAndDataElements: [SessionCell.Info<TableItem>] = []
        if !state.hideRecoveryPasswordPermanently {
            helpAndDataElements.append(
                SessionCell.Info(
                    id: .recoveryPhrase,
                    leadingAccessory: .icon(
                        UIImage(named: "SessionShield")?
                            .withRenderingMode(.alwaysTemplate)
                    ),
                    title: "sessionRecoveryPassword".localized(),
                    accessibility: Accessibility(
                        identifier: "Recovery password menu item",
                        label: "Recovery password menu item"
                    ),
                    onTap: { [weak viewModel, dependencies = viewModel.dependencies] in
                        guard let recoveryPasswordView: RecoveryPasswordScreen = try? RecoveryPasswordScreen(using: dependencies) else {
                            let targetViewController: UIViewController = ConfirmationModal(
                                info: ConfirmationModal.Info(
                                    title: "theError".localized(),
                                    body: .text("recoveryPasswordErrorLoad".localized()),
                                    cancelTitle: "okay".localized(),
                                    cancelStyle: .alert_text
                                )
                            )
                            viewModel?.transitionToScreen(targetViewController, transitionType: .present)
                            return
                        }
                        
                        let viewController: SessionHostingViewController = SessionHostingViewController(rootView: recoveryPasswordView)
                        viewController.setNavBarTitle("sessionRecoveryPassword".localized())
                        viewModel?.transitionToScreen(viewController)
                    }
                )
            )
        }
        
        helpAndDataElements.append(
            SessionCell.Info(
                id: .help,
                leadingAccessory: .icon(
                    UIImage(named: "icon_help")?
                        .withRenderingMode(.alwaysTemplate)
                ),
                title: "sessionHelp".localized(),
                onTap: { [weak viewModel, dependencies = viewModel.dependencies] in
                    viewModel?.transitionToScreen(
                        SessionTableViewController(viewModel: HelpViewModel(using: dependencies))
                    )
                }
            )
        )
        
        if state.developerModeEnabled {
            helpAndDataElements.append(
                SessionCell.Info(
                    id: .developerSettings,
                    leadingAccessory: .icon(.squareCode),
                    title: "Developer Settings",    // stringlint:ignore
                    styling: SessionCell.StyleInfo(tintColor: .warning),
                    onTap: { [weak viewModel, dependencies = viewModel.dependencies] in
                        viewModel?.transitionToScreen(
                            SessionTableViewController(viewModel: DeveloperSettingsViewModel(using: dependencies))
                        )
                    }
                )
            )
        }
        
        helpAndDataElements.append(
            SessionCell.Info(
                id: .clearData,
                leadingAccessory: .icon(.trash2),
                title: "sessionClearData".localized(),
                styling: SessionCell.StyleInfo(tintColor: .danger),
                onTap: { [weak viewModel, dependencies = viewModel.dependencies] in
                    viewModel?.transitionToScreen(NukeDataModal(using: dependencies), transitionType: .present)
                }
            )
        )
        let helpAndData: SectionModel = SectionModel(
            model: .helpAndData,
            elements: helpAndDataElements
        )
        
        return [profileInfo, sessionId, sessionProAndCommunity, donationAndNetwork, settings, helpAndData]
    }
    
    public lazy var footerView: AnyPublisher<UIView?, Never> = Just(VersionFooterView(
        numVersionTapsRequired: 9,
        logoTapCallback: { [weak self] in self?.openTokenUrl() },
        versionTapCallback: { [dependencies] in
            /// Do nothing if developer mode is already enabled
            guard !dependencies.mutate(cache: .libSession, { $0.get(.developerModeEnabled) }) else { return }
            
            dependencies.setAsync(.developerModeEnabled, true)
        }
    )).eraseToAnyPublisher()
    
    // MARK: - Functions
    
    private func updateDisplayName(current: String) -> ConfirmationModal.Info {
        /// Set `updatedName` to `current` so we can disable the "save" button when there are no changes and don't need to worry
        /// about retrieving them in the confirmation closure
        self.updatedName = current
        return ConfirmationModal.Info(
            title: "displayNameSet".localized(),
            body: .input(
                explanation: ThemedAttributedString(string: "displayNameVisible".localized()),
                info: ConfirmationModal.Info.Body.InputInfo(
                    placeholder: "displayNameEnter".localized(),
                    initialValue: current,
                    accessibility: Accessibility(
                        identifier: "Username input"
                    ),
                    inputChecker: { text in
                        let displayName: String = text.trimmingCharacters(in: .whitespacesAndNewlines)
                        
                        guard !Profile.isTooLong(profileName: displayName) else {
                            return "displayNameErrorDescriptionShorter".localized()
                        }
                        
                        return nil
                    }
                ),
                onChange: { [weak self] updatedName in self?.updatedName = updatedName }
            ),
            confirmTitle: "save".localized(),
            confirmEnabled: .afterChange { [weak self] _ in
                self?.updatedName?.trimmingCharacters(in: .whitespacesAndNewlines).isEmpty == false &&
                self?.updatedName != current
            },
            cancelStyle: .alert_text,
            hasCloseButton: true,
            dismissOnConfirm: false,
            onConfirm: { [weak self] modal in
                guard
                    let finalDisplayName: String = (self?.updatedName ?? "")
                        .trimmingCharacters(in: .whitespacesAndNewlines)
                        .nullIfEmpty
                else { return }
                
                /// Check if the data violates the size constraints
                guard !Profile.isTooLong(profileName: finalDisplayName) else {
                    modal.updateContent(withError: "displayNameErrorDescriptionShorter".localized())
                    return
                }
                
                /// Update the nickname
                self?.updateProfile(displayNameUpdate: .currentUserUpdate(finalDisplayName)) {
                    modal.dismiss(animated: true)
                }
            }
        )
    }
    
    private func updateProfilePicture(currentUrl: String?) {
        let iconName: String = "profile_placeholder" // stringlint:ignore
        var hasSetNewProfilePicture: Bool = false
        let currentSource: ImageDataManager.DataSource? = {
            let source: ImageDataManager.DataSource? = currentUrl
                .map { try? dependencies[singleton: .displayPictureManager].path(for: $0) }
                .map { ImageDataManager.DataSource.url(URL(fileURLWithPath: $0)) }
            
            return (source?.contentExists == true ? source : nil)
        }()
        let body: ConfirmationModal.Info.Body = .image(
            source: nil,
            placeholder: (
                currentSource ??
                Lucide.image(icon: .image, size: 40).map { image in
                    ImageDataManager.DataSource.image(
                        iconName,
                        image
                            .withTintColor(#colorLiteral(red: 0.631372549, green: 0.6352941176, blue: 0.631372549, alpha: 1), renderingMode: .alwaysTemplate)
                            .withCircularBackground(backgroundColor: #colorLiteral(red: 0.1764705882, green: 0.1764705882, blue: 0.1764705882, alpha: 1))
                    )
                }
            ),
            icon: (currentUrl != nil ? .pencil : .rightPlus),
            style: .circular,
            description: {
                guard dependencies[feature: .sessionProEnabled] else { return nil }
                return dependencies[cache: .libSession].isSessionPro ?
                    "proAnimatedDisplayPictureModalDescription"
                        .localized()
                        .addProBadge(
                            at: .leading,
                            font: .systemFont(ofSize: Values.smallFontSize),
                            textColor: .textSecondary,
                            proBadgeSize: .small,
                            using: dependencies
                        ):
                    "proAnimatedDisplayPicturesNonProModalDescription"
                        .localized()
                        .addProBadge(
                            at: .trailing,
                            font: .systemFont(ofSize: Values.smallFontSize),
                            textColor: .textSecondary,
                            proBadgeSize: .small,
                            using: dependencies
                        )
            }(),
            accessibility: Accessibility(
                identifier: "Upload",
                label: "Upload"
            ),
            dataManager: dependencies[singleton: .imageDataManager],
            onProBageTapped: { [weak self, dependencies] in
                Task { @MainActor in
                    dependencies[singleton: .sessionProState].showSessionProCTAIfNeeded(
                        .animatedProfileImage(
                            isSessionProActivated: dependencies[cache: .libSession].isSessionPro
                        ),
                        onConfirm: {},
                        presenting: { modal in
                            self?.transitionToScreen(modal, transitionType: .present)
                        }
                    )
                }
            },
            onClick: { [weak self] onDisplayPictureSelected in
                self?.onDisplayPictureSelected = { source, cropRect in
                    onDisplayPictureSelected(.image(
                        source: source,
                        cropRect: cropRect,
                        replacementIcon: .pencil,
                        replacementCancelTitle: "clear".localized()
                    ))
                    hasSetNewProfilePicture = true
                }
                self?.showPhotoLibraryForAvatar()
            }
        )
        
        self.transitionToScreen(
            ConfirmationModal(
                info: ConfirmationModal.Info(
                    title: "profileDisplayPictureSet".localized(),
                    body: body,
                    confirmTitle: "save".localized(),
                    confirmEnabled: .afterChange { info in
                        switch info.body {
                            case .image(.some(let source), _, _, _, _, _, _, _, _): return source.contentExists
                            default: return false
                        }
                    },
                    cancelTitle: "remove".localized(),
                    cancelEnabled: (currentUrl != nil ? .bool(true) : .afterChange { info in
                        switch info.body {
                            case .image(.some(let source), _, _, _, _, _, _, _, _): return source.contentExists
                            default: return false
                        }
                    }),
                    hasCloseButton: true,
                    dismissOnConfirm: false,
                    onConfirm: { [weak self, dependencies] modal in
                        switch modal.info.body {
                            case .image(.some(let source), _, _, let style, _, _, _, _, _):
                                let isAnimatedImage: Bool = ImageDataManager.isAnimatedImage(source)
                                guard (
                                    !isAnimatedImage ||
                                    dependencies[cache: .libSession].isSessionPro ||
                                    !dependencies[feature: .sessionProEnabled]
                                ) else {
                                    Task { @MainActor in
                                        dependencies[singleton: .sessionProState].showSessionProCTAIfNeeded(
                                            .animatedProfileImage(
                                                isSessionProActivated: dependencies[cache: .libSession].isSessionPro
                                            ),
                                            onConfirm: {},
                                            presenting: { modal in
                                                self?.transitionToScreen(modal, transitionType: .present)
                                            }
                                        )
                                    }
                                    return
                                }
                                
                                self?.updateProfile(
                                    displayPictureUpdateGenerator: { [weak self] in
                                        guard let self = self else { throw AttachmentError.uploadFailed }
                                        
                                        return try await uploadDisplayPicture(
                                            source: source,
                                            cropRect: style.cropRect
                                        )
                                    },
                                    onComplete: { [weak modal] in modal?.close() }
                                )
                            
                            default: modal.close()
                        }
                    },
                    onCancel: { [weak self] modal in
                        if hasSetNewProfilePicture {
                            modal.updateContent(
                                with: modal.info.with(
                                    body: body,
                                    cancelTitle: "remove".localized()
                                )
                            )
                            hasSetNewProfilePicture = false
                        } else {
                            self?.updateProfile(
                                displayPictureUpdateGenerator: { .currentUserRemove },
                                onComplete: { [weak modal] in modal?.close() }
                            )
                        }
                    }
                )
            ),
            transitionType: .present
        )
    }
    
    @MainActor private func showPhotoLibraryForAvatar() {
        Permissions.requestLibraryPermissionIfNeeded(isSavingMedia: false, using: dependencies) { [weak self] in
            DispatchQueue.main.async {
                var configuration: PHPickerConfiguration = PHPickerConfiguration()
                configuration.selectionLimit = 1
                configuration.filter = .any(of: [.images, .livePhotos])
                
                let picker: PHPickerViewController = PHPickerViewController(configuration: configuration)
                picker.delegate = self?.imagePickerHandler
                
                self?.transitionToScreen(picker, transitionType: .present)
            }
        }
    }
    
    fileprivate func uploadDisplayPicture(
        source: ImageDataManager.DataSource,
        cropRect: CGRect?
    ) async throws -> DisplayPictureManager.Update {
        let pendingAttachment: PendingAttachment = PendingAttachment(
            source: .media(source),
            using: dependencies
        )
        let preparedAttachment: PreparedAttachment = try await dependencies[singleton: .displayPictureManager].prepareDisplayPicture(
            attachment: pendingAttachment,
            fallbackIfConversionTakesTooLong: true,
            cropRect: cropRect
        )
        let result = try await dependencies[singleton: .displayPictureManager]
            .uploadDisplayPicture(preparedAttachment: preparedAttachment)
        
        return .currentUserUpdateTo(
            url: result.downloadUrl,
            key: result.encryptionKey,
            sessionProProof: dependencies.mutate(cache: .libSession) { $0.getCurrentUserProProof() },
            isReupload: false
        )
    }
    
    @MainActor fileprivate func updateProfile(
        displayNameUpdate: Profile.DisplayNameUpdate = .none,
        displayPictureUpdateGenerator generator: @escaping () async throws -> DisplayPictureManager.Update = { .none },
        onComplete: @escaping () -> ()
    ) {
        let indicator: ModalActivityIndicatorViewController = ModalActivityIndicatorViewController()
        self.transitionToScreen(indicator, transitionType: .present)
        
        Task.detached(priority: .userInitiated) { [weak self, indicator, dependencies] in
            var displayPictureUpdate: DisplayPictureManager.Update = .none
            
            do {
                displayPictureUpdate = try await generator()
                try await Profile.updateLocal(
                    displayNameUpdate: displayNameUpdate,
                    displayPictureUpdate: displayPictureUpdate,
                    using: dependencies
                )
                
                await indicator.dismiss {
                    onComplete()
                }
            }
            catch {
                let message: String = {
                    switch (displayPictureUpdate, error) {
                        case (.currentUserRemove, _): return "profileDisplayPictureRemoveError".localized()
                        case (_, AttachmentError.fileSizeTooLarge):
                            return "profileDisplayPictureSizeError".localized()
                        
                        default: return "errorConnection".localized()
                    }
                }()
                
                await indicator.dismiss {
                    self?.transitionToScreen(
                        ConfirmationModal(
                            info: ConfirmationModal.Info(
                                title: "profileErrorUpdate".localized(),
                                body: .text(message),
                                cancelTitle: "okay".localized(),
                                cancelStyle: .alert_text,
                                dismissType: .single
                            )
                        ),
                        transitionType: .present
                    )
                }
            }
        }
    }
    
    private func copySessionId(_ sessionId: String, button: SessionButton?) {
        UIPasteboard.general.string = sessionId
        
        guard let button: SessionButton = button else { return }
        
        // Ensure we are on the main thread just in case
        DispatchQueue.main.async {
            button.isUserInteractionEnabled = false
            
            UIView.transition(
                with: button,
                duration: 0.25,
                options: .transitionCrossDissolve,
                animations: {
                    button.setTitle("copied".localized(), for: .normal)
                },
                completion: { _ in
                    DispatchQueue.main.asyncAfter(deadline: .now() + .seconds(4)) {
                        button.isUserInteractionEnabled = true
                    
                        UIView.transition(
                            with: button,
                            duration: 0.25,
                            options: .transitionCrossDissolve,
                            animations: {
                                button.setTitle("copy".localized(), for: .normal)
                            },
                            completion: nil
                        )
                    }
                }
            )
        }
    }
    
    private func shareSessionId(_ sessionId: String) {
        let shareVC = UIActivityViewController(
            activityItems: [ sessionId ],
            applicationActivities: nil
        )
        
        self.transitionToScreen(shareVC, transitionType: .present)
    }
    
    @MainActor private func openDonationsUrl() {
        guard let modal: ConfirmationModal = dependencies[singleton: .donationsManager].openDonationsUrlModal() else {
            return
        }
        
        self.transitionToScreen(modal, transitionType: .present)
        
        // Mark app review flag that donate button was tapped
        if !dependencies[defaults: .standard, key: .hasPressedDonateButton] {
            dependencies[defaults: .standard, key: .hasPressedDonateButton] = true
        }
    }
    
    private func openTokenUrl() {
        guard let url: URL = URL(string: Constants.session_token_url) else { return }
        
        let modal: ConfirmationModal = ConfirmationModal(
            info: ConfirmationModal.Info(
                title: "urlOpen".localized(),
                body: .attributedText(
                    "urlOpenDescription"
                        .put(key: "url", value: url.absoluteString)
                        .localizedFormatted(baseFont: .systemFont(ofSize: Values.smallFontSize))
                ),
                confirmTitle: "open".localized(),
                confirmStyle: .danger,
                cancelTitle: "urlCopy".localized(),
                cancelStyle: .alert_text,
                hasCloseButton: true,
                onConfirm: { modal in
                    UIApplication.shared.open(url, options: [:], completionHandler: nil)
                    modal.dismiss(animated: true)
                },
                onCancel: { modal in
                    UIPasteboard.general.string = url.absoluteString
                    modal.dismiss(animated: true)
                }
            )
        )
        
        self.transitionToScreen(modal, transitionType: .present)
    }
}<|MERGE_RESOLUTION|>--- conflicted
+++ resolved
@@ -463,52 +463,12 @@
                         onTap: { [weak viewModel, dependencies = viewModel.dependencies] in
                             let viewController: SessionListHostingViewController = SessionListHostingViewController(
                                 viewModel: SessionProSettingsViewModel(using: dependencies),
-                                customizedNavigationBackground: .clear
+                                customizedNavigationBackground: .clear,
+                                using: dependencies
                             )
                             viewModel?.transitionToScreen(viewController)
                         }
                     ),
-<<<<<<< HEAD
-                    onTap: { [weak viewModel, dependencies = viewModel.dependencies] in
-                        let viewController: SessionListHostingViewController = SessionListHostingViewController(
-                            viewModel: SessionProSettingsViewModel(using: dependencies),
-                            customizedNavigationBackground: .clear,
-                            using: dependencies
-                        )
-                        viewModel?.transitionToScreen(viewController)
-                    }
-                ),
-                SessionCell.Info(
-                    id: .inviteAFriend,
-                    leadingAccessory: .icon(.userRoundPlus),
-                    title: "sessionInviteAFriend".localized(),
-                    onTap: { [weak viewModel] in
-                        let invitation: String = "accountIdShare"
-                            .put(key: "app_name", value: Constants.app_name)
-                            .put(key: "account_id", value: state.profile.id)
-                            .put(key: "session_download_url", value: Constants.session_download_url)
-                            .localized()
-                        
-                        viewModel?.transitionToScreen(
-                            UIActivityViewController(
-                                activityItems: [ invitation ],
-                                applicationActivities: nil
-                            ),
-                            transitionType: .present
-                        )
-                    }
-                )
-            ]
-        )
-        let donationAndNetwork: SectionModel = SectionModel(
-            model: .donationAndnetwork,
-            elements: [
-                SessionCell.Info(
-                    id: .donate,
-                    leadingAccessory: .icon(
-                        .heart,
-                        customTint: .sessionButton_border
-=======
                     SessionCell.Info(
                         id: .inviteAFriend,
                         leadingAccessory: .icon(.userRoundPlus),
@@ -542,7 +502,6 @@
                         ),
                         title: "donate".localized(),
                         onTap: { [weak viewModel] in viewModel?.openDonationsUrl() }
->>>>>>> b1e2bc8d
                     ),
                     SessionCell.Info(
                         id: .path,
