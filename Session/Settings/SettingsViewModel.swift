--- conflicted
+++ resolved
@@ -826,26 +826,6 @@
         )
     }
     
-<<<<<<< HEAD
-    @discardableResult func showSessionProCTAIfNeeded() -> Bool {
-        guard dependencies[feature: .sessionProEnabled] else { return false }
-        let sessionProModal: ModalHostingViewController = ModalHostingViewController(
-            modal: ProCTAModal(
-                variant: .animatedProfileImage(
-                    isSessionProActivated: dependencies[cache: .libSession].isSessionPro
-                ),
-                dataManager: dependencies[singleton: .imageDataManager],
-                onConfirm: { [dependencies] in
-                    dependencies[singleton: .sessionProState].upgradeToPro(completion: nil)
-                }
-            )
-        )
-        self.transitionToScreen(sessionProModal, transitionType: .present)
-        return true
-    }
-    
-=======
->>>>>>> 2955d9a9
     @MainActor private func showPhotoLibraryForAvatar() {
         Permissions.requestLibraryPermissionIfNeeded(isSavingMedia: false, using: dependencies) { [weak self] in
             DispatchQueue.main.async {
