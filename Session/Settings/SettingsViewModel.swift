--- conflicted
+++ resolved
@@ -878,23 +878,18 @@
             dataManager: dependencies[singleton: .imageDataManager],
             onProBageTapped: { [weak self, dependencies] in
                 Task { @MainActor in
-<<<<<<< HEAD
                     dependencies[singleton: .sessionProManager].showSessionProCTAIfNeeded(
-                        .animatedProfileImage(isSessionProActivated: (proState.status == .active)),
-=======
-                    dependencies[singleton: .sessionProState].showSessionProCTAIfNeeded(
                         .animatedProfileImage(
-                            isSessionProActivated: dependencies[cache: .libSession].isSessionPro,
-                            renew: dependencies[singleton: .sessionProState].isSessionProExpired
+                            isSessionProActivated: (proState.status == .active),
+                            renew: (proState.status == .expired)
                         ),
                         onConfirm: {
-                            dependencies[singleton: .sessionProState].showSessionProBottomSheetIfNeeded(
+                            dependencies[singleton: .sessionProManager].showSessionProBottomSheetIfNeeded(
                                 presenting: { bottomSheet in
                                     self?.transitionToScreen(bottomSheet, transitionType: .present)
                                 }
                             )
                         },
->>>>>>> c6efa606
                         presenting: { modal in
                             self?.transitionToScreen(modal, transitionType: .present)
                         }
@@ -940,42 +935,25 @@
                         switch modal.info.body {
                             case .image(.some(let source), _, _, let style, _, _, _, _, _):
                                 let isAnimatedImage: Bool = ImageDataManager.isAnimatedImage(source)
-<<<<<<< HEAD
                                 var didShowCTAModal: Bool = false
                                 
                                 if isAnimatedImage && proState.sessionProEnabled {
                                     didShowCTAModal = dependencies[singleton: .sessionProManager].showSessionProCTAIfNeeded(
-                                        .animatedProfileImage(isSessionProActivated: (proState.status == .active)),
+                                        .animatedProfileImage(
+                                            isSessionProActivated: (proState.status == .active),
+                                            renew: (proState.status == .expired)
+                                        ),
+                                        onConfirm: {
+                                            dependencies[singleton: .sessionProManager].showSessionProBottomSheetIfNeeded(
+                                                presenting: { bottomSheet in
+                                                    self?.transitionToScreen(bottomSheet, transitionType: .present)
+                                                }
+                                            )
+                                        },
                                         presenting: { modal in
                                             self?.transitionToScreen(modal, transitionType: .present)
                                         }
                                     )
-=======
-                                guard (
-                                    !isAnimatedImage ||
-                                    dependencies[cache: .libSession].isSessionPro ||
-                                    !dependencies[feature: .sessionProEnabled]
-                                ) else {
-                                    Task { @MainActor in
-                                        dependencies[singleton: .sessionProState].showSessionProCTAIfNeeded(
-                                            .animatedProfileImage(
-                                                isSessionProActivated: dependencies[cache: .libSession].isSessionPro,
-                                                renew: dependencies[singleton: .sessionProState].isSessionProExpired
-                                            ),
-                                            onConfirm: {
-                                                dependencies[singleton: .sessionProState].showSessionProBottomSheetIfNeeded(
-                                                    presenting: { bottomSheet in
-                                                        self?.transitionToScreen(bottomSheet, transitionType: .present)
-                                                    }
-                                                )
-                                            },
-                                            presenting: { modal in
-                                                self?.transitionToScreen(modal, transitionType: .present)
-                                            }
-                                        )
-                                    }
-                                    return
->>>>>>> c6efa606
                                 }
                                 
                                 /// If we showed the CTA modal then the user doesn't have Session Pro so can't use the
