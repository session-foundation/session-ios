// Copyright © 2022 Rangeproof Pty Ltd. All rights reserved.

import Foundation
import Combine
import Lucide
import GRDB
import DifferenceKit
import SessionUIKit
import SessionMessagingKit
import SessionUtilitiesKit
import SignalUtilitiesKit

class SettingsViewModel: SessionTableViewModel, NavigationItemSource, NavigatableStateHolder, ObservableTableSource {
    public let dependencies: Dependencies
    public let navigatableState: NavigatableState = NavigatableState()
    public let state: TableDataState<Section, TableItem> = TableDataState()
    public let observableState: ObservableTableSourceState<Section, TableItem> = ObservableTableSourceState()
    
    private var updatedName: String?
    private var onDisplayPictureSelected: ((ConfirmationModal.ValueUpdate) -> Void)?
    private lazy var imagePickerHandler: ImagePickerHandler = ImagePickerHandler(
        onTransition: { [weak self] in self?.transitionToScreen($0, transitionType: $1) },
        onImageDataPicked: { [weak self] identifier, resultImageData in
            self?.onDisplayPictureSelected?(.image(identifier: identifier, data: resultImageData))
        }
    )
    
    /// This value is the current state of the view
    @MainActor @Published private(set) var internalState: State
    private var observationTask: Task<Void, Never>?
    
    // MARK: - Initialization
    
    @MainActor init(using dependencies: Dependencies) {
        self.dependencies = dependencies
        self.internalState = State.initialState(
            userSessionId: dependencies[cache: .general].sessionId,
            sessionProPlanState: dependencies[singleton: .sessionProState].sessionProStateSubject.value
        )
        
        bindState()
    }
    
    // MARK: - Config
    
    enum NavItem: Equatable {
        case close
        case edit
        case qrCode
    }
    
    public enum Section: SessionTableSection {
        case profileInfo
        case sessionId
        
        case sessionProAndCommunity
        case donationAndnetwork
        case settings
        case helpAndData
        
        case footer
        
        var title: String? {
            switch self {
                case .sessionId: return "accountIdYours".localized()
                default: return nil
            }
        }
        
        var style: SessionTableSectionStyle {
            switch self {
                case .sessionId: return .titleSeparator
                case .sessionProAndCommunity, .donationAndnetwork, .settings, .helpAndData: return .padding
                default: return .none
            }
        }
    }
    
    public enum TableItem: Differentiable {
        case avatar
        case profileName
        
        case sessionId
        case idActions
        
        case sessionPro
        case inviteAFriend
        
        case donate
        case path
        case sessionNetwork
        
        case privacy
        case notifications
        case conversations
        case appearance
        case messageRequests
        
        case recoveryPhrase
        case help
        case developerSettings
        case clearData
    }
    
    // MARK: - NavigationItemSource
    
    lazy var leftNavItems: AnyPublisher<[SessionNavItem<NavItem>], Never> = [
        SessionNavItem(
            id: .close,
            image: UIImage(named: "X")?
                .withRenderingMode(.alwaysTemplate),
            style: .plain,
            accessibilityIdentifier: "Close button"
        ) { [weak self] in self?.dismissScreen() }
    ]
    
    lazy var rightNavItems: AnyPublisher<[SessionNavItem<NavItem>], Never> = [
        SessionNavItem(
            id: .qrCode,
            image: Lucide.image(icon: .qrCode, size: 24)?
                .withRenderingMode(.alwaysTemplate),
            style: .plain,
            accessibilityIdentifier: "View QR code",
            action: { [weak self, dependencies] in
                let viewController: SessionHostingViewController = SessionHostingViewController(
                    rootView: QRCodeScreen(using: dependencies)
                )
                viewController.setNavBarTitle("qrCode".localized())
                self?.transitionToScreen(viewController)
            }
        ),
        SessionNavItem(
            id: .edit,
            image: Lucide.image(icon: .pencil, size: 22)?
                .withRenderingMode(.alwaysTemplate),
            style: .plain,
            accessibilityIdentifier: "Edit Profile Name",
            action: { [weak self] in
                Task { @MainActor [weak self] in
                    guard let self = self else { return }
                    self.transitionToScreen(
                        ConfirmationModal(
                            info: self.updateDisplayName(current: self.internalState.profile.displayName())
                        ),
                        transitionType: .present
                    )
                }
            }
        )
    ]
    
    // MARK: - Content
    
    public struct State: ObservableKeyProvider {
        let userSessionId: SessionId
        let profile: Profile
        let sessionProPlanState: SessionProPlanState
        let serviceNetwork: ServiceNetwork
        let forceOffline: Bool
        let developerModeEnabled: Bool
        let hideRecoveryPasswordPermanently: Bool
        
        @MainActor public func sections(viewModel: SettingsViewModel) -> [SectionModel] {
            SettingsViewModel.sections(state: self, viewModel: viewModel)
        }
        
        public var observedKeys: Set<ObservableKey> {
            [
                .profile(userSessionId.hexString),
                .feature(.serviceNetwork),
                .feature(.forceOffline),
                .feature(.mockCurrentUserSessionProState),
                .setting(.developerModeEnabled),
                .setting(.hideRecoveryPasswordPermanently)
                // TODO: [PRO] Need to observe changes to the users pro status
            ]
        }
        
        static func initialState(userSessionId: SessionId, sessionProPlanState: SessionProPlanState) -> State {
            return State(
                userSessionId: userSessionId,
                profile: Profile.defaultFor(userSessionId.hexString),
                sessionProPlanState: sessionProPlanState,
                serviceNetwork: .mainnet,
                forceOffline: false,
                developerModeEnabled: false,
                hideRecoveryPasswordPermanently: false
            )
        }
    }
    
    let title: String = "sessionSettings".localized()
    
    @MainActor private func bindState() {
        observationTask = ObservationBuilder
            .initialValue(self.internalState)
            .debounce(for: .never)
            .using(dependencies: dependencies)
            .query(SettingsViewModel.queryState)
            .assign { [weak self] updatedState in
                guard let self = self else { return }
                
                // FIXME: To slightly reduce the size of the changes this new observation mechanism is currently wired into the old SessionTableViewController observation mechanism, we should refactor it so everything uses the new mechanism
                self.internalState = updatedState
                self.pendingTableDataSubject.send(updatedState.sections(viewModel: self))
            }
    }
    
    @Sendable private static func queryState(
        previousState: State,
        events: [ObservedEvent],
        isInitialFetch: Bool,
        using dependencies: Dependencies
    ) async -> State {
        /// Store mutable copies of the data to update
        var profile: Profile = previousState.profile
        var sessionProPlanState: SessionProPlanState = previousState.sessionProPlanState
        var serviceNetwork: ServiceNetwork = previousState.serviceNetwork
        var forceOffline: Bool = previousState.forceOffline
        var developerModeEnabled: Bool = previousState.developerModeEnabled
        var hideRecoveryPasswordPermanently: Bool = previousState.hideRecoveryPasswordPermanently
        
        if isInitialFetch {
            serviceNetwork = dependencies[feature: .serviceNetwork]
            forceOffline = dependencies[feature: .forceOffline]
            sessionProPlanState = dependencies[singleton: .sessionProState].sessionProStateSubject.value
            
            dependencies.mutate(cache: .libSession) { libSession in
                profile = libSession.profile
                developerModeEnabled = libSession.get(.developerModeEnabled)
                hideRecoveryPasswordPermanently = libSession.get(.hideRecoveryPasswordPermanently)
            }
        }
        
        /// Process any event changes
        let groupedEvents: [GenericObservableKey: Set<ObservedEvent>]? = events
            .reduce(into: [:]) { result, event in
                result[event.key.generic, default: []].insert(event)
            }
        groupedEvents?[.profile]?.forEach { event in
            switch (event.value as? ProfileEvent)?.change {
                case .name(let name): profile = profile.with(name: name)
                case .nickname(let nickname): profile = profile.with(nickname: nickname)
                case .displayPictureUrl(let url): profile = profile.with(displayPictureUrl: url)
                default: break
            }
        }
        groupedEvents?[.setting]?.forEach { event in
            guard let updatedValue: Bool = event.value as? Bool else { return }
            
            switch event.key {
                case .setting(.developerModeEnabled): developerModeEnabled = updatedValue
                case .setting(.hideRecoveryPasswordPermanently): hideRecoveryPasswordPermanently = updatedValue
                default: break
            }
        }
        groupedEvents?[.feature]?.forEach { event in
            if event.key == .feature(.serviceNetwork) {
                guard let updatedValue: ServiceNetwork = event.value as? ServiceNetwork else { return }
                
                serviceNetwork = updatedValue
            }
            else if event.key == .feature(.forceOffline) {
                guard let updatedValue: Bool = event.value as? Bool else { return }
                
                forceOffline = updatedValue
            }
            else if event.key == .feature(.mockCurrentUserSessionProState) {
                guard let updatedValue: SessionProStateMock = event.value as? SessionProStateMock else { return }
                
                sessionProPlanState = dependencies[singleton: .sessionProState].sessionProStateSubject.value
            }
        }
        
        /// Generate the new state
        return State(
            userSessionId: previousState.userSessionId,
            profile: profile,
            sessionProPlanState: sessionProPlanState,
            serviceNetwork: serviceNetwork,
            forceOffline: forceOffline,
            developerModeEnabled: developerModeEnabled,
            hideRecoveryPasswordPermanently: hideRecoveryPasswordPermanently
        )
    }
    
    private static func sections(state: State, viewModel: SettingsViewModel) -> [SectionModel] {
        let profileInfo: SectionModel = SectionModel(
            model: .profileInfo,
            elements: [
                SessionCell.Info(
                    id: .avatar,
                    accessory: .profile(
                        id: state.profile.id,
                        size: .hero,
                        profile: state.profile,
                        profileIcon: {
                            switch (state.serviceNetwork, state.forceOffline) {
                                case (.testnet, false): return .letter("T", false)     // stringlint:ignore
                                case (.testnet, true): return .letter("T", true)       // stringlint:ignore
                                default: return (state.profile.displayPictureUrl?.isEmpty == false) ? .pencil : .rightPlus
                            }
                        }()
                    ),
                    styling: SessionCell.StyleInfo(
                        alignment: .centerHugging,
                        customPadding: SessionCell.Padding(
                            top: 0,
                            leading: 0,
                            bottom: Values.smallSpacing
                        ),
                        backgroundStyle: .noBackground
                    ),
                    accessibility: Accessibility(
                        identifier: "User settings",
                        label: "Profile picture"
                    ),
                    onTap: { [weak viewModel] in
                        viewModel?.updateProfilePicture(currentUrl: state.profile.displayPictureUrl)
                    }
                ),
                SessionCell.Info(
                    id: .profileName,
                    title: SessionCell.TextInfo(
                        state.profile.displayName(),
                        font: .titleLarge,
                        alignment: .center,
                        trailingImage: {
                            switch state.sessionProPlanState {
                            case .none:
                                return nil
                            case .active, .refunding:
                                return (
                                    "ProBadge",
                                    {
                                        SessionProBadge(size: .medium)
                                            .toImage(using: viewModel.dependencies)
                                    }
                                )
                            case .expired:
                                return (
                                    "ProBadge",
                                    {
                                        SessionProBadge(size: .medium, themeBackgroundColor: .disabled)
                                            .toImage(using: viewModel.dependencies)
                                    }
                                )
                            }
                        }()
                    ),
                    styling: SessionCell.StyleInfo(
                        alignment: .centerHugging,
                        customPadding: SessionCell.Padding(
                            top: Values.smallSpacing,
                            bottom: Values.mediumSpacing,
                            interItem: 0
                        ),
                        backgroundStyle: .noBackground
                    ),
                    accessibility: Accessibility(
                        identifier: "Username",
                        label: state.profile.displayName()
                    ),
                    confirmationInfo: viewModel.updateDisplayName(
                        current: state.profile.displayName()
                    )
                )
            ]
        )
        let sessionId: SectionModel = SectionModel(
            model: .sessionId,
            elements: [
                SessionCell.Info(
                    id: .sessionId,
                    title: SessionCell.TextInfo(
                        state.profile.id,
                        font: .monoLarge,
                        alignment: .center,
                        interaction: .copy
                    ),
                    styling: SessionCell.StyleInfo(
                        customPadding: SessionCell.Padding(bottom: Values.smallSpacing),
                        backgroundStyle: .noBackground
                    ),
                    accessibility: Accessibility(
                        identifier: "Account ID",
                        label: state.profile.id
                    )
                ),
                SessionCell.Info(
                    id: .idActions,
                    leadingAccessory: .button(
                        style: .bordered,
                        title: "share".localized(),
                        accessibility: Accessibility(
                            identifier: "Share button",
                            label: "Share button"
                        ),
                        run: { [weak viewModel] _ in
                            viewModel?.shareSessionId(state.profile.id)
                        }
                    ),
                    trailingAccessory: .button(
                        style: .bordered,
                        title: "copy".localized(),
                        accessibility: Accessibility(
                            identifier: "Copy button",
                            label: "Copy button"
                        ),
                        run: { [weak viewModel] button in
                            viewModel?.copySessionId(state.profile.id, button: button)
                        }
                    ),
                    styling: SessionCell.StyleInfo(
                        customPadding: SessionCell.Padding(
                            top: Values.smallSpacing,
                            leading: 0,
                            trailing: 0
                        ),
                        backgroundStyle: .noBackground
                    )
                )
            ]
        )
        let sessionProAndCommunity: SectionModel = SectionModel(
            model: .sessionProAndCommunity,
            elements: [
                SessionCell.Info(
                    id: .sessionPro,
                    leadingAccessory: .proBadge(size: .small),
<<<<<<< HEAD
                    title: {
                        switch state.sessionProPlanState {
                            case .none:
                                return "upgradeSession"
                                    .put(key: "app_name", value: Constants.app_name)
                                    .localized()
                            case .active, .refunding:
                                return "sessionProBeta"
                                    .put(key: "app_pro", value: Constants.app_pro)
                                    .localized()
                            case .expired:
                                return "proRenewBeta"
                                    .put(key: "pro", value: Constants.pro)
                                    .localized()
                        }
                    }(),
                    styling: SessionCell.StyleInfo(
                        tintColor: .primary
                    ),
                    onTap: { [weak viewModel, dependencies = viewModel.dependencies] in
                        let viewController: SessionListHostingViewController = SessionListHostingViewController(
                            viewModel: SessionProSettingsViewModel(using: dependencies),
                            customizedNavigationBackground: .clear
                        )
                        viewModel?.transitionToScreen(viewController)
=======
                    title: Constants.app_pro,
                    onTap: { [weak viewModel] in
                        // TODO: Implement
>>>>>>> ed61e7fa
                    }
                ),
                SessionCell.Info(
                    id: .inviteAFriend,
                    leadingAccessory: .icon(.userRoundPlus),
                    title: "sessionInviteAFriend".localized(),
                    onTap: { [weak viewModel] in
                        let invitation: String = "accountIdShare"
                            .put(key: "app_name", value: Constants.app_name)
                            .put(key: "account_id", value: state.profile.id)
                            .put(key: "session_download_url", value: Constants.session_download_url)
                            .localized()
                        
                        viewModel?.transitionToScreen(
                            UIActivityViewController(
                                activityItems: [ invitation ],
                                applicationActivities: nil
                            ),
                            transitionType: .present
                        )
                    }
                )
            ]
        )
        let donationAndNetwork: SectionModel = SectionModel(
            model: .donationAndnetwork,
            elements: [
                SessionCell.Info(
                    id: .donate,
                    leadingAccessory: .icon(
                        .heart,
                        customTint: .sessionButton_border
                    ),
                    title: "donate".localized(),
                    onTap: { [weak viewModel] in viewModel?.openDonationsUrl() }
                ),
                SessionCell.Info(
                    id: .path,
                    leadingAccessory: .custom(
                        info: PathStatusViewAccessory.Info()
                    ),
                    title: "onionRoutingPath".localized(),
                    onTap: { [weak viewModel, dependencies = viewModel.dependencies] in
                        viewModel?.transitionToScreen(PathVC(using: dependencies))
                    }
                ),
                SessionCell.Info(
                    id: .sessionNetwork,
                    leadingAccessory: .icon(
                        UIImage(named: "icon_session_network")?
                            .withRenderingMode(.alwaysTemplate)
                    ),
                    title: Constants.network_name,
                    onTap: { [weak viewModel, dependencies = viewModel.dependencies] in
                        let viewController: SessionHostingViewController = SessionHostingViewController(
                            rootView: SessionNetworkScreen(
                                viewModel: SessionNetworkScreenContent.ViewModel(dependencies: dependencies)
                            )
                        )
                        viewController.setNavBarTitle(Constants.network_name)
                        viewModel?.transitionToScreen(viewController)
                    }
                )
            ]
        )
        let settings: SectionModel = SectionModel(
            model: .settings,
            elements: [
                SessionCell.Info(
                    id: .privacy,
                    leadingAccessory: .icon(.lockKeyhole),
                    title: "sessionPrivacy".localized(),
                    onTap: { [weak viewModel, dependencies = viewModel.dependencies] in
                        viewModel?.transitionToScreen(
                            SessionTableViewController(viewModel: PrivacySettingsViewModel(using: dependencies))
                        )
                    }
                ),
                SessionCell.Info(
                    id: .notifications,
                    leadingAccessory: .icon(.volume2),
                    title: "sessionNotifications".localized(),
                    onTap: { [weak viewModel, dependencies = viewModel.dependencies] in
                        viewModel?.transitionToScreen(
                            SessionTableViewController(viewModel: NotificationSettingsViewModel(using: dependencies))
                        )
                    }
                ),
                SessionCell.Info(
                    id: .conversations,
                    leadingAccessory: .icon(.usersRound),
                    title: "sessionConversations".localized(),
                    onTap: { [weak viewModel, dependencies = viewModel.dependencies] in
                        viewModel?.transitionToScreen(
                            SessionTableViewController(viewModel: ConversationSettingsViewModel(using: dependencies))
                        )
                    }
                ),
                SessionCell.Info(
                    id: .appearance,
                    leadingAccessory: .icon(.paintbrushVertical),
                    title: "sessionAppearance".localized(),
                    onTap: { [weak viewModel, dependencies = viewModel.dependencies] in
                        viewModel?.transitionToScreen(
                            SessionTableViewController(viewModel: AppearanceViewModel(using: dependencies))
                        )
                    }
                ),
                SessionCell.Info(
                    id: .messageRequests,
                    leadingAccessory: .icon(.messageSquareWarning),
                    title: "sessionMessageRequests".localized(),
                    onTap: { [weak viewModel, dependencies = viewModel.dependencies] in
                        viewModel?.transitionToScreen(
                            SessionTableViewController(viewModel: MessageRequestsViewModel(using: dependencies))
                        )
                    }
                )
            ]
        )
        
        var helpAndDataElements: [SessionCell.Info<TableItem>] = []
        if !state.hideRecoveryPasswordPermanently {
            helpAndDataElements.append(
                SessionCell.Info(
                    id: .recoveryPhrase,
                    leadingAccessory: .icon(
                        UIImage(named: "SessionShield")?
                            .withRenderingMode(.alwaysTemplate)
                    ),
                    title: "sessionRecoveryPassword".localized(),
                    accessibility: Accessibility(
                        identifier: "Recovery password menu item",
                        label: "Recovery password menu item"
                    ),
                    onTap: { [weak viewModel, dependencies = viewModel.dependencies] in
                        guard let recoveryPasswordView: RecoveryPasswordScreen = try? RecoveryPasswordScreen(using: dependencies) else {
                            let targetViewController: UIViewController = ConfirmationModal(
                                info: ConfirmationModal.Info(
                                    title: "theError".localized(),
                                    body: .text("recoveryPasswordErrorLoad".localized()),
                                    cancelTitle: "okay".localized(),
                                    cancelStyle: .alert_text
                                )
                            )
                            viewModel?.transitionToScreen(targetViewController, transitionType: .present)
                            return
                        }
                        
                        let viewController: SessionHostingViewController = SessionHostingViewController(rootView: recoveryPasswordView)
                        viewController.setNavBarTitle("sessionRecoveryPassword".localized())
                        viewModel?.transitionToScreen(viewController)
                    }
                )
            )
        }
        
        helpAndDataElements.append(
            SessionCell.Info(
                id: .help,
                leadingAccessory: .icon(
                    UIImage(named: "icon_help")?
                        .withRenderingMode(.alwaysTemplate)
                ),
                title: "sessionHelp".localized(),
                onTap: { [weak viewModel, dependencies = viewModel.dependencies] in
                    viewModel?.transitionToScreen(
                        SessionTableViewController(viewModel: HelpViewModel(using: dependencies))
                    )
                }
            )
        )
        
        if state.developerModeEnabled {
            helpAndDataElements.append(
                SessionCell.Info(
                    id: .developerSettings,
                    leadingAccessory: .icon(.squareCode),
                    title: "Developer Settings",    // stringlint:ignore
                    styling: SessionCell.StyleInfo(tintColor: .warning),
                    onTap: { [weak viewModel, dependencies = viewModel.dependencies] in
                        viewModel?.transitionToScreen(
                            SessionTableViewController(viewModel: DeveloperSettingsViewModel(using: dependencies))
                        )
                    }
                )
            )
        }
        
        helpAndDataElements.append(
            SessionCell.Info(
                id: .clearData,
                leadingAccessory: .icon(.trash2),
                title: "sessionClearData".localized(),
                styling: SessionCell.StyleInfo(tintColor: .danger),
                onTap: { [weak viewModel, dependencies = viewModel.dependencies] in
                    viewModel?.transitionToScreen(NukeDataModal(using: dependencies), transitionType: .present)
                }
            )
        )
        let helpAndData: SectionModel = SectionModel(
            model: .helpAndData,
            elements: helpAndDataElements
        )
        
        return [profileInfo, sessionId, sessionProAndCommunity, donationAndNetwork, settings, helpAndData]
    }
    
    public lazy var footerView: AnyPublisher<UIView?, Never> = Just(VersionFooterView(
        numVersionTapsRequired: 9,
        logoTapCallback: { [weak self] in self?.openTokenUrl() },
        versionTapCallback: { [dependencies] in
            /// Do nothing if developer mode is already enabled
            guard !dependencies.mutate(cache: .libSession, { $0.get(.developerModeEnabled) }) else { return }
            
            dependencies.setAsync(.developerModeEnabled, true)
        }
    )).eraseToAnyPublisher()
    
    // MARK: - Functions
    
    private func updateDisplayName(current: String) -> ConfirmationModal.Info {
        /// Set `updatedName` to `current` so we can disable the "save" button when there are no changes and don't need to worry
        /// about retrieving them in the confirmation closure
        self.updatedName = current
        return ConfirmationModal.Info(
            title: "displayNameSet".localized(),
            body: .input(
                explanation: ThemedAttributedString(string: "displayNameVisible".localized()),
                info: ConfirmationModal.Info.Body.InputInfo(
                    placeholder: "displayNameEnter".localized(),
                    initialValue: current,
                    accessibility: Accessibility(
                        identifier: "Username input"
                    ),
                    inputChecker: { text in
                        let displayName: String = text.trimmingCharacters(in: .whitespacesAndNewlines)
                        
                        guard !Profile.isTooLong(profileName: displayName) else {
                            return "displayNameErrorDescriptionShorter".localized()
                        }
                        
                        return nil
                    }
                ),
                onChange: { [weak self] updatedName in self?.updatedName = updatedName }
            ),
            confirmTitle: "save".localized(),
            confirmEnabled: .afterChange { [weak self] _ in
                self?.updatedName?.trimmingCharacters(in: .whitespacesAndNewlines).isEmpty == false &&
                self?.updatedName != current
            },
            cancelStyle: .alert_text,
            hasCloseButton: true,
            dismissOnConfirm: false,
            onConfirm: { [weak self] modal in
                guard
                    let finalDisplayName: String = (self?.updatedName ?? "")
                        .trimmingCharacters(in: .whitespacesAndNewlines)
                        .nullIfEmpty
                else { return }
                
                /// Check if the data violates the size constraints
                guard !Profile.isTooLong(profileName: finalDisplayName) else {
                    modal.updateContent(withError: "displayNameErrorDescriptionShorter".localized())
                    return
                }
                
                /// Update the nickname
                self?.updateProfile(displayNameUpdate: .currentUserUpdate(finalDisplayName)) {
                    modal.dismiss(animated: true)
                }
            }
        )
    }
    
    private func updateProfilePicture(currentUrl: String?) {
        let iconName: String = "profile_placeholder" // stringlint:ignore
        var hasSetNewProfilePicture: Bool = false
        let body: ConfirmationModal.Info.Body = .image(
            source: nil,
            placeholder: currentUrl
                .map { try? dependencies[singleton: .displayPictureManager].path(for: $0) }
                .map { ImageDataManager.DataSource.url(URL(fileURLWithPath: $0)) }
                .defaulting(to: Lucide.image(icon: .image, size: 40).map { image in
                    ImageDataManager.DataSource.image(
                        iconName,
                        image
                            .withTintColor(#colorLiteral(red: 0.631372549, green: 0.6352941176, blue: 0.631372549, alpha: 1), renderingMode: .alwaysTemplate)
                            .withCircularBackground(backgroundColor: #colorLiteral(red: 0.1764705882, green: 0.1764705882, blue: 0.1764705882, alpha: 1))
                    )
                }),
            icon: (currentUrl != nil ? .pencil : .rightPlus),
            style: .circular,
            description: {
                guard dependencies[feature: .sessionProEnabled] else { return nil }
                return dependencies[cache: .libSession].isSessionPro ?
                    "proAnimatedDisplayPictureModalDescription"
                        .localized()
                        .addProBadge(
                            at: .leading,
                            font: .systemFont(ofSize: Values.smallFontSize),
                            textColor: .textSecondary,
                            proBadgeSize: .small,
                            using: dependencies
                        ):
                    "proAnimatedDisplayPicturesNonProModalDescription"
                        .localized()
                        .addProBadge(
                            at: .trailing,
                            font: .systemFont(ofSize: Values.smallFontSize),
                            textColor: .textSecondary,
                            proBadgeSize: .small,
                            using: dependencies
                        )
            }(),
            accessibility: Accessibility(
                identifier: "Upload",
                label: "Upload"
            ),
            dataManager: dependencies[singleton: .imageDataManager],
            onProBageTapped: { [weak self, dependencies] in
                Task { @MainActor in
                    dependencies[singleton: .sessionProState].showSessionProCTAIfNeeded(
                        .animatedProfileImage(
                            isSessionProActivated: dependencies[cache: .libSession].isSessionPro
                        ),
                        presenting: { modal in
                            self?.transitionToScreen(modal, transitionType: .present)
                        }
                    )
                }
            },
            onClick: { [weak self] onDisplayPictureSelected in
                self?.onDisplayPictureSelected = { valueUpdate in
                    onDisplayPictureSelected(valueUpdate)
                    hasSetNewProfilePicture = true
                }
                self?.showPhotoLibraryForAvatar()
            }
        )
        
        self.transitionToScreen(
            ConfirmationModal(
                info: ConfirmationModal.Info(
                    title: "profileDisplayPictureSet".localized(),
                    body: body,
                    confirmTitle: "save".localized(),
                    confirmEnabled: .afterChange { info in
                        switch info.body {
                            case .image(let source, _, _, _, _, _, _, _, _): return (source?.imageData != nil)
                            default: return false
                        }
                    },
                    cancelTitle: "remove".localized(),
                    cancelEnabled: (currentUrl != nil) ? .bool(true) : .afterChange { info in
                        switch info.body {
                            case .image(let source, _, _, _, _, _, _, _, _): return (source?.imageData != nil)
                            default: return false
                        }
                    },
                    hasCloseButton: true,
                    dismissOnConfirm: false,
                    onConfirm: { [weak self, dependencies] modal in
                        switch modal.info.body {
                            case .image(.some(let source), _, _, _, _, _, _, _, _):
                                guard let imageData: Data = source.imageData else { return }
                            
                                let isAnimatedImage: Bool = ImageDataManager.isAnimatedImage(source)
                                guard (
                                    !isAnimatedImage ||
                                    dependencies[cache: .libSession].isSessionPro ||
                                    !dependencies[feature: .sessionProEnabled]
                                ) else {
                                    Task { @MainActor in
                                        dependencies[singleton: .sessionProState].showSessionProCTAIfNeeded(
                                            .animatedProfileImage(
                                                isSessionProActivated: dependencies[cache: .libSession].isSessionPro
                                            ),
                                            presenting: { modal in
                                                self?.transitionToScreen(modal, transitionType: .present)
                                            }
                                        )
                                    }
                                    return
                                }
                            
                                self?.updateProfile(
                                    displayPictureUpdate: .currentUserUploadImageData(data: imageData, isReupload: false),
                                    onComplete: { [weak modal] in modal?.close() }
                                )
                            
                            default: modal.close()
                        }
                    },
                    onCancel: { [weak self] modal in
                        if hasSetNewProfilePicture {
                            modal.updateContent(
                                with: modal.info.with(
                                    body: body,
                                    cancelTitle: "remove".localized()
                                )
                            )
                            hasSetNewProfilePicture = false
                        } else {
                            self?.updateProfile(
                                displayPictureUpdate: .currentUserRemove,
                                onComplete: { [weak modal] in modal?.close() }
                            )
                        }
                    }
                )
            ),
            transitionType: .present
        )
    }
    
    @MainActor private func showPhotoLibraryForAvatar() {
        Permissions.requestLibraryPermissionIfNeeded(isSavingMedia: false, using: dependencies) { [weak self] in
            DispatchQueue.main.async {
                let picker: UIImagePickerController = UIImagePickerController()
                picker.sourceType = .photoLibrary
                picker.mediaTypes = [ "public.image" ]  // stringlint:ignore
                picker.delegate = self?.imagePickerHandler
                
                self?.transitionToScreen(picker, transitionType: .present)
            }
        }
    }
    
    @MainActor fileprivate func updateProfile(
        displayNameUpdate: Profile.DisplayNameUpdate = .none,
        displayPictureUpdate: DisplayPictureManager.Update = .none,
        onComplete: @escaping () -> ()
    ) {
        let viewController = ModalActivityIndicatorViewController(canCancel: false) { [weak self, dependencies] modalActivityIndicator in
            Profile
                .updateLocal(
                    displayNameUpdate: displayNameUpdate,
                    displayPictureUpdate: displayPictureUpdate,
                    using: dependencies
                )
                .subscribe(on: DispatchQueue.global(qos: .default), using: dependencies)
                .receive(on: DispatchQueue.main, using: dependencies)
                .sinkUntilComplete(
                    receiveCompletion: { result in
                        modalActivityIndicator.dismiss {
                            switch result {
                                case .finished: onComplete()
                                case .failure(let error):
                                    let message: String = {
                                        switch (displayPictureUpdate, error) {
                                            case (.currentUserRemove, _): return "profileDisplayPictureRemoveError".localized()
                                            case (_, .uploadMaxFileSizeExceeded):
                                                return "profileDisplayPictureSizeError".localized()
                                            
                                            default: return "errorConnection".localized()
                                        }
                                    }()
                                    
                                    self?.transitionToScreen(
                                        ConfirmationModal(
                                            info: ConfirmationModal.Info(
                                                title: "profileErrorUpdate".localized(),
                                                body: .text(message),
                                                cancelTitle: "okay".localized(),
                                                cancelStyle: .alert_text,
                                                dismissType: .single
                                            )
                                        ),
                                        transitionType: .present
                                    )
                            }
                        }
                    }
                )
        }
        
        self.transitionToScreen(viewController, transitionType: .present)
    }
    
    private func copySessionId(_ sessionId: String, button: SessionButton?) {
        UIPasteboard.general.string = sessionId
        
        guard let button: SessionButton = button else { return }
        
        // Ensure we are on the main thread just in case
        DispatchQueue.main.async {
            button.isUserInteractionEnabled = false
            
            UIView.transition(
                with: button,
                duration: 0.25,
                options: .transitionCrossDissolve,
                animations: {
                    button.setTitle("copied".localized(), for: .normal)
                },
                completion: { _ in
                    DispatchQueue.main.asyncAfter(deadline: .now() + .seconds(4)) {
                        button.isUserInteractionEnabled = true
                    
                        UIView.transition(
                            with: button,
                            duration: 0.25,
                            options: .transitionCrossDissolve,
                            animations: {
                                button.setTitle("copy".localized(), for: .normal)
                            },
                            completion: nil
                        )
                    }
                }
            )
        }
    }
    
    private func shareSessionId(_ sessionId: String) {
        let shareVC = UIActivityViewController(
            activityItems: [ sessionId ],
            applicationActivities: nil
        )
        
        self.transitionToScreen(shareVC, transitionType: .present)
    }
    
    private func openDonationsUrl() {
        guard let url: URL = URL(string: Constants.session_donations_url) else { return }
        
        let modal: ConfirmationModal = ConfirmationModal(
            info: ConfirmationModal.Info(
                title: "urlOpen".localized(),
                body: .attributedText(
                    "urlOpenDescription"
                        .put(key: "url", value: url.absoluteString)
                        .localizedFormatted(baseFont: .systemFont(ofSize: Values.smallFontSize))
                ),
                confirmTitle: "open".localized(),
                confirmStyle: .danger,
                cancelTitle: "urlCopy".localized(),
                cancelStyle: .alert_text,
                hasCloseButton: true,
                onConfirm: { modal in
                    UIApplication.shared.open(url, options: [:], completionHandler: nil)
                    modal.dismiss(animated: true)
                },
                onCancel: { modal in
                    UIPasteboard.general.string = url.absoluteString
                    modal.dismiss(animated: true)
                }
            )
        )
        
        self.transitionToScreen(modal, transitionType: .present)
        
        // Mark app review flag that donate button was tapped
        if !dependencies[defaults: .standard, key: .hasPressedDonateButton] {
            dependencies[defaults: .standard, key: .hasPressedDonateButton] = true
        }
    }
    
    private func openTokenUrl() {
        guard let url: URL = URL(string: Constants.session_token_url) else { return }
        
        let modal: ConfirmationModal = ConfirmationModal(
            info: ConfirmationModal.Info(
                title: "urlOpen".localized(),
                body: .attributedText(
                    "urlOpenDescription"
                        .put(key: "url", value: url.absoluteString)
                        .localizedFormatted(baseFont: .systemFont(ofSize: Values.smallFontSize))
                ),
                confirmTitle: "open".localized(),
                confirmStyle: .danger,
                cancelTitle: "urlCopy".localized(),
                cancelStyle: .alert_text,
                hasCloseButton: true,
                onConfirm: { modal in
                    UIApplication.shared.open(url, options: [:], completionHandler: nil)
                    modal.dismiss(animated: true)
                },
                onCancel: { modal in
                    UIPasteboard.general.string = url.absoluteString
                    modal.dismiss(animated: true)
                }
            )
        )
        
        self.transitionToScreen(modal, transitionType: .present)
    }
}<|MERGE_RESOLUTION|>--- conflicted
+++ resolved
@@ -428,7 +428,6 @@
                 SessionCell.Info(
                     id: .sessionPro,
                     leadingAccessory: .proBadge(size: .small),
-<<<<<<< HEAD
                     title: {
                         switch state.sessionProPlanState {
                             case .none:
@@ -454,11 +453,6 @@
                             customizedNavigationBackground: .clear
                         )
                         viewModel?.transitionToScreen(viewController)
-=======
-                    title: Constants.app_pro,
-                    onTap: { [weak viewModel] in
-                        // TODO: Implement
->>>>>>> ed61e7fa
                     }
                 ),
                 SessionCell.Info(
