// Copyright © 2022 Rangeproof Pty Ltd. All rights reserved.

import UIKit
import Combine
import GRDB
import SessionUIKit
import SessionNetworkingKit
import SessionMessagingKit
import SignalUtilitiesKit
import SessionUtilitiesKit

final class NukeDataModal: Modal {
    private let dependencies: Dependencies
    
    // MARK: - Initialization
    
    init(targetView: UIView? = nil, dismissType: DismissType = .recursive, using dependencies: Dependencies, afterClosed: (() -> ())? = nil) {
        self.dependencies = dependencies
        
        super.init(targetView: targetView, dismissType: dismissType, afterClosed: afterClosed)
        
        self.modalPresentationStyle = .overFullScreen
        self.modalTransitionStyle = .crossDissolve
    }
    
    required init?(coder: NSCoder) {
        fatalError("init(coder:) has not been implemented")
    }
    
    // MARK: - Components
    
    private lazy var titleLabel: UILabel = {
        let result = UILabel()
        result.font = .boldSystemFont(ofSize: Values.mediumFontSize)
        result.text = "clearDataAll".localized()
        result.themeTextColor = .textPrimary
        result.textAlignment = .center
        result.lineBreakMode = .byWordWrapping
        result.numberOfLines = 0
        
        return result
    }()
    
    private lazy var explanationLabel: UILabel = {
        let result = UILabel()
        result.font = .systemFont(ofSize: Values.smallFontSize)
        result.text = "clearDataAllDescription".localized()
        result.themeTextColor = .textPrimary
        result.textAlignment = .center
        result.lineBreakMode = .byWordWrapping
        result.numberOfLines = 0
        
        return result
    }()
    
    private lazy var clearDeviceRadio: RadioButton = {
        let result: RadioButton = RadioButton(size: .small) { [weak self] radio in
            self?.clearNetworkRadio.update(isSelected: false)
            radio.update(isSelected: true)
        }
        result.font = .systemFont(ofSize: Values.smallFontSize)
        result.text = "clearDeviceOnly".localized()
        result.update(isSelected: true)
        
        return result
    }()
    
    private lazy var clearNetworkRadio: RadioButton = {
        let result: RadioButton = RadioButton(size: .small) { [weak self] radio in
            self?.clearDeviceRadio.update(isSelected: false)
            radio.update(isSelected: true)
        }
        result.font = .systemFont(ofSize: Values.smallFontSize)
        result.text = "clearDeviceAndNetwork".localized()
        
        return result
    }()
    
    private lazy var clearDataButton: UIButton = {
        let result: UIButton = Modal.createButton(
            title: "clear".localized(),
            titleColor: .danger
        )
        result.addTarget(self, action: #selector(clearAllData), for: UIControl.Event.touchUpInside)
        
        return result
    }()
    
    private lazy var buttonStackView: UIStackView = {
        let result = UIStackView(arrangedSubviews: [ clearDataButton, cancelButton ])
        result.axis = .horizontal
        result.distribution = .fillEqually
        
        return result
    }()
    
    private lazy var contentStackView: UIStackView = {
        let result = UIStackView(arrangedSubviews: [
            titleLabel,
            explanationLabel,
            clearDeviceRadio,
            UIView.separator(),
            clearNetworkRadio
        ])
        result.axis = .vertical
        result.spacing = Values.smallSpacing
        result.isLayoutMarginsRelativeArrangement = true
        result.layoutMargins = UIEdgeInsets(
            top: Values.largeSpacing,
            leading: Values.largeSpacing,
            bottom: Values.verySmallSpacing,
            trailing: Values.largeSpacing
        )
        
        return result
    }()
    
    private lazy var mainStackView: UIStackView = {
        let result = UIStackView(arrangedSubviews: [ contentStackView, buttonStackView ])
        result.axis = .vertical
        result.spacing = Values.largeSpacing - Values.smallFontSize / 2
        
        return result
    }()
    
    // MARK: - Lifecycle
    
    override func populateContentView() {
        contentView.addSubview(mainStackView)
        
        mainStackView.pin(to: contentView)
    }
    
    // MARK: - Interaction
    
    @objc private func clearAllData() {
        guard clearNetworkRadio.isSelected else {
            clearDeviceOnly()
            return
        }
        
        let confirmationModal: ConfirmationModal = ConfirmationModal(
            info: ConfirmationModal.Info(
                title: "clearDataAll".localized(),
                body: .text("clearDeviceAndNetworkConfirm".localized()),
                confirmTitle: "clear".localized(),
                confirmStyle: .danger,
                cancelStyle: .alert_text,
                dismissOnConfirm: false
            ) { [weak self] confirmationModal in
                self?.clearEntireAccount(presentedViewController: confirmationModal)
            }
        )
        present(confirmationModal, animated: true, completion: nil)
    }
    
    private func clearDeviceOnly() {
        ModalActivityIndicatorViewController.present(fromViewController: self, canCancel: false) { [weak self, dependencies] _ in
            ConfigurationSyncJob
                .run(swarmPublicKey: dependencies[cache: .general].sessionId.hexString, using: dependencies)
                .subscribe(on: DispatchQueue.global(qos: .userInitiated))
                .receive(on: DispatchQueue.main)
                .sinkUntilComplete(
                    receiveCompletion: { _ in
                        NukeDataModal.deleteAllLocalData(using: dependencies)
                        self?.dismiss(animated: true, completion: nil) // Dismiss the loader
                    }
                )
        }
    }
    
    private func clearEntireAccount(presentedViewController: UIViewController) {
        typealias PreparedClearRequests = (
            deleteAll: Network.PreparedRequest<[String: Bool]>,
            inboxRequestInfo: [Network.PreparedRequest<String>]
        )
        
        ModalActivityIndicatorViewController
            .present(fromViewController: presentedViewController, canCancel: false) { [weak self, dependencies] _ in
                Task(priority: .userInitiated) { [weak self, dependencies] in
                    do {
                        let communityAuth: [AuthenticationMethod] = try await dependencies[singleton: .storage].readAsync { db in
                            try OpenGroup
                                .filter(OpenGroup.Columns.isActive == true)
                                .select(.server)
                                .distinct()
                                .asRequest(of: String.self)
                                .fetchSet(db)
                                .map { try Authentication.with(db, server: $0, using: dependencies) }
<<<<<<< HEAD
                        }
                        
                        /// Clear the inbox of any known communities in case the user had sent messages to them
                        let clearedServers: [String] = try await withThrowingTaskGroup { group in
                            for authMethod in communityAuth {
                                guard case .community(let server, _, _, _, _) = authMethod.info else { continue }
                                
                                group.addTask {
                                    _ = try await OpenGroupAPI
                                        .preparedClearInbox(
                                            overallTimeout: Network.defaultTimeout,
                                            authMethod: authMethod,
                                            using: dependencies
                                        )
                                        .send(using: dependencies)
                                        .value
                                    
                                    return server
                                }
                            }
                            
                            var result: [String] = []
                            while !group.isEmpty {
                                guard let value: String = try await group.next() else {
                                    throw NetworkError.invalidResponse
                                }
                                
                                result.append(value)
                            }
                            
                            return result
                        }
                        
                        /// Get the latest network time before deleting all messages (to reduce the chance that the call will fail
                        /// due to the network being out of sync)
                        let swarm: Set<LibSession.Snode> = try await dependencies[singleton: .network]
                            .getSwarm(for: dependencies[cache: .general].sessionId.hexString)
                        let snode: LibSession.Snode = try await SwarmDrainer(swarm: swarm, using: dependencies)
                            .selectNextNode()
                        let networkTimeRequest: Network.PreparedRequest<UInt64> = try SnodeAPI.preparedGetNetworkTime(
                            from: snode,
                            using: dependencies
                        )
                        let timestampMs: UInt64 = try await networkTimeRequest.send(using: dependencies)
                        
                        /// Clear the users swarm
                        let userAuth: AuthenticationMethod = try Authentication.with(
                            swarmPublicKey: dependencies[cache: .general].sessionId.hexString,
                            using: dependencies
                        )
                        var confirmations: [String: Bool] = try await SnodeAPI
=======
                        )
                    }
                    .subscribe(on: DispatchQueue.global(qos: .userInitiated), using: dependencies)
                    .tryFlatMap { (userAuth: AuthenticationMethod, communityAuth: [AuthenticationMethod]) -> AnyPublisher<(AuthenticationMethod, [String]), Error> in
                        Publishers
                            .MergeMany(
                                try communityAuth.compactMap { authMethod in
                                    switch authMethod.info {
                                        case .community(let server, _, _, _, _):
                                            return try Network.SOGS.preparedClearInbox(
                                                requestAndPathBuildTimeout: Network.defaultTimeout,
                                                authMethod: authMethod,
                                                using: dependencies
                                            )
                                            .map { _, _ in server }
                                            .send(using: dependencies)
                                            
                                        default: return nil
                                    }
                                }
                            )
                            .collect()
                            .map { response in (userAuth, response.map { $0.1 }) }
                            .eraseToAnyPublisher()
                    }
                    .tryFlatMap { authMethod, clearedServers in
                        try Network.SnodeAPI
>>>>>>> b08c0680
                            .preparedDeleteAllMessages(
                                namespace: .all,
                                snode: snode,
                                overallTimeout: Network.defaultTimeout,
                                authMethod: userAuth,
                                using: dependencies
                            )
                            .send(using: dependencies)
                        
                        /// Add the cleared Community servers so we have a full list
                        clearedServers.forEach { confirmations[$0] = true }
                        
                        await MainActor.run {
                            self?.dismiss(animated: true, completion: nil) // Dismiss the loader

                            // Get a list of nodes which failed to delete the data
                            let potentiallyMaliciousSnodes = confirmations
                                .compactMap { ($0.value == false ? $0.key : nil) }
                            
                            // If all of the nodes successfully deleted the data then proceed
                            // to delete the local data
                            guard !potentiallyMaliciousSnodes.isEmpty else {
                                NukeDataModal.deleteAllLocalData(using: dependencies)
                                return
                            }

                            let modal: ConfirmationModal = ConfirmationModal(
                                targetView: self?.view,
                                info: ConfirmationModal.Info(
                                    title: "clearDataAll".localized(),
                                    body: .text("clearDataErrorDescriptionGeneric".localized()),
                                    confirmTitle: "clearDevice".localized(),
                                    confirmStyle: .danger,
                                    cancelStyle: .alert_text
                                ) { [weak self] _ in
                                    self?.clearDeviceOnly()
                                }
                            )
                            self?.present(modal, animated: true)
                        }
                    }
                    catch {
                        await MainActor.run {
                            self?.dismiss(animated: true, completion: nil) // Dismiss the loader
                            
                            let modal: ConfirmationModal = ConfirmationModal(
                                targetView: self?.view,
                                info: ConfirmationModal.Info(
                                    title: "clearDataAll".localized(),
                                    body: .text("clearDataErrorDescriptionGeneric".localized()),
                                    confirmTitle: "clearDevice".localized(),
                                    confirmStyle: .danger,
                                    cancelStyle: .alert_text
                                ) { [weak self] _ in
                                    self?.clearDeviceOnly()
                                }
                            )
                            self?.present(modal, animated: true)
                        }
                    }
                }
            }
    }
    
    public static func deleteAllLocalData(using dependencies: Dependencies) {
        Log.info("Starting local data deletion.")
        
        /// Unregister push notifications if needed
        let isUsingFullAPNs: Bool = dependencies[defaults: .standard, key: .isUsingFullAPNs]
        let maybeDeviceToken: String? = dependencies[defaults: .standard, key: .deviceToken]
        
        if isUsingFullAPNs {
            UIApplication.shared.unregisterForRemoteNotifications()
            
            if let deviceToken: String = maybeDeviceToken, dependencies[singleton: .storage].isValid {
<<<<<<< HEAD
                Task.detached(priority: .userInitiated) {
                    try? await PushNotificationAPI.unsubscribeAll(
                        token: Data(hex: deviceToken),
                        using: dependencies
                    )
                }
=======
                Network.PushNotification
                    .unsubscribeAll(token: Data(hex: deviceToken), using: dependencies)
                    .sinkUntilComplete()
>>>>>>> b08c0680
            }
        }
        
        /// Stop and cancel all current jobs (don't want to inadvertantly have a job store data after it's table has already been cleared)
        ///
        /// **Note:** This is file as long as this process kills the app, if it doesn't then we need an alternate mechanism to flag that
        /// the `JobRunner` is allowed to start it's queues again
        dependencies[singleton: .jobRunner].stopAndClearPendingJobs()
        
        // Clear the app badge and notifications
        dependencies[singleton: .notificationsManager].clearAllNotifications()
        UIApplication.shared.applicationIconBadgeNumber = 0
        
        // Call through to the SessionApp's "resetAppData" which will wipe out logs, database and
        // profile storage
        let wasUnlinked: Bool = dependencies[defaults: .standard, key: .wasUnlinked]
        let serviceNetwork: ServiceNetwork = dependencies[feature: .serviceNetwork]
        
        Task {
            // Stop any pollers
            await (UIApplication.shared.delegate as? AppDelegate)?.stopPollers()
            
            await dependencies[singleton: .app].resetData { [dependencies] in
                // Resetting the data clears the old user defaults. We need to restore the unlink default.
                dependencies[defaults: .standard, key: .wasUnlinked] = wasUnlinked
                
                // We also want to keep the `ServiceNetwork` setting (so someone testing can delete and restore
                // accounts on Testnet without issue
                dependencies.set(feature: .serviceNetwork, to: serviceNetwork)
            }
        }
    }
}<|MERGE_RESOLUTION|>--- conflicted
+++ resolved
@@ -187,7 +187,6 @@
                                 .asRequest(of: String.self)
                                 .fetchSet(db)
                                 .map { try Authentication.with(db, server: $0, using: dependencies) }
-<<<<<<< HEAD
                         }
                         
                         /// Clear the inbox of any known communities in case the user had sent messages to them
@@ -196,7 +195,7 @@
                                 guard case .community(let server, _, _, _, _) = authMethod.info else { continue }
                                 
                                 group.addTask {
-                                    _ = try await OpenGroupAPI
+                                    _ = try await Network.SOGS
                                         .preparedClearInbox(
                                             overallTimeout: Network.defaultTimeout,
                                             authMethod: authMethod,
@@ -227,7 +226,7 @@
                             .getSwarm(for: dependencies[cache: .general].sessionId.hexString)
                         let snode: LibSession.Snode = try await SwarmDrainer(swarm: swarm, using: dependencies)
                             .selectNextNode()
-                        let networkTimeRequest: Network.PreparedRequest<UInt64> = try SnodeAPI.preparedGetNetworkTime(
+                        let networkTimeRequest: Network.PreparedRequest<UInt64> = try Network.SnodeAPI.preparedGetNetworkTime(
                             from: snode,
                             using: dependencies
                         )
@@ -238,36 +237,7 @@
                             swarmPublicKey: dependencies[cache: .general].sessionId.hexString,
                             using: dependencies
                         )
-                        var confirmations: [String: Bool] = try await SnodeAPI
-=======
-                        )
-                    }
-                    .subscribe(on: DispatchQueue.global(qos: .userInitiated), using: dependencies)
-                    .tryFlatMap { (userAuth: AuthenticationMethod, communityAuth: [AuthenticationMethod]) -> AnyPublisher<(AuthenticationMethod, [String]), Error> in
-                        Publishers
-                            .MergeMany(
-                                try communityAuth.compactMap { authMethod in
-                                    switch authMethod.info {
-                                        case .community(let server, _, _, _, _):
-                                            return try Network.SOGS.preparedClearInbox(
-                                                requestAndPathBuildTimeout: Network.defaultTimeout,
-                                                authMethod: authMethod,
-                                                using: dependencies
-                                            )
-                                            .map { _, _ in server }
-                                            .send(using: dependencies)
-                                            
-                                        default: return nil
-                                    }
-                                }
-                            )
-                            .collect()
-                            .map { response in (userAuth, response.map { $0.1 }) }
-                            .eraseToAnyPublisher()
-                    }
-                    .tryFlatMap { authMethod, clearedServers in
-                        try Network.SnodeAPI
->>>>>>> b08c0680
+                        var confirmations: [String: Bool] = try await Network.SnodeAPI
                             .preparedDeleteAllMessages(
                                 namespace: .all,
                                 snode: snode,
@@ -343,18 +313,12 @@
             UIApplication.shared.unregisterForRemoteNotifications()
             
             if let deviceToken: String = maybeDeviceToken, dependencies[singleton: .storage].isValid {
-<<<<<<< HEAD
                 Task.detached(priority: .userInitiated) {
-                    try? await PushNotificationAPI.unsubscribeAll(
+                    try? await Network.PushNotification.unsubscribeAll(
                         token: Data(hex: deviceToken),
                         using: dependencies
                     )
                 }
-=======
-                Network.PushNotification
-                    .unsubscribeAll(token: Data(hex: deviceToken), using: dependencies)
-                    .sinkUntilComplete()
->>>>>>> b08c0680
             }
         }
         
