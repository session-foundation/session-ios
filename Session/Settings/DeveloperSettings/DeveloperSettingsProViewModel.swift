--- conflicted
+++ resolved
@@ -85,8 +85,6 @@
         case forceMessageFeatureLongMessage
         case forceMessageFeatureAnimatedAvatar
         
-        case proPlanToRecover
-        
         case purchaseProSubscription
         case manageProSubscriptions
         case restoreProSubscription
@@ -116,9 +114,7 @@
                 case .forceMessageFeatureProBadge: return "forceMessageFeatureProBadge"
                 case .forceMessageFeatureLongMessage: return "forceMessageFeatureLongMessage"
                 case .forceMessageFeatureAnimatedAvatar: return "forceMessageFeatureAnimatedAvatar"
-                    
-                case .proPlanToRecover: return "proPlanToRecover"
-                    
+                
                 case .purchaseProSubscription: return "purchaseProSubscription"
                 case .manageProSubscriptions: return "manageProSubscriptions"
                 case .restoreProSubscription: return "restoreProSubscription"
@@ -152,8 +148,6 @@
                 case .forceMessageFeatureLongMessage: result.append(.forceMessageFeatureLongMessage); fallthrough
                 case .forceMessageFeatureAnimatedAvatar: result.append(.forceMessageFeatureAnimatedAvatar); fallthrough
                 
-                case .proPlanToRecover: result.append(.proPlanToRecover); fallthrough
-                    
                 case .purchaseProSubscription: result.append(.purchaseProSubscription); fallthrough
                 case .manageProSubscriptions: result.append(.manageProSubscriptions); fallthrough
                 case .restoreProSubscription: result.append(.restoreProSubscription); fallthrough
@@ -226,10 +220,6 @@
             .feature(.mockCurrentUserAccessExpiryTimestamp),
             .feature(.proBadgeEverywhere),
             .feature(.fakeAppleSubscriptionForDev),
-            //            .feature(.proPlanToRecover),
-            //            .feature(.mockCurrentUserSessionProExpiry),
-            //            .feature(.mockInstalledFromIPA),
-//                .feature(.mockExpiredOverThirtyDays),
             .feature(.forceMessageFeatureProBadge),
             .feature(.forceMessageFeatureLongMessage),
             .feature(.forceMessageFeatureAnimatedAvatar),
@@ -249,8 +239,6 @@
                 proBadgeEverywhere: dependencies[feature: .proBadgeEverywhere],
                 fakeAppleSubscriptionForDev: dependencies[feature: .fakeAppleSubscriptionForDev],
                 
-//                proPlanToRecover: dependencies[feature: .proPlanToRecover],
-
                 forceMessageFeatureProBadge: dependencies[feature: .forceMessageFeatureProBadge],
                 forceMessageFeatureLongMessage: dependencies[feature: .forceMessageFeatureLongMessage],
                 forceMessageFeatureAnimatedAvatar: dependencies[feature: .forceMessageFeatureAnimatedAvatar],
@@ -325,7 +313,6 @@
             mockCurrentUserAccessExpiryTimestamp: dependencies[feature: .mockCurrentUserAccessExpiryTimestamp],
             proBadgeEverywhere: dependencies[feature: .proBadgeEverywhere],
             fakeAppleSubscriptionForDev: dependencies[feature: .fakeAppleSubscriptionForDev],
-//            proPlanToRecover: dependencies[feature: .proPlanToRecover],
             forceMessageFeatureProBadge: dependencies[feature: .forceMessageFeatureProBadge],
             forceMessageFeatureLongMessage: dependencies[feature: .forceMessageFeatureLongMessage],
             forceMessageFeatureAnimatedAvatar: dependencies[feature: .forceMessageFeatureAnimatedAvatar],
@@ -752,7 +739,6 @@
                     }
                 ),
                 SessionCell.Info(
-<<<<<<< HEAD
                     id: .refreshProState,
                     title: "Refresh Pro State",
                     subtitle: """
@@ -763,30 +749,6 @@
                     trailingAccessory: .highlightingBackgroundLabel(title: "Refresh"),
                     onTap: { [weak viewModel] in
                         Task { await viewModel?.refreshProState() }
-=======
-                    id: .loadingState,
-                    title: "Loading State",
-                    trailingAccessory: .dropDown { state.loadingState.title },
-                    onTap: { [weak viewModel, dependencies = viewModel.dependencies] in
-                        viewModel?.transitionToScreen(
-                            SessionTableViewController(
-                                viewModel: SessionListViewModel<SessionProLoadingState>(
-                                    title: "Session Pro Loading State",
-                                    options: SessionProLoadingState.allCases,
-                                    behaviour: .autoDismiss(
-                                        initialSelection: state.loadingState,
-                                        onOptionSelected: { [dependencies] selected in
-                                            dependencies.set(
-                                                feature: .mockCurrentUserSessionProLoadingState,
-                                                to: selected
-                                            )
-                                        }
-                                    ),
-                                    using: dependencies
-                                )
-                            )
-                        )
->>>>>>> c6efa606
                     }
                 ),
                 SessionCell.Info(
@@ -844,12 +806,17 @@
         
         if dependencies.hasSet(feature: .mockCurrentUserSessionProBackendStatus) {
             dependencies.reset(feature: .mockCurrentUserSessionProBackendStatus)
+        }
+    }
+    
+    private func purchaseSubscription() async {
+        do {
+            let products: [Product] = try await Product.products(for: ["com.getsession.org.pro_sub"])
             
             Task.detached(priority: .userInitiated) { [dependencies] in
                 try? await dependencies[singleton: .sessionProManager].refreshProState()
             }
         }
-<<<<<<< HEAD
         
         if dependencies.hasSet(feature: .mockCurrentUserSessionProLoadingState) {
             dependencies.reset(feature: .mockCurrentUserSessionProLoadingState)
@@ -857,68 +824,8 @@
             Task.detached(priority: .userInitiated) { [dependencies] in
                 try? await dependencies[singleton: .sessionProManager].refreshProState()
             }
-=======
-    }
-    
-    private func updateSessionProState(to state: SessionProStateMock) {
-        dependencies.set(feature: .mockCurrentUserSessionProState, to: state)
-        switch state {
-            case .none:
-                dependencies[singleton: .sessionProState].sessionProStateSubject.send(.none)
-                dependencies[singleton: .sessionProState].shouldAnimateImageSubject.send(false)
-            case .active:
-                Task {
-                    await dependencies[singleton: .sessionProState].upgradeToPro(
-                        plan: SessionProPlan(variant: .threeMonths),
-                        originatingPlatform: dependencies[feature: .proPlanOriginatingPlatform],
-                        completion: nil
-                    )
-                }
-            case .expiring:
-                Task {
-                    await dependencies[singleton: .sessionProState].upgradeToPro(
-                        plan: SessionProPlan(variant: .threeMonths),
-                        originatingPlatform: dependencies[feature: .proPlanOriginatingPlatform],
-                        completion: nil
-                    )
-                    await dependencies[singleton: .sessionProState].cancelPro(completion: nil)
-                }
-            case .expired:
-                Task {
-                    await dependencies[singleton: .sessionProState].expirePro(completion: nil)
-                }
-            case .refunding:
-                Task {
-                    await dependencies[singleton: .sessionProState].requestRefund(completion: nil)
-                }
->>>>>>> c6efa606
-        }
-    }
-//
-//    private func updateSessionProState(to state: SessionProStateMock) {
-//        dependencies.set(feature: .mockCurrentUserSessionProState, to: state)
-//        switch state {
-//            case .none:
-//                dependencies[singleton: .sessionProState].cancelPro(completion: nil)
-//            case .active:
-//                dependencies[singleton: .sessionProState].upgradeToPro(
-//                    plan: SessionProPlan(variant: .threeMonths),
-//                    originatingPlatform: dependencies[feature: .proPlanOriginatingPlatform],
-//                    completion: nil
-//                )
-//            case .expiring:
-//                dependencies[singleton: .sessionProState].upgradeToPro(
-//                    plan: SessionProPlan(variant: .threeMonths),
-//                    originatingPlatform: dependencies[feature: .proPlanOriginatingPlatform],
-//                    completion: nil
-//                )
-//                dependencies[singleton: .sessionProState].cancelPro(completion: nil)
-//            case .expired:
-//                dependencies[singleton: .sessionProState].expirePro(completion: nil)
-//            case .refunding:
-//                dependencies[singleton: .sessionProState].requestRefund(completion: nil)
-//        }
-//    }
+        }
+    }
     
     // MARK: - Pro Requests
     
