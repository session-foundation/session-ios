--- conflicted
+++ resolved
@@ -70,7 +70,8 @@
     public enum TableItem: Hashable, Differentiable, CaseIterable {
         case enableSessionPro
         
-        case proStatus
+        case mockCurrentUserSessionProBackendStatus
+        case mockCurrentUserSessionProLoadingState
         case proBadgeEverywhere
         case fakeAppleSubscriptionForDev
 
@@ -78,32 +79,18 @@
         case forceMessageFeatureLongMessage
         case forceMessageFeatureAnimatedAvatar
         
+        case proPlanToRecover
+        case proPlanExpiry
+        case mockInstalledFromIPA
+        case originatingPlatform
+        
         case purchaseProSubscription
         case manageProSubscriptions
         case restoreProSubscription
         case requestRefund
-<<<<<<< HEAD
         case submitPurchaseToProBackend
         case refreshProState
         case removeProFromUserConfig
-=======
-        
-        case proStatus
-        case loadingState
-        
-        case allUsersSessionPro
-        
-        case messageFeatureProBadge
-        case messageFeatureLongMessage
-        case messageFeatureAnimatedAvatar
-        
-        case proPlanToRecover
-        case proPlanExpiry
-        case mockInstalledFromIPA
-        case originatingPlatform
-        
-        
->>>>>>> d452f4b4
         
         // MARK: - Conformance
         
@@ -113,7 +100,8 @@
             switch self {
                 case .enableSessionPro: return "enableSessionPro"
                     
-                case .proStatus: return "proStatus"
+                case .mockCurrentUserSessionProBackendStatus: return "mockCurrentUserSessionProBackendStatus"
+                case .mockCurrentUserSessionProLoadingState: return "mockCurrentUserSessionProLoadingState"
                 case .proBadgeEverywhere: return "proBadgeEverywhere"
                 case .fakeAppleSubscriptionForDev: return "fakeAppleSubscriptionForDev"
                 
@@ -121,30 +109,18 @@
                 case .forceMessageFeatureLongMessage: return "forceMessageFeatureLongMessage"
                 case .forceMessageFeatureAnimatedAvatar: return "forceMessageFeatureAnimatedAvatar"
                     
+                case .proPlanToRecover: return "proPlanToRecover"
+                case .proPlanExpiry: return "proPlanExpiry"
+                case .mockInstalledFromIPA: return "mockInstalledFromIPA"
+                case .originatingPlatform: return "originatingPlatform"
+                    
                 case .purchaseProSubscription: return "purchaseProSubscription"
                 case .manageProSubscriptions: return "manageProSubscriptions"
                 case .restoreProSubscription: return "restoreProSubscription"
                 case .requestRefund: return "requestRefund"
-<<<<<<< HEAD
                 case .submitPurchaseToProBackend: return "submitPurchaseToProBackend"
                 case .refreshProState: return "refreshProState"
                 case .removeProFromUserConfig: return "removeProFromUserConfig"
-=======
-                    
-                case .proStatus: return "proStatus"
-                case .loadingState: return "loadingState"
-                
-                case .allUsersSessionPro: return "allUsersSessionPro"
-                
-                case .messageFeatureProBadge: return "messageFeatureProBadge"
-                case .messageFeatureLongMessage: return "messageFeatureLongMessage"
-                case .messageFeatureAnimatedAvatar: return "messageFeatureAnimatedAvatar"
-                
-                case .proPlanToRecover: return "proPlanToRecover"
-                case .proPlanExpiry: return "proPlanExpiry"
-                case .mockInstalledFromIPA: return "mockInstalledFromIPA"
-                case .originatingPlatform: return "originatingPlatform"
->>>>>>> d452f4b4
             }
         }
         
@@ -157,38 +133,27 @@
             switch TableItem.enableSessionPro {
                 case .enableSessionPro: result.append(.enableSessionPro); fallthrough
                     
-                case .proStatus: result.append(.proStatus); fallthrough
+                case .mockCurrentUserSessionProBackendStatus: result.append(.mockCurrentUserSessionProBackendStatus); fallthrough
+                case .mockCurrentUserSessionProLoadingState: result.append(.mockCurrentUserSessionProLoadingState); fallthrough
                 case .proBadgeEverywhere: result.append(.proBadgeEverywhere); fallthrough
                 case .fakeAppleSubscriptionForDev: result.append(.fakeAppleSubscriptionForDev); fallthrough
 
                 case .forceMessageFeatureProBadge: result.append(.forceMessageFeatureProBadge); fallthrough
                 case .forceMessageFeatureLongMessage: result.append(.forceMessageFeatureLongMessage); fallthrough
-                case .forceMessageFeatureAnimatedAvatar: result.append(.forceMessageFeatureAnimatedAvatar)
+                case .forceMessageFeatureAnimatedAvatar: result.append(.forceMessageFeatureAnimatedAvatar); fallthrough
+                
+                case .proPlanToRecover: result.append(.proPlanToRecover); fallthrough
+                case .proPlanExpiry: result.append(.proPlanExpiry); fallthrough
+                case .mockInstalledFromIPA: result.append(mockInstalledFromIPA); fallthrough
+                case .originatingPlatform: result.append(.originatingPlatform); fallthrough
                     
                 case .purchaseProSubscription: result.append(.purchaseProSubscription); fallthrough
                 case .manageProSubscriptions: result.append(.manageProSubscriptions); fallthrough
                 case .restoreProSubscription: result.append(.restoreProSubscription); fallthrough
                 case .requestRefund: result.append(.requestRefund); fallthrough
-<<<<<<< HEAD
                 case .submitPurchaseToProBackend: result.append(.submitPurchaseToProBackend); fallthrough
                 case .refreshProState: result.append(.refreshProState); fallthrough
                 case .removeProFromUserConfig: result.append(.removeProFromUserConfig)
-=======
-                    
-                case .proStatus: result.append(.proStatus); fallthrough
-                case .loadingState: result.append(.loadingState); fallthrough
-                
-                case .allUsersSessionPro: result.append(.allUsersSessionPro); fallthrough
-                
-                case .messageFeatureProBadge: result.append(.messageFeatureProBadge); fallthrough
-                case .messageFeatureLongMessage: result.append(.messageFeatureLongMessage); fallthrough
-                case .messageFeatureAnimatedAvatar: result.append(.messageFeatureAnimatedAvatar); fallthrough
-                
-                case .proPlanToRecover: result.append(.proPlanToRecover); fallthrough
-                case .proPlanExpiry: result.append(.proPlanExpiry); fallthrough
-                case .mockInstalledFromIPA: result.append(mockInstalledFromIPA); fallthrough
-                case .originatingPlatform: result.append(.originatingPlatform)
->>>>>>> d452f4b4
             }
             
             return result
@@ -207,13 +172,19 @@
     public struct State: Equatable, ObservableKeyProvider {
         let sessionProEnabled: Bool
         
-        let mockCurrentUserSessionProBackendStatus: Network.SessionPro.BackendUserProStatus?
+        let mockCurrentUserSessionProBackendStatus: MockableFeature<Network.SessionPro.BackendUserProStatus>
+        let mockCurrentUserSessionProLoadingState: MockableFeature<SessionPro.LoadingState>
         let proBadgeEverywhere: Bool
         let fakeAppleSubscriptionForDev: Bool
 
         let forceMessageFeatureProBadge: Bool
         let forceMessageFeatureLongMessage: Bool
         let forceMessageFeatureAnimatedAvatar: Bool
+        // TODO: [PRO] Add these back
+//        let proPlanToRecover: Bool
+//        let proPlanExpiry: SessionProStateExpiryMock
+//        let mockInstalledFromIPA: Bool
+//        let originatingPlatform: ClientPlatform
         
         let products: [Product]
         let purchasedProduct: Product?
@@ -222,27 +193,11 @@
         let purchaseTransaction: Transaction?
         let refundRequestStatus: Transaction.RefundRequestStatus?
         
-<<<<<<< HEAD
         let submittedTransactionStatus: String?
         let submittedTransactionErrored: Bool
         
         let currentProStatus: String?
         let currentProStatusErrored: Bool
-=======
-        let mockCurrentUserSessionPro: SessionProStateMock
-        let loadingState: SessionProLoadingState
-        
-        let allUsersSessionPro: Bool
-        
-        let messageFeatureProBadge: Bool
-        let messageFeatureLongMessage: Bool
-        let messageFeatureAnimatedAvatar: Bool
-        
-        let proPlanToRecover: Bool
-        let proPlanExpiry: SessionProStateExpiryMock
-        let mockInstalledFromIPA: Bool
-        let originatingPlatform: ClientPlatform
->>>>>>> d452f4b4
         
         @MainActor public func sections(viewModel: DeveloperSettingsProViewModel, previousState: State) -> [SectionModel] {
             DeveloperSettingsProViewModel.sections(
@@ -254,27 +209,18 @@
         
         public let observedKeys: Set<ObservableKey> = [
             .feature(.sessionProEnabled),
-<<<<<<< HEAD
             .feature(.mockCurrentUserSessionProBackendStatus),
+            .feature(.mockCurrentUserSessionProLoadingState),
             .feature(.proBadgeEverywhere),
             .feature(.fakeAppleSubscriptionForDev),
+            //            .feature(.proPlanToRecover),
+            //            .feature(.mockCurrentUserSessionProExpiry),
+            //            .feature(.mockInstalledFromIPA),
+            //            .feature(.proPlanOriginatingPlatform),
             .feature(.forceMessageFeatureProBadge),
             .feature(.forceMessageFeatureLongMessage),
             .feature(.forceMessageFeatureAnimatedAvatar),
             .updateScreen(DeveloperSettingsProViewModel.self)
-=======
-            .updateScreen(DeveloperSettingsProViewModel.self),
-            .feature(.mockCurrentUserSessionProState),
-            .feature(.mockCurrentUserSessionProLoadingState),
-            .feature(.allUsersSessionPro),
-            .feature(.messageFeatureProBadge),
-            .feature(.messageFeatureLongMessage),
-            .feature(.messageFeatureAnimatedAvatar),
-            .feature(.proPlanToRecover),
-            .feature(.mockCurrentUserSessionProExpiry),
-            .feature(.mockInstalledFromIPA),
-            .feature(.proPlanOriginatingPlatform)
->>>>>>> d452f4b4
         ]
         
         static func initialState(using dependencies: Dependencies) -> State {
@@ -282,8 +228,14 @@
                 sessionProEnabled: dependencies[feature: .sessionProEnabled],
                 
                 mockCurrentUserSessionProBackendStatus: dependencies[feature: .mockCurrentUserSessionProBackendStatus],
+                mockCurrentUserSessionProLoadingState: dependencies[feature: .mockCurrentUserSessionProLoadingState],
                 proBadgeEverywhere: dependencies[feature: .proBadgeEverywhere],
                 fakeAppleSubscriptionForDev: dependencies[feature: .fakeAppleSubscriptionForDev],
+                
+//                proPlanToRecover: dependencies[feature: .proPlanToRecover],
+//                proPlanExpiry: dependencies[feature: .mockCurrentUserSessionProExpiry],
+//                mockInstalledFromIPA: dependencies[feature: .mockInstalledFromIPA],
+//                originatingPlatform: dependencies[feature: .proPlanOriginatingPlatform],
 
                 forceMessageFeatureProBadge: dependencies[feature: .forceMessageFeatureProBadge],
                 forceMessageFeatureLongMessage: dependencies[feature: .forceMessageFeatureLongMessage],
@@ -296,27 +248,11 @@
                 purchaseTransaction: nil,
                 refundRequestStatus: nil,
                 
-<<<<<<< HEAD
                 submittedTransactionStatus: nil,
                 submittedTransactionErrored: false,
                 
                 currentProStatus: nil,
                 currentProStatusErrored: false
-=======
-                mockCurrentUserSessionPro: dependencies[feature: .mockCurrentUserSessionProState],
-                loadingState: dependencies[feature: .mockCurrentUserSessionProLoadingState],
-                
-                allUsersSessionPro: dependencies[feature: .allUsersSessionPro],
-                
-                messageFeatureProBadge: dependencies[feature: .messageFeatureProBadge],
-                messageFeatureLongMessage: dependencies[feature: .messageFeatureLongMessage],
-                messageFeatureAnimatedAvatar: dependencies[feature: .messageFeatureAnimatedAvatar],
-                
-                proPlanToRecover: dependencies[feature: .proPlanToRecover],
-                proPlanExpiry: dependencies[feature: .mockCurrentUserSessionProExpiry],
-                mockInstalledFromIPA: dependencies[feature: .mockInstalledFromIPA],
-                originatingPlatform: dependencies[feature: .proPlanOriginatingPlatform]
->>>>>>> d452f4b4
             )
         }
     }
@@ -368,8 +304,13 @@
         return State(
             sessionProEnabled: dependencies[feature: .sessionProEnabled],
             mockCurrentUserSessionProBackendStatus: dependencies[feature: .mockCurrentUserSessionProBackendStatus],
+            mockCurrentUserSessionProLoadingState: dependencies[feature: .mockCurrentUserSessionProLoadingState],
             proBadgeEverywhere: dependencies[feature: .proBadgeEverywhere],
             fakeAppleSubscriptionForDev: dependencies[feature: .fakeAppleSubscriptionForDev],
+//            proPlanToRecover: dependencies[feature: .proPlanToRecover],
+//            proPlanExpiry: dependencies[feature: .mockCurrentUserSessionProExpiry],
+//            mockInstalledFromIPA: dependencies[feature: .mockInstalledFromIPA],
+//            originatingPlatform: dependencies[feature: .proPlanOriginatingPlatform],
             forceMessageFeatureProBadge: dependencies[feature: .forceMessageFeatureProBadge],
             forceMessageFeatureLongMessage: dependencies[feature: .forceMessageFeatureLongMessage],
             forceMessageFeatureAnimatedAvatar: dependencies[feature: .forceMessageFeatureAnimatedAvatar],
@@ -379,23 +320,10 @@
             purchaseStatus: purchaseStatus,
             purchaseTransaction: purchaseTransaction,
             refundRequestStatus: refundRequestStatus,
-<<<<<<< HEAD
             submittedTransactionStatus: submittedTransactionStatus,
             submittedTransactionErrored: submittedTransactionErrored,
             currentProStatus: currentProStatus,
             currentProStatusErrored: currentProStatusErrored
-=======
-            mockCurrentUserSessionPro: dependencies[feature: .mockCurrentUserSessionProState],
-            loadingState: dependencies[feature: .mockCurrentUserSessionProLoadingState],
-            allUsersSessionPro: dependencies[feature: .allUsersSessionPro],
-            messageFeatureProBadge: dependencies[feature: .messageFeatureProBadge],
-            messageFeatureLongMessage: dependencies[feature: .messageFeatureLongMessage],
-            messageFeatureAnimatedAvatar: dependencies[feature: .messageFeatureAnimatedAvatar],
-            proPlanToRecover: dependencies[feature: .proPlanToRecover],
-            proPlanExpiry: dependencies[feature: .mockCurrentUserSessionProExpiry],
-            mockInstalledFromIPA: dependencies[feature: .mockInstalledFromIPA],
-            originatingPlatform: dependencies[feature: .proPlanOriginatingPlatform]
->>>>>>> d452f4b4
         )
     }
     
@@ -431,8 +359,14 @@
         
         let mockedProStatus: String = {
             switch state.mockCurrentUserSessionProBackendStatus {
-                case .some(let status): return "<span>\(status)</span>"
-                case .none: return "<disabled>None</disabled>"
+                case .simulate(let status): return "<span>\(status)</span>"
+                case .useActual: return "<disabled>None</disabled>"
+            }
+        }()
+        let mockedLoadingState: String = {
+            switch state.mockCurrentUserSessionProLoadingState {
+                case .simulate(let state): return "<span>\(state)</span>"
+                case .useActual: return "<disabled>None</disabled>"
             }
         }()
         
@@ -440,7 +374,7 @@
             model: .features,
             elements: [
                 SessionCell.Info(
-                    id: .proStatus,
+                    id: .mockCurrentUserSessionProBackendStatus,
                     title: "Mocked Pro Status",
                     subtitle: """
                     Force the current users Session Pro to a specific status locally.
@@ -449,9 +383,43 @@
                     """,
                     trailingAccessory: .icon(.squarePen),
                     onTap: { [weak viewModel] in
-                        viewModel?.showMockProStatusModal(currentStatus: state.mockCurrentUserSessionProBackendStatus)
+                        DeveloperSettingsViewModel.showModalForMockableState(
+                            title: "Mocked Pro Status",
+                            explanation: "Force the current users Session Pro to a specific status locally.",
+                            feature: .mockCurrentUserSessionProBackendStatus,
+                            currentValue: state.mockCurrentUserSessionProBackendStatus,
+                            navigatableStateHolder: viewModel,
+                            using: viewModel?.dependencies
+                        )
                     }
                 ),
+                SessionCell.Info(
+                    id: .mockCurrentUserSessionProLoadingState,
+                    title: "Mocked Loading State",
+                    subtitle: """
+                    Force the Session Pro UI into a specific loading state.
+                    
+                    <b>Current:</b> \(mockedLoadingState)
+                    
+                    Note: This option will only be available if the users pro state has been mocked, there is already a mocked loading state, or the users pro state has been fetched via the "Refresh Pro State" action on this screen.
+                    """,
+                    trailingAccessory: .icon(.squarePen),
+                    isEnabled: (
+                        state.mockCurrentUserSessionProLoadingState != nil ||
+                        state.mockCurrentUserSessionProBackendStatus != nil ||
+                        state.currentProStatus != nil
+                    ),
+                    onTap: { [weak viewModel] in
+                        DeveloperSettingsViewModel.showModalForMockableState(
+                            title: "Mocked Loading State",
+                            explanation: "Force the Session Pro UI into a specific loading state.",
+                            feature: .mockCurrentUserSessionProLoadingState,
+                            currentValue: state.mockCurrentUserSessionProLoadingState,
+                            navigatableStateHolder: viewModel,
+                            using: viewModel?.dependencies
+                        )
+                    }
+                )
                 SessionCell.Info(
                     id: .proBadgeEverywhere,
                     title: "Show the Pro Badge everywhere",
@@ -646,7 +614,6 @@
                     
                     <b>Status: </b>\(submittedTransactionStatus)
                     """,
-<<<<<<< HEAD
                     trailingAccessory: .highlightingBackgroundLabel(title: "Submit"),
                     isEnabled: (
                         state.purchaseTransaction != nil ||
@@ -654,55 +621,9 @@
                     ),
                     onTap: { [weak viewModel] in
                         Task { await viewModel?.submitTransactionToProBackend() }
-=======
-                    trailingAccessory: .dropDown { state.mockCurrentUserSessionPro.title },
-                    onTap: { [weak viewModel, dependencies = viewModel.dependencies] in
-                        viewModel?.transitionToScreen(
-                            SessionTableViewController(
-                                viewModel: SessionListViewModel<SessionProStateMock>(
-                                    title: "Session Pro State",
-                                    options: SessionProStateMock.allCases,
-                                    behaviour: .autoDismiss(
-                                        initialSelection: state.mockCurrentUserSessionPro,
-                                        onOptionSelected: viewModel?.updateSessionProState
-                                    ),
-                                    using: dependencies
-                                )
-                            )
-                        )
->>>>>>> d452f4b4
                     }
                 ),
-                (
-                    state.mockCurrentUserSessionPro == .none ? nil :
-                        SessionCell.Info(
-                            id: .loadingState,
-                            title: "Loading State",
-                            trailingAccessory: .dropDown { state.loadingState.title },
-                            onTap: { [weak viewModel, dependencies = viewModel.dependencies] in
-                                viewModel?.transitionToScreen(
-                                    SessionTableViewController(
-                                        viewModel: SessionListViewModel<SessionProLoadingState>(
-                                            title: "Session Pro Loading State",
-                                            options: SessionProLoadingState.allCases,
-                                            behaviour: .autoDismiss(
-                                                initialSelection: state.loadingState,
-                                                onOptionSelected: { [dependencies] selected in
-                                                    dependencies.set(
-                                                        feature: .mockCurrentUserSessionProLoadingState,
-                                                        to: selected
-                                                    )
-                                                }
-                                            ),
-                                            using: dependencies
-                                        )
-                                    )
-                                )
-                            }
-                        )
-                ),
-                SessionCell.Info(
-<<<<<<< HEAD
+                SessionCell.Info(
                     id: .refreshProState,
                     title: "Refresh Pro State",
                     subtitle: """
@@ -724,163 +645,192 @@
                     trailingAccessory: .highlightingBackgroundLabel(title: "Remove"),
                     onTap: { [weak viewModel] in
                         Task { await viewModel?.removeProFromUserConfig() }
-=======
-                    id: .allUsersSessionPro,
-                    title: "Everyone is a Pro",
-                    subtitle: """
-                    Treat all incoming messages as Pro messages.
-                    Treat all contacts, groups as Session Pro.
-                    """,
-                    trailingAccessory: .toggle(
-                        state.allUsersSessionPro,
-                        oldValue: previousState.allUsersSessionPro
-                    ),
-                    onTap: { [dependencies = viewModel.dependencies] in
-                        dependencies.set(
-                            feature: .allUsersSessionPro,
-                            to: !state.allUsersSessionPro
-                        )
->>>>>>> d452f4b4
                     }
                 )
-            ].appending(
-                contentsOf: !state.allUsersSessionPro ? [] : [
-                    SessionCell.Info(
-                        id: .messageFeatureProBadge,
-                        title: .init("Message Feature: Pro Badge", font: .subtitle),
-                        trailingAccessory: .toggle(
-                            state.messageFeatureProBadge,
-                            oldValue: previousState.messageFeatureProBadge
-                        ),
-                        onTap: { [dependencies = viewModel.dependencies] in
-                            dependencies.set(
-                                feature: .messageFeatureProBadge,
-                                to: !state.messageFeatureProBadge
-                            )
-                        }
-                    ),
-                    SessionCell.Info(
-                        id: .messageFeatureLongMessage,
-                        title: .init("Message Feature: Long Message", font: .subtitle),
-                        trailingAccessory: .toggle(
-                            state.messageFeatureLongMessage,
-                            oldValue: previousState.messageFeatureLongMessage
-                        ),
-                        onTap: { [dependencies = viewModel.dependencies] in
-                            dependencies.set(
-                                feature: .messageFeatureLongMessage,
-                                to: !state.messageFeatureLongMessage
-                            )
-                        }
-                    ),
-                    SessionCell.Info(
-                        id: .messageFeatureAnimatedAvatar,
-                        title: .init("Message Feature: Animated Avatar", font: .subtitle),
-                        trailingAccessory: .toggle(
-                            state.messageFeatureAnimatedAvatar,
-                            oldValue: previousState.messageFeatureAnimatedAvatar
-                        ),
-                        onTap: { [dependencies = viewModel.dependencies] in
-                            dependencies.set(
-                                feature: .messageFeatureAnimatedAvatar,
-                                to: !state.messageFeatureAnimatedAvatar
-                            )
-                        }
-                    )
-                ]
-            ).appending(
-                contentsOf: [
-                    {
-                        switch state.mockCurrentUserSessionPro {
-                            case .none, .expired:
-                                SessionCell.Info(
-                                    id: .proPlanToRecover,
-                                    title: "Pro plan to recover",
-                                    subtitle: """
-                                    Mock a pro plan to recover for pro state `None` and `Expired`.
-                                    """,
-                                    trailingAccessory: .toggle(
-                                        state.proPlanToRecover,
-                                        oldValue: previousState.proPlanToRecover
-                                    ),
-                                    onTap: { [dependencies = viewModel.dependencies] in
-                                        dependencies.set(
-                                            feature: .proPlanToRecover,
-                                            to: !state.proPlanToRecover
-                                        )
-                                    }
-                                )
-                            case .active, .expiring:
-                                SessionCell.Info(
-                                    id: .proPlanExpiry,
-                                    title: "Pro plan expiry",
-                                    subtitle: """
-                                    Mock current pro plan expiry.
-                                    """,
-                                    trailingAccessory: .dropDown { state.proPlanExpiry.title },
-                                    onTap: { [weak viewModel, dependencies = viewModel.dependencies] in
-                                        viewModel?.transitionToScreen(
-                                            SessionTableViewController(
-                                                viewModel: SessionListViewModel<SessionProStateExpiryMock>(
-                                                    title: "Session Pro Plan Expiry",
-                                                    options: SessionProStateExpiryMock.allCases,
-                                                    behaviour: .autoDismiss(
-                                                        initialSelection: state.proPlanExpiry,
-                                                        onOptionSelected: viewModel?.updateSessionProExpiry
-                                                    ),
-                                                    using: dependencies
-                                                )
-                                            )
-                                        )
-                                    }
-                                )
-                            default: nil
-                        }
-                    }(),
-                    (
-                        state.mockCurrentUserSessionPro == .none ? nil :
-                            SessionCell.Info(
-                                id: .originatingPlatform,
-                                title: "Originating Platform",
-                                trailingAccessory: .dropDown { state.originatingPlatform.title },
-                                onTap: { [dependencies = viewModel.dependencies] in
-                                    let newValue: ClientPlatform = {
-                                        switch state.originatingPlatform {
-                                            case .Android: return .iOS
-                                            case .iOS: return .Android
-                                        }
-                                    }()
-                                    
-                                    dependencies.set(
-                                        feature: .proPlanOriginatingPlatform,
-                                        to: newValue
-                                    )
-                                    dependencies[singleton: .sessionProState].updateOriginatingPlatform(newValue)
-                                }
-                            )
-                    ),
-                    SessionCell.Info(
-                        id: .mockInstalledFromIPA,
-                        title: "Mock installed from IPA",
-                        subtitle: """
-                        Mock current app is installed from IPA,
-                        which means NO billing access.
-                        """,
-                        trailingAccessory: .toggle(
-                            state.mockInstalledFromIPA,
-                            oldValue: previousState.mockInstalledFromIPA
-                        ),
-                        onTap: { [dependencies = viewModel.dependencies] in
-                            dependencies.set(
-                                feature: .mockInstalledFromIPA,
-                                to: !state.mockInstalledFromIPA
-                            )
-                        }
-                    )
-                ]
-            )
-            .compactMap { $0 }
+            ]
         )
+        
+//        let features: SectionModel = SectionModel(
+//            model: .features,
+//            elements: [
+//                SessionCell.Info(
+//                    id: .proStatus,
+//                    title: "Pro Status",
+//                    subtitle: """
+//                    Mock current user a Session Pro user locally.
+//                    """,
+//                    trailingAccessory: .dropDown { state.mockCurrentUserSessionPro.title },
+//                    onTap: { [weak viewModel, dependencies = viewModel.dependencies] in
+//                        viewModel?.transitionToScreen(
+//                            SessionTableViewController(
+//                                viewModel: SessionListViewModel<SessionProStateMock>(
+//                                    title: "Session Pro State",
+//                                    options: SessionProStateMock.allCases,
+//                                    behaviour: .autoDismiss(
+//                                        initialSelection: state.mockCurrentUserSessionPro,
+//                                        onOptionSelected: viewModel?.updateSessionProState
+//                                    ),
+//                                    using: dependencies
+//                                )
+//                            )
+//                        )
+//                    }
+//                ),
+//                SessionCell.Info(
+//                    id: .allUsersSessionPro,
+//                    title: "Everyone is a Pro",
+//                    subtitle: """
+//                    Treat all incoming messages as Pro messages.
+//                    Treat all contacts, groups as Session Pro.
+//                    """,
+//                    trailingAccessory: .toggle(
+//                        state.allUsersSessionPro,
+//                        oldValue: previousState.allUsersSessionPro
+//                    ),
+//                    onTap: { [dependencies = viewModel.dependencies] in
+//                        dependencies.set(
+//                            feature: .allUsersSessionPro,
+//                            to: !state.allUsersSessionPro
+//                        )
+//                    }
+//                )
+//            ].appending(
+//                contentsOf: !state.allUsersSessionPro ? [] : [
+//                    SessionCell.Info(
+//                        id: .messageFeatureProBadge,
+//                        title: .init("Message Feature: Pro Badge", font: .subtitle),
+//                        trailingAccessory: .toggle(
+//                            state.messageFeatureProBadge,
+//                            oldValue: previousState.messageFeatureProBadge
+//                        ),
+//                        onTap: { [dependencies = viewModel.dependencies] in
+//                            dependencies.set(
+//                                feature: .messageFeatureProBadge,
+//                                to: !state.messageFeatureProBadge
+//                            )
+//                        }
+//                    ),
+//                    SessionCell.Info(
+//                        id: .messageFeatureLongMessage,
+//                        title: .init("Message Feature: Long Message", font: .subtitle),
+//                        trailingAccessory: .toggle(
+//                            state.messageFeatureLongMessage,
+//                            oldValue: previousState.messageFeatureLongMessage
+//                        ),
+//                        onTap: { [dependencies = viewModel.dependencies] in
+//                            dependencies.set(
+//                                feature: .messageFeatureLongMessage,
+//                                to: !state.messageFeatureLongMessage
+//                            )
+//                        }
+//                    ),
+//                    SessionCell.Info(
+//                        id: .messageFeatureAnimatedAvatar,
+//                        title: .init("Message Feature: Animated Avatar", font: .subtitle),
+//                        trailingAccessory: .toggle(
+//                            state.messageFeatureAnimatedAvatar,
+//                            oldValue: previousState.messageFeatureAnimatedAvatar
+//                        ),
+//                        onTap: { [dependencies = viewModel.dependencies] in
+//                            dependencies.set(
+//                                feature: .messageFeatureAnimatedAvatar,
+//                                to: !state.messageFeatureAnimatedAvatar
+//                            )
+//                        }
+//                    )
+//                ]
+//            ).appending(
+//                contentsOf: [
+//                    {
+//                        switch state.mockCurrentUserSessionPro {
+//                            case .none, .expired:
+//                                SessionCell.Info(
+//                                    id: .proPlanToRecover,
+//                                    title: "Pro plan to recover",
+//                                    subtitle: """
+//                                    Mock a pro plan to recover for pro state `None` and `Expired`.
+//                                    """,
+//                                    trailingAccessory: .toggle(
+//                                        state.proPlanToRecover,
+//                                        oldValue: previousState.proPlanToRecover
+//                                    ),
+//                                    onTap: { [dependencies = viewModel.dependencies] in
+//                                        dependencies.set(
+//                                            feature: .proPlanToRecover,
+//                                            to: !state.proPlanToRecover
+//                                        )
+//                                    }
+//                                )
+//                            case .active, .expiring:
+//                                SessionCell.Info(
+//                                    id: .proPlanExpiry,
+//                                    title: "Pro plan expiry",
+//                                    subtitle: """
+//                                    Mock current pro plan expiry.
+//                                    """,
+//                                    trailingAccessory: .dropDown { state.proPlanExpiry.title },
+//                                    onTap: { [weak viewModel, dependencies = viewModel.dependencies] in
+//                                        viewModel?.transitionToScreen(
+//                                            SessionTableViewController(
+//                                                viewModel: SessionListViewModel<SessionProStateExpiryMock>(
+//                                                    title: "Session Pro Plan Expiry",
+//                                                    options: SessionProStateExpiryMock.allCases,
+//                                                    behaviour: .autoDismiss(
+//                                                        initialSelection: state.proPlanExpiry,
+//                                                        onOptionSelected: viewModel?.updateSessionProExpiry
+//                                                    ),
+//                                                    using: dependencies
+//                                                )
+//                                            )
+//                                        )
+//                                    }
+//                                )
+//                            default: nil
+//                        }
+//                    }(),
+//                    (
+//                        state.mockCurrentUserSessionPro == .none ? nil :
+//                            SessionCell.Info(
+//                                id: .originatingPlatform,
+//                                title: "Originating Platform",
+//                                trailingAccessory: .dropDown { state.originatingPlatform.title },
+//                                onTap: { [dependencies = viewModel.dependencies] in
+//                                    let newValue: ClientPlatform = {
+//                                        switch state.originatingPlatform {
+//                                            case .Android: return .iOS
+//                                            case .iOS: return .Android
+//                                        }
+//                                    }()
+//                                    
+//                                    dependencies.set(
+//                                        feature: .proPlanOriginatingPlatform,
+//                                        to: newValue
+//                                    )
+//                                    dependencies[singleton: .sessionProState].updateOriginatingPlatform(newValue)
+//                                }
+//                            )
+//                    ),
+//                    SessionCell.Info(
+//                        id: .mockInstalledFromIPA,
+//                        title: "Mock installed from IPA",
+//                        subtitle: """
+//                        Mock current app is installed from IPA,
+//                        which means NO billing access.
+//                        """,
+//                        trailingAccessory: .toggle(
+//                            state.mockInstalledFromIPA,
+//                            oldValue: previousState.mockInstalledFromIPA
+//                        ),
+//                        onTap: { [dependencies = viewModel.dependencies] in
+//                            dependencies.set(
+//                                feature: .mockInstalledFromIPA,
+//                                to: !state.mockInstalledFromIPA
+//                            )
+//                        }
+//                    )
+//                ]
+//            )
+//            .compactMap { $0 }
         
         return [general, features, subscriptions]
     }
@@ -890,14 +840,11 @@
     public static func disableDeveloperMode(using dependencies: Dependencies) {
         let features: [FeatureConfig<Bool>] = [
             .sessionProEnabled,
-<<<<<<< HEAD
             .proBadgeEverywhere,
+            .fakeAppleSubscriptionForDev,
             .forceMessageFeatureProBadge,
             .forceMessageFeatureLongMessage,
             .forceMessageFeatureAnimatedAvatar,
-=======
-            .allUsersSessionPro
->>>>>>> d452f4b4
         ]
         
         features.forEach { feature in
@@ -906,14 +853,13 @@
             dependencies.set(feature: feature, to: nil)
         }
         
-<<<<<<< HEAD
         if dependencies.hasSet(feature: .mockCurrentUserSessionProBackendStatus) {
             dependencies.set(feature: .mockCurrentUserSessionProBackendStatus, to: nil)
         }
-=======
-        guard dependencies.hasSet(feature: .mockCurrentUserSessionProState) else { return }
-        dependencies.set(feature: .mockCurrentUserSessionProState, to: nil)
->>>>>>> d452f4b4
+        
+        if dependencies.hasSet(feature: .mockCurrentUserSessionProLoadingState) {
+            dependencies.set(feature: .mockCurrentUserSessionProLoadingState, to: nil)
+        }
     }
     
     // MARK: - Internal Functions
@@ -921,118 +867,166 @@
     private func updateSessionProEnabled(current: Bool) {
         dependencies.set(feature: .sessionProEnabled, to: !current)
         
-<<<<<<< HEAD
+        if dependencies.hasSet(feature: .proBadgeEverywhere) {
+            dependencies.set(feature: .proBadgeEverywhere, to: nil)
+        }
+        
         if dependencies.hasSet(feature: .mockCurrentUserSessionProBackendStatus) {
             dependencies.set(feature: .mockCurrentUserSessionProBackendStatus, to: nil)
         }
         
-        if dependencies.hasSet(feature: .proBadgeEverywhere) {
-            dependencies.set(feature: .proBadgeEverywhere, to: nil)
-        }
-    }
-    
-    private func showMockProStatusModal(currentStatus: Network.SessionPro.BackendUserProStatus?) {
-        self.transitionToScreen(
-            ConfirmationModal(
-                info: ConfirmationModal.Info(
-                    title: "Mocked Pro Status",
-                    body: .radio(
-                        explanation: ThemedAttributedString(
-                            string: "Force the current users Session Pro to a specific status locally."
-                        ),
-                        warning: nil,
-                        options: {
-                            return ([nil] + Network.SessionPro.BackendUserProStatus.allCases).map { status in
-                                ConfirmationModal.Info.Body.RadioOptionInfo(
-                                    title: status.title,
-                                    descriptionText: status.subtitle.map {
-                                        ThemedAttributedString(
-                                            stringWithHTMLTags: $0,
-                                            font: RadioButton.descriptionFont
-                                        )
-                                    },
-                                    enabled: true,
-                                    selected: currentStatus == status
-                                )
-                            }
-                        }()
-                    ),
-                    confirmTitle: "select".localized(),
-                    cancelStyle: .alert_text,
-                    onConfirm: { [dependencies] modal in
-                        let selectedStatus: Network.SessionPro.BackendUserProStatus? = {
-                            switch modal.info.body {
-                                case .radio(_, _, let options):
-                                    return options
-                                        .enumerated()
-                                        .first(where: { _, value in value.selected })
-                                        .map { index, _ in
-                                            let targetIndex: Int = (index - 1)
-                                            
-                                            guard targetIndex >= 0 && (targetIndex - 1) < Network.SessionPro.BackendUserProStatus.allCases.count else {
-                                                return nil
-                                            }
-                                            
-                                            return Network.SessionPro.BackendUserProStatus.allCases[targetIndex]
-                                        }
-                                
-                                default: return nil
-                            }
-                        }()
-                        
-                        dependencies.set(feature: .mockCurrentUserSessionProBackendStatus, to: selectedStatus)
-                    }
-                )
-            ),
-            transitionType: .present
-        )
-    }
+        if dependencies.hasSet(feature: .mockCurrentUserSessionProLoadingState) {
+            dependencies.set(feature: .mockCurrentUserSessionProLoadingState, to: nil)
+        }
+    }
+    
+//    private func showMockProStatusModal(currentStatus: Network.SessionPro.BackendUserProStatus?) {
+//        self.transitionToScreen(
+//            ConfirmationModal(
+//                info: ConfirmationModal.Info(
+//                    title: "Mocked Pro Status",
+//                    body: .radio(
+//                        explanation: ThemedAttributedString(
+//                            string: "Force the current users Session Pro to a specific status locally."
+//                        ),
+//                        warning: nil,
+//                        options: {
+//                            return ([nil] + Network.SessionPro.BackendUserProStatus.allCases).map { status in
+//                                ConfirmationModal.Info.Body.RadioOptionInfo(
+//                                    title: status.title,
+//                                    descriptionText: status.subtitle.map {
+//                                        ThemedAttributedString(
+//                                            stringWithHTMLTags: $0,
+//                                            font: RadioButton.descriptionFont
+//                                        )
+//                                    },
+//                                    enabled: true,
+//                                    selected: currentStatus == status
+//                                )
+//                            }
+//                        }()
+//                    ),
+//                    confirmTitle: "select".localized(),
+//                    cancelStyle: .alert_text,
+//                    onConfirm: { [dependencies] modal in
+//                        let selectedStatus: Network.SessionPro.BackendUserProStatus? = {
+//                            switch modal.info.body {
+//                                case .radio(_, _, let options):
+//                                    return options
+//                                        .enumerated()
+//                                        .first(where: { _, value in value.selected })
+//                                        .map { index, _ in
+//                                            let targetIndex: Int = (index - 1)
+//                                            
+//                                            guard targetIndex >= 0 && (targetIndex - 1) < Network.SessionPro.BackendUserProStatus.allCases.count else {
+//                                                return nil
+//                                            }
+//                                            
+//                                            return Network.SessionPro.BackendUserProStatus.allCases[targetIndex]
+//                                        }
+//                                
+//                                default: return nil
+//                            }
+//                        }()
+//                        
+//                        dependencies.set(feature: .mockCurrentUserSessionProBackendStatus, to: selectedStatus)
+//                    }
+//                )
+//            ),
+//            transitionType: .present
+//        )
+//    }
+//    
+//    private func showMockLoadingStateModal(currentState: SessionProLoadingState?) {
+//        self.transitionToScreen(
+//            ConfirmationModal(
+//                info: ConfirmationModal.Info(
+//                    title: "Mocked Loading State",
+//                    body: .radio(
+//                        explanation: ThemedAttributedString(
+//                            string: "Force the Session Pro UI into a specific loading state."
+//                        ),
+//                        warning: nil,
+//                        options: {
+//                            return ([nil] + SessionProLoadingState.allCases).map { status in
+//                                ConfirmationModal.Info.Body.RadioOptionInfo(
+//                                    title: status.title,
+//                                    descriptionText: status.subtitle.map {
+//                                        ThemedAttributedString(
+//                                            stringWithHTMLTags: $0,
+//                                            font: RadioButton.descriptionFont
+//                                        )
+//                                    },
+//                                    enabled: true,
+//                                    selected: currentStatus == status
+//                                )
+//                            }
+//                        }()
+//                    ),
+//                    confirmTitle: "select".localized(),
+//                    cancelStyle: .alert_text,
+//                    onConfirm: { [dependencies] modal in
+//                        let selectedState: SessionProLoadingState? = {
+//                            switch modal.info.body {
+//                                case .radio(_, _, let options):
+//                                    return options
+//                                        .enumerated()
+//                                        .first(where: { _, value in value.selected })
+//                                        .map { index, _ in
+//                                            let targetIndex: Int = (index - 1)
+//                                            
+//                                            guard targetIndex >= 0 && (targetIndex - 1) < SessionProLoadingState.allCases.count else {
+//                                                return nil
+//                                            }
+//                                            
+//                                            return SessionProLoadingState.allCases[targetIndex]
+//                                        }
+//                                
+//                                default: return nil
+//                            }
+//                        }()
+//                        
+//                        dependencies.set(feature: .mockCurrentUserSessionProLoadingState, to: selectedState)
+//                    }
+//                )
+//            ),
+//            transitionType: .present
+//        )
+//    }
+//
+//    private func updateSessionProState(to state: SessionProStateMock) {
+//        dependencies.set(feature: .mockCurrentUserSessionProState, to: state)
+//        switch state {
+//            case .none:
+//                dependencies[singleton: .sessionProState].cancelPro(completion: nil)
+//            case .active:
+//                dependencies[singleton: .sessionProState].upgradeToPro(
+//                    plan: SessionProPlan(variant: .threeMonths),
+//                    originatingPlatform: dependencies[feature: .proPlanOriginatingPlatform],
+//                    completion: nil
+//                )
+//            case .expiring:
+//                dependencies[singleton: .sessionProState].upgradeToPro(
+//                    plan: SessionProPlan(variant: .threeMonths),
+//                    originatingPlatform: dependencies[feature: .proPlanOriginatingPlatform],
+//                    completion: nil
+//                )
+//                dependencies[singleton: .sessionProState].cancelPro(completion: nil)
+//            case .expired:
+//                dependencies[singleton: .sessionProState].expirePro(completion: nil)
+//            case .refunding:
+//                dependencies[singleton: .sessionProState].requestRefund(completion: nil)
+//        }
+//    }
+//    
+//    private func updateSessionProExpiry(to expiry: SessionProStateExpiryMock) {
+//        dependencies.set(feature: .mockCurrentUserSessionProExpiry, to: expiry)
+//        dependencies[singleton: .sessionProState].updateProExpiry(expiry.durationInSeconds)
+//    }
     
     // MARK: - Pro Requests
     
     private func purchaseSubscription(currentProduct: Product?) async {
-=======
-        if dependencies.hasSet(feature: .mockCurrentUserSessionProState) {
-            dependencies.set(feature: .mockCurrentUserSessionProState, to: nil)
-        }
-        
-        if dependencies.hasSet(feature: .allUsersSessionPro) {
-            dependencies.set(feature: .allUsersSessionPro, to: nil)
-        }
-    }
-    
-    private func updateSessionProState(to state: SessionProStateMock) {
-        dependencies.set(feature: .mockCurrentUserSessionProState, to: state)
-        switch state {
-            case .none:
-                dependencies[singleton: .sessionProState].cancelPro(completion: nil)
-            case .active:
-                dependencies[singleton: .sessionProState].upgradeToPro(
-                    plan: SessionProPlan(variant: .threeMonths),
-                    originatingPlatform: dependencies[feature: .proPlanOriginatingPlatform],
-                    completion: nil
-                )
-            case .expiring:
-                dependencies[singleton: .sessionProState].upgradeToPro(
-                    plan: SessionProPlan(variant: .threeMonths),
-                    originatingPlatform: dependencies[feature: .proPlanOriginatingPlatform],
-                    completion: nil
-                )
-                dependencies[singleton: .sessionProState].cancelPro(completion: nil)
-            case .expired:
-                dependencies[singleton: .sessionProState].expirePro(completion: nil)
-            case .refunding:
-                dependencies[singleton: .sessionProState].requestRefund(completion: nil)
-        }
-    }
-    
-    private func updateSessionProExpiry(to expiry: SessionProStateExpiryMock) {
-        dependencies.set(feature: .mockCurrentUserSessionProExpiry, to: expiry)
-        dependencies[singleton: .sessionProState].updateProExpiry(expiry.durationInSeconds)
-    }
-    
-    private func purchaseSubscription() async {
->>>>>>> d452f4b4
         do {
             let products: [Product] = try await Product.products(for: [
                 "com.getsession.org.pro_sub",
