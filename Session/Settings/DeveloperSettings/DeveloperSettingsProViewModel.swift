--- conflicted
+++ resolved
@@ -207,16 +207,10 @@
             purchasedProduct: purchasedProduct,
             purchaseError: purchaseError,
             purchaseStatus: purchaseStatus,
-<<<<<<< HEAD
-            purchaseTransactionId: purchaseTransactionId,
+            purchaseTransaction: purchaseTransaction,
+            refundRequestStatus: refundRequestStatus,
             mockCurrentUserSessionPro: dependencies[feature: .mockCurrentUserSessionProState],
             allUsersSessionPro: dependencies[feature: .allUsersSessionPro]
-=======
-            purchaseTransaction: purchaseTransaction,
-            refundRequestStatus: refundRequestStatus,
-            mockCurrentUserSessionPro: dependencies[feature: .mockCurrentUserSessionPro],
-            treatAllIncomingMessagesAsProMessages: dependencies[feature: .treatAllIncomingMessagesAsProMessages]
->>>>>>> 63640b99
         )
     }
     
@@ -480,7 +474,7 @@
     }
     
     private func manageSubscriptions() async {
-        guard let scene: UIWindowScene = UIApplication.shared.connectedScenes.first as? UIWindowScene else {
+        guard let scene: UIWindowScene = await UIApplication.shared.connectedScenes.first as? UIWindowScene else {
             return Log.error("[DevSettings] Unable to show manage subscriptions: Unable to get UIWindowScene")
         }
         
@@ -503,7 +497,7 @@
     
     private func requestRefund() async {
         guard let transaction: Transaction = await internalState.purchaseTransaction else { return }
-        guard let scene: UIWindowScene = UIApplication.shared.connectedScenes.first as? UIWindowScene else {
+        guard let scene: UIWindowScene = await UIApplication.shared.connectedScenes.first as? UIWindowScene else {
             return Log.error("[DevSettings] Unable to show manage subscriptions: Unable to get UIWindowScene")
         }
         
