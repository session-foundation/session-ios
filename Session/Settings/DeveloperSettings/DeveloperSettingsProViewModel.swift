--- conflicted
+++ resolved
@@ -71,24 +71,18 @@
         case enableSessionPro
         
         case proStatus
-        case proIncomingMessages
+        case allUsersSessionPro
+
+        case messageFeatureProBadge
+        case messageFeatureLongMessage
+        case messageFeatureAnimatedAvatar
         
         case purchaseProSubscription
         case manageProSubscriptions
         case restoreProSubscription
         case requestRefund
-<<<<<<< HEAD
         case submitPurchaseToProBackend
         case refreshProStatus
-=======
-        
-        case proStatus
-        case allUsersSessionPro
-        
-        case messageFeatureProBadge
-        case messageFeatureLongMessage
-        case messageFeatureAnimatedAvatar
->>>>>>> f1fc05a4
         
         // MARK: - Conformance
         
@@ -97,18 +91,6 @@
         public var differenceIdentifier: String {
             switch self {
                 case .enableSessionPro: return "enableSessionPro"
-                    
-                case .proStatus: return "proStatus"
-                case .proIncomingMessages: return "proIncomingMessages"
-                    
-                case .purchaseProSubscription: return "purchaseProSubscription"
-                case .manageProSubscriptions: return "manageProSubscriptions"
-                case .restoreProSubscription: return "restoreProSubscription"
-                case .requestRefund: return "requestRefund"
-<<<<<<< HEAD
-                case .submitPurchaseToProBackend: return "submitPurchaseToProBackend"
-                case .refreshProStatus: return "refreshProStatus"
-=======
                     
                 case .proStatus: return "proStatus"
                 case .allUsersSessionPro: return "allUsersSessionPro"
@@ -116,7 +98,13 @@
                 case .messageFeatureProBadge: return "messageFeatureProBadge"
                 case .messageFeatureLongMessage: return "messageFeatureLongMessage"
                 case .messageFeatureAnimatedAvatar: return "messageFeatureAnimatedAvatar"
->>>>>>> f1fc05a4
+                    
+                case .purchaseProSubscription: return "purchaseProSubscription"
+                case .manageProSubscriptions: return "manageProSubscriptions"
+                case .restoreProSubscription: return "restoreProSubscription"
+                case .requestRefund: return "requestRefund"
+                case .submitPurchaseToProBackend: return "submitPurchaseToProBackend"
+                case .refreshProStatus: return "refreshProStatus"
             }
         }
         
@@ -130,24 +118,18 @@
                 case .enableSessionPro: result.append(.enableSessionPro); fallthrough
                     
                 case .proStatus: result.append(.proStatus); fallthrough
-                case .proIncomingMessages: result.append(.proIncomingMessages); fallthrough
+                case .allUsersSessionPro: result.append(.allUsersSessionPro); fallthrough
+
+                case .messageFeatureProBadge: result.append(.messageFeatureProBadge); fallthrough
+                case .messageFeatureLongMessage: result.append(.messageFeatureLongMessage); fallthrough
+                case .messageFeatureAnimatedAvatar: result.append(.messageFeatureAnimatedAvatar)
                     
                 case .purchaseProSubscription: result.append(.purchaseProSubscription); fallthrough
                 case .manageProSubscriptions: result.append(.manageProSubscriptions); fallthrough
                 case .restoreProSubscription: result.append(.restoreProSubscription); fallthrough
                 case .requestRefund: result.append(.requestRefund); fallthrough
-<<<<<<< HEAD
                 case .submitPurchaseToProBackend: result.append(.submitPurchaseToProBackend); fallthrough
                 case .refreshProStatus: result.append(.refreshProStatus)
-=======
-                    
-                case .proStatus: result.append(.proStatus); fallthrough
-                case .allUsersSessionPro: result.append(.allUsersSessionPro); fallthrough
-                
-                case .messageFeatureProBadge: result.append(.messageFeatureProBadge); fallthrough
-                case .messageFeatureLongMessage: result.append(.messageFeatureLongMessage); fallthrough
-                case .messageFeatureAnimatedAvatar: result.append(.messageFeatureAnimatedAvatar)
->>>>>>> f1fc05a4
             }
             
             return result
@@ -167,7 +149,11 @@
         let sessionProEnabled: Bool
         
         let mockCurrentUserSessionProBackendStatus: Network.SessionPro.BackendUserProStatus?
-        let treatAllIncomingMessagesAsProMessages: Bool
+        let allUsersSessionPro: Bool
+
+        let messageFeatureProBadge: Bool
+        let messageFeatureLongMessage: Bool
+        let messageFeatureAnimatedAvatar: Bool
         
         let products: [Product]
         let purchasedProduct: Product?
@@ -176,7 +162,6 @@
         let purchaseTransaction: Transaction?
         let refundRequestStatus: Transaction.RefundRequestStatus?
         
-<<<<<<< HEAD
         let submittedTransactionMasterKeyPair: KeyPair?
         let submittedTransactionRotatingKeyPair: KeyPair?
         let submittedTransactionStatus: String?
@@ -184,14 +169,6 @@
         
         let currentProStatus: String?
         let currentProStatusErrored: Bool
-=======
-        let mockCurrentUserSessionPro: Bool
-        let allUsersSessionPro: Bool
-        
-        let messageFeatureProBadge: Bool
-        let messageFeatureLongMessage: Bool
-        let messageFeatureAnimatedAvatar: Bool
->>>>>>> f1fc05a4
         
         @MainActor public func sections(viewModel: DeveloperSettingsProViewModel, previousState: State) -> [SectionModel] {
             DeveloperSettingsProViewModel.sections(
@@ -203,18 +180,12 @@
         
         public let observedKeys: Set<ObservableKey> = [
             .feature(.sessionProEnabled),
-<<<<<<< HEAD
             .feature(.mockCurrentUserSessionProBackendStatus),
-            .feature(.treatAllIncomingMessagesAsProMessages),
-            .updateScreen(DeveloperSettingsProViewModel.self)
-=======
-            .updateScreen(DeveloperSettingsProViewModel.self),
-            .feature(.mockCurrentUserSessionPro),
             .feature(.allUsersSessionPro),
             .feature(.messageFeatureProBadge),
             .feature(.messageFeatureLongMessage),
-            .feature(.messageFeatureAnimatedAvatar)
->>>>>>> f1fc05a4
+            .feature(.messageFeatureAnimatedAvatar),
+            .updateScreen(DeveloperSettingsProViewModel.self)
         ]
         
         static func initialState(using dependencies: Dependencies) -> State {
@@ -222,7 +193,11 @@
                 sessionProEnabled: dependencies[feature: .sessionProEnabled],
                 
                 mockCurrentUserSessionProBackendStatus: dependencies[feature: .mockCurrentUserSessionProBackendStatus],
-                treatAllIncomingMessagesAsProMessages: dependencies[feature: .treatAllIncomingMessagesAsProMessages],
+                allUsersSessionPro: dependencies[feature: .allUsersSessionPro],
+
+                messageFeatureProBadge: dependencies[feature: .messageFeatureProBadge],
+                messageFeatureLongMessage: dependencies[feature: .messageFeatureLongMessage],
+                messageFeatureAnimatedAvatar: dependencies[feature: .messageFeatureAnimatedAvatar]
                 
                 products: [],
                 purchasedProduct: nil,
@@ -231,7 +206,6 @@
                 purchaseTransaction: nil,
                 refundRequestStatus: nil,
                 
-<<<<<<< HEAD
                 submittedTransactionMasterKeyPair: nil,
                 submittedTransactionRotatingKeyPair: nil,
                 submittedTransactionStatus: nil,
@@ -239,14 +213,6 @@
                 
                 currentProStatus: nil,
                 currentProStatusErrored: false
-=======
-                mockCurrentUserSessionPro: dependencies[feature: .mockCurrentUserSessionPro],
-                allUsersSessionPro: dependencies[feature: .allUsersSessionPro],
-                
-                messageFeatureProBadge: dependencies[feature: .messageFeatureProBadge],
-                messageFeatureLongMessage: dependencies[feature: .messageFeatureLongMessage],
-                messageFeatureAnimatedAvatar: dependencies[feature: .messageFeatureAnimatedAvatar]
->>>>>>> f1fc05a4
             )
         }
     }
@@ -302,27 +268,22 @@
         return State(
             sessionProEnabled: dependencies[feature: .sessionProEnabled],
             mockCurrentUserSessionProBackendStatus: dependencies[feature: .mockCurrentUserSessionProBackendStatus],
-            treatAllIncomingMessagesAsProMessages: dependencies[feature: .treatAllIncomingMessagesAsProMessages],
+            allUsersSessionPro: dependencies[feature: .allUsersSessionPro],
+            messageFeatureProBadge: dependencies[feature: .messageFeatureProBadge],
+            messageFeatureLongMessage: dependencies[feature: .messageFeatureLongMessage],
+            messageFeatureAnimatedAvatar: dependencies[feature: .messageFeatureAnimatedAvatar],
             products: products,
             purchasedProduct: purchasedProduct,
             purchaseError: purchaseError,
             purchaseStatus: purchaseStatus,
             purchaseTransaction: purchaseTransaction,
             refundRequestStatus: refundRequestStatus,
-<<<<<<< HEAD
             submittedTransactionMasterKeyPair: submittedTransactionMasterKeyPair,
             submittedTransactionRotatingKeyPair: submittedTransactionRotatingKeyPair,
             submittedTransactionStatus: submittedTransactionStatus,
             submittedTransactionErrored: submittedTransactionErrored,
             currentProStatus: currentProStatus,
             currentProStatusErrored: currentProStatusErrored
-=======
-            mockCurrentUserSessionPro: dependencies[feature: .mockCurrentUserSessionPro],
-            allUsersSessionPro: dependencies[feature: .allUsersSessionPro],
-            messageFeatureProBadge: dependencies[feature: .messageFeatureProBadge],
-            messageFeatureLongMessage: dependencies[feature: .messageFeatureLongMessage],
-            messageFeatureAnimatedAvatar: dependencies[feature: .messageFeatureAnimatedAvatar]
->>>>>>> f1fc05a4
         )
     }
     
@@ -363,7 +324,7 @@
             }
         }()
         
-        let features: SectionModel = SectionModel(
+        var features: SectionModel = SectionModel(
             model: .features,
             elements: [
                 SessionCell.Info(
@@ -379,23 +340,71 @@
                         viewModel?.showMockProStatusModal(currentStatus: state.mockCurrentUserSessionProBackendStatus)
                     }
                 ),
-                
                 SessionCell.Info(
-                    id: .proIncomingMessages,
-                    title: "All Pro Incoming Messages",
+                    id: .allUsersSessionPro,
+                    title: "Everyone is a Pro",
                     subtitle: """
                     Treat all incoming messages as Pro messages.
+                    Treat all contacts, groups as Session Pro.
                     """,
                     trailingAccessory: .toggle(
-                        state.treatAllIncomingMessagesAsProMessages,
-                        oldValue: previousState.treatAllIncomingMessagesAsProMessages
+                        state.allUsersSessionPro,
+                        oldValue: previousState.allUsersSessionPro
                     ),
                     onTap: { [dependencies = viewModel.dependencies] in
                         dependencies.set(
-                            feature: .treatAllIncomingMessagesAsProMessages,
-                            to: !state.treatAllIncomingMessagesAsProMessages
+                            feature: .allUsersSessionPro,
+                            to: !state.allUsersSessionPro
                         )
                     }
+                ),
+                (!state.allUsersSessionPro ? nil :
+                    SessionCell.Info(
+                        id: .messageFeatureProBadge,
+                        title: SessionCell.TextInfo("Message Feature: Pro Badge", font: .subtitle),
+                        trailingAccessory: .toggle(
+                            state.messageFeatureProBadge,
+                            oldValue: previousState.messageFeatureProBadge
+                        ),
+                        onTap: { [dependencies = viewModel.dependencies] in
+                            dependencies.set(
+                                feature: .messageFeatureProBadge,
+                                to: !state.messageFeatureProBadge
+                            )
+                        }
+                    )
+                ),
+                (!state.allUsersSessionPro ? nil :
+                    SessionCell.Info(
+                        id: .messageFeatureLongMessage,
+                        title: SessionCell.TextInfo("Message Feature: Long Message", font: .subtitle),
+                        trailingAccessory: .toggle(
+                            state.messageFeatureLongMessage,
+                            oldValue: previousState.messageFeatureLongMessage
+                        ),
+                        onTap: { [dependencies = viewModel.dependencies] in
+                            dependencies.set(
+                                feature: .messageFeatureLongMessage,
+                                to: !state.messageFeatureLongMessage
+                            )
+                        }
+                    )
+                ),
+                (!state.allUsersSessionPro ? nil :
+                    SessionCell.Info(
+                        id: .messageFeatureAnimatedAvatar,
+                        title: SessionCell.TextInfo("Message Feature: Animated Avatar", font: .subtitle),
+                        trailingAccessory: .toggle(
+                            state.messageFeatureAnimatedAvatar,
+                            oldValue: previousState.messageFeatureAnimatedAvatar
+                        ),
+                        onTap: { [dependencies = viewModel.dependencies] in
+                            dependencies.set(
+                                feature: .messageFeatureAnimatedAvatar,
+                                to: !state.messageFeatureAnimatedAvatar
+                            )
+                        }
+                    )
                 )
             ]
         )
@@ -517,7 +526,6 @@
                     }
                 ),
                 SessionCell.Info(
-<<<<<<< HEAD
                     id: .refreshProStatus,
                     title: "Refresh Pro Status",
                     subtitle: """
@@ -529,71 +537,9 @@
                     isEnabled: (state.submittedTransactionMasterKeyPair != nil),
                     onTap: { [weak viewModel] in
                         Task { await viewModel?.refreshProStatus() }
-=======
-                    id: .allUsersSessionPro,
-                    title: "Everyone is a Pro",
-                    subtitle: """
-                    Treat all incoming messages as Pro messages.
-                    Treat all contacts, groups as Session Pro.
-                    """,
-                    trailingAccessory: .toggle(
-                        state.allUsersSessionPro,
-                        oldValue: previousState.allUsersSessionPro
-                    ),
-                    onTap: { [dependencies = viewModel.dependencies] in
-                        dependencies.set(
-                            feature: .allUsersSessionPro,
-                            to: !state.allUsersSessionPro
-                        )
->>>>>>> f1fc05a4
                     }
                 )
-            ].appending(
-                contentsOf: !state.allUsersSessionPro ? [] : [
-                    SessionCell.Info(
-                        id: .messageFeatureProBadge,
-                        title: .init("Message Feature: Pro Badge", font: .subtitle),
-                        trailingAccessory: .toggle(
-                            state.messageFeatureProBadge,
-                            oldValue: previousState.messageFeatureProBadge
-                        ),
-                        onTap: { [dependencies = viewModel.dependencies] in
-                            dependencies.set(
-                                feature: .messageFeatureProBadge,
-                                to: !state.messageFeatureProBadge
-                            )
-                        }
-                    ),
-                    SessionCell.Info(
-                        id: .messageFeatureLongMessage,
-                        title: .init("Message Feature: Long Message", font: .subtitle),
-                        trailingAccessory: .toggle(
-                            state.messageFeatureLongMessage,
-                            oldValue: previousState.messageFeatureLongMessage
-                        ),
-                        onTap: { [dependencies = viewModel.dependencies] in
-                            dependencies.set(
-                                feature: .messageFeatureLongMessage,
-                                to: !state.messageFeatureLongMessage
-                            )
-                        }
-                    ),
-                    SessionCell.Info(
-                        id: .messageFeatureAnimatedAvatar,
-                        title: .init("Message Feature: Animated Avatar", font: .subtitle),
-                        trailingAccessory: .toggle(
-                            state.messageFeatureAnimatedAvatar,
-                            oldValue: previousState.messageFeatureAnimatedAvatar
-                        ),
-                        onTap: { [dependencies = viewModel.dependencies] in
-                            dependencies.set(
-                                feature: .messageFeatureAnimatedAvatar,
-                                to: !state.messageFeatureAnimatedAvatar
-                            )
-                        }
-                    )
-                ]
-            )
+            ]
         )
         
         return [general, features, subscriptions]
@@ -604,12 +550,10 @@
     public static func disableDeveloperMode(using dependencies: Dependencies) {
         let features: [FeatureConfig<Bool>] = [
             .sessionProEnabled,
-<<<<<<< HEAD
-            .treatAllIncomingMessagesAsProMessages
-=======
-            .mockCurrentUserSessionPro,
-            .allUsersSessionPro
->>>>>>> f1fc05a4
+            .allUsersSessionPro,
+            .messageFeatureProBadge,
+            .messageFeatureLongMessage,
+            .messageFeatureAnimatedAvatar,
         ]
         
         features.forEach { feature in
