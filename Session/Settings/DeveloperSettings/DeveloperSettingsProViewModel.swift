// Copyright © 2025 Rangeproof Pty Ltd. All rights reserved.
//
// stringlint:disable

import Foundation
import StoreKit
import Combine
import GRDB
import DifferenceKit
import SessionUIKit
import SessionNetworkingKit
import SessionMessagingKit
import SessionUtilitiesKit

class DeveloperSettingsProViewModel: SessionTableViewModel, NavigatableStateHolder, ObservableTableSource {
    public let dependencies: Dependencies
    public let navigatableState: NavigatableState = NavigatableState()
    public let state: TableDataState<Section, TableItem> = TableDataState()
    public let observableState: ObservableTableSourceState<Section, TableItem> = ObservableTableSourceState()
    
    /// This value is the current state of the view
    @MainActor @Published private(set) var internalState: State
    private var observationTask: Task<Void, Never>?
    
    // MARK: - Initialization
    
    @MainActor init(using dependencies: Dependencies) {
        self.dependencies = dependencies
        self.internalState = State.initialState(using: dependencies)
        
        /// Bind the state
        self.observationTask = ObservationBuilder
            .initialValue(self.internalState)
            .debounce(for: .never)
            .using(dependencies: dependencies)
            .query(DeveloperSettingsProViewModel.queryState)
            .assign { [weak self] updatedState in
                guard let self = self else { return }
                
                // FIXME: To slightly reduce the size of the changes this new observation mechanism is currently wired into the old SessionTableViewController observation mechanism, we should refactor it so everything uses the new mechanism
                let oldState: State = self.internalState
                self.internalState = updatedState
                self.pendingTableDataSubject.send(updatedState.sections(viewModel: self, previousState: oldState))
            }
    }
    
    // MARK: - Config
    
    public enum Section: SessionTableSection {
        case general
        case subscriptions
        case features
        
        var title: String? {
            switch self {
                case .general: return nil
                case .subscriptions: return "Subscriptions"
                case .features: return "Features"
            }
        }
        
        var style: SessionTableSectionStyle {
            switch self {
                case .general: return .padding
                default: return .titleRoundedContent
            }
        }
    }
    
    public enum TableItem: Hashable, Differentiable, CaseIterable {
        case enableSessionPro
        
        case purchaseProSubscription
        case manageProSubscriptions
        case restoreProSubscription
        case requestRefund
        
        case proStatus
<<<<<<< HEAD
        case loadingState
        
=======
>>>>>>> 7dd3678f
        case allUsersSessionPro
        
        case messageFeatureProBadge
        case messageFeatureLongMessage
        case messageFeatureAnimatedAvatar
<<<<<<< HEAD
        
        case proPlanToRecover
        case proPlanExpiry
        case proPlanExpiredOverThirtyDays
        case mockInstalledFromIPA
        case originatingPlatform
        case nonOriginatingAccount
        
        
=======
>>>>>>> 7dd3678f
        
        // MARK: - Conformance
        
        public typealias DifferenceIdentifier = String
        
        public var differenceIdentifier: String {
            switch self {
                case .enableSessionPro: return "enableSessionPro"
                    
                case .purchaseProSubscription: return "purchaseProSubscription"
                case .manageProSubscriptions: return "manageProSubscriptions"
                case .restoreProSubscription: return "restoreProSubscription"
                case .requestRefund: return "requestRefund"
                    
                case .proStatus: return "proStatus"
<<<<<<< HEAD
                case .loadingState: return "loadingState"
                
=======
>>>>>>> 7dd3678f
                case .allUsersSessionPro: return "allUsersSessionPro"
                
                case .messageFeatureProBadge: return "messageFeatureProBadge"
                case .messageFeatureLongMessage: return "messageFeatureLongMessage"
                case .messageFeatureAnimatedAvatar: return "messageFeatureAnimatedAvatar"
<<<<<<< HEAD
                
                case .proPlanToRecover: return "proPlanToRecover"
                case .proPlanExpiry: return "proPlanExpiry"
                case .proPlanExpiredOverThirtyDays: return "proPlanExpiredOverThirtyDays"
                case .mockInstalledFromIPA: return "mockInstalledFromIPA"
                case .originatingPlatform: return "originatingPlatform"
                case .nonOriginatingAccount: return "nonOriginatingAccount"
=======
>>>>>>> 7dd3678f
            }
        }
        
        public func isContentEqual(to source: TableItem) -> Bool {
            self.differenceIdentifier == source.differenceIdentifier
        }
        
        public static var allCases: [TableItem] {
            var result: [TableItem] = []
            switch TableItem.enableSessionPro {
                case .enableSessionPro: result.append(.enableSessionPro); fallthrough
                    
                case .purchaseProSubscription: result.append(.purchaseProSubscription); fallthrough
                case .manageProSubscriptions: result.append(.manageProSubscriptions); fallthrough
                case .restoreProSubscription: result.append(.restoreProSubscription); fallthrough
                case .requestRefund: result.append(.requestRefund); fallthrough
                    
                case .proStatus: result.append(.proStatus); fallthrough
<<<<<<< HEAD
                case .loadingState: result.append(.loadingState); fallthrough
                
=======
>>>>>>> 7dd3678f
                case .allUsersSessionPro: result.append(.allUsersSessionPro); fallthrough
                
                case .messageFeatureProBadge: result.append(.messageFeatureProBadge); fallthrough
                case .messageFeatureLongMessage: result.append(.messageFeatureLongMessage); fallthrough
<<<<<<< HEAD
                case .messageFeatureAnimatedAvatar: result.append(.messageFeatureAnimatedAvatar); fallthrough
                
                case .proPlanToRecover: result.append(.proPlanToRecover); fallthrough
                case .proPlanExpiry: result.append(.proPlanExpiry); fallthrough
                case .proPlanExpiredOverThirtyDays: result.append(.proPlanExpiredOverThirtyDays); fallthrough
                case .mockInstalledFromIPA: result.append(.mockInstalledFromIPA); fallthrough
                case .originatingPlatform: result.append(.originatingPlatform); fallthrough
                case .nonOriginatingAccount: result.append(.nonOriginatingAccount)
=======
                case .messageFeatureAnimatedAvatar: result.append(.messageFeatureAnimatedAvatar)
>>>>>>> 7dd3678f
            }
            
            return result
        }
    }
    
    public enum DeveloperSettingsProEvent: Hashable {
        case purchasedProduct([Product], Product?, String?, String?, Transaction?)
        case refundTransaction(Transaction.RefundRequestStatus)
    }
    
    // MARK: - Content
    
    public struct State: Equatable, ObservableKeyProvider {
        let sessionProEnabled: Bool
        
        let products: [Product]
        let purchasedProduct: Product?
        let purchaseError: String?
        let purchaseStatus: String?
        let purchaseTransaction: Transaction?
        let refundRequestStatus: Transaction.RefundRequestStatus?
        
<<<<<<< HEAD
        let mockCurrentUserSessionPro: SessionProStateMock
        let loadingState: SessionProLoadingState
        
=======
        let mockCurrentUserSessionPro: Bool
>>>>>>> 7dd3678f
        let allUsersSessionPro: Bool
        
        let messageFeatureProBadge: Bool
        let messageFeatureLongMessage: Bool
        let messageFeatureAnimatedAvatar: Bool
<<<<<<< HEAD
        
        let proPlanToRecover: Bool
        let proPlanExpiry: SessionProStateExpiryMock
        let proPlanExpiredOverThirtyDays: Bool
        let mockInstalledFromIPA: Bool
        let originatingPlatform: ClientPlatform
        let nonOriginatingAccount: Bool
=======
>>>>>>> 7dd3678f
        
        @MainActor public func sections(viewModel: DeveloperSettingsProViewModel, previousState: State) -> [SectionModel] {
            DeveloperSettingsProViewModel.sections(
                state: self,
                previousState: previousState,
                viewModel: viewModel
            )
        }
        
        public let observedKeys: Set<ObservableKey> = [
            .feature(.sessionProEnabled),
            .updateScreen(DeveloperSettingsProViewModel.self),
<<<<<<< HEAD
            .feature(.mockCurrentUserSessionProState),
            .feature(.mockCurrentUserSessionProLoadingState),
            .feature(.allUsersSessionPro),
            .feature(.messageFeatureProBadge),
            .feature(.messageFeatureLongMessage),
            .feature(.messageFeatureAnimatedAvatar),
            .feature(.proPlanToRecover),
            .feature(.mockCurrentUserSessionProExpiry),
            .feature(.mockExpiredOverThirtyDays),
            .feature(.mockInstalledFromIPA),
            .feature(.proPlanOriginatingPlatform),
            .feature(.mockNonOriginatingAccount)
=======
            .feature(.mockCurrentUserSessionPro),
            .feature(.allUsersSessionPro),
            .feature(.messageFeatureProBadge),
            .feature(.messageFeatureLongMessage),
            .feature(.messageFeatureAnimatedAvatar)
>>>>>>> 7dd3678f
        ]
        
        static func initialState(using dependencies: Dependencies) -> State {
            return State(
                sessionProEnabled: dependencies[feature: .sessionProEnabled],
                
                products: [],
                purchasedProduct: nil,
                purchaseError: nil,
                purchaseStatus: nil,
                purchaseTransaction: nil,
                refundRequestStatus: nil,
                
<<<<<<< HEAD
                mockCurrentUserSessionPro: dependencies[feature: .mockCurrentUserSessionProState],
                loadingState: dependencies[feature: .mockCurrentUserSessionProLoadingState],
                
=======
                mockCurrentUserSessionPro: dependencies[feature: .mockCurrentUserSessionPro],
>>>>>>> 7dd3678f
                allUsersSessionPro: dependencies[feature: .allUsersSessionPro],
                
                messageFeatureProBadge: dependencies[feature: .messageFeatureProBadge],
                messageFeatureLongMessage: dependencies[feature: .messageFeatureLongMessage],
<<<<<<< HEAD
                messageFeatureAnimatedAvatar: dependencies[feature: .messageFeatureAnimatedAvatar],
                
                proPlanToRecover: dependencies[feature: .proPlanToRecover],
                proPlanExpiry: dependencies[feature: .mockCurrentUserSessionProExpiry],
                proPlanExpiredOverThirtyDays: dependencies[feature: .mockExpiredOverThirtyDays],
                mockInstalledFromIPA: dependencies[feature: .mockInstalledFromIPA],
                originatingPlatform: dependencies[feature: .proPlanOriginatingPlatform],
                nonOriginatingAccount: dependencies[feature: .mockNonOriginatingAccount]
=======
                messageFeatureAnimatedAvatar: dependencies[feature: .messageFeatureAnimatedAvatar]
>>>>>>> 7dd3678f
            )
        }
    }
    
    let title: String = "Developer Pro Settings"
    
    @Sendable private static func queryState(
        previousState: State,
        events: [ObservedEvent],
        isInitialQuery: Bool,
        using dependencies: Dependencies
    ) async -> State {
        var products: [Product] = previousState.products
        var purchasedProduct: Product? = previousState.purchasedProduct
        var purchaseError: String? = previousState.purchaseError
        var purchaseStatus: String? = previousState.purchaseStatus
        var purchaseTransaction: Transaction? = previousState.purchaseTransaction
        var refundRequestStatus: Transaction.RefundRequestStatus? = previousState.refundRequestStatus
        
        events.forEach { event in
            guard let eventValue: DeveloperSettingsProEvent = event.value as? DeveloperSettingsProEvent else { return }
            
            switch eventValue {
                case .purchasedProduct(let receivedProducts, let purchased, let error, let status, let transaction):
                    products = receivedProducts
                    purchasedProduct = purchased
                    purchaseError = error
                    purchaseStatus = status
                    purchaseTransaction = transaction
                    
                case .refundTransaction(let status):
                    refundRequestStatus = status
            }
        }
        
        return State(
            sessionProEnabled: dependencies[feature: .sessionProEnabled],
            products: products,
            purchasedProduct: purchasedProduct,
            purchaseError: purchaseError,
            purchaseStatus: purchaseStatus,
            purchaseTransaction: purchaseTransaction,
            refundRequestStatus: refundRequestStatus,
<<<<<<< HEAD
            mockCurrentUserSessionPro: dependencies[feature: .mockCurrentUserSessionProState],
            loadingState: dependencies[feature: .mockCurrentUserSessionProLoadingState],
            allUsersSessionPro: dependencies[feature: .allUsersSessionPro],
            messageFeatureProBadge: dependencies[feature: .messageFeatureProBadge],
            messageFeatureLongMessage: dependencies[feature: .messageFeatureLongMessage],
            messageFeatureAnimatedAvatar: dependencies[feature: .messageFeatureAnimatedAvatar],
            proPlanToRecover: dependencies[feature: .proPlanToRecover],
            proPlanExpiry: dependencies[feature: .mockCurrentUserSessionProExpiry],
            proPlanExpiredOverThirtyDays: dependencies[feature: .mockExpiredOverThirtyDays],
            mockInstalledFromIPA: dependencies[feature: .mockInstalledFromIPA],
            originatingPlatform: dependencies[feature: .proPlanOriginatingPlatform],
            nonOriginatingAccount: dependencies[feature: .mockNonOriginatingAccount]
=======
            mockCurrentUserSessionPro: dependencies[feature: .mockCurrentUserSessionPro],
            allUsersSessionPro: dependencies[feature: .allUsersSessionPro],
            messageFeatureProBadge: dependencies[feature: .messageFeatureProBadge],
            messageFeatureLongMessage: dependencies[feature: .messageFeatureLongMessage],
            messageFeatureAnimatedAvatar: dependencies[feature: .messageFeatureAnimatedAvatar]
>>>>>>> 7dd3678f
        )
    }
    
    private static func sections(
        state: State,
        previousState: State,
        viewModel: DeveloperSettingsProViewModel
    ) -> [SectionModel] {
        let general: SectionModel = SectionModel(
            model: .general,
            elements: [
                SessionCell.Info(
                    id: .enableSessionPro,
                    title: "Enable Session Pro",
                    subtitle: """
                    Enable Post Pro Release mode.
                    Turning on this Settings will show Pro badge and CTA if needed.
                    """,
                    trailingAccessory: .toggle(
                        state.sessionProEnabled,
                        oldValue: previousState.sessionProEnabled
                    ),
                    onTap: { [weak viewModel] in
                        viewModel?.updateSessionProEnabled(current: state.sessionProEnabled)
                    }
                )
            ]
        )
        
        guard state.sessionProEnabled else { return [general] }
        
        let purchaseStatus: String = {
            switch (state.purchaseError, state.purchaseStatus) {
                case (.some(let error), _): return "<error>\(error)</error>"
                case (_, .some(let status)): return "<span>\(status)</span>"
                case (.none, .none): return "<disabled>None</disabled>"
            }
        }()
        let productName: String = (
            state.purchasedProduct.map { "<span>\($0.displayName)</span>" } ??
            "<disabled>N/A</disabled>"
        )
        let transactionId: String = (
            state.purchaseTransaction.map { "<span>\($0.id)</span>" } ??
            "<disabled>N/A</disabled>"
        )
        let refundStatus: String = {
            switch state.refundRequestStatus {
                case .success: return "<span>Success (Does not mean approved)</span>"
                case .userCancelled: return "<span>User Cancelled</span>"
                case .none: return "<disabled>N/A</disabled>"
                @unknown default: return "<disabled>N/A</disabled>"
            }
        }()
        let subscriptions: SectionModel = SectionModel(
            model: .subscriptions,
            elements: [
                SessionCell.Info(
                    id: .purchaseProSubscription,
                    title: "Purchase Subscription",
                    subtitle: """
                    Purchase Session Pro via the App Store.
                    
                    <b>Status:</b> \(purchaseStatus)
                    <b>Product Name:</b> \(productName)
                    <b>TransactionId:</b> \(transactionId)
                    """,
                    trailingAccessory: .highlightingBackgroundLabel(title: "Purchase"),
                    onTap: { [weak viewModel] in
                        Task { await viewModel?.purchaseSubscription() }
                    }
                ),
                SessionCell.Info(
                    id: .manageProSubscriptions,
                    title: "Manage Subscriptions",
                    subtitle: """
                    Manage subscriptions for Session Pro via the App Store.
                    
                    <b>Note:</b> You must purchase a Session Pro subscription before you can manage it.
                    """,
                    trailingAccessory: .highlightingBackgroundLabel(title: "Manage"),
                    onTap: { [weak viewModel] in
                        Task { await viewModel?.manageSubscriptions() }
                    }
                ),
                SessionCell.Info(
                    id: .restoreProSubscription,
                    title: "Restore Subscriptions",
                    subtitle: """
                    Restore a Session Pro subscription via the App Store.
                    """,
                    trailingAccessory: .highlightingBackgroundLabel(title: "Restore"),
                    onTap: { [weak viewModel] in
                        Task { await viewModel?.restoreSubscriptions() }
                    }
                ),
                SessionCell.Info(
                    id: .requestRefund,
                    title: "Request Refund",
                    subtitle: """
                    Request a refund for a Session Pro subscription via the App Store.
                    
                    <b>Status:</b>\(refundStatus)
                    """,
                    trailingAccessory: .highlightingBackgroundLabel(title: "Request"),
                    isEnabled: (state.purchaseTransaction != nil),
                    onTap: { [weak viewModel] in
                        Task { await viewModel?.requestRefund() }
                    }
                )
            ]
        )
        
        let features: SectionModel = SectionModel(
            model: .features,
            elements: [
                SessionCell.Info(
                    id: .proStatus,
                    title: "Pro Status",
                    subtitle: """
                    Mock current user a Session Pro user locally.
                    """,
                    trailingAccessory: .dropDown { state.mockCurrentUserSessionPro.title },
                    onTap: { [weak viewModel, dependencies = viewModel.dependencies] in
                        viewModel?.transitionToScreen(
                            SessionTableViewController(
                                viewModel: SessionListViewModel<SessionProStateMock>(
                                    title: "Session Pro State",
                                    options: SessionProStateMock.allCases,
                                    behaviour: .autoDismiss(
                                        initialSelection: state.mockCurrentUserSessionPro,
                                        onOptionSelected: viewModel?.updateSessionProState
                                    ),
                                    using: dependencies
                                )
                            )
                        )
                        dependencies[singleton: .sessionProState].isSessionProSubject.send(!state.mockCurrentUserSessionPro)
                    }
                ),
                (
                    state.mockCurrentUserSessionPro == .none ? nil :
                        SessionCell.Info(
                            id: .loadingState,
                            title: "Loading State",
                            trailingAccessory: .dropDown { state.loadingState.title },
                            onTap: { [weak viewModel, dependencies = viewModel.dependencies] in
                                viewModel?.transitionToScreen(
                                    SessionTableViewController(
                                        viewModel: SessionListViewModel<SessionProLoadingState>(
                                            title: "Session Pro Loading State",
                                            options: SessionProLoadingState.allCases,
                                            behaviour: .autoDismiss(
                                                initialSelection: state.loadingState,
                                                onOptionSelected: { [dependencies] selected in
                                                    dependencies.set(
                                                        feature: .mockCurrentUserSessionProLoadingState,
                                                        to: selected
                                                    )
                                                }
                                            ),
                                            using: dependencies
                                        )
                                    )
                                )
                            }
                        )
                ),
                SessionCell.Info(
                    id: .allUsersSessionPro,
                    title: "Everyone is a Pro",
                    subtitle: """
                    Treat all incoming messages as Pro messages.
                    Treat all contacts, groups as Session Pro.
                    """,
                    trailingAccessory: .toggle(
                        state.allUsersSessionPro,
                        oldValue: previousState.allUsersSessionPro
                    ),
                    onTap: { [dependencies = viewModel.dependencies] in
                        dependencies.set(
                            feature: .allUsersSessionPro,
                            to: !state.allUsersSessionPro
                        )
                    }
                )
            ].appending(
                contentsOf: !state.allUsersSessionPro ? [] : [
                    SessionCell.Info(
                        id: .messageFeatureProBadge,
                        title: .init("Message Feature: Pro Badge", font: .subtitle),
                        trailingAccessory: .toggle(
                            state.messageFeatureProBadge,
                            oldValue: previousState.messageFeatureProBadge
                        ),
                        onTap: { [dependencies = viewModel.dependencies] in
                            dependencies.set(
                                feature: .messageFeatureProBadge,
                                to: !state.messageFeatureProBadge
                            )
                        }
                    ),
                    SessionCell.Info(
                        id: .messageFeatureLongMessage,
                        title: .init("Message Feature: Long Message", font: .subtitle),
                        trailingAccessory: .toggle(
                            state.messageFeatureLongMessage,
                            oldValue: previousState.messageFeatureLongMessage
                        ),
                        onTap: { [dependencies = viewModel.dependencies] in
                            dependencies.set(
                                feature: .messageFeatureLongMessage,
                                to: !state.messageFeatureLongMessage
                            )
                        }
                    ),
                    SessionCell.Info(
                        id: .messageFeatureAnimatedAvatar,
                        title: .init("Message Feature: Animated Avatar", font: .subtitle),
                        trailingAccessory: .toggle(
                            state.messageFeatureAnimatedAvatar,
                            oldValue: previousState.messageFeatureAnimatedAvatar
                        ),
                        onTap: { [dependencies = viewModel.dependencies] in
                            dependencies.set(
                                feature: .messageFeatureAnimatedAvatar,
                                to: !state.messageFeatureAnimatedAvatar
                            )
                        }
                    )
                ]
<<<<<<< HEAD
            ).appending(
                contentsOf: [
                    {
                        switch state.mockCurrentUserSessionPro {
                            case .none:
                                SessionCell.Info(
                                    id: .proPlanToRecover,
                                    title: "Pro plan to recover",
                                    subtitle: """
                                    Mock a pro plan to recover for pro state `None` and `Expired`.
                                    """,
                                    trailingAccessory: .toggle(
                                        state.proPlanToRecover,
                                        oldValue: previousState.proPlanToRecover
                                    ),
                                    onTap: { [dependencies = viewModel.dependencies] in
                                        dependencies.set(
                                            feature: .proPlanToRecover,
                                            to: !state.proPlanToRecover
                                        )
                                    }
                                )
                            case .expired:
                                SessionCell.Info(
                                    id: .proPlanExpiredOverThirtyDays,
                                    title: "Expired over 30 days",
                                    subtitle: """
                                    Mock pro plan expired over 30 days, so the Expired CTA shouldn't show.
                                    """,
                                    trailingAccessory: .toggle(
                                        state.proPlanExpiredOverThirtyDays,
                                        oldValue: previousState.proPlanExpiredOverThirtyDays
                                    ),
                                    onTap: { [dependencies = viewModel.dependencies] in
                                        dependencies.set(
                                            feature: .mockExpiredOverThirtyDays,
                                            to: !state.proPlanExpiredOverThirtyDays
                                        )
                                    }
                                )
                            case .active, .expiring:
                                SessionCell.Info(
                                    id: .proPlanExpiry,
                                    title: "Pro plan expiry",
                                    subtitle: """
                                    Mock current pro plan expiry.
                                    """,
                                    trailingAccessory: .dropDown { state.proPlanExpiry.title },
                                    onTap: { [weak viewModel, dependencies = viewModel.dependencies] in
                                        viewModel?.transitionToScreen(
                                            SessionTableViewController(
                                                viewModel: SessionListViewModel<SessionProStateExpiryMock>(
                                                    title: "Session Pro Plan Expiry",
                                                    options: SessionProStateExpiryMock.allCases,
                                                    behaviour: .autoDismiss(
                                                        initialSelection: state.proPlanExpiry,
                                                        onOptionSelected: viewModel?.updateSessionProExpiry
                                                    ),
                                                    using: dependencies
                                                )
                                            )
                                        )
                                    }
                                )
                            default: nil
                        }
                    }(),
                    (
                        state.mockCurrentUserSessionPro == .none ? nil :
                            SessionCell.Info(
                                id: .originatingPlatform,
                                title: "Originating Platform",
                                trailingAccessory: .dropDown { state.originatingPlatform.title },
                                onTap: { [dependencies = viewModel.dependencies] in
                                    let newValue: ClientPlatform = {
                                        switch state.originatingPlatform {
                                            case .Android: return .iOS
                                            case .iOS: return .Android
                                        }
                                    }()
                                    
                                    dependencies.set(
                                        feature: .proPlanOriginatingPlatform,
                                        to: newValue
                                    )
                                    dependencies[singleton: .sessionProState].updateOriginatingPlatform(newValue)
                                }
                            )
                    ),
                    (
                        state.originatingPlatform != .iOS ? nil :
                            SessionCell.Info(
                                id: .nonOriginatingAccount,
                                title: "Non-Originating Apple ID",
                                trailingAccessory: .toggle(
                                    state.nonOriginatingAccount,
                                    oldValue: previousState.nonOriginatingAccount
                                ),
                                onTap: { [dependencies = viewModel.dependencies] in
                                    dependencies.set(
                                        feature: .mockNonOriginatingAccount,
                                        to: !state.nonOriginatingAccount
                                    )
                                }
                            )
                    ),
                    SessionCell.Info(
                        id: .mockInstalledFromIPA,
                        title: "Mock installed from IPA",
                        subtitle: """
                        Mock current app is installed from IPA,
                        which means NO billing access.
                        """,
                        trailingAccessory: .toggle(
                            state.mockInstalledFromIPA,
                            oldValue: previousState.mockInstalledFromIPA
                        ),
                        onTap: { [dependencies = viewModel.dependencies] in
                            dependencies.set(
                                feature: .mockInstalledFromIPA,
                                to: !state.mockInstalledFromIPA
                            )
                        }
                    )
                ]
            )
            .compactMap { $0 }
=======
            )
>>>>>>> 7dd3678f
        )
        
        return [general, subscriptions, features]
    }
    
    // MARK: - Functions
    
    public static func disableDeveloperMode(using dependencies: Dependencies) {
        let features: [FeatureConfig<Bool>] = [
            .sessionProEnabled,
<<<<<<< HEAD
=======
            .mockCurrentUserSessionPro,
>>>>>>> 7dd3678f
            .allUsersSessionPro
        ]
        
        features.forEach { feature in
            guard dependencies.hasSet(feature: feature) else { return }
            
            dependencies.reset(feature: feature)
        }
        
        guard dependencies.hasSet(feature: .mockCurrentUserSessionProState) else { return }
        dependencies.set(feature: .mockCurrentUserSessionProState, to: nil)
    }
    
    private func updateSessionProEnabled(current: Bool) {
        dependencies.set(feature: .sessionProEnabled, to: !current)
        
<<<<<<< HEAD
        if dependencies.hasSet(feature: .mockCurrentUserSessionProState) {
            dependencies.set(feature: .mockCurrentUserSessionProState, to: nil)
        }
        
        if dependencies.hasSet(feature: .allUsersSessionPro) {
            dependencies.set(feature: .allUsersSessionPro, to: nil)
=======
        if dependencies.hasSet(feature: .mockCurrentUserSessionPro) {
            dependencies.reset(feature: .mockCurrentUserSessionPro)
        }
        
        if dependencies.hasSet(feature: .allUsersSessionPro) {
            dependencies.reset(feature: .allUsersSessionPro)
>>>>>>> 7dd3678f
        }
    }
    
    private func updateSessionProState(to state: SessionProStateMock) {
        dependencies.set(feature: .mockCurrentUserSessionProState, to: state)
        switch state {
            case .none:
                dependencies[singleton: .sessionProState].cancelPro(completion: nil)
            case .active:
                dependencies[singleton: .sessionProState].upgradeToPro(
                    plan: SessionProPlan(variant: .threeMonths),
                    originatingPlatform: dependencies[feature: .proPlanOriginatingPlatform],
                    completion: nil
                )
            case .expiring:
                dependencies[singleton: .sessionProState].upgradeToPro(
                    plan: SessionProPlan(variant: .threeMonths),
                    originatingPlatform: dependencies[feature: .proPlanOriginatingPlatform],
                    completion: nil
                )
                dependencies[singleton: .sessionProState].cancelPro(completion: nil)
            case .expired:
                dependencies[singleton: .sessionProState].expirePro(completion: nil)
            case .refunding:
                dependencies[singleton: .sessionProState].requestRefund(completion: nil)
        }
    }
    
    private func updateSessionProExpiry(to expiry: SessionProStateExpiryMock) {
        dependencies.set(feature: .mockCurrentUserSessionProExpiry, to: expiry)
        dependencies[singleton: .sessionProState].updateProExpiry(expiry.durationInSeconds)
    }
    
    private func purchaseSubscription() async {
        do {
            let products: [Product] = try await Product.products(for: ["com.getsession.org.pro_sub"])
            
            guard let product: Product = products.first else {
                Log.error("[DevSettings] Unable to purchase subscription due to error: No products found")
                dependencies.notifyAsync(
                    key: .updateScreen(DeveloperSettingsProViewModel.self),
                    value: DeveloperSettingsProEvent.purchasedProduct([], nil, "No products found", nil, nil)
                )
                return
            }
            
            let result = try await product.purchase()
            switch result {
                case .success(let verificationResult):
                    let transaction = try verificationResult.payloadValue
                    dependencies.notifyAsync(
                        key: .updateScreen(DeveloperSettingsProViewModel.self),
                        value: DeveloperSettingsProEvent.purchasedProduct(products, product, nil, "Successful", transaction)
                    )
                    await transaction.finish()
                    
                case .pending:
                    dependencies.notifyAsync(
                        key: .updateScreen(DeveloperSettingsProViewModel.self),
                        value: DeveloperSettingsProEvent.purchasedProduct(products, product, nil, "Pending approval", nil)
                    )
                
                case .userCancelled:
                    dependencies.notifyAsync(
                        key: .updateScreen(DeveloperSettingsProViewModel.self),
                        value: DeveloperSettingsProEvent.purchasedProduct(products, product, nil, "User cancelled", nil)
                    )
                    
                @unknown default:
                    dependencies.notifyAsync(
                        key: .updateScreen(DeveloperSettingsProViewModel.self),
                        value: DeveloperSettingsProEvent.purchasedProduct(products, product, "Unknown Error", nil, nil)
                    )
            }

        }
        catch {
            Log.error("[DevSettings] Unable to purchase subscription due to error: \(error)")
            dependencies.notifyAsync(
                key: .updateScreen(DeveloperSettingsProViewModel.self),
                value: DeveloperSettingsProEvent.purchasedProduct([], nil, "Failed: \(error)", nil, nil)
            )
        }
    }
    
    private func manageSubscriptions() async {
        guard let scene: UIWindowScene = await UIApplication.shared.connectedScenes.first as? UIWindowScene else {
            return Log.error("[DevSettings] Unable to show manage subscriptions: Unable to get UIWindowScene")
        }
        
        do {
            try await AppStore.showManageSubscriptions(in: scene)
        }
        catch {
            Log.error("[DevSettings] Unable to show manage subscriptions: \(error)")
        }
    }
    
    private func restoreSubscriptions() async {
        do {
            try await AppStore.sync()
        }
        catch {
            Log.error("[DevSettings] Unable to show manage subscriptions: \(error)")
        }
    }
    
    private func requestRefund() async {
        guard let transaction: Transaction = await internalState.purchaseTransaction else { return }
        guard let scene: UIWindowScene = await UIApplication.shared.connectedScenes.first as? UIWindowScene else {
            return Log.error("[DevSettings] Unable to show manage subscriptions: Unable to get UIWindowScene")
        }
        
        do {
            let result = try await transaction.beginRefundRequest(in: scene)
            dependencies.notifyAsync(
                key: .updateScreen(DeveloperSettingsProViewModel.self),
                value: DeveloperSettingsProEvent.refundTransaction(result)
            )
        }
        catch {
            Log.error("[DevSettings] Unable to request refund: \(error)")
        }
    }
}<|MERGE_RESOLUTION|>--- conflicted
+++ resolved
@@ -76,17 +76,13 @@
         case requestRefund
         
         case proStatus
-<<<<<<< HEAD
         case loadingState
         
-=======
->>>>>>> 7dd3678f
         case allUsersSessionPro
         
         case messageFeatureProBadge
         case messageFeatureLongMessage
         case messageFeatureAnimatedAvatar
-<<<<<<< HEAD
         
         case proPlanToRecover
         case proPlanExpiry
@@ -96,8 +92,6 @@
         case nonOriginatingAccount
         
         
-=======
->>>>>>> 7dd3678f
         
         // MARK: - Conformance
         
@@ -113,17 +107,13 @@
                 case .requestRefund: return "requestRefund"
                     
                 case .proStatus: return "proStatus"
-<<<<<<< HEAD
                 case .loadingState: return "loadingState"
                 
-=======
->>>>>>> 7dd3678f
                 case .allUsersSessionPro: return "allUsersSessionPro"
                 
                 case .messageFeatureProBadge: return "messageFeatureProBadge"
                 case .messageFeatureLongMessage: return "messageFeatureLongMessage"
                 case .messageFeatureAnimatedAvatar: return "messageFeatureAnimatedAvatar"
-<<<<<<< HEAD
                 
                 case .proPlanToRecover: return "proPlanToRecover"
                 case .proPlanExpiry: return "proPlanExpiry"
@@ -131,8 +121,6 @@
                 case .mockInstalledFromIPA: return "mockInstalledFromIPA"
                 case .originatingPlatform: return "originatingPlatform"
                 case .nonOriginatingAccount: return "nonOriginatingAccount"
-=======
->>>>>>> 7dd3678f
             }
         }
         
@@ -151,16 +139,12 @@
                 case .requestRefund: result.append(.requestRefund); fallthrough
                     
                 case .proStatus: result.append(.proStatus); fallthrough
-<<<<<<< HEAD
                 case .loadingState: result.append(.loadingState); fallthrough
                 
-=======
->>>>>>> 7dd3678f
                 case .allUsersSessionPro: result.append(.allUsersSessionPro); fallthrough
                 
                 case .messageFeatureProBadge: result.append(.messageFeatureProBadge); fallthrough
                 case .messageFeatureLongMessage: result.append(.messageFeatureLongMessage); fallthrough
-<<<<<<< HEAD
                 case .messageFeatureAnimatedAvatar: result.append(.messageFeatureAnimatedAvatar); fallthrough
                 
                 case .proPlanToRecover: result.append(.proPlanToRecover); fallthrough
@@ -169,9 +153,6 @@
                 case .mockInstalledFromIPA: result.append(.mockInstalledFromIPA); fallthrough
                 case .originatingPlatform: result.append(.originatingPlatform); fallthrough
                 case .nonOriginatingAccount: result.append(.nonOriginatingAccount)
-=======
-                case .messageFeatureAnimatedAvatar: result.append(.messageFeatureAnimatedAvatar)
->>>>>>> 7dd3678f
             }
             
             return result
@@ -195,19 +176,14 @@
         let purchaseTransaction: Transaction?
         let refundRequestStatus: Transaction.RefundRequestStatus?
         
-<<<<<<< HEAD
         let mockCurrentUserSessionPro: SessionProStateMock
         let loadingState: SessionProLoadingState
         
-=======
-        let mockCurrentUserSessionPro: Bool
->>>>>>> 7dd3678f
         let allUsersSessionPro: Bool
         
         let messageFeatureProBadge: Bool
         let messageFeatureLongMessage: Bool
         let messageFeatureAnimatedAvatar: Bool
-<<<<<<< HEAD
         
         let proPlanToRecover: Bool
         let proPlanExpiry: SessionProStateExpiryMock
@@ -215,8 +191,6 @@
         let mockInstalledFromIPA: Bool
         let originatingPlatform: ClientPlatform
         let nonOriginatingAccount: Bool
-=======
->>>>>>> 7dd3678f
         
         @MainActor public func sections(viewModel: DeveloperSettingsProViewModel, previousState: State) -> [SectionModel] {
             DeveloperSettingsProViewModel.sections(
@@ -229,7 +203,6 @@
         public let observedKeys: Set<ObservableKey> = [
             .feature(.sessionProEnabled),
             .updateScreen(DeveloperSettingsProViewModel.self),
-<<<<<<< HEAD
             .feature(.mockCurrentUserSessionProState),
             .feature(.mockCurrentUserSessionProLoadingState),
             .feature(.allUsersSessionPro),
@@ -242,13 +215,6 @@
             .feature(.mockInstalledFromIPA),
             .feature(.proPlanOriginatingPlatform),
             .feature(.mockNonOriginatingAccount)
-=======
-            .feature(.mockCurrentUserSessionPro),
-            .feature(.allUsersSessionPro),
-            .feature(.messageFeatureProBadge),
-            .feature(.messageFeatureLongMessage),
-            .feature(.messageFeatureAnimatedAvatar)
->>>>>>> 7dd3678f
         ]
         
         static func initialState(using dependencies: Dependencies) -> State {
@@ -262,18 +228,13 @@
                 purchaseTransaction: nil,
                 refundRequestStatus: nil,
                 
-<<<<<<< HEAD
                 mockCurrentUserSessionPro: dependencies[feature: .mockCurrentUserSessionProState],
                 loadingState: dependencies[feature: .mockCurrentUserSessionProLoadingState],
                 
-=======
-                mockCurrentUserSessionPro: dependencies[feature: .mockCurrentUserSessionPro],
->>>>>>> 7dd3678f
                 allUsersSessionPro: dependencies[feature: .allUsersSessionPro],
                 
                 messageFeatureProBadge: dependencies[feature: .messageFeatureProBadge],
                 messageFeatureLongMessage: dependencies[feature: .messageFeatureLongMessage],
-<<<<<<< HEAD
                 messageFeatureAnimatedAvatar: dependencies[feature: .messageFeatureAnimatedAvatar],
                 
                 proPlanToRecover: dependencies[feature: .proPlanToRecover],
@@ -282,9 +243,6 @@
                 mockInstalledFromIPA: dependencies[feature: .mockInstalledFromIPA],
                 originatingPlatform: dependencies[feature: .proPlanOriginatingPlatform],
                 nonOriginatingAccount: dependencies[feature: .mockNonOriginatingAccount]
-=======
-                messageFeatureAnimatedAvatar: dependencies[feature: .messageFeatureAnimatedAvatar]
->>>>>>> 7dd3678f
             )
         }
     }
@@ -328,7 +286,6 @@
             purchaseStatus: purchaseStatus,
             purchaseTransaction: purchaseTransaction,
             refundRequestStatus: refundRequestStatus,
-<<<<<<< HEAD
             mockCurrentUserSessionPro: dependencies[feature: .mockCurrentUserSessionProState],
             loadingState: dependencies[feature: .mockCurrentUserSessionProLoadingState],
             allUsersSessionPro: dependencies[feature: .allUsersSessionPro],
@@ -341,13 +298,6 @@
             mockInstalledFromIPA: dependencies[feature: .mockInstalledFromIPA],
             originatingPlatform: dependencies[feature: .proPlanOriginatingPlatform],
             nonOriginatingAccount: dependencies[feature: .mockNonOriginatingAccount]
-=======
-            mockCurrentUserSessionPro: dependencies[feature: .mockCurrentUserSessionPro],
-            allUsersSessionPro: dependencies[feature: .allUsersSessionPro],
-            messageFeatureProBadge: dependencies[feature: .messageFeatureProBadge],
-            messageFeatureLongMessage: dependencies[feature: .messageFeatureLongMessage],
-            messageFeatureAnimatedAvatar: dependencies[feature: .messageFeatureAnimatedAvatar]
->>>>>>> 7dd3678f
         )
     }
     
@@ -485,7 +435,6 @@
                                 )
                             )
                         )
-                        dependencies[singleton: .sessionProState].isSessionProSubject.send(!state.mockCurrentUserSessionPro)
                     }
                 ),
                 (
@@ -579,7 +528,6 @@
                         }
                     )
                 ]
-<<<<<<< HEAD
             ).appending(
                 contentsOf: [
                     {
@@ -707,9 +655,6 @@
                 ]
             )
             .compactMap { $0 }
-=======
-            )
->>>>>>> 7dd3678f
         )
         
         return [general, subscriptions, features]
@@ -720,10 +665,6 @@
     public static func disableDeveloperMode(using dependencies: Dependencies) {
         let features: [FeatureConfig<Bool>] = [
             .sessionProEnabled,
-<<<<<<< HEAD
-=======
-            .mockCurrentUserSessionPro,
->>>>>>> 7dd3678f
             .allUsersSessionPro
         ]
         
@@ -740,21 +681,12 @@
     private func updateSessionProEnabled(current: Bool) {
         dependencies.set(feature: .sessionProEnabled, to: !current)
         
-<<<<<<< HEAD
         if dependencies.hasSet(feature: .mockCurrentUserSessionProState) {
-            dependencies.set(feature: .mockCurrentUserSessionProState, to: nil)
-        }
-        
-        if dependencies.hasSet(feature: .allUsersSessionPro) {
-            dependencies.set(feature: .allUsersSessionPro, to: nil)
-=======
-        if dependencies.hasSet(feature: .mockCurrentUserSessionPro) {
-            dependencies.reset(feature: .mockCurrentUserSessionPro)
+            dependencies.reset(feature: .mockCurrentUserSessionProState)
         }
         
         if dependencies.hasSet(feature: .allUsersSessionPro) {
             dependencies.reset(feature: .allUsersSessionPro)
->>>>>>> 7dd3678f
         }
     }
     
