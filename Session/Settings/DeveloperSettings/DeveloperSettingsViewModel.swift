--- conflicted
+++ resolved
@@ -74,11 +74,7 @@
         case proConfig
         case groupConfig
         
-<<<<<<< HEAD
         case fileServerConfig
-=======
-        case shortenFileTTL
->>>>>>> 36e8d5a9
         case animationsEnabled
         case showStringKeys
         case truncatePubkeysInLogs
@@ -119,11 +115,7 @@
                 case .proConfig: return "proConfig"
                 case .groupConfig: return "groupConfig"
                 
-<<<<<<< HEAD
                 case .fileServerConfig: return "fileServerConfig"
-=======
-                case .shortenFileTTL: return "shortenFileTTL"
->>>>>>> 36e8d5a9
                 case .animationsEnabled: return "animationsEnabled"
                 case .showStringKeys: return "showStringKeys"
                 case .truncatePubkeysInLogs: return "truncatePubkeysInLogs"
@@ -167,11 +159,7 @@
                 case .proConfig: result.append(.proConfig); fallthrough
                 case .groupConfig: result.append(.groupConfig); fallthrough
                     
-<<<<<<< HEAD
                 case .fileServerConfig: result.append(.fileServerConfig); fallthrough
-=======
-                case .shortenFileTTL: result.append(.shortenFileTTL); fallthrough
->>>>>>> 36e8d5a9
                 case .animationsEnabled: result.append(.animationsEnabled); fallthrough
                 case .showStringKeys: result.append(.showStringKeys); fallthrough
                 case .truncatePubkeysInLogs: result.append(.truncatePubkeysInLogs); fallthrough
@@ -351,7 +339,6 @@
             model: .general,
             elements: [
                 SessionCell.Info(
-<<<<<<< HEAD
                     id: .fileServerConfig,
                     title: "File Server Configuration",
                     subtitle: """
@@ -367,19 +354,6 @@
                             SessionTableViewController(
                                 viewModel: DeveloperSettingsFileServerViewModel(using: dependencies)
                             )
-=======
-                    id: .shortenFileTTL,
-                    title: "Shorten File TTL",
-                    subtitle: "Set the TTL for files in the cache to 1 minute",
-                    trailingAccessory: .toggle(
-                        current.shortenFileTTL,
-                        oldValue: previous?.shortenFileTTL
-                    ),
-                    onTap: { [weak self] in
-                        self?.updateFlag(
-                            for: .shortenFileTTL,
-                            to: !current.shortenFileTTL
->>>>>>> 36e8d5a9
                         )
                     }
                 ),
@@ -815,24 +789,12 @@
                     .copyAppGroupPath, .resetSnodeCache, .createMockContacts, .exportDatabase,
                     .importDatabase, .advancedLogging, .resetAppReviewPrompt:
                     break   /// These are actions rather than values stored as "features" so no need to do anything
-<<<<<<< HEAD
                 
                 case .groupConfig: DeveloperSettingsGroupsViewModel.disableDeveloperMode(using: dependencies)
                 case .proConfig: DeveloperSettingsProViewModel.disableDeveloperMode(using: dependencies)
                 case .fileServerConfig:
                     DeveloperSettingsFileServerViewModel.disableDeveloperMode(using: dependencies)
                     
-=======
-
-                case .groupConfig: DeveloperSettingsGroupsViewModel.disableDeveloperMode(using: dependencies)
-                case .proConfig: DeveloperSettingsProViewModel.disableDeveloperMode(using: dependencies)
-
-                case .shortenFileTTL:
-                    guard dependencies.hasSet(feature: .shortenFileTTL) else { return }
-                    
-                    updateFlag(for: .shortenFileTTL, to: nil)
-
->>>>>>> 36e8d5a9
                 case .animationsEnabled:
                     guard dependencies.hasSet(feature: .animationsEnabled) else { return }
                     
