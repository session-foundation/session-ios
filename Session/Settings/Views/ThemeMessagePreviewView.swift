// Copyright © 2022 Rangeproof Pty Ltd. All rights reserved.

import UIKit
import SessionUIKit
import SessionMessagingKit
import SessionUtilitiesKit

final class ThemeMessagePreviewView: UIView {
    public static let size: SessionCell.Accessory.Size = .fillWidthWrapHeight
    
    private let dependencies: Dependencies
    
    // MARK: - Components
    
    private lazy var incomingMessagePreview: UIView = {
        let cell: VisibleMessageCell = VisibleMessageCell()
        cell.update(
            with: MessageViewModel(
                cellType: .textOnlyMessage,
                timestampMs: 0,
                variant: .standardIncoming,
                body: "appearancePreview2".localized(),
<<<<<<< HEAD
                quotedInfo: MessageViewModel.QuotedInfo(previewBody: "appearancePreview1".localized())
=======
                quoteViewModel: QuoteViewModel(previewBody: "appearancePreview1".localized()),
                cellType: .textOnlyMessage
>>>>>>> d452f4b4
            ),
            playbackInfo: nil,
            showExpandedReactions: false,
            shouldExpanded: false,
            lastSearchText: nil,
            tableSize: UIScreen.main.bounds.size,
            using: dependencies
        )
        cell.contentHStack.removeFromSuperview()
        
        return cell.contentHStack
    }()
    
    private lazy var outgoingMessagePreview: UIView = {
        let cell: VisibleMessageCell = VisibleMessageCell()
        cell.update(
            with: MessageViewModel(
                cellType: .textOnlyMessage,
                timestampMs: 0,
                variant: .standardOutgoing,
                body: "appearancePreview3".localized(),
                isLast: false // To hide the status indicator
            ),
            playbackInfo: nil,
            showExpandedReactions: false,
            shouldExpanded: false,
            lastSearchText: nil,
            tableSize: UIScreen.main.bounds.size,
            using: dependencies
        )
        cell.contentHStack.removeFromSuperview()
        
        return cell.contentHStack
    }()
    
    // MARK: - Initializtion
    
    init(using dependencies: Dependencies) {
        self.dependencies = dependencies
        
        super.init(frame: .zero)
        
        setupUI()
    }
    
    required init?(coder: NSCoder) {
        fatalError("init(coder:) has not been implemented")
    }
    
    // MARK: - Layout
    
    private func setupUI() {
        addSubview(incomingMessagePreview)
        addSubview(outgoingMessagePreview)
        
        setupLayout()
    }
    
    private func setupLayout() {
        incomingMessagePreview.pin(.top, to: .top, of: self)
        incomingMessagePreview.pin(.leading, to: .leading, of: self)
        incomingMessagePreview.pin(.trailing, to: .trailing, of: self)
        
        outgoingMessagePreview.pin(.top, to: .bottom, of: incomingMessagePreview, withInset: Values.mediumSpacing)
        outgoingMessagePreview.pin(.leading, to: .leading, of: self)
        outgoingMessagePreview.pin(.trailing, to: .trailing, of: self)
        outgoingMessagePreview.pin(.bottom, to: .bottom, of: self)
    }
}

// MARK: - Info

extension ThemeMessagePreviewView: SessionCell.Accessory.CustomView {
    struct Info: Equatable, SessionCell.Accessory.CustomViewInfo {
        typealias View = ThemeMessagePreviewView
    }
    
    static func create(maxContentWidth: CGFloat, using dependencies: Dependencies) -> ThemeMessagePreviewView {
        return ThemeMessagePreviewView(using: dependencies)
    }
    
    // No need to do anything (theme with auto-update)
    func update(with info: Info) {}
}<|MERGE_RESOLUTION|>--- conflicted
+++ resolved
@@ -20,12 +20,7 @@
                 timestampMs: 0,
                 variant: .standardIncoming,
                 body: "appearancePreview2".localized(),
-<<<<<<< HEAD
-                quotedInfo: MessageViewModel.QuotedInfo(previewBody: "appearancePreview1".localized())
-=======
                 quoteViewModel: QuoteViewModel(previewBody: "appearancePreview1".localized()),
-                cellType: .textOnlyMessage
->>>>>>> d452f4b4
             ),
             playbackInfo: nil,
             showExpandedReactions: false,
