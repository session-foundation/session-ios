--- conflicted
+++ resolved
@@ -20,15 +20,10 @@
                 timestampMs: 0,
                 variant: .standardIncoming,
                 body: "appearancePreview2".localized(),
-<<<<<<< HEAD
-                quoteViewModel: QuoteViewModel(previewBody: "appearancePreview1".localized()),
-=======
                 quoteViewModel: QuoteViewModel(
                     showYouAsAuthor: true,
                     previewBody: "appearancePreview1".localized()
-                ),
-                cellType: .textOnlyMessage
->>>>>>> 21681a64
+                )
             ),
             playbackInfo: nil,
             showExpandedReactions: false,
