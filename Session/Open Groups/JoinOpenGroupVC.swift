--- conflicted
+++ resolved
@@ -221,12 +221,7 @@
                         successfullyAddedGroup: successfullyAddedGroup,
                         roomToken: roomToken,
                         server: server,
-<<<<<<< HEAD
-                        publicKey: publicKey,
-                        calledFromConfig: nil
-=======
                         publicKey: publicKey
->>>>>>> 3a91bc52
                     )
                 }
                 .subscribe(on: DispatchQueue.global(qos: .userInitiated))
@@ -242,11 +237,7 @@
                                     try dependencies[singleton: .openGroupManager].delete(
                                         db,
                                         openGroupId: OpenGroup.idFor(roomToken: roomToken, server: server),
-<<<<<<< HEAD
-                                        calledFromConfig: nil
-=======
                                         skipLibSessionUpdate: false
->>>>>>> 3a91bc52
                                     )
                                 }
                                 
