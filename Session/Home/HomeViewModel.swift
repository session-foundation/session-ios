--- conflicted
+++ resolved
@@ -615,16 +615,11 @@
         ].flatMap { $0 }
     }
     
-<<<<<<< HEAD
-    @MainActor
-    func viewDidAppear() {
-=======
     // MARK: - Handle App review
     
     @MainActor func viewDidAppear() {
         dependencies[singleton: .donationsManager].conversationListDidAppear()
         
->>>>>>> 7dd3678f
         if state.pendingAppReviewPromptState != nil {
             // Handle App review
             DispatchQueue.main.asyncAfter(deadline: .now() + .seconds(1)) { [weak self, dependencies] in
