// Copyright © 2022 Rangeproof Pty Ltd. All rights reserved.

import Foundation
import Combine
import GRDB
import DifferenceKit
import SignalUtilitiesKit
import SessionMessagingKit
import SessionUtilitiesKit
import StoreKit
import SessionUIKit

// MARK: - Log.Category

public extension Log.Category {
    static let homeViewModel: Log.Category = .create("HomeViewModel", defaultLevel: .warn)
}

// MARK: - HomeViewModel

public class HomeViewModel: NavigatableStateHolder {
    public let navigatableState: NavigatableState = NavigatableState()
    
    public typealias SectionModel = ArraySection<Section, SessionThreadViewModel>
    
    // MARK: - Section
    
    public enum Section: Differentiable {
        case messageRequests
        case threads
        case loadMore
    }
    
    // MARK: - Variables
    
    private static let pageSize: Int = (UIDevice.current.isIPad ? 20 : 15)
    
    // Reusable OS version check for initial and updated state check
    // Check if the current device is running a version LESS THAN iOS 16.0
    private static func isOSVersionDeprecated(using dependencies: Dependencies) -> Bool {
        let systemVersion = ProcessInfo.processInfo.operatingSystemVersion
        return systemVersion.majorVersion < dependencies[feature: .versionDeprecationMinimum]
    }
    
    public let dependencies: Dependencies
    private let userSessionId: SessionId
    private var didPresentAppReviewPrompt: Bool = false

    /// This value is the current state of the view
    @MainActor @Published private(set) var state: State
    private var observationTask: Task<Void, Never>?
    
    // MARK: - Initialization
    @MainActor init(using dependencies: Dependencies) {
        self.dependencies = dependencies
        self.userSessionId = dependencies[cache: .general].sessionId

        self.state = State.initialState(
            using: dependencies,
            appReviewPromptState: AppReviewPromptModel
                .loadInitialAppReviewPromptState(using: dependencies),
            appWasInstalledPriorToAppReviewRelease: AppReviewPromptModel
                .checkIfAppWasInstalledPriorToAppReviewRelease(using: dependencies),
            showVersionSupportBanner: Self.isOSVersionDeprecated(using: dependencies) && dependencies[feature: .versionDeprecationWarning]
        )
        
        /// Bind the state
        self.observationTask = ObservationBuilder
            .initialValue(self.state)
            .debounce(for: .milliseconds(250))
            .using(dependencies: dependencies)
            .query(HomeViewModel.queryState)
            .assign { [weak self] updatedState in self?.state = updatedState }
    }
    
    deinit {
        NotificationCenter.default.removeObserver(self)
    }
    
    public struct HomeViewModelEvent: Hashable {
        let pendingAppReviewPromptState: AppReviewPromptState?
        let appReviewPromptState: AppReviewPromptState?
    }
    
    // MARK: - State

    public struct State: ObservableKeyProvider {
        enum ViewState: Equatable {
            case loading
            case empty(isNewUser: Bool)
            case loaded
        }
        
        let viewState: ViewState
        let userProfile: Profile
        let serviceNetwork: ServiceNetwork
        let forceOffline: Bool
        let hasSavedThread: Bool
        let hasSavedMessage: Bool
        let showViewedSeedBanner: Bool
        let hasHiddenMessageRequests: Bool
        let unreadMessageRequestThreadCount: Int
        let loadedPageInfo: PagedData.LoadedInfo<SessionThreadViewModel.ID>
        let itemCache: [String: SessionThreadViewModel]
        let profileCache: [String: Profile]
        let appReviewPromptState: AppReviewPromptState?
        let pendingAppReviewPromptState: AppReviewPromptState?
        let appWasInstalledPriorToAppReviewRelease: Bool
        let showVersionSupportBanner: Bool
        
        @MainActor public func sections(viewModel: HomeViewModel) -> [SectionModel] {
            HomeViewModel.sections(state: self, viewModel: viewModel)
        }
        
        public var observedKeys: Set<ObservableKey> {
            var result: Set<ObservableKey> = [
                .appLifecycle(.willEnterForeground),
                .databaseLifecycle(.resumed),
                .loadPage(HomeViewModel.self),
                .messageRequestAccepted,
                .messageRequestDeleted,
                .messageRequestMessageRead,
                .messageRequestUnreadMessageReceived,
                .profile(userProfile.id),
                .feature(.serviceNetwork),
                .feature(.forceOffline),
                .setting(.hasSavedThread),
                .setting(.hasSavedMessage),
                .setting(.hasViewedSeed),
                .setting(.hasHiddenMessageRequests),
                .conversationCreated,
                .anyMessageCreatedInAnyConversation,
                .anyContactBlockedStatusChanged,
                .userDefault(.hasVisitedPathScreen),
                .userDefault(.hasPressedDonateButton),
                .userDefault(.hasChangedTheme),
                .updateScreen(HomeViewModel.self),
                .feature(.versionDeprecationWarning),
                .feature(.versionDeprecationMinimum)
            ]
            
            itemCache.values.forEach { threadViewModel in
                result.insert(contentsOf: [
                    .conversationUpdated(threadViewModel.threadId),
                    .conversationDeleted(threadViewModel.threadId),
                    .messageCreated(threadId: threadViewModel.threadId),
                    .messageUpdated(
                        id: threadViewModel.interactionId,
                        threadId: threadViewModel.threadId
                    ),
                    .messageDeleted(
                        id: threadViewModel.interactionId,
                        threadId: threadViewModel.threadId
                    ),
                    .typingIndicator(threadViewModel.threadId)
                ])
                
                if let authorId: String = threadViewModel.authorId {
                    result.insert(.profile(authorId))
                }
            }
            
            return result
        }
        
        static func initialState(
            using dependencies: Dependencies,
            appReviewPromptState: AppReviewPromptState?,
            appWasInstalledPriorToAppReviewRelease: Bool,
            showVersionSupportBanner: Bool
        ) -> State {
            return State(
                viewState: .loading,
                userProfile: Profile(id: dependencies[cache: .general].sessionId.hexString, name: ""),
                serviceNetwork: dependencies[feature: .serviceNetwork],
                forceOffline: dependencies[feature: .forceOffline],
                hasSavedThread: false,
                hasSavedMessage: false,
                showViewedSeedBanner: true,
                hasHiddenMessageRequests: false,
                unreadMessageRequestThreadCount: 0,
                loadedPageInfo: PagedData.LoadedInfo(
                    record: SessionThreadViewModel.self,
                    pageSize: HomeViewModel.pageSize,
                    /// **Note:** This `optimisedJoinSQL` value includes the required minimum joins needed
                    /// for the query but differs from the JOINs that are actually used for performance reasons as the
                    /// basic logic can be simpler for where it's used
                    requiredJoinSQL: SessionThreadViewModel.optimisedJoinSQL,
                    filterSQL: SessionThreadViewModel.homeFilterSQL(
                        userSessionId: dependencies[cache: .general].sessionId
                    ),
                    groupSQL: SessionThreadViewModel.groupSQL,
                    orderSQL: SessionThreadViewModel.homeOrderSQL
                ),
                itemCache: [:],
                profileCache: [:],
                appReviewPromptState: nil,
                pendingAppReviewPromptState: appReviewPromptState,
                appWasInstalledPriorToAppReviewRelease: appWasInstalledPriorToAppReviewRelease,
                showVersionSupportBanner: showVersionSupportBanner
            )
        }
    }
    
    @Sendable private static func queryState(
        previousState: State,
        events: [ObservedEvent],
        isInitialQuery: Bool,
        using dependencies: Dependencies
    ) async -> State {
        let startedAsNewUser: Bool = (dependencies[cache: .onboarding].initialFlow == .register)
        var userProfile: Profile = previousState.userProfile
        var serviceNetwork: ServiceNetwork = previousState.serviceNetwork
        var forceOffline: Bool = previousState.forceOffline
        var hasSavedThread: Bool = previousState.hasSavedThread
        var hasSavedMessage: Bool = previousState.hasSavedMessage
        var showViewedSeedBanner: Bool = previousState.showViewedSeedBanner
        var hasHiddenMessageRequests: Bool = previousState.hasHiddenMessageRequests
        var unreadMessageRequestThreadCount: Int = previousState.unreadMessageRequestThreadCount
        var loadResult: PagedData.LoadResult = previousState.loadedPageInfo.asResult
        var itemCache: [String: SessionThreadViewModel] = previousState.itemCache
        var profileCache: [String: Profile] = previousState.profileCache
        var appReviewPromptState: AppReviewPromptState? = previousState.appReviewPromptState
        var pendingAppReviewPromptState: AppReviewPromptState? = previousState.pendingAppReviewPromptState
        let appWasInstalledPriorToAppReviewRelease: Bool = previousState.appWasInstalledPriorToAppReviewRelease
        var showVersionSupportBanner: Bool = previousState.showVersionSupportBanner
        
        /// Store a local copy of the events so we can manipulate it based on the state changes
        var eventsToProcess: [ObservedEvent] = events
        
        /// If this is the initial query then we need to properly fetch the initial state
        if isInitialQuery {
            /// Insert a fake event to force the initial page load
            eventsToProcess.append(ObservedEvent(
                key: .loadPage(HomeViewModel.self),
                value: LoadPageEvent.initial
            ))
            
            /// Load the values needed from `libSession`
            dependencies.mutate(cache: .libSession) { libSession in
                userProfile = libSession.profile
                showViewedSeedBanner = !libSession.get(.hasViewedSeed)
                hasHiddenMessageRequests = libSession.get(.hasHiddenMessageRequests)
            }
            
            /// If the users profile picture doesn't exist on disk then clear out the value (that way if we get events after downloading
            /// it then then there will be a diff in the `State` and the UI will update
            if
                let displayPictureUrl: String = userProfile.displayPictureUrl,
                let filePath: String = try? dependencies[singleton: .displayPictureManager]
                    .path(for: displayPictureUrl),
                !dependencies[singleton: .fileManager].fileExists(atPath: filePath)
            {
                userProfile = userProfile.with(displayPictureUrl: .set(to: nil))
            }
            
            // TODO: [Database Relocation] All profiles should be stored in the `profileCache`
            profileCache[userProfile.id] = userProfile
            
            /// If we haven't hidden the message requests banner then we should include that in the initial fetch
            if !hasHiddenMessageRequests {
                eventsToProcess.append(ObservedEvent(
                    key: .messageRequestUnreadMessageReceived,
                    value: nil
                ))
            }
        }
        
        /// If there are no events we want to process then just return the current state
        guard !eventsToProcess.isEmpty else { return previousState }
        
        /// Split the events between those that need database access and those that don't
        let splitEvents: [EventDataRequirement: Set<ObservedEvent>] = eventsToProcess
            .reduce(into: [:]) { result, next in
                switch next.dataRequirement {
                    case .databaseQuery: result[.databaseQuery, default: []].insert(next)
                    case .other: result[.other, default: []].insert(next)
                    case .bothDatabaseQueryAndOther:
                        result[.databaseQuery, default: []].insert(next)
                        result[.other, default: []].insert(next)
                }
            }
        let groupedOtherEvents: [GenericObservableKey: Set<ObservedEvent>]? = splitEvents[.other]?
            .reduce(into: [:]) { result, event in
                result[event.key.generic, default: []].insert(event)
            }
        
        /// Handle profile events first
        groupedOtherEvents?[.profile]?.forEach { event in
            guard
                let eventValue: ProfileEvent = event.value as? ProfileEvent,
                eventValue.id == userProfile.id
            else { return }
            
            switch eventValue.change {
                case .name(let name): userProfile = userProfile.with(name: name)
                case .nickname(let nickname): userProfile = userProfile.with(nickname: .set(to: nickname))
                case .displayPictureUrl(let url): userProfile = userProfile.with(displayPictureUrl: .set(to: url))
            }
            
            // TODO: [Database Relocation] All profiles should be stored in the `profileCache`
            profileCache[eventValue.id] = userProfile
        }
        
        
        /// Then handle database events
        if !dependencies[singleton: .storage].isSuspended, let databaseEvents: Set<ObservedEvent> = splitEvents[.databaseQuery], !databaseEvents.isEmpty {
            do {
                var fetchedConversations: [SessionThreadViewModel] = []
                let idsNeedingRequery: Set<String> = self.extractIdsNeedingRequery(
                    events: databaseEvents,
                    cache: itemCache
                )
                let loadPageEvent: LoadPageEvent? = databaseEvents
                    .first(where: { $0.key.generic == .loadPage })?
                    .value as? LoadPageEvent
                
                /// Identify any inserted/deleted records
                var insertedIds: Set<String> = []
                var deletedIds: Set<String> = []
                
                databaseEvents.forEach { event in
                    switch (event.key.generic, event.value) {
                        case (GenericObservableKey(.messageRequestAccepted), let threadId as String):
                            insertedIds.insert(threadId)
                            
                        case (GenericObservableKey(.conversationCreated), let event as ConversationEvent):
                            insertedIds.insert(event.id)
                            
                        case (GenericObservableKey(.anyMessageCreatedInAnyConversation), let event as MessageEvent):
                            insertedIds.insert(event.threadId)
                            
                        case (.conversationDeleted, let event as ConversationEvent):
                            deletedIds.insert(event.id)
                            
                        case (GenericObservableKey(.anyContactBlockedStatusChanged), let event as ContactEvent):
                            if case .isBlocked(true) = event.change {
                                deletedIds.insert(event.id)
                            }
                            else if case .isBlocked(false) = event.change {
                                insertedIds.insert(event.id)
                            }
                            
                        default: break
                    }
                }
                
                try await dependencies[singleton: .storage].readAsync { db in
                    /// Update the `unreadMessageRequestThreadCount` if needed (since multiple events need this)
                    if databaseEvents.contains(where: { $0.requiresMessageRequestCountUpdate }) {
                        // TODO: [Database Relocation] Should be able to clean this up by getting the conversation list and filtering
                        struct ThreadIdVariant: Decodable, Hashable, FetchableRecord {
                            let id: String
                            let variant: SessionThread.Variant
                        }
                        
                        let potentialMessageRequestThreadInfo: Set<ThreadIdVariant> = try SessionThread
                            .select(.id, .variant)
                            .filter(
                                SessionThread.Columns.variant == SessionThread.Variant.contact ||
                                SessionThread.Columns.variant == SessionThread.Variant.group
                            )
                            .asRequest(of: ThreadIdVariant.self)
                            .fetchSet(db)
                        let messageRequestThreadIds: Set<String> = Set(
                            dependencies.mutate(cache: .libSession) { libSession in
                                potentialMessageRequestThreadInfo.compactMap {
                                    guard libSession.isMessageRequest(threadId: $0.id, threadVariant: $0.variant) else {
                                        return nil
                                    }
                                    
                                    return $0.id
                                }
                            }
                        )
                        
                        unreadMessageRequestThreadCount = try SessionThread
                            .unreadMessageRequestsQuery(messageRequestThreadIds: messageRequestThreadIds)
                            .fetchCount(db)
                    }
                    
                    /// Update loaded page info as needed
                    if loadPageEvent != nil || !insertedIds.isEmpty || !deletedIds.isEmpty {
                        loadResult = try loadResult.load(
                            db,
                            target: (
                                loadPageEvent?.target(with: loadResult) ??
                                .reloadCurrent(insertedIds: insertedIds, deletedIds: deletedIds)
                            )
                        )
                    }
                    
                    /// Fetch any records needed
                    fetchedConversations.append(
                        contentsOf: try SessionThreadViewModel
                            .query(
                                userSessionId: dependencies[cache: .general].sessionId,
                                groupSQL: SessionThreadViewModel.groupSQL,
                                orderSQL: SessionThreadViewModel.homeOrderSQL,
                                ids: Array(idsNeedingRequery) + loadResult.newIds
                            )
                            .fetchAll(db)
                    )
                }
                
                /// Update the `itemCache` with the newly fetched values
                fetchedConversations.forEach { itemCache[$0.threadId] = $0 }
                
                /// Remove any deleted values
                deletedIds.forEach { id in itemCache.removeValue(forKey: id) }
            } catch {
                let eventList: String = databaseEvents.map { $0.key.rawValue }.joined(separator: ", ")
                Log.critical(.homeViewModel, "Failed to fetch state for events [\(eventList)], due to error: \(error)")
            }
        }
        else if let databaseEvents: Set<ObservedEvent> = splitEvents[.databaseQuery], !databaseEvents.isEmpty {
            Log.warn(.homeViewModel, "Ignored \(databaseEvents.count) database event(s) sent while storage was suspended.")
        }
        
        /// Then handle remaining non-database events
        groupedOtherEvents?[.setting]?.forEach { event in
            guard let updatedValue: Bool = event.value as? Bool else { return }
            
            switch event.key {
                case .setting(.hasSavedThread): hasSavedThread = (updatedValue || hasSavedThread)
                case .setting(.hasSavedMessage): hasSavedMessage = (updatedValue || hasSavedMessage)
                case .setting(.hasViewedSeed): showViewedSeedBanner = !updatedValue // Inverted
                case .setting(.hasHiddenMessageRequests): hasHiddenMessageRequests = updatedValue
                default: break
            }
        }
        groupedOtherEvents?[.feature]?.forEach { event in
            if event.key == .feature(.serviceNetwork), let updatedValue = event.value as? ServiceNetwork {
                serviceNetwork = updatedValue
            }
            else if event.key == .feature(.forceOffline), let updatedValue = event.value as? Bool {
                forceOffline = updatedValue
            }
            else if event.key == .feature(.versionDeprecationWarning), let updatedValue = event.value as? Bool {
                showVersionSupportBanner = isOSVersionDeprecated(using: dependencies) && updatedValue
            }
            else if event.key == .feature(.versionDeprecationMinimum) {
                showVersionSupportBanner = isOSVersionDeprecated(using: dependencies) && dependencies[feature: .versionDeprecationWarning]
            }
        }
        
        /// Next trigger should be ignored if `didShowAppReviewPrompt` is true
        if dependencies[defaults: .standard, key: .didShowAppReviewPrompt] == true {
            pendingAppReviewPromptState = nil
        } else {
            groupedOtherEvents?[.userDefault]?.forEach { event in
                guard let value: Bool = event.value as? Bool else { return }
                
                switch (event.key, value, appWasInstalledPriorToAppReviewRelease) {
                    case (.userDefault(.hasVisitedPathScreen), true, false):
                        pendingAppReviewPromptState = .enjoyingSession
                        
                    case (.userDefault(.hasPressedDonateButton), true, _):
                        pendingAppReviewPromptState = .enjoyingSession
                        
                    case (.userDefault(.hasChangedTheme), true, false):
                        pendingAppReviewPromptState = .enjoyingSession
                        
                    default: break
                }
            }
        }
        
        if let event: HomeViewModelEvent = events.first?.value as? HomeViewModelEvent {
            pendingAppReviewPromptState = event.pendingAppReviewPromptState
            appReviewPromptState = event.appReviewPromptState
        }

        /// Generate the new state
        return State(
            viewState: (loadResult.info.totalCount == 0 && unreadMessageRequestThreadCount == 0 ?
                .empty(isNewUser: (startedAsNewUser && !hasSavedThread && !hasSavedMessage)) :
                .loaded
            ),
            userProfile: userProfile,
            serviceNetwork: serviceNetwork,
            forceOffline: forceOffline,
            hasSavedThread: hasSavedThread,
            hasSavedMessage: hasSavedMessage,
            showViewedSeedBanner: showViewedSeedBanner,
            hasHiddenMessageRequests: hasHiddenMessageRequests,
            unreadMessageRequestThreadCount: unreadMessageRequestThreadCount,
            loadedPageInfo: loadResult.info,
            itemCache: itemCache,
            profileCache: profileCache,
            appReviewPromptState: appReviewPromptState,
            pendingAppReviewPromptState: pendingAppReviewPromptState,
            appWasInstalledPriorToAppReviewRelease: appWasInstalledPriorToAppReviewRelease,
            showVersionSupportBanner: showVersionSupportBanner
        )
    }
    
    private static func extractIdsNeedingRequery(
        events: Set<ObservedEvent>,
        cache: [String: SessionThreadViewModel]
    ) -> Set<String> {
        let requireFullRefresh: Bool = events.contains(where: { event in
            event.key == .appLifecycle(.willEnterForeground) ||
            event.key == .databaseLifecycle(.resumed)
        })
        
        guard !requireFullRefresh else {
            return Set(cache.keys)
        }
        
        return events.reduce(into: []) { result, event in
            switch (event.key.generic, event.value) {
                case (.conversationUpdated, let event as ConversationEvent): result.insert(event.id)
                case (.typingIndicator, let event as TypingIndicatorEvent): result.insert(event.threadId)
                    
                case (.messageCreated, let event as MessageEvent),
                    (.messageUpdated, let event as MessageEvent),
                    (.messageDeleted, let event as MessageEvent):
                    result.insert(event.threadId)
                    
                case (.profile, let event as ProfileEvent):
                    result.insert(
                        contentsOf: Set(cache.values
                            .filter { threadViewModel -> Bool in
                                threadViewModel.threadId == event.id ||
                                threadViewModel.allProfileIds.contains(event.id)
                            }
                            .map { $0.threadId })
                    )
                
                case (.contact, let event as ContactEvent):
                    result.insert(
                        contentsOf: Set(cache.values
                            .filter { threadViewModel -> Bool in
                                threadViewModel.threadId == event.id ||
                                threadViewModel.allProfileIds.contains(event.id)
                            }
                            .map { $0.threadId })
                    )
                    
                default: break
            }
        }
    }
    
    private static func sections(state: State, viewModel: HomeViewModel) -> [SectionModel] {
        let userSessionId: SessionId = viewModel.dependencies[cache: .general].sessionId
        
        return [
            /// If the message request section is hidden or there are no unread message requests then hide the message request banner
            (state.hasHiddenMessageRequests || state.unreadMessageRequestThreadCount == 0 ?
                [] :
                [SectionModel(
                    section: .messageRequests,
                    elements: [
                        SessionThreadViewModel(
                            threadId: SessionThreadViewModel.messageRequestsSectionId,
                            unreadCount: UInt(state.unreadMessageRequestThreadCount),
                            using: viewModel.dependencies
                        )
                    ]
                )]
            ),
            [
                SectionModel(
                    section: .threads,
                    elements: state.loadedPageInfo.currentIds
                        .compactMap { state.itemCache[$0] }
                        .map { conversation -> SessionThreadViewModel in
                            conversation.populatingPostQueryData(
                                recentReactionEmoji: nil,
                                openGroupCapabilities: nil,
                                // TODO: [Database Relocation] Do we need all of these????
                                currentUserSessionIds: [userSessionId.hexString],
                                wasKickedFromGroup: (
                                    conversation.threadVariant == .group &&
                                    viewModel.dependencies.mutate(cache: .libSession) { cache in
                                        cache.wasKickedFromGroup(
                                            groupSessionId: SessionId(.group, hex: conversation.threadId)
                                        )
                                    }
                                ),
                                groupIsDestroyed: (
                                    conversation.threadVariant == .group &&
                                    viewModel.dependencies.mutate(cache: .libSession) { cache in
                                        cache.groupIsDestroyed(
                                            groupSessionId: SessionId(.group, hex: conversation.threadId)
                                        )
                                    }
                                ),
                                threadCanWrite: false,  // Irrelevant for the HomeViewModel
                                threadCanUpload: false  // Irrelevant for the HomeViewModel
                            )
                        }
                )
            ],
            (!state.loadedPageInfo.currentIds.isEmpty && state.loadedPageInfo.hasNextPage ?
                [SectionModel(section: .loadMore)] :
                []
            )
        ].flatMap { $0 }
    }
    
    @MainActor
    func viewDidAppear() {
        if state.pendingAppReviewPromptState != nil {
            // Handle App review
            DispatchQueue.main.asyncAfter(deadline: .now() + .seconds(1)) { [weak self, dependencies] in
                guard let updatedState: AppReviewPromptState = self?.state.pendingAppReviewPromptState else { return }
                
                dependencies[defaults: .standard, key: .didActionAppReviewPrompt] = false
                
                self?.handlePromptChangeState(updatedState)
            }
        }
        
        // Camera reminder
        willShowCameraPermissionReminder()
        
        // Pro expiring/expired CTA
        showSessionProCTAIfNeeded()
    }

    func scheduleAppReviewRetry() {
        /// Wait 2 weeks before trying again
        dependencies[defaults: .standard, key: .rateAppRetryDate] = dependencies.dateNow
            .addingTimeInterval(2 * 7 * 24 * 60 * 60)
    }
    
    func showSessionProCTAIfNeeded() {
        switch dependencies[singleton: .sessionProState].sessionProStateSubject.value {
            case .none, .refunding:
                return
            case .active(_, let expiredOn, _ , _):
                let expiryInSeconds: TimeInterval = expiredOn.timeIntervalSinceNow
                guard expiryInSeconds <= 7 * 24 * 60 * 60 else { return }
<<<<<<< HEAD
                scheduleExpiringSessionProCTA(expiryInSeconds.formatted(format: .long, allowedUnits: [ .day, .hour, .minute ]))
            case .expired:
                scheduleExpiringSessionProCTA(nil)
        }
    }
    
    private func scheduleExpiringSessionProCTA(_ timeLeft: String?) {
        DispatchQueue.main.asyncAfter(deadline: .now() + .seconds(1)) { [weak self, dependencies] in
            dependencies[singleton: .sessionProState].showSessionProCTAIfNeeded(
                .expiring(timeLeft: timeLeft),
                onConfirm: {
                    let viewController: SessionHostingViewController = SessionHostingViewController(
                        rootView: SessionProPaymentScreen(
                            viewModel: SessionProPaymentScreenContent.ViewModel(
                                dependencies: dependencies,
                                dataModel: .init(
                                    flow: dependencies[singleton: .sessionProState].sessionProStateSubject.value.toPaymentFlow(using: dependencies),
                                    plans: dependencies[singleton: .sessionProState].sessionProPlans.map { $0.info() }
                                ),
                                isFromBottomSheet: false
                            )
                        )
=======
                guard !dependencies[defaults: .standard, key: .hasShownProExpiringCTA] else { return }
                DispatchQueue.main.asyncAfter(deadline: .now() + .seconds(1)) { [weak self, dependencies] in
                    dependencies[singleton: .sessionProState].showSessionProCTAIfNeeded(
                        .expiring(timeLeft: expiryInSeconds.formatted(format: .long, allowedUnits: [ .day, .hour, .minute ])),
                        presenting: { modal in
                            dependencies[defaults: .standard, key: .hasShownProExpiringCTA] = true
                            self?.transitionToScreen(modal, transitionType: .present)
                        }
                    )
                }
            case .expired(let expiredOn, _):
                let expiryInSeconds: TimeInterval = expiredOn.timeIntervalSinceNow
                guard expiryInSeconds <= 30 * 24 * 60 * 60 else { return }
                guard !dependencies[defaults: .standard, key: .hasShownProExpiredCTA] else { return }
                DispatchQueue.main.asyncAfter(deadline: .now() + .seconds(1)) { [weak self, dependencies] in
                    dependencies[singleton: .sessionProState].showSessionProCTAIfNeeded(
                        .expiring(timeLeft: nil),
                        presenting: { modal in
                            dependencies[defaults: .standard, key: .hasShownProExpiredCTA] = true
                            self?.transitionToScreen(modal, transitionType: .present)
                        }
>>>>>>> b97d5ceb
                    )
                    self?.transitionToScreen(viewController)
                },
                presenting: { modal in
                    self?.transitionToScreen(modal, transitionType: .present)
                }
            )
        }
    }
    
    func handlePromptChangeState(_ state: AppReviewPromptState?) {
        // Set`didActionAppReviewPrompt` to true when closed from `x` button of prompt
        // or in show rate limit prompt so it does not show again on relaunch
        if state == nil || state == .rateLimit { dependencies[defaults: .standard, key: .didActionAppReviewPrompt] = true }
        
        // Set `didShowAppReviewPrompt` when a new state is presented
        if state != nil { dependencies[defaults: .standard, key: .didShowAppReviewPrompt] = true }
        
        dependencies.notifyAsync(
            priority: .immediate,
            key: .updateScreen(HomeViewModel.self),
            value: HomeViewModelEvent(
                pendingAppReviewPromptState: nil,
                appReviewPromptState: state
            )
        )
    }

    @MainActor
    func submitAppStoreReview() {
        dependencies[defaults: .standard, key: .rateAppRetryDate] = nil
        dependencies[defaults: .standard, key: .rateAppRetryAttemptCount] = 0
        
        NotificationCenter.default.addObserver(
            self,
            selector: #selector(self.windowBecameVisibleAfterTriggeringAppStoreReview(notification:)),
            name: UIWindow.didBecomeVisibleNotification, object: nil
        )
        
        if !dependencies[feature: .simulateAppReviewLimit] {
            requestAppReview()
        }

        // Added 2 sec delay to give time for requet review to proc
        DispatchQueue.main.asyncAfter(deadline: .now() + .seconds(2)) { [weak self] in
            guard let this = self else { return }
            
            NotificationCenter.default.removeObserver(this, name: UIWindow.didBecomeVisibleNotification, object: nil)
            
            guard this.didPresentAppReviewPrompt else {
                // Show rate limit prompt
                this.handlePromptChangeState(.rateLimit)
                return
            }
            
            // Reset flag just in case it will be triggered again
            this.didPresentAppReviewPrompt = false
        }
    }
    
    @MainActor
    private func requestAppReview() {
        guard let scene = UIApplication.shared.connectedScenes.first(where: { $0.activationState == .foregroundActive }) as? UIWindowScene else {
            return
        }
        
        if #available(iOS 16.0, *) {
            AppStore.requestReview(in: scene)
        } else {
            SKStoreReviewController.requestReview(in: scene)
        }
    }
    
    @objc
    private func windowBecameVisibleAfterTriggeringAppStoreReview(notification: Notification) {
        didPresentAppReviewPrompt = true
    }
    
    @MainActor
    func submitFeedbackSurvery() {
        guard let url: URL = URL(string: Constants.session_feedback_url) else { return }
        
        // stringlint:disable
        let surveyUrl: URL = url.appending(queryItems: [
            .init(name: "platform", value: Constants.platform_name),
            .init(name: "version", value: dependencies[cache: .appVersion].appVersion)
        ])
        
        let modal: ConfirmationModal = ConfirmationModal(
            info: ConfirmationModal.Info(
                title: "urlOpen".localized(),
                body: .attributedText(
                    "urlOpenDescription"
                        .put(key: "url", value: surveyUrl.absoluteString)
                        .localizedFormatted(baseFont: .systemFont(ofSize: Values.smallFontSize))
                ),
                confirmTitle: "open".localized(),
                confirmStyle: .danger,
                cancelTitle: "urlCopy".localized(),
                cancelStyle: .alert_text,
                hasCloseButton: true,
                onConfirm: { modal in
                    UIApplication.shared.open(surveyUrl, options: [:], completionHandler: nil)
                    modal.dismiss(animated: true)
                },
                onCancel: { modal in
                    UIPasteboard.general.string = surveyUrl.absoluteString
                    
                    modal.dismiss(animated: true)
                }
            )
        )
        
        self.transitionToScreen(modal, transitionType: .present)
    }
    
    @MainActor
    func handlePrimaryTappedForState(_ state: AppReviewPromptState) {
        dependencies[defaults: .standard, key: .didActionAppReviewPrompt] = true
        
        switch state {
            case .enjoyingSession:
                handlePromptChangeState(.rateSession)
                scheduleAppReviewRetry()
            case .feedback:
                // Close prompt before showing survery
                handlePromptChangeState(nil)
                submitFeedbackSurvery()
            case .rateSession:
                // Close prompt before showing app review
                handlePromptChangeState(nil)
                submitAppStoreReview()
            default: break
        }
    }
    
    func handleSecondayTappedForState(_ state: AppReviewPromptState) {
        dependencies[defaults: .standard, key: .didActionAppReviewPrompt] = true
        
        switch state {
            case .feedback, .rateSession: handlePromptChangeState(nil)
            case .enjoyingSession: handlePromptChangeState(.feedback)
            default: break
        }
    }
    
    // Camera permission
    func willShowCameraPermissionReminder() {
        guard
            dependencies[singleton: .screenLock].checkIfScreenIsUnlocked(), // Show camera access reminder when app has been unlocked
            !dependencies[defaults: .appGroup, key: .isCallOngoing] // Checks if there is still an ongoing call
        else {
            return
        }

        DispatchQueue.main.asyncAfter(deadline: .now() + .seconds(1)) { [dependencies] in
            Permissions.remindCameraAccessRequirement(using: dependencies)
        }
    }
    
    @MainActor
    @objc func didReturnFromBackground() {
        // Observe changes to app state retry and flags when app goes to bg to fg
        if AppReviewPromptModel.checkAndRefreshAppReviewState(using: dependencies) {
            // state.appReviewPromptState check so it does not replace existing prompt if there is any
            let updatedState = state.appReviewPromptState ?? .rateSession
            
            // Handles scenario where app is in background -> foreground when the retry date is hit
            DispatchQueue.main.asyncAfter(deadline: .now() + .seconds(1)) { [weak self] in
                self?.handlePromptChangeState(updatedState)
            }
        }
        
        // Camera reminder
        willShowCameraPermissionReminder()
    }

    // MARK: - Functions
    
    @MainActor func loadPageBefore() {
        dependencies.notifyAsync(
            key: .loadPage(HomeViewModel.self),
            value: LoadPageEvent.previousPage(firstIndex: state.loadedPageInfo.firstIndex)
        )
    }
    
    @MainActor public func loadNextPage() {
        dependencies.notifyAsync(
            key: .loadPage(HomeViewModel.self),
            value: LoadPageEvent.nextPage(lastIndex: state.loadedPageInfo.lastIndex)
        )
    }
}

// MARK: - Convenience

private enum EventDataRequirement {
    case databaseQuery
    case other
    case bothDatabaseQueryAndOther
}

private extension ObservedEvent {
    var dataRequirement: EventDataRequirement {
        switch (key, key.generic) {
            case (.setting(.hasHiddenMessageRequests), _): return .bothDatabaseQueryAndOther
                
            case (_, .profile): return .bothDatabaseQueryAndOther
            case (.feature(.serviceNetwork), _): return .other
            case (.feature(.forceOffline), _): return .other
            case (.setting(.hasViewedSeed), _): return .other
                
            case (.appLifecycle(.willEnterForeground), _): return .databaseQuery
            case (.messageRequestUnreadMessageReceived, _), (.messageRequestAccepted, _),
                (.messageRequestDeleted, _), (.messageRequestMessageRead, _):
                return .databaseQuery
            case (_, .loadPage): return .databaseQuery
            case (.conversationCreated, _): return .databaseQuery
            case (.anyMessageCreatedInAnyConversation, _): return .databaseQuery
            case (.anyContactBlockedStatusChanged, _): return .databaseQuery
            case (_, .typingIndicator): return .databaseQuery
            case (_, .conversationUpdated), (_, .conversationDeleted): return .databaseQuery
            case (_, .messageCreated), (_, .messageUpdated), (_, .messageDeleted): return .databaseQuery
            default: return .other
        }
    }
    
    var requiresMessageRequestCountUpdate: Bool {
        switch self.key {
            case .messageRequestUnreadMessageReceived, .messageRequestAccepted, .messageRequestDeleted,
                .messageRequestMessageRead:
                return true
                
            default: return false
        }
    }
}

private extension URL {
    @available(iOS, introduced: 13.0, obsoleted: 16.0)
    func appending(queryItems: [URLQueryItem]) -> URL {
        guard var components = URLComponents(url: self, resolvingAgainstBaseURL: false) else {
            return self
        }
        
        var existingItems = components.queryItems ?? []
        existingItems.append(contentsOf: queryItems)
        components.queryItems = existingItems

        return components.url ?? self
    }
}<|MERGE_RESOLUTION|>--- conflicted
+++ resolved
@@ -632,11 +632,16 @@
             case .none, .refunding:
                 return
             case .active(_, let expiredOn, _ , _):
+                guard !dependencies[defaults: .standard, key: .hasShownProExpiringCTA] else { return }
                 let expiryInSeconds: TimeInterval = expiredOn.timeIntervalSinceNow
                 guard expiryInSeconds <= 7 * 24 * 60 * 60 else { return }
-<<<<<<< HEAD
+                
                 scheduleExpiringSessionProCTA(expiryInSeconds.formatted(format: .long, allowedUnits: [ .day, .hour, .minute ]))
-            case .expired:
+            case .expired(let expiredOn, _):
+                guard !dependencies[defaults: .standard, key: .hasShownProExpiredCTA] else { return }
+                let expiryInSeconds: TimeInterval = expiredOn.timeIntervalSinceNow
+                guard expiryInSeconds <= 30 * 24 * 60 * 60 else { return }
+                
                 scheduleExpiringSessionProCTA(nil)
         }
     }
@@ -657,29 +662,6 @@
                                 isFromBottomSheet: false
                             )
                         )
-=======
-                guard !dependencies[defaults: .standard, key: .hasShownProExpiringCTA] else { return }
-                DispatchQueue.main.asyncAfter(deadline: .now() + .seconds(1)) { [weak self, dependencies] in
-                    dependencies[singleton: .sessionProState].showSessionProCTAIfNeeded(
-                        .expiring(timeLeft: expiryInSeconds.formatted(format: .long, allowedUnits: [ .day, .hour, .minute ])),
-                        presenting: { modal in
-                            dependencies[defaults: .standard, key: .hasShownProExpiringCTA] = true
-                            self?.transitionToScreen(modal, transitionType: .present)
-                        }
-                    )
-                }
-            case .expired(let expiredOn, _):
-                let expiryInSeconds: TimeInterval = expiredOn.timeIntervalSinceNow
-                guard expiryInSeconds <= 30 * 24 * 60 * 60 else { return }
-                guard !dependencies[defaults: .standard, key: .hasShownProExpiredCTA] else { return }
-                DispatchQueue.main.asyncAfter(deadline: .now() + .seconds(1)) { [weak self, dependencies] in
-                    dependencies[singleton: .sessionProState].showSessionProCTAIfNeeded(
-                        .expiring(timeLeft: nil),
-                        presenting: { modal in
-                            dependencies[defaults: .standard, key: .hasShownProExpiredCTA] = true
-                            self?.transitionToScreen(modal, transitionType: .present)
-                        }
->>>>>>> b97d5ceb
                     )
                     self?.transitionToScreen(viewController)
                 },
