--- conflicted
+++ resolved
@@ -634,15 +634,11 @@
         ].flatMap { $0 }
     }
     
-<<<<<<< HEAD
-    @MainActor func viewDidAppear() {
-=======
     // MARK: - Handle App review
     
     @MainActor func viewDidAppear() {
         dependencies[singleton: .donationsManager].conversationListDidAppear()
         
->>>>>>> 21681a64
         if state.pendingAppReviewPromptState != nil {
             // Handle App review
             DispatchQueue.main.asyncAfter(deadline: .now() + .seconds(1)) { [weak self, dependencies] in
@@ -667,14 +663,14 @@
             .addingTimeInterval(2 * 7 * 24 * 60 * 60)
     }
     
-<<<<<<< HEAD
     @MainActor func showSessionProCTAIfNeeded() async {
         let status: Network.SessionPro.BackendUserProStatus? = await dependencies[singleton: .sessionProManager].proStatus.first(defaultValue: nil)
         let isRefunding: SessionPro.IsRefunding = await dependencies[singleton: .sessionProManager].isRefunding.first(defaultValue: .notRefunding)
+        let variant: ProCTAModal.Variant
         
         switch (status, isRefunding) {
             case (.none, _), (.neverBeenPro, _), (.active, .refunding): return
-            
+                
             case (.active, .notRefunding):
                 let expiryInSeconds: TimeInterval = (await dependencies[singleton: .sessionProManager]
                     .accessExpiryTimestampMs
@@ -682,16 +678,12 @@
                     .map { value in value.map { Date(timeIntervalSince1970: (Double($0) / 1000)) } }
                     .map { $0.timeIntervalSince(dependencies.dateNow) } ?? 0)
                 guard expiryInSeconds <= 7 * 24 * 60 * 60 else { return }
-                guard !dependencies[defaults: .standard, key: .hasShownProExpiringCTA] else { return }
-                
-                try? await Task.sleep(for: .seconds(1)) /// Cooperative suspension, so safe to call on main thread
-                
-                dependencies[singleton: .sessionProManager].showSessionProCTAIfNeeded(
-                    .expiring(timeLeft: expiryInSeconds.formatted(format: .long, allowedUnits: [ .day, .hour, .minute ])),
-                    presenting: { [weak self, dependencies] modal in
-                        dependencies[defaults: .standard, key: .hasShownProExpiringCTA] = true
-                        self?.transitionToScreen(modal, transitionType: .present)
-                    }
+                
+                variant = .expiring(
+                    timeLeft: expiryInSeconds.formatted(
+                        format: .long,
+                        allowedUnits: [ .day, .hour, .minute ]
+                    )
                 )
                 
             case (.expired, _):
@@ -702,63 +694,35 @@
                     .map { $0.timeIntervalSince(dependencies.dateNow) } ?? 0)
                 
                 guard expiryInSeconds <= 30 * 24 * 60 * 60 else { return }
-                guard !dependencies[defaults: .standard, key: .hasShownProExpiredCTA] else { return }
-                
-                try? await Task.sleep(for: .seconds(1)) /// Cooperative suspension, so safe to call on main thread
-                
-                dependencies[singleton: .sessionProManager].showSessionProCTAIfNeeded(
-                    .expiring(timeLeft: nil),
-                    presenting: { [weak self, dependencies] modal in
-                        dependencies[defaults: .standard, key: .hasShownProExpiredCTA] = true
-                        self?.transitionToScreen(modal, transitionType: .present)
-                    }
-                )
-=======
-    func showSessionProCTAIfNeeded() {
-        switch dependencies[singleton: .sessionProState].sessionProStateSubject.value {
-            case .none, .refunding:
-                return
-            case .active(_, let expiredOn, _ , _):
-                guard !dependencies[defaults: .standard, key: .hasShownProExpiringCTA] else { return }
-                let expiryInSeconds: TimeInterval = expiredOn.timeIntervalSinceNow
-                guard expiryInSeconds <= 7 * 24 * 60 * 60 else { return }
-
-                scheduleExpiringSessionProCTA(expiryInSeconds.ceilingFormatted(format: .long, allowedUnits: [ .day, .hour, .minute ]))
-                dependencies[defaults: .standard, key: .hasShownProExpiringCTA] = true
-            case .expired(let expiredOn, _):
-                guard !dependencies[defaults: .standard, key: .hasShownProExpiredCTA] else { return }
-                let expiryInSeconds: TimeInterval = expiredOn.timeIntervalSinceNow
-                guard expiryInSeconds <= 30 * 24 * 60 * 60 && !dependencies[feature: .mockExpiredOverThirtyDays] else { return }
-
-                scheduleExpiringSessionProCTA(nil)
-                dependencies[defaults: .standard, key: .hasShownProExpiredCTA] = true
-        }
-    }
-
-    private func scheduleExpiringSessionProCTA(_ timeLeft: String?) {
-        DispatchQueue.main.asyncAfter(deadline: .now() + .seconds(1)) { [weak self, dependencies] in
-            dependencies[singleton: .sessionProState].showSessionProCTAIfNeeded(
-                .expiring(timeLeft: timeLeft),
-                onConfirm: {
-                    let viewController: SessionHostingViewController = SessionHostingViewController(
-                        rootView: SessionProPaymentScreen(
-                            viewModel: SessionProPaymentScreenContent.ViewModel(
-                                dependencies: dependencies,
-                                dataModel: .init(
-                                    flow: dependencies[singleton: .sessionProState].sessionProStateSubject.value.toPaymentFlow(using: dependencies),
-                                    plans: dependencies[singleton: .sessionProState].sessionProPlans.map { $0.info() }
-                                )
+                
+                variant = .expiring(timeLeft: nil)
+        }
+        
+        guard !dependencies[defaults: .standard, key: .hasShownProExpiringCTA] else { return }
+        
+        try? await Task.sleep(for: .seconds(1)) /// Cooperative suspension, so safe to call on main thread
+        
+        dependencies[singleton: .sessionProManager].showSessionProCTAIfNeeded(
+            variant,
+            onConfirm: {
+                let viewController: SessionHostingViewController = SessionHostingViewController(
+                    rootView: SessionProPaymentScreen(
+                        viewModel: SessionProPaymentScreenContent.ViewModel(
+                            dependencies: dependencies,
+                            dataModel: SessionProPaymentScreenContent.DataModel(
+                                flow: dependencies[singleton: .sessionProState].sessionProStateSubject.value.toPaymentFlow(using: dependencies),
+                                plans: dependencies[singleton: .sessionProState].sessionProPlans.map { $0.info() }
                             )
                         )
                     )
-                    self?.transitionToScreen(viewController)
-                },
-                presenting: { modal in
-                    self?.transitionToScreen(modal, transitionType: .present)
-                }
-            )
->>>>>>> 21681a64
-        }
+                )
+                self?.transitionToScreen(viewController)
+            },
+            presenting: { [weak self, dependencies] modal in
+                dependencies[defaults: .standard, key: .hasShownProExpiringCTA] = true
+                self?.transitionToScreen(modal, transitionType: .present)
+            }
+        )
     }
     
     func handlePromptChangeState(_ state: AppReviewPromptState?) {
