--- conflicted
+++ resolved
@@ -86,11 +86,10 @@
         
         // This could be an ONS name
         ModalActivityIndicatorViewController
-<<<<<<< HEAD
             .present(fromViewController: self.host.controller?.navigationController!, canCancel: false) { [dependencies] modalActivityIndicator in
                 Task { [accountIdOrONS, dependencies] in
                     do {
-                        let sessionIdHexString: String = try await SnodeAPI.getSessionID(
+                        let sessionIdHexString: String = try await Network.SnodeAPI.getSessionID(
                             for: accountIdOrONS,
                             using: dependencies
                         )
@@ -99,30 +98,6 @@
                             modalActivityIndicator.dismiss {
                                 self.startNewDM(with: sessionIdHexString)
                             }
-=======
-            .present(fromViewController: self.host.controller?.navigationController!, canCancel: false) { modalActivityIndicator in
-            Network.SnodeAPI
-                .getSessionID(for: accountIdOrONS, using: dependencies)
-                .subscribe(on: DispatchQueue.global(qos: .userInitiated))
-                .receive(on: DispatchQueue.main)
-                .sinkUntilComplete(
-                    receiveCompletion: { result in
-                        switch result {
-                            case .finished: break
-                            case .failure(let error):
-                                modalActivityIndicator.dismiss {
-                                    let message: String = {
-                                        switch error {
-                                            case SnodeAPIError.onsNotFound:
-                                                return "onsErrorNotRecognized".localized()
-                                            default:
-                                                return "onsErrorUnableToSearch".localized()
-                                        }
-                                    }()
-                                    
-                                    errorString = message
-                                }
->>>>>>> b08c0680
                         }
                     }
                     catch {
