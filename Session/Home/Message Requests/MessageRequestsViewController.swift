// Copyright © 2022 Rangeproof Pty Ltd. All rights reserved.

import UIKit
import GRDB
import DifferenceKit
import SessionUIKit
import SessionMessagingKit
import SignalUtilitiesKit

class MessageRequestsViewController: BaseVC, UITableViewDelegate, UITableViewDataSource {
    private static let loadingHeaderHeight: CGFloat = 40
    
    private let viewModel: MessageRequestsViewModel = MessageRequestsViewModel()
    private var dataChangeObservable: DatabaseCancellable?
    private var hasLoadedInitialThreadData: Bool = false
    private var isLoadingMore: Bool = false
    private var isAutoLoadingNextPage: Bool = false
    private var viewHasAppeared: Bool = false
    
    // MARK: - Intialization
    
    init() {
        Storage.shared.addObserver(viewModel.pagedDataObserver)
        
        super.init(nibName: nil, bundle: nil)
    }

    required init?(coder: NSCoder) {
        preconditionFailure("Use init() instead.")
    }
    
    deinit {
        NotificationCenter.default.removeObserver(self)
    }
    
    // MARK: - UI
    
    private lazy var loadingConversationsLabel: UILabel = {
        let result: UILabel = UILabel()
        result.translatesAutoresizingMaskIntoConstraints = false
        result.font = .systemFont(ofSize: Values.smallFontSize)
        result.text = "LOADING_CONVERSATIONS".localized()
        result.themeTextColor = .textSecondary
        result.textAlignment = .center
        result.numberOfLines = 0
        
        return result
    }()

    private lazy var tableView: UITableView = {
        let result: UITableView = UITableView()
        result.translatesAutoresizingMaskIntoConstraints = false
        result.separatorStyle = .none
        result.themeBackgroundColor = .clear
        result.showsVerticalScrollIndicator = false
        result.contentInset = UIEdgeInsets(
            top: 0,
            left: 0,
            bottom: Values.footerGradientHeight(window: UIApplication.shared.keyWindow),
            right: 0
        )
        result.register(view: FullConversationCell.self)
        result.dataSource = self
        result.delegate = self
        
        if #available(iOS 15.0, *) {
            result.sectionHeaderTopPadding = 0
        }

        return result
    }()

    private lazy var emptyStateLabel: UILabel = {
        let result: UILabel = UILabel()
        result.translatesAutoresizingMaskIntoConstraints = false
        result.isUserInteractionEnabled = false
        result.font = .systemFont(ofSize: Values.smallFontSize)
        result.text = "MESSAGE_REQUESTS_EMPTY_TEXT".localized()
        result.themeTextColor = .textSecondary
        result.textAlignment = .center
        result.numberOfLines = 0
        result.isHidden = true

        return result
    }()
    
    private lazy var fadeView: GradientView = {
        let result: GradientView = GradientView()
        result.themeBackgroundGradient = [
            .value(.backgroundPrimary, alpha: 0), // Want this to take up 20% (~25pt)
            .backgroundPrimary,
            .backgroundPrimary,
            .backgroundPrimary,
            .backgroundPrimary
        ]
        result.set(.height, to: Values.footerGradientHeight(window: UIApplication.shared.keyWindow))
        
        return result
    }()

    private lazy var clearAllButton: SessionButton = {
        let result: SessionButton = SessionButton(style: .destructive, size: .large)
        result.translatesAutoresizingMaskIntoConstraints = false
        result.setTitle("MESSAGE_REQUESTS_CLEAR_ALL".localized(), for: .normal)
        result.addTarget(self, action: #selector(clearAllTapped), for: .touchUpInside)

        return result
    }()

    // MARK: - Lifecycle

    override func viewDidLoad() {
        super.viewDidLoad()

        ViewControllerUtilities.setUpDefaultSessionStyle(
            for: self,
               title: "MESSAGE_REQUESTS_TITLE".localized(),
               hasCustomBackButton: false
        )

        // Add the UI (MUST be done after the thread freeze so the 'tableView' creation and setting
        // the dataSource has the correct data)
        view.addSubview(loadingConversationsLabel)
        view.addSubview(tableView)
        view.addSubview(emptyStateLabel)
        view.addSubview(fadeView)
        view.addSubview(clearAllButton)
        setupLayout()

        // Notifications
        NotificationCenter.default.addObserver(
            self,
            selector: #selector(applicationDidBecomeActive(_:)),
            name: UIApplication.didBecomeActiveNotification,
            object: nil
        )
        NotificationCenter.default.addObserver(
            self,
            selector: #selector(applicationDidResignActive(_:)),
            name: UIApplication.didEnterBackgroundNotification, object: nil
        )
    }
    
    override func viewWillAppear(_ animated: Bool) {
        super.viewWillAppear(animated)
        
        startObservingChanges()
    }
    
    override func viewDidAppear(_ animated: Bool) {
        super.viewDidAppear(animated)
        
        self.viewHasAppeared = true
        self.autoLoadNextPageIfNeeded()
    }
    
    override func viewWillDisappear(_ animated: Bool) {
        super.viewWillDisappear(animated)
        
        // Stop observing database changes
        dataChangeObservable?.cancel()
    }
    
    @objc func applicationDidBecomeActive(_ notification: Notification) {
        startObservingChanges(didReturnFromBackground: true)
    }
    
    @objc func applicationDidResignActive(_ notification: Notification) {
        // Stop observing database changes
        dataChangeObservable?.cancel()
    }

    // MARK: - Layout

    private func setupLayout() {
        NSLayoutConstraint.activate([
            loadingConversationsLabel.topAnchor.constraint(equalTo: view.topAnchor, constant: Values.veryLargeSpacing),
            loadingConversationsLabel.leftAnchor.constraint(equalTo: view.leftAnchor, constant: Values.massiveSpacing),
            loadingConversationsLabel.rightAnchor.constraint(equalTo: view.rightAnchor, constant: -Values.massiveSpacing),
            
            tableView.topAnchor.constraint(equalTo: view.topAnchor, constant: Values.smallSpacing),
            tableView.leftAnchor.constraint(equalTo: view.leftAnchor),
            tableView.rightAnchor.constraint(equalTo: view.rightAnchor),
            tableView.bottomAnchor.constraint(equalTo: view.bottomAnchor),

            emptyStateLabel.topAnchor.constraint(equalTo: view.topAnchor, constant: Values.massiveSpacing),
            emptyStateLabel.leftAnchor.constraint(equalTo: view.leftAnchor, constant: Values.mediumSpacing),
            emptyStateLabel.rightAnchor.constraint(equalTo: view.rightAnchor, constant: -Values.mediumSpacing),
            emptyStateLabel.centerXAnchor.constraint(equalTo: view.centerXAnchor),
            
            fadeView.leftAnchor.constraint(equalTo: view.leftAnchor),
            fadeView.rightAnchor.constraint(equalTo: view.rightAnchor),
            fadeView.bottomAnchor.constraint(equalTo: view.bottomAnchor),
            
            clearAllButton.centerXAnchor.constraint(equalTo: view.centerXAnchor),
            clearAllButton.bottomAnchor.constraint(
                equalTo: view.safeAreaLayoutGuide.bottomAnchor,
                constant: -Values.smallSpacing
            ),
            clearAllButton.widthAnchor.constraint(equalToConstant: Values.iPadButtonWidth)
        ])
    }
    
    // MARK: - Updating
    
    private func startObservingChanges(didReturnFromBackground: Bool = false) {
        self.viewModel.onThreadChange = { [weak self] updatedThreadData, changeset in
            self?.handleThreadUpdates(updatedThreadData, changeset: changeset)
        }
        
        // Note: When returning from the background we could have received notifications but the
        // PagedDatabaseObserver won't have them so we need to force a re-fetch of the current
        // data to ensure everything is up to date
        if didReturnFromBackground {
            self.viewModel.pagedDataObserver?.reload()
        }
    }
    
    private func handleThreadUpdates(
        _ updatedData: [MessageRequestsViewModel.SectionModel],
        changeset: StagedChangeset<[MessageRequestsViewModel.SectionModel]>,
        initialLoad: Bool = false
    ) {
        // Ensure the first load runs without animations (if we don't do this the cells will animate
        // in from a frame of CGRect.zero)
        guard hasLoadedInitialThreadData else {
            hasLoadedInitialThreadData = true
            UIView.performWithoutAnimation {
                handleThreadUpdates(updatedData, changeset: changeset, initialLoad: true)
            }
            return
        }
        
        // Hide the 'loading conversations' label (now that we have received conversation data)
        loadingConversationsLabel.isHidden = true
        
        // Show the empty state if there is no data
        clearAllButton.isHidden = !(updatedData.first?.elements.isEmpty == false)
        emptyStateLabel.isHidden = !clearAllButton.isHidden
        
        CATransaction.begin()
        CATransaction.setCompletionBlock { [weak self] in
            // Complete page loading
            self?.isLoadingMore = false
            self?.autoLoadNextPageIfNeeded()
        }
        
        // Reload the table content (animate changes after the first load)
        tableView.reload(
            using: changeset,
            deleteSectionsAnimation: .none,
            insertSectionsAnimation: .none,
            reloadSectionsAnimation: .none,
            deleteRowsAnimation: .bottom,
            insertRowsAnimation: .top,
            reloadRowsAnimation: .none,
            interrupt: { $0.changeCount > 100 }    // Prevent too many changes from causing performance issues
        ) { [weak self] updatedData in
            self?.viewModel.updateThreadData(updatedData)
        }
        
        CATransaction.commit()
    }
    
    private func autoLoadNextPageIfNeeded() {
        guard !self.isAutoLoadingNextPage && !self.isLoadingMore else { return }
        
        self.isAutoLoadingNextPage = true
        
        DispatchQueue.main.asyncAfter(deadline: .now() + PagedData.autoLoadNextPageDelay) { [weak self] in
            self?.isAutoLoadingNextPage = false
            
            // Note: We sort the headers as we want to prioritise loading newer pages over older ones
            let sections: [(MessageRequestsViewModel.Section, CGRect)] = (self?.viewModel.threadData
                .enumerated()
                .map { index, section in (section.model, (self?.tableView.rectForHeader(inSection: index) ?? .zero)) })
                .defaulting(to: [])
            let shouldLoadMore: Bool = sections
                .contains { section, headerRect in
                    section == .loadMore &&
                    headerRect != .zero &&
                    (self?.tableView.bounds.contains(headerRect) == true)
                }
            
            guard shouldLoadMore else { return }
            
            self?.isLoadingMore = true
            
            DispatchQueue.global(qos: .userInitiated).async { [weak self] in
                self?.viewModel.pagedDataObserver?.load(.pageAfter)
            }
        }
    }
    
    // MARK: - UITableViewDataSource

    func numberOfSections(in tableView: UITableView) -> Int {
        return viewModel.threadData.count
    }
    
    func tableView(_ tableView: UITableView, numberOfRowsInSection section: Int) -> Int {
        let section: MessageRequestsViewModel.SectionModel = viewModel.threadData[section]
        
        return section.elements.count
    }

    func tableView(_ tableView: UITableView, cellForRowAt indexPath: IndexPath) -> UITableViewCell {
        let section: MessageRequestsViewModel.SectionModel = viewModel.threadData[indexPath.section]
        
        switch section.model {
            case .threads:
                let threadViewModel: SessionThreadViewModel = section.elements[indexPath.row]
                let cell: FullConversationCell = tableView.dequeue(type: FullConversationCell.self, for: indexPath)
                cell.accessibilityIdentifier = "Message request"
                cell.isAccessibilityElement = true
                cell.update(with: threadViewModel)
                return cell
                
            default: preconditionFailure("Other sections should have no content")
        }
    }
    
    func tableView(_ tableView: UITableView, viewForHeaderInSection section: Int) -> UIView? {
        let section: MessageRequestsViewModel.SectionModel = viewModel.threadData[section]
        
        switch section.model {
            case .loadMore:
                let loadingIndicator: UIActivityIndicatorView = UIActivityIndicatorView(style: .medium)
                loadingIndicator.themeTintColor = .textPrimary
                loadingIndicator.alpha = 0.5
                loadingIndicator.startAnimating()
                
                let view: UIView = UIView()
                view.addSubview(loadingIndicator)
                loadingIndicator.center(in: view)
                
                return view
            
            default: return nil
        }
    }

    // MARK: - UITableViewDelegate
    
    func tableView(_ tableView: UITableView, heightForHeaderInSection section: Int) -> CGFloat {
        let section: MessageRequestsViewModel.SectionModel = viewModel.threadData[section]
        
        switch section.model {
            case .loadMore: return MessageRequestsViewController.loadingHeaderHeight
            default: return 0
        }
    }
    
    func tableView(_ tableView: UITableView, willDisplayHeaderView view: UIView, forSection section: Int) {
        guard self.hasLoadedInitialThreadData && self.viewHasAppeared && !self.isLoadingMore else { return }
        
        let section: MessageRequestsViewModel.SectionModel = self.viewModel.threadData[section]
        
        switch section.model {
            case .loadMore:
                self.isLoadingMore = true
                
                DispatchQueue.global(qos: .userInitiated).async { [weak self] in
                    self?.viewModel.pagedDataObserver?.load(.pageAfter)
                }
                
            default: break
        }
    }

    func tableView(_ tableView: UITableView, didSelectRowAt indexPath: IndexPath) {
        tableView.deselectRow(at: indexPath, animated: true)
        
        let section: MessageRequestsViewModel.SectionModel = self.viewModel.threadData[indexPath.section]
        
        switch section.model {
            case .threads:
                let threadViewModel: SessionThreadViewModel = section.elements[indexPath.row]
                let conversationVC: ConversationVC = ConversationVC(
                    threadId: threadViewModel.threadId,
                    threadVariant: threadViewModel.threadVariant
                )
                self.navigationController?.pushViewController(conversationVC, animated: true)
                
            default: break
        }
    }

    func tableView(_ tableView: UITableView, canEditRowAt indexPath: IndexPath) -> Bool {
        return true
    }
    
    func tableView(_ tableView: UITableView, willBeginEditingRowAt indexPath: IndexPath) {
        UIContextualAction.willBeginEditing(indexPath: indexPath, tableView: tableView)
    }
    
    func tableView(_ tableView: UITableView, didEndEditingRowAt indexPath: IndexPath?) {
        UIContextualAction.didEndEditing(indexPath: indexPath, tableView: tableView)
    }
    
    func tableView(_ tableView: UITableView, trailingSwipeActionsConfigurationForRowAt indexPath: IndexPath) -> UISwipeActionsConfiguration? {
        let section: MessageRequestsViewModel.SectionModel = self.viewModel.threadData[indexPath.section]
        
        switch section.model {
            case .threads:
                let threadId: String = section.elements[indexPath.row].threadId
                let threadVariant: SessionThread.Variant = section.elements[indexPath.row].threadVariant
                let delete: UIContextualAction = UIContextualAction(
                    title: "TXT_DELETE_TITLE".localized(),
                    icon: UIImage(named: "icon_bin"),
                    themeTintColor: .textPrimary,
                    themeBackgroundColor: .conversationButton_swipeDestructive,
                    side: .trailing,
                    actionIndex: (threadVariant == .contact ? 1 : 0),
                    indexPath: indexPath,
                    tableView: tableView
                ) { [weak self] _, _, completionHandler in
                    MessageRequestsViewModel.deleteMessageRequest(
                        threadId: threadId,
                        threadVariant: threadVariant,
                        viewController: self
                    )
                    completionHandler(true)
                }
            
                switch threadVariant {
                    case .contact:
                        let block: UIContextualAction = UIContextualAction(
                            title: "BLOCK_LIST_BLOCK_BUTTON".localized(),
                            icon: UIImage(named: "table_ic_block"),
                            themeTintColor: .textPrimary,
                            themeBackgroundColor: .conversationButton_swipeDestructive,
                            side: .trailing,
                            actionIndex: 0,
                            indexPath: indexPath,
                            tableView: tableView
                        ) { [weak self] _, _, completionHandler in
                            MessageRequestsViewModel.blockMessageRequest(
                                threadId: threadId,
                                threadVariant: threadVariant,
                                viewController: self
                            )
                            completionHandler(true)
                        }
                        
                        return UISwipeActionsConfiguration(actions: [ delete, block ])
                        
                    case .legacyGroup, .group, .community:
                        return UISwipeActionsConfiguration(actions: [ delete ])
                }
                
            default: return nil
        }
    }

    // MARK: - Interaction
    
    @objc private func clearAllTapped() {
        guard viewModel.threadData.first(where: { $0.model == .threads })?.elements.isEmpty == false else {
            return
        }
        
        let contactThreadIds: [String] = (viewModel.threadData
            .first { $0.model == .threads }?
            .elements
            .filter { $0.threadVariant == .contact }
            .map { $0.threadId })
            .defaulting(to: [])
        let closedGroupThreadIds: [String] = (viewModel.threadData
            .first { $0.model == .threads }?
            .elements
            .filter { $0.threadVariant == .legacyGroup || $0.threadVariant == .group }
            .map { $0.threadId })
            .defaulting(to: [])
        let alertVC: UIAlertController = UIAlertController(
            title: "MESSAGE_REQUESTS_CLEAR_ALL_CONFIRMATION_TITLE".localized(),
            message: nil,
            preferredStyle: .actionSheet
        )
        alertVC.addAction(UIAlertAction(
            title: "MESSAGE_REQUESTS_CLEAR_ALL_CONFIRMATION_ACTON".localized(),
            style: .destructive
        ) { _ in
            // Clear the requests
            Storage.shared.write { db in
                _ = try SessionThread
<<<<<<< HEAD
                    .filter(ids: contactThreadIds)
=======
                    .filter(ids: threadIds)
                    .deleteAll(db)
            }
        })
        alertVC.addAction(UIAlertAction(title: "TXT_CANCEL_TITLE".localized(), style: .cancel, handler: nil))
        
        Modal.setupForIPadIfNeeded(alertVC, targetView: self.view)
        self.present(alertVC, animated: true, completion: nil)
    }

    private func delete(_ threadId: String) {
        let alertVC: UIAlertController = UIAlertController(
            title: "MESSAGE_REQUESTS_DELETE_CONFIRMATION_ACTON".localized(),
            message: nil,
            preferredStyle: .actionSheet
        )
        alertVC.addAction(UIAlertAction(
            title: "TXT_DELETE_TITLE".localized(),
            style: .destructive
        ) { _ in
            Storage.shared.write { db in
                _ = try SessionThread
                    .filter(id: threadId)
                    .deleteAll(db)
            }
        })
        
        alertVC.addAction(UIAlertAction(title: "TXT_CANCEL_TITLE".localized(), style: .cancel, handler: nil))
        
        Modal.setupForIPadIfNeeded(alertVC, targetView: self.view)
        self.present(alertVC, animated: true, completion: nil)
    }
    
    private func block(_ threadId: String) {
        let alertVC: UIAlertController = UIAlertController(
            title: "MESSAGE_REQUESTS_BLOCK_CONFIRMATION_ACTON".localized(),
            message: nil,
            preferredStyle: .actionSheet
        )
        alertVC.addAction(UIAlertAction(
            title: "BLOCK_LIST_BLOCK_BUTTON".localized(),
            style: .destructive
        ) { _ in
            Storage.shared.write { db in
                _ = try SessionThread
                    .filter(id: threadId)
>>>>>>> 37962fa0
                    .deleteAll(db)
                
                try ClosedGroup.removeKeysAndUnsubscribe(
                    db,
                    threadIds: closedGroupThreadIds,
                    removeGroupData: true,
                    calledFromConfigHandling: false
                )
            }
        })
        alertVC.addAction(UIAlertAction(title: "TXT_CANCEL_TITLE".localized(), style: .cancel, handler: nil))
        
        Modal.setupForIPadIfNeeded(alertVC, targetView: self.view)
        self.present(alertVC, animated: true, completion: nil)
    }
}<|MERGE_RESOLUTION|>--- conflicted
+++ resolved
@@ -484,56 +484,7 @@
             // Clear the requests
             Storage.shared.write { db in
                 _ = try SessionThread
-<<<<<<< HEAD
                     .filter(ids: contactThreadIds)
-=======
-                    .filter(ids: threadIds)
-                    .deleteAll(db)
-            }
-        })
-        alertVC.addAction(UIAlertAction(title: "TXT_CANCEL_TITLE".localized(), style: .cancel, handler: nil))
-        
-        Modal.setupForIPadIfNeeded(alertVC, targetView: self.view)
-        self.present(alertVC, animated: true, completion: nil)
-    }
-
-    private func delete(_ threadId: String) {
-        let alertVC: UIAlertController = UIAlertController(
-            title: "MESSAGE_REQUESTS_DELETE_CONFIRMATION_ACTON".localized(),
-            message: nil,
-            preferredStyle: .actionSheet
-        )
-        alertVC.addAction(UIAlertAction(
-            title: "TXT_DELETE_TITLE".localized(),
-            style: .destructive
-        ) { _ in
-            Storage.shared.write { db in
-                _ = try SessionThread
-                    .filter(id: threadId)
-                    .deleteAll(db)
-            }
-        })
-        
-        alertVC.addAction(UIAlertAction(title: "TXT_CANCEL_TITLE".localized(), style: .cancel, handler: nil))
-        
-        Modal.setupForIPadIfNeeded(alertVC, targetView: self.view)
-        self.present(alertVC, animated: true, completion: nil)
-    }
-    
-    private func block(_ threadId: String) {
-        let alertVC: UIAlertController = UIAlertController(
-            title: "MESSAGE_REQUESTS_BLOCK_CONFIRMATION_ACTON".localized(),
-            message: nil,
-            preferredStyle: .actionSheet
-        )
-        alertVC.addAction(UIAlertAction(
-            title: "BLOCK_LIST_BLOCK_BUTTON".localized(),
-            style: .destructive
-        ) { _ in
-            Storage.shared.write { db in
-                _ = try SessionThread
-                    .filter(id: threadId)
->>>>>>> 37962fa0
                     .deleteAll(db)
                 
                 try ClosedGroup.removeKeysAndUnsubscribe(
