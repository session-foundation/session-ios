--- conflicted
+++ resolved
@@ -145,7 +145,7 @@
                         .sorted { lhs, rhs -> Bool in lhs.lastInteractionDate > rhs.lastInteractionDate }
                         .map { [dependencies] viewModel -> SessionCell.Info<SessionThreadViewModel> in
                             SessionCell.Info(
-                                id: viewModel.populatingCurrentUserBlindedIds(
+                                id: viewModel.populatingPostQueryData(
                                     currentUserBlinded15SessionIdForThisThread: groupedOldData[viewModel.threadId]?
                                         .first?
                                         .id
@@ -227,11 +227,7 @@
                                         threadIds: threadInfo
                                             .filter { _, variant in variant == .contact }
                                             .map { id, _ in id },
-<<<<<<< HEAD
                                         threadVariant: .contact,
-                                        calledFromConfig: nil,
-=======
->>>>>>> 3a91bc52
                                         using: dependencies
                                     )
                                     
@@ -242,11 +238,7 @@
                                         threadIds: threadInfo
                                             .filter { _, variant in variant == .legacyGroup || variant == .group }
                                             .map { id, _ in id },
-<<<<<<< HEAD
                                         threadVariant: .group,
-                                        calledFromConfig: nil,
-=======
->>>>>>> 3a91bc52
                                         using: dependencies
                                     )
                                 }
