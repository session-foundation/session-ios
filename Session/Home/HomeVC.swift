// Copyright © 2022 Rangeproof Pty Ltd. All rights reserved.

import UIKit
import GRDB
import DifferenceKit
import SessionUIKit
import SessionMessagingKit
import SessionUtilitiesKit
import SignalUtilitiesKit

public final class HomeVC: BaseVC, LibSessionRespondingViewController, UITableViewDataSource, UITableViewDelegate, SeedReminderViewDelegate {
    private static let loadingHeaderHeight: CGFloat = 40
    public static let newConversationButtonSize: CGFloat = 60
    
    private let viewModel: HomeViewModel
    private var dataChangeObservable: DatabaseCancellable? {
        didSet { oldValue?.cancel() }   // Cancel the old observable if there was one
    }
    private var hasLoadedInitialStateData: Bool = false
    private var hasLoadedInitialThreadData: Bool = false
    private var isLoadingMore: Bool = false
    private var isAutoLoadingNextPage: Bool = false
    private var viewHasAppeared: Bool = false
    
    // MARK: - LibSessionRespondingViewController
    
    public let isConversationList: Bool = true
    
    // MARK: - Intialization
    
    init(using dependencies: Dependencies) {
        self.viewModel = HomeViewModel(using: dependencies)
        
        dependencies[singleton: .storage].addObserver(viewModel.pagedDataObserver)
        
        super.init(nibName: nil, bundle: nil)
    }

    required init?(coder: NSCoder) {
        preconditionFailure("Use init() instead.")
    }
    
    deinit {
        NotificationCenter.default.removeObserver(self)
    }
    
    // MARK: - UI
    
<<<<<<< HEAD
    private var tableViewTopConstraint: NSLayoutConstraint!
    private var loadingConversationsLabelTopConstraint: NSLayoutConstraint!
    private var navBarProfileView: ProfilePictureView?
=======
    private var tableViewTopConstraint: NSLayoutConstraint?
>>>>>>> d41bc9b2
    
    private lazy var seedReminderView: SeedReminderView = {
        let result = SeedReminderView()
        result.accessibilityLabel = "Recovery phrase reminder"
        result.title = NSAttributedString(string: "recoveryPasswordBannerTitle".localized())
        result.subtitle = "recoveryPasswordBannerDescription".localized()
        result.setProgress(1, animated: false)
        result.delegate = self
        result.isHidden = !self.viewModel.state.showViewedSeedBanner
        
        return result
    }()
    
    private lazy var loadingConversationsLabel: UILabel = {
        let result: UILabel = UILabel()
        result.translatesAutoresizingMaskIntoConstraints = false
        result.font = .systemFont(ofSize: Values.smallFontSize)
        result.text = "loading".localized()
        result.themeTextColor = .textSecondary
        result.textAlignment = .center
        result.numberOfLines = 0
        
        return result
    }()
        
    private lazy var tableView: UITableView = {
        let result = UITableView()
        result.separatorStyle = .none
        result.themeBackgroundColor = .clear
        result.contentInset = UIEdgeInsets(
            top: 0,
            left: 0,
            bottom: (
                Values.largeSpacing +
                HomeVC.newConversationButtonSize +
                Values.smallSpacing +
                (UIApplication.shared.keyWindow?.safeAreaInsets.bottom ?? 0)
            ),
            right: 0
        )
        result.showsVerticalScrollIndicator = false
        result.register(view: MessageRequestsCell.self)
        result.register(view: FullConversationCell.self)
        result.dataSource = self
        result.delegate = self
        result.sectionHeaderTopPadding = 0

        return result
    }()
    
    private lazy var newConversationButton: UIView = {
        let result: UIView = UIView()
        result.set(.width, to: HomeVC.newConversationButtonSize)
        result.set(.height, to: HomeVC.newConversationButtonSize)
        
        let button = UIButton()
        button.accessibilityLabel = "New conversation button"
        button.isAccessibilityElement = true
        button.clipsToBounds = true
        button.setImage(
            UIImage(named: "Plus")?
                .withRenderingMode(.alwaysTemplate),
            for: .normal
        )
        button.contentMode = .center
        button.adjustsImageWhenHighlighted = false
        button.themeTintColor = .menuButton_icon
        button.setThemeBackgroundColor(.menuButton_background, for: .normal)
        button.setThemeBackgroundColor(
            .highlighted(.menuButton_background, alwaysDarken: true),
            for: .highlighted
        )
        button.contentEdgeInsets = UIEdgeInsets(
            top: ((HomeVC.newConversationButtonSize - 24) / 2),
            leading: ((HomeVC.newConversationButtonSize - 24) / 2),
            bottom: ((HomeVC.newConversationButtonSize - 24) / 2),
            trailing: ((HomeVC.newConversationButtonSize - 24) / 2)
        )
        button.layer.cornerRadius = (HomeVC.newConversationButtonSize / 2)
        button.addTarget(self, action: #selector(createNewConversation), for: .touchUpInside)
        result.addSubview(button)
        button.pin(to: result)
        
        // Add the outer shadow
        result.themeShadowColor = .menuButton_outerShadow
        result.layer.shadowRadius = 15
        result.layer.shadowOpacity = 0.3
        result.layer.shadowOffset = .zero
        result.layer.cornerRadius = (HomeVC.newConversationButtonSize / 2)
        result.layer.shadowPath = UIBezierPath(
            ovalIn: CGRect(
                origin: CGPoint.zero,
                size: CGSize(
                    width: HomeVC.newConversationButtonSize,
                    height: HomeVC.newConversationButtonSize
                )
            )
        ).cgPath
        
        // Add the inner shadow
        let innerShadowLayer: CALayer = CALayer()
        innerShadowLayer.masksToBounds = true
        innerShadowLayer.themeShadowColor = .menuButton_innerShadow
        innerShadowLayer.position = CGPoint(
            x: (HomeVC.newConversationButtonSize / 2),
            y: (HomeVC.newConversationButtonSize / 2)
        )
        innerShadowLayer.bounds = CGRect(
            x: 0,
            y: 0,
            width: HomeVC.newConversationButtonSize,
            height: HomeVC.newConversationButtonSize
        )
        innerShadowLayer.cornerRadius = (HomeVC.newConversationButtonSize / 2)
        innerShadowLayer.shadowOffset = .zero
        innerShadowLayer.shadowOpacity = 0.4
        innerShadowLayer.shadowRadius = 2

        let cutout: UIBezierPath = UIBezierPath(
            roundedRect: innerShadowLayer.bounds
                .insetBy(dx: innerShadowLayer.shadowRadius, dy: innerShadowLayer.shadowRadius),
            cornerRadius: (HomeVC.newConversationButtonSize / 2)
        ).reversing()
        let path: UIBezierPath = UIBezierPath(
            roundedRect: innerShadowLayer.bounds,
            cornerRadius: (HomeVC.newConversationButtonSize / 2)
        )
        path.append(cutout)
        innerShadowLayer.shadowPath = path.cgPath
        result.layer.addSublayer(innerShadowLayer)

        return result
    }()
    
    private lazy var emptyStateView: UIView = {
        let emptyConvoLabel = UILabel()
        emptyConvoLabel.font = .boldSystemFont(ofSize: Values.mediumFontSize)
        emptyConvoLabel.text = "conversationsNone".localized()
        emptyConvoLabel.themeTextColor = .textPrimary
        emptyConvoLabel.textAlignment = .center
        
        let instructionLabel = UILabel()
        instructionLabel.font = .systemFont(ofSize: Values.verySmallFontSize)
        instructionLabel.text = "onboardingHitThePlusButton".localized()
        instructionLabel.themeTextColor = .textPrimary
        instructionLabel.textAlignment = .center
        instructionLabel.lineBreakMode = .byWordWrapping
        instructionLabel.numberOfLines = 0
        
        let result = UIStackView(arrangedSubviews: [ 
            emptyConvoLabel,
            UIView.vSpacer(Values.smallSpacing),
            instructionLabel
        ])
        result.axis = .vertical
        result.spacing = Values.verySmallSpacing
        result.alignment = .center
        
        return result
    }()
    
    private lazy var emptyStateLogoView: UIView = {
        let sessionLogoImage: UIImageView = UIImageView(image: UIImage(named: "SessionGreen64"))
        sessionLogoImage.contentMode = .scaleAspectFit
        sessionLogoImage.set(.height, to: 103)
        
        let sessionTitleImage: UIImageView = UIImageView(
            image: UIImage(named: "SessionHeading")?
                .withRenderingMode(.alwaysTemplate)
        )
        sessionTitleImage.themeTintColor = .textPrimary
        sessionTitleImage.contentMode = .scaleAspectFit
        sessionTitleImage.set(.height, to: 22)
        
        let result = UIStackView(arrangedSubviews: [
            sessionLogoImage,
            UIView.vSpacer(Values.smallSpacing + Values.verySmallSpacing),
            sessionTitleImage,
            UIView.vSpacer(Values.verySmallSpacing)
        ])
        result.axis = .vertical
        result.spacing = Values.verySmallSpacing
        result.alignment = .fill
        result.isHidden = true
        
        return result
    }()
    
    private lazy var accountCreatedView: UIView = {
        let image: UIImageView = UIImageView(image: UIImage(named: "Hooray"))
        image.contentMode = .center
        image.set(.height, to: 96)
        
        let accountCreatedLabel = UILabel()
        accountCreatedLabel.font = .boldSystemFont(ofSize: Values.veryLargeFontSize)
        accountCreatedLabel.text = "onboardingAccountCreated".localized()
        accountCreatedLabel.themeTextColor = .textPrimary
        accountCreatedLabel.textAlignment = .center
        
        let welcomeLabel = UILabel()
        welcomeLabel.font = .systemFont(ofSize: Values.smallFontSize)
        welcomeLabel.text = "onboardingBubbleWelcomeToSession"
            .put(key: "app_name", value: Constants.app_name)
            .put(key: "emoji", value: "")
            .localized()
        welcomeLabel.themeTextColor = .sessionButton_text
        welcomeLabel.textAlignment = .center

        let result = UIStackView(arrangedSubviews: [
            image,
            accountCreatedLabel,
            welcomeLabel,
            UIView.vSpacer(Values.verySmallSpacing)
        ])
        result.axis = .vertical
        result.spacing = Values.verySmallSpacing
        result.alignment = .fill
        result.isHidden = true
        
        return result
    }()
    
    private lazy var emptyStateStackView: UIStackView = {
        let result = UIStackView(arrangedSubviews: [
            accountCreatedView,
            emptyStateLogoView,
            UIView.vSpacer(Values.smallSpacing),
            UIView.line(),
            UIView.vSpacer(Values.smallSpacing),
            emptyStateView
        ])
        result.axis = .vertical
        result.spacing = Values.verySmallSpacing
        result.alignment = .fill
        result.isHidden = true
        
        return result
    }()
    
    // MARK: - Lifecycle
    
    public override func viewDidLoad() {
        super.viewDidLoad()
        
        // Preparation
        updateNavBarButtons(userProfile: self.viewModel.state.userProfile)
        setUpNavBarSessionHeading()
        
        // Recovery phrase reminder
        view.addSubview(seedReminderView)
        seedReminderView.pin(.leading, to: .leading, of: view)
        seedReminderView.pin(.top, to: .top, of: view)
        seedReminderView.pin(.trailing, to: .trailing, of: view)
        
        // Loading conversations label
        view.addSubview(loadingConversationsLabel)
        
        loadingConversationsLabel.pin(.leading, to: .leading, of: view, withInset: 50)
        loadingConversationsLabel.pin(.trailing, to: .trailing, of: view, withInset: -50)
        
        // Table view
        view.addSubview(tableView)
        tableView.pin(.leading, to: .leading, of: view)
        tableView.pin(.trailing, to: .trailing, of: view)
        tableView.pin(.bottom, to: .bottom, of: view)
        
        if self.viewModel.state.showViewedSeedBanner {
            loadingConversationsLabelTopConstraint = loadingConversationsLabel.pin(.top, to: .bottom, of: seedReminderView, withInset: Values.mediumSpacing)
            tableViewTopConstraint = tableView.pin(.top, to: .bottom, of: seedReminderView)
        }
        else {
            loadingConversationsLabelTopConstraint = loadingConversationsLabel.pin(.top, to: .top, of: view, withInset: Values.veryLargeSpacing)
            tableViewTopConstraint = tableView.pin(.top, to: .top, of: view)
        }
        
        // Empty state view
        view.addSubview(emptyStateStackView)
        emptyStateStackView.set(.width, to: 300)
        emptyStateStackView.center(.horizontal, in: view)
        let verticalCenteringConstraint2 = emptyStateStackView.center(.vertical, in: view)
        verticalCenteringConstraint2.constant = -Values.massiveSpacing // Makes things appear centered visually
        
        // New conversation button
        view.addSubview(newConversationButton)
        newConversationButton.center(.horizontal, in: view)
        newConversationButton.pin(.bottom, to: .bottom, of: view.safeAreaLayoutGuide, withInset: -Values.smallSpacing)
        
        // Notifications
        NotificationCenter.default.addObserver(
            self,
            selector: #selector(applicationDidBecomeActive(_:)),
            name: UIApplication.didBecomeActiveNotification,
            object: nil
        )
        NotificationCenter.default.addObserver(
            self,
            selector: #selector(applicationDidResignActive(_:)),
            name: UIApplication.didEnterBackgroundNotification, object: nil
        )
        
        // Start polling if needed (i.e. if the user just created or restored their Session ID)
        if
            Identity.userExists(using: viewModel.dependencies),
            let appDelegate: AppDelegate = UIApplication.shared.delegate as? AppDelegate,
            !viewModel.dependencies[singleton: .appContext].isNotInForeground
        {
            appDelegate.startPollersIfNeeded()
        }
        
        // Onion request path countries cache
        viewModel.dependencies.warmCache(cache: .ip2Country)
    }
    
    public override func viewWillAppear(_ animated: Bool) {
        super.viewWillAppear(animated)
        
        startObservingChanges()
    }
    
    public override func viewDidAppear(_ animated: Bool) {
        super.viewDidAppear(animated)
        
        self.viewHasAppeared = true
        self.autoLoadNextPageIfNeeded()
    }
    
    public override func viewWillDisappear(_ animated: Bool) {
        super.viewWillDisappear(animated)
        
        stopObservingChanges()
    }
    
    @objc func applicationDidBecomeActive(_ notification: Notification) {
        /// Need to dispatch to the next run loop to prevent a possible crash caused by the database resuming mid-query
        DispatchQueue.main.async { [weak self] in
            self?.startObservingChanges(didReturnFromBackground: true)
        }
    }
    
    @objc func applicationDidResignActive(_ notification: Notification) {
        stopObservingChanges()
    }
    
    // MARK: - Updating
    
    public func startObservingChanges(didReturnFromBackground: Bool = false, onReceivedInitialChange: (() -> ())? = nil) {
        guard dataChangeObservable == nil else { return }
        
        var runAndClearInitialChangeCallback: (() -> ())? = nil
        
        runAndClearInitialChangeCallback = { [weak self] in
            guard self?.hasLoadedInitialStateData == true && self?.hasLoadedInitialThreadData == true else { return }
            
            onReceivedInitialChange?()
            runAndClearInitialChangeCallback = nil
        }
        
        dataChangeObservable = viewModel.dependencies[singleton: .storage].start(
            viewModel.observableState,
            onError: { _ in },
            onChange: { [weak self] state in
                // The default scheduler emits changes on the main thread
                self?.handleUpdates(state)
                runAndClearInitialChangeCallback?()
            }
        )
        
        self.viewModel.onThreadChange = { [weak self] updatedThreadData, changeset in
            self?.handleThreadUpdates(updatedThreadData, changeset: changeset)
            runAndClearInitialChangeCallback?()
        }
        
        // Note: When returning from the background we could have received notifications but the
        // PagedDatabaseObserver won't have them so we need to force a re-fetch of the current
        // data to ensure everything is up to date
        if didReturnFromBackground {
            DispatchQueue.global(qos: .userInitiated).async { [weak self] in
                self?.viewModel.pagedDataObserver?.reload()
            }
        }
    }
    
    private func stopObservingChanges() {
        // Stop observing database changes
        self.dataChangeObservable = nil
        self.viewModel.onThreadChange = nil
    }
    
    private func handleUpdates(_ updatedState: HomeViewModel.State, initialLoad: Bool = false) {
        // Ensure the first load runs without animations (if we don't do this the cells will animate
        // in from a frame of CGRect.zero)
        guard hasLoadedInitialStateData else {
            hasLoadedInitialStateData = true
            UIView.performWithoutAnimation { handleUpdates(updatedState, initialLoad: true) }
            return
        }
        
        if updatedState.userProfile != self.viewModel.state.userProfile {
            updateNavBarButtons(userProfile: updatedState.userProfile)
        }
        
        // Update the 'view seed' UI
        if updatedState.showViewedSeedBanner != self.viewModel.state.showViewedSeedBanner {
<<<<<<< HEAD
            tableViewTopConstraint.isActive = false
            loadingConversationsLabelTopConstraint.isActive = false
=======
            tableViewTopConstraint?.isActive = false
>>>>>>> d41bc9b2
            seedReminderView.isHidden = !updatedState.showViewedSeedBanner

            if updatedState.showViewedSeedBanner {
                loadingConversationsLabelTopConstraint = loadingConversationsLabel.pin(.top, to: .bottom, of: seedReminderView, withInset: Values.mediumSpacing)
                tableViewTopConstraint = tableView.pin(.top, to: .bottom, of: seedReminderView)
            }
            else {
                loadingConversationsLabelTopConstraint = loadingConversationsLabel.pin(.top, to: .top, of: view, withInset: Values.veryLargeSpacing)
                tableViewTopConstraint = tableView.pin(.top, to: .top, of: view, withInset: Values.smallSpacing)
            }
        }
        
        self.viewModel.updateState(updatedState)
    }
    
    private func handleThreadUpdates(
        _ updatedData: [HomeViewModel.SectionModel],
        changeset: StagedChangeset<[HomeViewModel.SectionModel]>,
        initialLoad: Bool = false
    ) {
        // Ensure the first load runs without animations (if we don't do this the cells will animate
        // in from a frame of CGRect.zero)
        guard hasLoadedInitialThreadData else {
            UIView.performWithoutAnimation { [weak self, dependencies = viewModel.dependencies] in
                // Hide the 'loading conversations' label (now that we have received conversation data)
                self?.loadingConversationsLabel.isHidden = true
                
                // Show the empty state if there is no data
                self?.accountCreatedView.isHidden = (dependencies[cache: .onboarding].initialFlow != .register)
                self?.emptyStateLogoView.isHidden = (dependencies[cache: .onboarding].initialFlow == .register)
                self?.emptyStateStackView.isHidden = (
                    !updatedData.isEmpty &&
                    updatedData.contains(where: { !$0.elements.isEmpty })
                )
                
                self?.viewModel.updateThreadData(updatedData)
                self?.tableView.reloadData()
                self?.hasLoadedInitialThreadData = true
            }
            return
        }
        
        // Hide the 'loading conversations' label (now that we have received conversation data)
        loadingConversationsLabel.isHidden = true
        
        // Show the empty state if there is no data
        if viewModel.dependencies[cache: .onboarding].initialFlow == .register {
            accountCreatedView.isHidden = false
            emptyStateLogoView.isHidden = true
        } else {
            accountCreatedView.isHidden = true
            emptyStateLogoView.isHidden = false
        }
        
        emptyStateStackView.isHidden = (
            !updatedData.isEmpty &&
            updatedData.contains(where: { !$0.elements.isEmpty })
        )
        
        CATransaction.begin()
        CATransaction.setCompletionBlock { [weak self] in
            // Complete page loading
            self?.isLoadingMore = false
            self?.autoLoadNextPageIfNeeded()
        }
        
        // Reload the table content (animate changes after the first load)
        tableView.reload(
            using: changeset,
            deleteSectionsAnimation: .none,
            insertSectionsAnimation: .none,
            reloadSectionsAnimation: .none,
            deleteRowsAnimation: .bottom,
            insertRowsAnimation: .none,
            reloadRowsAnimation: .none,
            interrupt: { $0.changeCount > 100 }    // Prevent too many changes from causing performance issues
        ) { [weak self] updatedData in
            self?.viewModel.updateThreadData(updatedData)
        }
        
        CATransaction.commit()
    }
    
    private func autoLoadNextPageIfNeeded() {
        guard
            self.hasLoadedInitialThreadData &&
            !self.isAutoLoadingNextPage &&
            !self.isLoadingMore
        else { return }
        
        self.isAutoLoadingNextPage = true
        
        DispatchQueue.main.asyncAfter(deadline: .now() + PagedData.autoLoadNextPageDelay) { [weak self] in
            self?.isAutoLoadingNextPage = false
            
            // Note: We sort the headers as we want to prioritise loading newer pages over older ones
            let sections: [(HomeViewModel.Section, CGRect)] = (self?.viewModel.threadData
                .enumerated()
                .map { index, section in (section.model, (self?.tableView.rectForHeader(inSection: index) ?? .zero)) })
                .defaulting(to: [])
            let shouldLoadMore: Bool = sections
                .contains { section, headerRect in
                    section == .loadMore &&
                    headerRect != .zero &&
                    (self?.tableView.bounds.contains(headerRect) == true)
                }
            
            guard shouldLoadMore else { return }
            
            self?.isLoadingMore = true
            
            DispatchQueue.global(qos: .userInitiated).async { [weak self] in
                self?.viewModel.pagedDataObserver?.load(.pageAfter)
            }
        }
    }
    
    private func updateNavBarButtons(userProfile: Profile) {
        // Profile picture view
        let profilePictureView = ProfilePictureView(size: .navigation)
        profilePictureView.accessibilityIdentifier = "User settings"
        profilePictureView.accessibilityLabel = "User settings"
        profilePictureView.isAccessibilityElement = true
        profilePictureView.update(
            publicKey: userProfile.id,
            threadVariant: .contact,
            displayPictureFilename: nil,
            profile: userProfile,
            profileIcon: {
                switch (viewModel.dependencies[feature: .serviceNetwork], viewModel.dependencies[feature: .forceOffline]) {
                    case (.testnet, false): return .letter("T", false)     // stringlint:ignore
                    case (.testnet, true): return .letter("T", true)       // stringlint:ignore
                    default: return .none
                }
            }(),
            additionalProfile: nil,
            using: viewModel.dependencies
        )
        navBarProfileView = profilePictureView
        
        let tapGestureRecognizer = UITapGestureRecognizer(target: self, action: #selector(openSettings))
        profilePictureView.addGestureRecognizer(tapGestureRecognizer)
        
        // Path status indicator
        let pathStatusView = PathStatusView(using: viewModel.dependencies)
        pathStatusView.accessibilityLabel = "Current onion routing path indicator"
        
        viewModel.dependencies.publisher(feature: .serviceNetwork)
            .subscribe(on: DispatchQueue.global(qos: .background), using: viewModel.dependencies)
            .receive(on: DispatchQueue.main, using: viewModel.dependencies)
            .sink(
                receiveCompletion: { [weak self] _ in
                    /// If the stream completes it means the network cache was reset in which case we want to
                    /// re-register for updates in the next run loop (as the new cache should be created by then)
                    DispatchQueue.main.async {
                        self?.updateNavBarButtons(userProfile: userProfile)
                    }
                },
                receiveValue: { [weak profilePictureView, dependencies = viewModel.dependencies] value in
                    profilePictureView?.update(
                        publicKey: userProfile.id,
                        threadVariant: .contact,
                        displayPictureFilename: nil,
                        profile: userProfile,
                        profileIcon: {
                            switch (dependencies[feature: .serviceNetwork], dependencies[feature: .forceOffline]) {
                                case (.testnet, false): return .letter("T", false)     // stringlint:ignore
                                case (.testnet, true): return .letter("T", true)       // stringlint:ignore
                                default: return .none
                            }
                        }(),
                        additionalProfile: nil,
                        using: dependencies
                    )
                }
            )
            .store(in: &profilePictureView.disposables)
        
        // Container view
        let profilePictureViewContainer = UIView()
        profilePictureViewContainer.addSubview(profilePictureView)
        profilePictureView.pin(to: profilePictureViewContainer)
        profilePictureViewContainer.addSubview(pathStatusView)
        pathStatusView.pin(.trailing, to: .trailing, of: profilePictureViewContainer)
        pathStatusView.pin(.bottom, to: .bottom, of: profilePictureViewContainer)
        
        // Left bar button item
        let leftBarButtonItem = UIBarButtonItem(customView: profilePictureViewContainer)
        leftBarButtonItem.isAccessibilityElement = true
        navigationItem.leftBarButtonItem = leftBarButtonItem
        
        // Right bar button item - search button
        let rightBarButtonItem = UIBarButtonItem(barButtonSystemItem: .search, target: self, action: #selector(showSearchUI))
        rightBarButtonItem.accessibilityLabel = "Search button"
        rightBarButtonItem.isAccessibilityElement  = true
        navigationItem.rightBarButtonItem = rightBarButtonItem
    }
    
    // MARK: - UITableViewDataSource
    
    public func numberOfSections(in tableView: UITableView) -> Int {
        return viewModel.threadData.count
    }
    
    public func tableView(_ tableView: UITableView, numberOfRowsInSection section: Int) -> Int {
        let section: HomeViewModel.SectionModel = viewModel.threadData[section]
        
        return section.elements.count
    }
    
    public func tableView(_ tableView: UITableView, cellForRowAt indexPath: IndexPath) -> UITableViewCell {
        let section: HomeViewModel.SectionModel = viewModel.threadData[indexPath.section]
        
        switch section.model {
            case .messageRequests:
                let threadViewModel: SessionThreadViewModel = section.elements[indexPath.row]
                let cell: MessageRequestsCell = tableView.dequeue(type: MessageRequestsCell.self, for: indexPath)
                cell.accessibilityIdentifier = "Message requests banner"
                cell.isAccessibilityElement = true
                cell.update(with: Int(threadViewModel.threadUnreadCount ?? 0))
                return cell
                
            case .threads:
                let threadViewModel: SessionThreadViewModel = section.elements[indexPath.row]
                let cell: FullConversationCell = tableView.dequeue(type: FullConversationCell.self, for: indexPath)
                cell.update(with: threadViewModel, using: viewModel.dependencies)
                cell.accessibilityIdentifier = "Conversation list item"
                cell.accessibilityLabel = threadViewModel.displayName
                return cell
                
            default: preconditionFailure("Other sections should have no content")
        }
    }
    
    public func tableView(_ tableView: UITableView, viewForHeaderInSection section: Int) -> UIView? {
        let section: HomeViewModel.SectionModel = viewModel.threadData[section]
        
        switch section.model {
            case .loadMore:
                let loadingIndicator: UIActivityIndicatorView = UIActivityIndicatorView(style: .medium)
                loadingIndicator.themeTintColor = .textPrimary
                loadingIndicator.alpha = 0.5
                loadingIndicator.startAnimating()
                
                let view: UIView = UIView()
                view.addSubview(loadingIndicator)
                loadingIndicator.center(in: view)
                
                return view
            
            default: return nil
        }
    }
    
    // MARK: - UITableViewDelegate
    
    public func tableView(_ tableView: UITableView, heightForHeaderInSection section: Int) -> CGFloat {
        let section: HomeViewModel.SectionModel = viewModel.threadData[section]
        
        switch section.model {
            case .loadMore: return HomeVC.loadingHeaderHeight
            default: return 0
        }
    }
    
    public func tableView(_ tableView: UITableView, willDisplayHeaderView view: UIView, forSection section: Int) {
        guard self.hasLoadedInitialThreadData && self.viewHasAppeared && !self.isLoadingMore else { return }
        
        let section: HomeViewModel.SectionModel = self.viewModel.threadData[section]
        
        switch section.model {
            case .loadMore:
                self.isLoadingMore = true
                
                DispatchQueue.global(qos: .userInitiated).async { [weak self] in
                    self?.viewModel.pagedDataObserver?.load(.pageAfter)
                }
                
            default: break
        }
    }

    public func tableView(_ tableView: UITableView, didSelectRowAt indexPath: IndexPath) {
        tableView.deselectRow(at: indexPath, animated: true)
        
        let section: HomeViewModel.SectionModel = self.viewModel.threadData[indexPath.section]
        
        switch section.model {
            case .messageRequests:
                let viewController: SessionTableViewController = SessionTableViewController(
                    viewModel: MessageRequestsViewModel(using: viewModel.dependencies)
                )
                self.navigationController?.pushViewController(viewController, animated: true)
                
            case .threads:
                let threadViewModel: SessionThreadViewModel = section.elements[indexPath.row]
                let viewController: ConversationVC = ConversationVC(
                    threadId: threadViewModel.threadId,
                    threadVariant: threadViewModel.threadVariant,
                    focusedInteractionInfo: nil,
                    using: viewModel.dependencies
                )
                self.navigationController?.pushViewController(viewController, animated: true)
                
            default: break
        }
    }
    
    public func tableView(_ tableView: UITableView, canEditRowAt indexPath: IndexPath) -> Bool {
        return true
    }
    
    public func tableView(_ tableView: UITableView, willBeginEditingRowAt indexPath: IndexPath) {
        UIContextualAction.willBeginEditing(indexPath: indexPath, tableView: tableView)
    }
    
    public func tableView(_ tableView: UITableView, didEndEditingRowAt indexPath: IndexPath?) {
        UIContextualAction.didEndEditing(indexPath: indexPath, tableView: tableView)
    }
    
    public func tableView(_ tableView: UITableView, leadingSwipeActionsConfigurationForRowAt indexPath: IndexPath) -> UISwipeActionsConfiguration? {
        let section: HomeViewModel.SectionModel = self.viewModel.threadData[indexPath.section]
        let threadViewModel: SessionThreadViewModel = section.elements[indexPath.row]
        
        switch section.model {
            case .threads:
                // Cannot properly sync outgoing blinded message requests so don't provide the option
                guard
                    threadViewModel.threadVariant != .contact ||
                    (try? SessionId(from: section.elements[indexPath.row].threadId))?.prefix == .standard
                else { return nil }
                
                return UIContextualAction.configuration(
                    for: UIContextualAction.generateSwipeActions(
                        [.toggleReadStatus],
                        for: .leading,
                        indexPath: indexPath,
                        tableView: tableView,
                        threadViewModel: threadViewModel,
                        viewController: self,
                        navigatableStateHolder: viewModel,
                        using: viewModel.dependencies
                    )
                )
            
            default: return nil
        }
    }
    
    public func tableView(_ tableView: UITableView, trailingSwipeActionsConfigurationForRowAt indexPath: IndexPath) -> UISwipeActionsConfiguration? {
        let section: HomeViewModel.SectionModel = self.viewModel.threadData[indexPath.section]
        let threadViewModel: SessionThreadViewModel = section.elements[indexPath.row]
        
        switch section.model {
            case .messageRequests:
                return UIContextualAction.configuration(
                    for: UIContextualAction.generateSwipeActions(
                        [.hide],
                        for: .trailing,
                        indexPath: indexPath,
                        tableView: tableView,
                        threadViewModel: threadViewModel,
                        viewController: self,
                        navigatableStateHolder: viewModel,
                        using: viewModel.dependencies
                    )
                )
                
            case .threads:
                let sessionIdPrefix: SessionId.Prefix? = try? SessionId.Prefix(from: threadViewModel.threadId)
                
                // Cannot properly sync outgoing blinded message requests so only provide valid options
                let shouldHavePinAction: Bool = (
                    sessionIdPrefix != .blinded15 &&
                    sessionIdPrefix != .blinded25
                )
                let shouldHaveMuteAction: Bool = {
                    switch threadViewModel.threadVariant {
                        case .contact: return (
                            !threadViewModel.threadIsNoteToSelf &&
                            sessionIdPrefix != .blinded15 &&
                            sessionIdPrefix != .blinded25
                        )
                            
                        case .legacyGroup, .group: return (
                            threadViewModel.currentUserIsClosedGroupMember == true
                        )
                            
                        case .community: return true
                    }
                }()
                let destructiveAction: UIContextualAction.SwipeAction = {
                    switch (threadViewModel.threadVariant, threadViewModel.threadIsNoteToSelf, threadViewModel.currentUserIsClosedGroupMember) {
                        case (.contact, true, _): return .hide
                        case (.legacyGroup, _, true), (.group, _, true), (.community, _, _): return .leave
                        default: return .delete
                    }
                }()
                
                return UIContextualAction.configuration(
                    for: UIContextualAction.generateSwipeActions(
                        [
                            (!shouldHavePinAction ? nil : .pin),
                            (!shouldHaveMuteAction ? nil : .mute),
                            destructiveAction
                        ].compactMap { $0 },
                        for: .trailing,
                        indexPath: indexPath,
                        tableView: tableView,
                        threadViewModel: threadViewModel,
                        viewController: self,
                        navigatableStateHolder: viewModel,
                        using: viewModel.dependencies
                    )
                )
                
            default: return nil
        }
    }
    
    // MARK: - Interaction
    
    func handleContinueButtonTapped(from seedReminderView: SeedReminderView) {
        guard let recoveryPasswordView: RecoveryPasswordScreen = try? RecoveryPasswordScreen(using: viewModel.dependencies) else {
            let targetViewController: UIViewController = ConfirmationModal(
                info: ConfirmationModal.Info(
                    title: "theError".localized(),
                    body: .text("recoveryPasswordErrorLoad".localized()),
                    cancelTitle: "okay".localized(),
                    cancelStyle: .alert_text
                )
            )
            present(targetViewController, animated: true, completion: nil)
            return
        }

        let viewController: SessionHostingViewController = SessionHostingViewController(rootView: recoveryPasswordView)
        viewController.setNavBarTitle("sessionRecoveryPassword".localized())
        self.navigationController?.pushViewController(viewController, animated: true)
    }
    
    @objc private func openSettings() {
        let settingsViewController: SessionTableViewController = SessionTableViewController(
            viewModel: SettingsViewModel(using: viewModel.dependencies)
        )
        let navigationController = StyledNavigationController(rootViewController: settingsViewController)
        navigationController.modalPresentationStyle = .fullScreen
        present(navigationController, animated: true, completion: nil)
    }
    
    @objc private func showSearchUI() {
        if let presentedVC = self.presentedViewController {
            presentedVC.dismiss(animated: false, completion: nil)
        }
        let searchController = GlobalSearchViewController(using: viewModel.dependencies)
        self.navigationController?.setViewControllers([ self, searchController ], animated: true)
    }
    
    @objc private func createNewConversation() {
        viewModel.dependencies[singleton: .app].createNewConversation()
    }
    
    func createNewDMFromDeepLink(sessionId: String) {
        let viewController: SessionHostingViewController = SessionHostingViewController(
            rootView: NewMessageScreen(accountId: sessionId, using: viewModel.dependencies)
        )
        viewController.setNavBarTitle(
            "messageNew"
                .putNumber(1)
                .localized()
        )
        let navigationController = StyledNavigationController(rootViewController: viewController)
        if UIDevice.current.isIPad {
            navigationController.modalPresentationStyle = .fullScreen
        }
        navigationController.modalPresentationCapturesStatusBarAppearance = true
        present(navigationController, animated: true, completion: nil)
    }
}<|MERGE_RESOLUTION|>--- conflicted
+++ resolved
@@ -46,13 +46,9 @@
     
     // MARK: - UI
     
-<<<<<<< HEAD
-    private var tableViewTopConstraint: NSLayoutConstraint!
-    private var loadingConversationsLabelTopConstraint: NSLayoutConstraint!
+    private var tableViewTopConstraint: NSLayoutConstraint?
+    private var loadingConversationsLabelTopConstraint: NSLayoutConstraint?
     private var navBarProfileView: ProfilePictureView?
-=======
-    private var tableViewTopConstraint: NSLayoutConstraint?
->>>>>>> d41bc9b2
     
     private lazy var seedReminderView: SeedReminderView = {
         let result = SeedReminderView()
@@ -456,12 +452,8 @@
         
         // Update the 'view seed' UI
         if updatedState.showViewedSeedBanner != self.viewModel.state.showViewedSeedBanner {
-<<<<<<< HEAD
-            tableViewTopConstraint.isActive = false
-            loadingConversationsLabelTopConstraint.isActive = false
-=======
             tableViewTopConstraint?.isActive = false
->>>>>>> d41bc9b2
+            loadingConversationsLabelTopConstraint?.isActive = false
             seedReminderView.isHidden = !updatedState.showViewedSeedBanner
 
             if updatedState.showViewedSeedBanner {
