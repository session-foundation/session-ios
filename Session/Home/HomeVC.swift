// Copyright © 2022 Rangeproof Pty Ltd. All rights reserved.

import UIKit
import Combine
import GRDB
import DifferenceKit
import SessionUIKit
import SessionMessagingKit
import SessionUtilitiesKit
import SignalUtilitiesKit

public final class HomeVC: BaseVC, LibSessionRespondingViewController, UITableViewDataSource, UITableViewDelegate, SeedReminderViewDelegate {
    private static let loadingHeaderHeight: CGFloat = 40
    public static let newConversationButtonSize: CGFloat = 60
    
    private let viewModel: HomeViewModel
    private var dataChangeTask: Task<Void, Never>? {
        didSet { oldValue?.cancel() }   // Cancel the old observable if there was one
    }
    private var hasLoadedInitialStateData: Bool = false
    private var hasLoadedInitialThreadData: Bool = false
    private var isLoadingMore: Bool = false
    private var isAutoLoadingNextPage: Bool = false
    private var viewHasAppeared: Bool = false
    
    // MARK: - LibSessionRespondingViewController
    
    public let isConversationList: Bool = true
    
    // MARK: - Intialization
    
    init(using dependencies: Dependencies) {
        self.viewModel = HomeViewModel(using: dependencies)
        
        /// Dispatch adding the database observation to a background thread
        DispatchQueue.global(qos: .userInitiated).async { [weak viewModel] in
            dependencies[singleton: .storage].addObserver(viewModel?.pagedDataObserver)
        }
        
        super.init(nibName: nil, bundle: nil)
    }

    required init?(coder: NSCoder) {
        preconditionFailure("Use init() instead.")
    }
    
    deinit {
        NotificationCenter.default.removeObserver(self)
    }
    
    // MARK: - UI
    
    private var tableViewTopConstraint: NSLayoutConstraint?
    private var loadingConversationsLabelTopConstraint: NSLayoutConstraint?
    private var navBarProfileView: ProfilePictureView?
    
    private lazy var seedReminderView: SeedReminderView = {
        let result = SeedReminderView()
        result.accessibilityLabel = "Recovery phrase reminder"
        result.title = NSAttributedString(string: "recoveryPasswordBannerTitle".localized())
        result.subtitle = "recoveryPasswordBannerDescription".localized()
        result.setProgress(1, animated: false)
        result.delegate = self
        result.isHidden = !self.viewModel.state.showViewedSeedBanner
        
        return result
    }()
    
    private lazy var loadingConversationsLabel: UILabel = {
        let result: UILabel = UILabel()
        result.translatesAutoresizingMaskIntoConstraints = false
        result.font = .systemFont(ofSize: Values.smallFontSize)
        result.text = "loading".localized()
        result.themeTextColor = .textSecondary
        result.textAlignment = .center
        result.numberOfLines = 0
        
        return result
    }()
        
    private lazy var tableView: UITableView = {
        let result = UITableView()
        result.separatorStyle = .none
        result.themeBackgroundColor = .clear
        result.contentInset = UIEdgeInsets(
            top: 0,
            left: 0,
            bottom: (
                Values.largeSpacing +
                HomeVC.newConversationButtonSize +
                Values.smallSpacing +
                (UIApplication.shared.keyWindow?.safeAreaInsets.bottom ?? 0)
            ),
            right: 0
        )
        result.showsVerticalScrollIndicator = false
        result.register(view: MessageRequestsCell.self)
        result.register(view: FullConversationCell.self)
        result.dataSource = self
        result.delegate = self
        result.sectionHeaderTopPadding = 0

        return result
    }()
    
    private lazy var newConversationButton: UIView = {
        let result: UIView = UIView()
        result.set(.width, to: HomeVC.newConversationButtonSize)
        result.set(.height, to: HomeVC.newConversationButtonSize)
        
        let button = UIButton()
        button.accessibilityLabel = "New conversation button"
        button.isAccessibilityElement = true
        button.clipsToBounds = true
        button.setImage(
            UIImage(named: "Plus")?
                .withRenderingMode(.alwaysTemplate),
            for: .normal
        )
        button.contentMode = .center
        button.adjustsImageWhenHighlighted = false
        button.themeTintColor = .menuButton_icon
        button.setThemeBackgroundColor(.menuButton_background, for: .normal)
        button.setThemeBackgroundColor(
            .highlighted(.menuButton_background, alwaysDarken: true),
            for: .highlighted
        )
        button.contentEdgeInsets = UIEdgeInsets(
            top: ((HomeVC.newConversationButtonSize - 24) / 2),
            leading: ((HomeVC.newConversationButtonSize - 24) / 2),
            bottom: ((HomeVC.newConversationButtonSize - 24) / 2),
            trailing: ((HomeVC.newConversationButtonSize - 24) / 2)
        )
        button.layer.cornerRadius = (HomeVC.newConversationButtonSize / 2)
        button.addTarget(self, action: #selector(createNewConversation), for: .touchUpInside)
        result.addSubview(button)
        button.pin(to: result)
        
        // Add the outer shadow
        result.themeShadowColor = .menuButton_outerShadow
        result.layer.shadowRadius = 15
        result.layer.shadowOpacity = 0.3
        result.layer.shadowOffset = .zero
        result.layer.cornerRadius = (HomeVC.newConversationButtonSize / 2)
        result.layer.shadowPath = UIBezierPath(
            ovalIn: CGRect(
                origin: CGPoint.zero,
                size: CGSize(
                    width: HomeVC.newConversationButtonSize,
                    height: HomeVC.newConversationButtonSize
                )
            )
        ).cgPath
        
        // Add the inner shadow
        let innerShadowLayer: CALayer = CALayer()
        innerShadowLayer.masksToBounds = true
        innerShadowLayer.themeShadowColor = .menuButton_innerShadow
        innerShadowLayer.position = CGPoint(
            x: (HomeVC.newConversationButtonSize / 2),
            y: (HomeVC.newConversationButtonSize / 2)
        )
        innerShadowLayer.bounds = CGRect(
            x: 0,
            y: 0,
            width: HomeVC.newConversationButtonSize,
            height: HomeVC.newConversationButtonSize
        )
        innerShadowLayer.cornerRadius = (HomeVC.newConversationButtonSize / 2)
        innerShadowLayer.shadowOffset = .zero
        innerShadowLayer.shadowOpacity = 0.4
        innerShadowLayer.shadowRadius = 2

        let cutout: UIBezierPath = UIBezierPath(
            roundedRect: innerShadowLayer.bounds
                .insetBy(dx: innerShadowLayer.shadowRadius, dy: innerShadowLayer.shadowRadius),
            cornerRadius: (HomeVC.newConversationButtonSize / 2)
        ).reversing()
        let path: UIBezierPath = UIBezierPath(
            roundedRect: innerShadowLayer.bounds,
            cornerRadius: (HomeVC.newConversationButtonSize / 2)
        )
        path.append(cutout)
        innerShadowLayer.shadowPath = path.cgPath
        result.layer.addSublayer(innerShadowLayer)

        return result
    }()
    
    private lazy var emptyStateView: UIView = {
        let emptyConvoLabel = UILabel()
        emptyConvoLabel.font = .boldSystemFont(ofSize: Values.mediumFontSize)
        emptyConvoLabel.text = "conversationsNone".localized()
        emptyConvoLabel.themeTextColor = .textPrimary
        emptyConvoLabel.textAlignment = .center
        
        let instructionLabel = UILabel()
        instructionLabel.font = .systemFont(ofSize: Values.verySmallFontSize)
        instructionLabel.text = "onboardingHitThePlusButton".localized()
        instructionLabel.themeTextColor = .textPrimary
        instructionLabel.textAlignment = .center
        instructionLabel.lineBreakMode = .byWordWrapping
        instructionLabel.numberOfLines = 0
        
        let result = UIStackView(arrangedSubviews: [ 
            emptyConvoLabel,
            UIView.vSpacer(Values.smallSpacing),
            instructionLabel
        ])
        result.axis = .vertical
        result.spacing = Values.verySmallSpacing
        result.alignment = .center
        
        return result
    }()
    
    private lazy var emptyStateLogoView: UIView = {
        let sessionLogoImage: UIImageView = UIImageView(image: UIImage(named: "SessionGreen64"))
        sessionLogoImage.contentMode = .scaleAspectFit
        sessionLogoImage.set(.height, to: 103)
        
        let sessionTitleImage: UIImageView = UIImageView(
            image: UIImage(named: "SessionHeading")?
                .withRenderingMode(.alwaysTemplate)
        )
        sessionTitleImage.themeTintColor = .textPrimary
        sessionTitleImage.contentMode = .scaleAspectFit
        sessionTitleImage.set(.height, to: 22)
        
        let result = UIStackView(arrangedSubviews: [
            sessionLogoImage,
            UIView.vSpacer(Values.smallSpacing + Values.verySmallSpacing),
            sessionTitleImage,
            UIView.vSpacer(Values.verySmallSpacing)
        ])
        result.axis = .vertical
        result.spacing = Values.verySmallSpacing
        result.alignment = .fill
        result.isHidden = true
        
        return result
    }()
    
    private lazy var accountCreatedView: UIView = {
        let image: UIImageView = UIImageView(image: UIImage(named: "Hooray"))
        image.contentMode = .center
        image.set(.height, to: 96)
        
        let accountCreatedLabel = UILabel()
        accountCreatedLabel.font = .boldSystemFont(ofSize: Values.veryLargeFontSize)
        accountCreatedLabel.text = "onboardingAccountCreated".localized()
        accountCreatedLabel.themeTextColor = .textPrimary
        accountCreatedLabel.textAlignment = .center
        
        let welcomeLabel = UILabel()
        welcomeLabel.font = .systemFont(ofSize: Values.smallFontSize)
        welcomeLabel.text = "onboardingBubbleWelcomeToSession"
            .put(key: "app_name", value: Constants.app_name)
            .put(key: "emoji", value: "")
            .localized()
        welcomeLabel.themeTextColor = .sessionButton_text
        welcomeLabel.textAlignment = .center

        let result = UIStackView(arrangedSubviews: [
            image,
            accountCreatedLabel,
            welcomeLabel,
            UIView.vSpacer(Values.verySmallSpacing)
        ])
        result.axis = .vertical
        result.spacing = Values.verySmallSpacing
        result.alignment = .fill
        result.isHidden = true
        
        return result
    }()
    
    private lazy var emptyStateStackView: UIStackView = {
        let result = UIStackView(arrangedSubviews: [
            accountCreatedView,
            emptyStateLogoView,
            UIView.vSpacer(Values.smallSpacing),
            UIView.line(),
            UIView.vSpacer(Values.smallSpacing),
            emptyStateView
        ])
        result.axis = .vertical
        result.spacing = Values.verySmallSpacing
        result.alignment = .fill
        result.isHidden = true
        
        return result
    }()
    
    // MARK: - Lifecycle
    
    public override func viewDidLoad() {
        super.viewDidLoad()
        
        // Preparation
        updateNavBarButtons(userProfile: self.viewModel.state.userProfile)
        setUpNavBarSessionHeading()
        
        // Recovery phrase reminder
        view.addSubview(seedReminderView)
        seedReminderView.pin(.leading, to: .leading, of: view)
        seedReminderView.pin(.top, to: .top, of: view)
        seedReminderView.pin(.trailing, to: .trailing, of: view)
        
        // Loading conversations label
        view.addSubview(loadingConversationsLabel)
        
        loadingConversationsLabel.pin(.leading, to: .leading, of: view, withInset: 50)
        loadingConversationsLabel.pin(.trailing, to: .trailing, of: view, withInset: -50)
        
        // Table view
        view.addSubview(tableView)
        tableView.pin(.leading, to: .leading, of: view)
        tableView.pin(.trailing, to: .trailing, of: view)
        tableView.pin(.bottom, to: .bottom, of: view)
        
        if self.viewModel.state.showViewedSeedBanner {
            loadingConversationsLabelTopConstraint = loadingConversationsLabel.pin(.top, to: .bottom, of: seedReminderView, withInset: Values.mediumSpacing)
            tableViewTopConstraint = tableView.pin(.top, to: .bottom, of: seedReminderView)
        }
        else {
            loadingConversationsLabelTopConstraint = loadingConversationsLabel.pin(.top, to: .top, of: view, withInset: Values.veryLargeSpacing)
            tableViewTopConstraint = tableView.pin(.top, to: .top, of: view)
        }
        
        // Empty state view
        view.addSubview(emptyStateStackView)
        emptyStateStackView.set(.width, to: 300)
        emptyStateStackView.center(.horizontal, in: view)
        let verticalCenteringConstraint2 = emptyStateStackView.center(.vertical, in: view)
        verticalCenteringConstraint2.constant = -Values.massiveSpacing // Makes things appear centered visually
        
        // New conversation button
        view.addSubview(newConversationButton)
        newConversationButton.center(.horizontal, in: view)
        newConversationButton.pin(.bottom, to: .bottom, of: view.safeAreaLayoutGuide, withInset: -Values.smallSpacing)
        
        // Notifications
        NotificationCenter.default.addObserver(
            self,
            selector: #selector(applicationDidBecomeActive(_:)),
            name: UIApplication.didBecomeActiveNotification,
            object: nil
        )
        NotificationCenter.default.addObserver(
            self,
            selector: #selector(applicationDidResignActive(_:)),
            name: UIApplication.didEnterBackgroundNotification, object: nil
        )
        
        // Start polling if needed (i.e. if the user just created or restored their Session ID)
        if
            viewModel.dependencies[cache: .general].userExists,
            let appDelegate: AppDelegate = UIApplication.shared.delegate as? AppDelegate,
            viewModel.dependencies[singleton: .appContext].isMainAppAndActive
        {
            appDelegate.startPollersIfNeeded()
        }
        
        // Onion request path countries cache
        viewModel.dependencies.warmCache(cache: .ip2Country)
    }
    
    public override func viewWillAppear(_ animated: Bool) {
        super.viewWillAppear(animated)
        
        startObservingChanges()
    }
    
    public override func viewDidAppear(_ animated: Bool) {
        super.viewDidAppear(animated)
        
        viewModel.dependencies[singleton: .notificationsManager].scheduleSessionNetworkPageLocalNotifcation(force: false)
        
        self.viewHasAppeared = true
        self.autoLoadNextPageIfNeeded()
    }
    
    public override func viewWillDisappear(_ animated: Bool) {
        super.viewWillDisappear(animated)
        
        stopObservingChanges()
    }
    
    @objc func applicationDidBecomeActive(_ notification: Notification) {
        /// **Note:** When returning from the background we could have received notifications but the `PagedDatabaseObserver`
        /// won't have them so we need to force a re-fetch of the current data to ensure everything is up to date
        DispatchQueue.global(qos: .userInitiated).async { [weak self] in
            self?.viewModel.pagedDataObserver?.resume()
        }
    }
    
    @objc func applicationDidResignActive(_ notification: Notification) {
        /// When going into the background we should stop listening to database changes (we will resume/reload after returning from
        /// the background)
        viewModel.pagedDataObserver?.suspend()
    }
    
    // MARK: - Updating
    
<<<<<<< HEAD
    public func startObservingChanges(didReturnFromBackground: Bool = false, onReceivedInitialChange: (() -> ())? = nil) {
        guard dataChangeTask == nil else { return }
=======
    public func startObservingChanges(onReceivedInitialChange: (() -> Void)? = nil) {
        guard dataChangeObservable == nil else { return }
>>>>>>> d93c0671
        
        var runAndClearInitialChangeCallback: (() -> Void)?
        
        runAndClearInitialChangeCallback = { [weak self] in
            guard self?.hasLoadedInitialStateData == true && self?.hasLoadedInitialThreadData == true else { return }
            
            onReceivedInitialChange?()
            runAndClearInitialChangeCallback = nil
        }
        
        dataChangeTask = Task { [weak self, stream = viewModel.createStateStream()] in
            do {
                for try await state in stream {
                    await MainActor.run { [weak self] in
                        self?.handleUpdates(state)
                        runAndClearInitialChangeCallback?()
                    }
                }
            } catch is CancellationError {  /// Ignore (cancel when leaving the screen)
            } catch { Log.error(.homeViewModel, "Observation failed with error: \(error)") }
        }
        
        self.viewModel.onThreadChange = { [weak self] updatedThreadData, changeset in
            self?.handleThreadUpdates(updatedThreadData, changeset: changeset)
            runAndClearInitialChangeCallback?()
        }
    }
    
    private func stopObservingChanges() {
        // Stop observing database changes
<<<<<<< HEAD
        self.dataChangeTask = nil
=======
        self.dataChangeObservable?.cancel()
        self.dataChangeObservable = nil
>>>>>>> d93c0671
        self.viewModel.onThreadChange = nil
    }
    
    private func handleUpdates(_ updatedState: HomeViewModel.State, initialLoad: Bool = false) {
        // Ensure the first load runs without animations (if we don't do this the cells will animate
        // in from a frame of CGRect.zero)
        guard hasLoadedInitialStateData else {
            hasLoadedInitialStateData = true
            UIView.performWithoutAnimation { handleUpdates(updatedState, initialLoad: true) }
            return
        }
        
        if updatedState.userProfile != self.viewModel.state.userProfile {
            updateNavBarButtons(userProfile: updatedState.userProfile)
        }
        
        // Update the 'view seed' UI
        if updatedState.showViewedSeedBanner != self.viewModel.state.showViewedSeedBanner {
            tableViewTopConstraint?.isActive = false
            loadingConversationsLabelTopConstraint?.isActive = false
            seedReminderView.isHidden = !updatedState.showViewedSeedBanner

            if updatedState.showViewedSeedBanner {
                loadingConversationsLabelTopConstraint = loadingConversationsLabel.pin(.top, to: .bottom, of: seedReminderView, withInset: Values.mediumSpacing)
                tableViewTopConstraint = tableView.pin(.top, to: .bottom, of: seedReminderView)
            }
            else {
                loadingConversationsLabelTopConstraint = loadingConversationsLabel.pin(.top, to: .top, of: view, withInset: Values.veryLargeSpacing)
                tableViewTopConstraint = tableView.pin(.top, to: .top, of: view, withInset: Values.smallSpacing)
            }
        }
        
        self.viewModel.updateState(updatedState)
    }
    
    private func handleThreadUpdates(
        _ updatedData: [HomeViewModel.SectionModel],
        changeset: StagedChangeset<[HomeViewModel.SectionModel]>,
        initialLoad: Bool = false
    ) {
        // Ensure the first load runs without animations (if we don't do this the cells will animate
        // in from a frame of CGRect.zero)
        guard hasLoadedInitialThreadData else {
            UIView.performWithoutAnimation { [weak self, dependencies = viewModel.dependencies] in
                // Hide the 'loading conversations' label (now that we have received conversation data)
                self?.loadingConversationsLabel.isHidden = true
                
                // Show the empty state if there is no data
                self?.accountCreatedView.isHidden = (dependencies[cache: .onboarding].initialFlow != .register)
                self?.emptyStateLogoView.isHidden = (dependencies[cache: .onboarding].initialFlow == .register)
                self?.emptyStateStackView.isHidden = (
                    !updatedData.isEmpty &&
                    updatedData.contains(where: { !$0.elements.isEmpty })
                )
                
                self?.viewModel.updateThreadData(updatedData)
                self?.tableView.reloadData()
                self?.hasLoadedInitialThreadData = true
            }
            return
        }
        
        // Hide the 'loading conversations' label (now that we have received conversation data)
        loadingConversationsLabel.isHidden = true
        
        // Show the empty state if there is no data
        if viewModel.dependencies[cache: .onboarding].initialFlow == .register {
            accountCreatedView.isHidden = false
            emptyStateLogoView.isHidden = true
        } else {
            accountCreatedView.isHidden = true
            emptyStateLogoView.isHidden = false
        }
        
        emptyStateStackView.isHidden = (
            !updatedData.isEmpty &&
            updatedData.contains(where: { !$0.elements.isEmpty })
        )
        
        CATransaction.begin()
        CATransaction.setCompletionBlock { [weak self] in
            // Complete page loading
            self?.isLoadingMore = false
            self?.autoLoadNextPageIfNeeded()
        }
        
        // Reload the table content (animate changes after the first load)
        tableView.reload(
            using: changeset,
            deleteSectionsAnimation: .none,
            insertSectionsAnimation: .none,
            reloadSectionsAnimation: .none,
            deleteRowsAnimation: .bottom,
            insertRowsAnimation: .none,
            reloadRowsAnimation: .none,
            interrupt: { $0.changeCount > 100 }    // Prevent too many changes from causing performance issues
        ) { [weak self] updatedData in
            self?.viewModel.updateThreadData(updatedData)
        }
        
        CATransaction.commit()
    }
    
    private func autoLoadNextPageIfNeeded() {
        guard
            self.hasLoadedInitialThreadData &&
            !self.isAutoLoadingNextPage &&
            !self.isLoadingMore
        else { return }
        
        self.isAutoLoadingNextPage = true
        
        DispatchQueue.main.asyncAfter(deadline: .now() + PagedData.autoLoadNextPageDelay) { [weak self] in
            self?.isAutoLoadingNextPage = false
            
            // Note: We sort the headers as we want to prioritise loading newer pages over older ones
            let sections: [(HomeViewModel.Section, CGRect)] = (self?.viewModel.threadData
                .enumerated()
                .map { index, section in (section.model, (self?.tableView.rectForHeader(inSection: index) ?? .zero)) })
                .defaulting(to: [])
            let shouldLoadMore: Bool = sections
                .contains { section, headerRect in
                    section == .loadMore &&
                    headerRect != .zero &&
                    (self?.tableView.bounds.contains(headerRect) == true)
                }
            
            guard shouldLoadMore else { return }
            
            self?.isLoadingMore = true
            
            DispatchQueue.global(qos: .userInitiated).async { [weak self] in
                self?.viewModel.pagedDataObserver?.load(.pageAfter)
            }
        }
    }
    
    private func updateNavBarButtons(userProfile: Profile) {
        // Profile picture view
        let profilePictureView = ProfilePictureView(
            size: .navigation,
            dataManager: viewModel.dependencies[singleton: .imageDataManager]
        )
        profilePictureView.accessibilityIdentifier = "User settings"
        profilePictureView.accessibilityLabel = "User settings"
        profilePictureView.isAccessibilityElement = true
        profilePictureView.update(
            publicKey: userProfile.id,
            threadVariant: .contact,
            displayPictureFilename: nil,
            profile: userProfile,
            profileIcon: {
                switch (viewModel.dependencies[feature: .serviceNetwork], viewModel.dependencies[feature: .forceOffline]) {
                    case (.testnet, false): return .letter("T", false)     // stringlint:ignore
                    case (.testnet, true): return .letter("T", true)       // stringlint:ignore
                    default: return .none
                }
            }(),
            additionalProfile: nil,
            using: viewModel.dependencies
        )
        navBarProfileView = profilePictureView
        
        let tapGestureRecognizer = UITapGestureRecognizer(target: self, action: #selector(openSettings))
        profilePictureView.addGestureRecognizer(tapGestureRecognizer)
        
        // Path status indicator
        let pathStatusView = PathStatusView(using: viewModel.dependencies)
        pathStatusView.accessibilityLabel = "Current onion routing path indicator"
        
        viewModel.dependencies.publisher(feature: .serviceNetwork)
            .subscribe(on: DispatchQueue.global(qos: .background), using: viewModel.dependencies)
            .receive(on: DispatchQueue.main, using: viewModel.dependencies)
            .sink(
                receiveCompletion: { [weak self] _ in
                    /// If the stream completes it means the network cache was reset in which case we want to
                    /// re-register for updates in the next run loop (as the new cache should be created by then)
                    DispatchQueue.main.async {
                        self?.updateNavBarButtons(userProfile: userProfile)
                    }
                },
                receiveValue: { [weak profilePictureView, dependencies = viewModel.dependencies] value in
                    profilePictureView?.update(
                        publicKey: userProfile.id,
                        threadVariant: .contact,
                        displayPictureFilename: nil,
                        profile: userProfile,
                        profileIcon: {
                            switch (dependencies[feature: .serviceNetwork], dependencies[feature: .forceOffline]) {
                                case (.testnet, false): return .letter("T", false)     // stringlint:ignore
                                case (.testnet, true): return .letter("T", true)       // stringlint:ignore
                                default: return .none
                            }
                        }(),
                        additionalProfile: nil,
                        using: dependencies
                    )
                }
            )
            .store(in: &profilePictureView.disposables)
        
        // Container view
        let profilePictureViewContainer = UIView()
        profilePictureViewContainer.addSubview(profilePictureView)
        profilePictureView.pin(to: profilePictureViewContainer)
        profilePictureViewContainer.addSubview(pathStatusView)
        pathStatusView.pin(.trailing, to: .trailing, of: profilePictureViewContainer)
        pathStatusView.pin(.bottom, to: .bottom, of: profilePictureViewContainer)
        
        // Left bar button item
        let leftBarButtonItem = UIBarButtonItem(customView: profilePictureViewContainer)
        leftBarButtonItem.isAccessibilityElement = true
        navigationItem.leftBarButtonItem = leftBarButtonItem
        
        // Right bar button item - search button
        let rightBarButtonItem = UIBarButtonItem(barButtonSystemItem: .search, target: self, action: #selector(showSearchUI))
        rightBarButtonItem.accessibilityLabel = "Search button"
        rightBarButtonItem.isAccessibilityElement  = true
        navigationItem.rightBarButtonItem = rightBarButtonItem
    }
    
    // MARK: - UITableViewDataSource
    
    public func numberOfSections(in tableView: UITableView) -> Int {
        return viewModel.threadData.count
    }
    
    public func tableView(_ tableView: UITableView, numberOfRowsInSection section: Int) -> Int {
        let section: HomeViewModel.SectionModel = viewModel.threadData[section]
        
        return section.elements.count
    }
    
    public func tableView(_ tableView: UITableView, cellForRowAt indexPath: IndexPath) -> UITableViewCell {
        let section: HomeViewModel.SectionModel = viewModel.threadData[indexPath.section]
        
        switch section.model {
            case .messageRequests:
                let threadViewModel: SessionThreadViewModel = section.elements[indexPath.row]
                let cell: MessageRequestsCell = tableView.dequeue(type: MessageRequestsCell.self, for: indexPath)
                cell.accessibilityIdentifier = "Message requests banner"
                cell.isAccessibilityElement = true
                cell.update(with: Int(threadViewModel.threadUnreadCount ?? 0))
                return cell
                
            case .threads:
                let threadViewModel: SessionThreadViewModel = section.elements[indexPath.row]
                let cell: FullConversationCell = tableView.dequeue(type: FullConversationCell.self, for: indexPath)
                cell.update(with: threadViewModel, using: viewModel.dependencies)
                cell.accessibilityIdentifier = "Conversation list item"
                cell.accessibilityLabel = threadViewModel.displayName
                return cell
                
            default: preconditionFailure("Other sections should have no content")
        }
    }
    
    public func tableView(_ tableView: UITableView, viewForHeaderInSection section: Int) -> UIView? {
        let section: HomeViewModel.SectionModel = viewModel.threadData[section]
        
        switch section.model {
            case .loadMore:
                let loadingIndicator: UIActivityIndicatorView = UIActivityIndicatorView(style: .medium)
                loadingIndicator.themeTintColor = .textPrimary
                loadingIndicator.alpha = 0.5
                loadingIndicator.startAnimating()
                
                let view: UIView = UIView()
                view.addSubview(loadingIndicator)
                loadingIndicator.center(in: view)
                
                return view
            
            default: return nil
        }
    }
    
    // MARK: - UITableViewDelegate
    
    public func tableView(_ tableView: UITableView, heightForHeaderInSection section: Int) -> CGFloat {
        let section: HomeViewModel.SectionModel = viewModel.threadData[section]
        
        switch section.model {
            case .loadMore: return HomeVC.loadingHeaderHeight
            default: return 0
        }
    }
    
    public func tableView(_ tableView: UITableView, willDisplayHeaderView view: UIView, forSection section: Int) {
        guard self.hasLoadedInitialThreadData && self.viewHasAppeared && !self.isLoadingMore else { return }
        
        let section: HomeViewModel.SectionModel = self.viewModel.threadData[section]
        
        switch section.model {
            case .loadMore:
                self.isLoadingMore = true
                
                DispatchQueue.global(qos: .userInitiated).async { [weak self] in
                    self?.viewModel.pagedDataObserver?.load(.pageAfter)
                }
                
            default: break
        }
    }

    public func tableView(_ tableView: UITableView, didSelectRowAt indexPath: IndexPath) {
        tableView.deselectRow(at: indexPath, animated: true)
        
        let section: HomeViewModel.SectionModel = self.viewModel.threadData[indexPath.section]
        
        switch section.model {
            case .messageRequests:
                let viewController: SessionTableViewController = SessionTableViewController(
                    viewModel: MessageRequestsViewModel(using: viewModel.dependencies)
                )
                self.navigationController?.pushViewController(viewController, animated: true)
                
            case .threads:
                let threadViewModel: SessionThreadViewModel = section.elements[indexPath.row]
                let viewController: ConversationVC = ConversationVC(
                    threadId: threadViewModel.threadId,
                    threadVariant: threadViewModel.threadVariant,
                    focusedInteractionInfo: nil,
                    using: viewModel.dependencies
                )
                self.navigationController?.pushViewController(viewController, animated: true)
                
            default: break
        }
    }
    
    public func tableView(_ tableView: UITableView, canEditRowAt indexPath: IndexPath) -> Bool {
        return true
    }
    
    public func tableView(_ tableView: UITableView, willBeginEditingRowAt indexPath: IndexPath) {
        UIContextualAction.willBeginEditing(indexPath: indexPath, tableView: tableView)
    }
    
    public func tableView(_ tableView: UITableView, didEndEditingRowAt indexPath: IndexPath?) {
        UIContextualAction.didEndEditing(indexPath: indexPath, tableView: tableView)
    }
    
    public func tableView(_ tableView: UITableView, leadingSwipeActionsConfigurationForRowAt indexPath: IndexPath) -> UISwipeActionsConfiguration? {
        let section: HomeViewModel.SectionModel = self.viewModel.threadData[indexPath.section]
        let threadViewModel: SessionThreadViewModel = section.elements[indexPath.row]
        
        switch section.model {
            case .threads:
                // Cannot properly sync outgoing blinded message requests so don't provide the option,
                // the 'Note to Self' conversation also doesn't support 'mark as unread' so don't
                // provide it there either
                guard
                    threadViewModel.threadVariant != .legacyGroup &&
                    threadViewModel.threadId != threadViewModel.currentUserSessionId && (
                        threadViewModel.threadVariant != .contact ||
                        (try? SessionId(from: section.elements[indexPath.row].threadId))?.prefix == .standard
                    )
                else { return nil }
                
                return UIContextualAction.configuration(
                    for: UIContextualAction.generateSwipeActions(
                        [.toggleReadStatus],
                        for: .leading,
                        indexPath: indexPath,
                        tableView: tableView,
                        threadViewModel: threadViewModel,
                        viewController: self,
                        navigatableStateHolder: viewModel,
                        using: viewModel.dependencies
                    )
                )
            
            default: return nil
        }
    }
    
    public func tableView(_ tableView: UITableView, trailingSwipeActionsConfigurationForRowAt indexPath: IndexPath) -> UISwipeActionsConfiguration? {
        let section: HomeViewModel.SectionModel = self.viewModel.threadData[indexPath.section]
        let threadViewModel: SessionThreadViewModel = section.elements[indexPath.row]
        
        switch section.model {
            case .messageRequests:
                return UIContextualAction.configuration(
                    for: UIContextualAction.generateSwipeActions(
                        [.hide],
                        for: .trailing,
                        indexPath: indexPath,
                        tableView: tableView,
                        threadViewModel: threadViewModel,
                        viewController: self,
                        navigatableStateHolder: viewModel,
                        using: viewModel.dependencies
                    )
                )
                
            case .threads:
                let sessionIdPrefix: SessionId.Prefix? = try? SessionId.Prefix(from: threadViewModel.threadId)
                
                // Cannot properly sync outgoing blinded message requests so only provide valid options
                let shouldHavePinAction: Bool = {
                    switch threadViewModel.threadVariant {
                        // Only allow unpin for legacy groups
                        case .legacyGroup: return threadViewModel.threadPinnedPriority > 0
                        
                        default:
                            return (
                                sessionIdPrefix != .blinded15 &&
                                sessionIdPrefix != .blinded25
                            )
                    }
                }()
                let shouldHaveMuteAction: Bool = {
                    switch threadViewModel.threadVariant {
                        case .contact: return (
                            !threadViewModel.threadIsNoteToSelf &&
                            sessionIdPrefix != .blinded15 &&
                            sessionIdPrefix != .blinded25
                        )
                        
                        case .group: return (threadViewModel.currentUserIsClosedGroupMember == true)
                            
                        case .legacyGroup: return false
                        case .community: return true
                    }
                }()
                let destructiveAction: UIContextualAction.SwipeAction = {
                    switch (threadViewModel.threadVariant, threadViewModel.threadIsNoteToSelf, threadViewModel.currentUserIsClosedGroupMember) {
                        case (.contact, true, _): return .hide
                        case (.group, _, true), (.community, _, _): return .leave
                        default: return .delete
                    }
                }()
                
                return UIContextualAction.configuration(
                    for: UIContextualAction.generateSwipeActions(
                        [
                            (!shouldHavePinAction ? nil : .pin),
                            (!shouldHaveMuteAction ? nil : .mute),
                            destructiveAction
                        ].compactMap { $0 },
                        for: .trailing,
                        indexPath: indexPath,
                        tableView: tableView,
                        threadViewModel: threadViewModel,
                        viewController: self,
                        navigatableStateHolder: viewModel,
                        using: viewModel.dependencies
                    )
                )
                
            default: return nil
        }
    }
    
    // MARK: - Interaction
    
    func handleContinueButtonTapped(from seedReminderView: SeedReminderView) {
        guard let recoveryPasswordView: RecoveryPasswordScreen = try? RecoveryPasswordScreen(using: viewModel.dependencies) else {
            let targetViewController: UIViewController = ConfirmationModal(
                info: ConfirmationModal.Info(
                    title: "theError".localized(),
                    body: .text("recoveryPasswordErrorLoad".localized()),
                    cancelTitle: "okay".localized(),
                    cancelStyle: .alert_text
                )
            )
            present(targetViewController, animated: true, completion: nil)
            return
        }

        let viewController: SessionHostingViewController = SessionHostingViewController(rootView: recoveryPasswordView)
        viewController.setNavBarTitle("sessionRecoveryPassword".localized())
        self.navigationController?.pushViewController(viewController, animated: true)
    }
    
    @objc private func openSettings() {
        let settingsViewController: SessionTableViewController = SessionTableViewController(
            viewModel: SettingsViewModel(using: viewModel.dependencies)
        )
        let navigationController = StyledNavigationController(rootViewController: settingsViewController)
        navigationController.modalPresentationStyle = .fullScreen
        present(navigationController, animated: true, completion: nil)
    }
    
    @objc private func showSearchUI() {
        if let presentedVC = self.presentedViewController {
            presentedVC.dismiss(animated: false, completion: nil)
        }
        let searchController = GlobalSearchViewController(using: viewModel.dependencies)
        self.navigationController?.setViewControllers([ self, searchController ], animated: true)
    }
    
    @objc private func createNewConversation() {
        viewModel.dependencies[singleton: .app].createNewConversation()
    }
    
    func createNewDMFromDeepLink(sessionId: String) {
        let viewController: SessionHostingViewController = SessionHostingViewController(
            rootView: NewMessageScreen(accountId: sessionId, using: viewModel.dependencies)
        )
        viewController.setNavBarTitle(
            "messageNew"
                .putNumber(1)
                .localized()
        )
        let navigationController = StyledNavigationController(rootViewController: viewController)
        if UIDevice.current.isIPad {
            navigationController.modalPresentationStyle = .fullScreen
        }
        navigationController.modalPresentationCapturesStatusBarAppearance = true
        present(navigationController, animated: true, completion: nil)
    }
}<|MERGE_RESOLUTION|>--- conflicted
+++ resolved
@@ -403,13 +403,8 @@
     
     // MARK: - Updating
     
-<<<<<<< HEAD
-    public func startObservingChanges(didReturnFromBackground: Bool = false, onReceivedInitialChange: (() -> ())? = nil) {
+    public func startObservingChanges(onReceivedInitialChange: (() -> ())? = nil) {
         guard dataChangeTask == nil else { return }
-=======
-    public func startObservingChanges(onReceivedInitialChange: (() -> Void)? = nil) {
-        guard dataChangeObservable == nil else { return }
->>>>>>> d93c0671
         
         var runAndClearInitialChangeCallback: (() -> Void)?
         
@@ -440,12 +435,8 @@
     
     private func stopObservingChanges() {
         // Stop observing database changes
-<<<<<<< HEAD
+        self.dataChangeTask?.cancel()
         self.dataChangeTask = nil
-=======
-        self.dataChangeObservable?.cancel()
-        self.dataChangeObservable = nil
->>>>>>> d93c0671
         self.viewModel.onThreadChange = nil
     }
     
