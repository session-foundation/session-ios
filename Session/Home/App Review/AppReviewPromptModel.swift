--- conflicted
+++ resolved
@@ -101,7 +101,7 @@
             case .rateSession:
                 /// In this case the full `platformStore` value was found to be too verbose so remove the leading `Apple `
                 /// to make it more succinct
-                let storeVaraint: String = Constants.platform_store
+                let storeVariant: String = Constants.PaymentProvider.appStore.store
                     .replacingOccurrences(of: "Apple ", with: "")   // stringlint:ignore
                 
                 return AppReviewPromptModel(
@@ -110,11 +110,7 @@
                         .localized(),
                     message: "rateSessionModalDescription"
                         .put(key: "app_name", value: Constants.app_name)
-<<<<<<< HEAD
-                        .put(key: "storevariant", value: Constants.PaymentProvider.appStore.store)
-=======
-                        .put(key: "storevariant", value: storeVaraint)
->>>>>>> c6efa606
+                        .put(key: "storevariant", value: storeVariant)
                         .localized(),
                     primaryButtonTitle: "rateSessionApp".localized(),
                     primaryButtonAccessibilityIdentifier: "rate-app-button",
