// Copyright © 2023 Rangeproof Pty Ltd. All rights reserved.

import SwiftUI
import SessionUIKit
import SessionNetworkingKit
import SessionUtilitiesKit
import SessionMessagingKit
import Lucide

struct MessageInfoScreen: View {
    @EnvironmentObject var host: HostWrapper
    
    @State var index = 1
    @State var feedbackMessage: String? = nil
    @State var isExpanded: Bool = false
    
    static private let cornerRadius: CGFloat = 17
    
    var actions: [ContextMenuVC.Action]
    var messageViewModel: MessageViewModel
    let threadCanWrite: Bool
    let onStartThread: (@MainActor () -> Void)?
    let dependencies: Dependencies
    let isMessageFailed: Bool
    let isCurrentUser: Bool
    let profileInfo: ProfilePictureView.Info?
    var proFeatures: [String] = []
    var proCTAVariant: ProCTAModal.Variant = .generic
    
    public init(
        actions: [ContextMenuVC.Action],
        messageViewModel: MessageViewModel,
        threadCanWrite: Bool,
        onStartThread: (@MainActor () -> Void)?,
        using dependencies: Dependencies
    ) {
        self.actions = actions
        self.messageViewModel = messageViewModel
        self.threadCanWrite = threadCanWrite
        self.onStartThread = onStartThread
        self.dependencies = dependencies
        
        self.isMessageFailed = [.failed, .failedToSync].contains(messageViewModel.state)
        self.isCurrentUser = (messageViewModel.currentUserSessionIds ?? []).contains(messageViewModel.authorId)
        self.profileInfo = ProfilePictureView.getProfilePictureInfo(
            size: .message,
            publicKey: (
                // Prioritise the profile.id because we override it for
                // messages sent by the current user in communities
                messageViewModel.profile?.id ??
                messageViewModel.authorId
            ),
            threadVariant: .contact,    // Always show the display picture in 'contact' mode
            displayPictureUrl: nil,
            profile: messageViewModel.profile,
            profileIcon: (messageViewModel.isSenderModeratorOrAdmin ? .crown : .none),
            using: dependencies
        ).info
        
        (self.proFeatures, self.proCTAVariant) = getProFeaturesInfo()
    }
    
    var body: some View {
        ZStack (alignment: .topLeading) {
            ScrollView(.vertical, showsIndicators: false) {
                VStack(
                    alignment: .leading,
                    spacing: 10
                ) {
                    VStack(
                        alignment: .leading,
                        spacing: 0
                    ) {
                        // Message bubble snapshot
                        MessageBubble(
                            messageViewModel: messageViewModel,
                            attachmentOnly: false,
                            dependencies: dependencies
                        )
                        .clipShape(
                            RoundedRectangle(cornerRadius: Self.cornerRadius)
                        )
                        .background(
                            RoundedRectangle(cornerRadius: Self.cornerRadius)
                                .fill(
                                    themeColor: (messageViewModel.variant == .standardIncoming || messageViewModel.variant == .standardIncomingDeleted || messageViewModel.variant == .standardIncomingDeletedLocally ?
                                        .messageBubble_incomingBackground :
                                            .messageBubble_outgoingBackground)
                                )
                        )
                        .frame(
                            maxWidth: .infinity,
                            maxHeight: .infinity,
                            alignment: .topLeading
                        )
                        .fixedSize(horizontal: false, vertical: true)
                        .padding(.top, Values.smallSpacing)
                        .padding(.bottom, Values.verySmallSpacing)
                        .padding(.horizontal, Values.largeSpacing)
                        
                        
                        if isMessageFailed {
                            let (image, statusText, tintColor) = messageViewModel.state.statusIconInfo(
                                variant: messageViewModel.variant,
                                hasBeenReadByRecipient: messageViewModel.hasBeenReadByRecipient,
                                hasAttachments: (messageViewModel.attachments?.isEmpty == false)
                            )
                            
                            HStack(spacing: 6) {
                                if let image: UIImage = image?.withRenderingMode(.alwaysTemplate) {
                                    Image(uiImage: image)
                                        .resizable()
                                        .scaledToFit()
                                        .foregroundColor(themeColor: tintColor)
                                        .frame(width: 13, height: 12)
                                }
                                
                                if let statusText: String = statusText {
                                    Text(statusText)
                                        .font(.system(size: Values.verySmallFontSize))
                                        .foregroundColor(themeColor: tintColor)
                                }
                            }
                            .padding(.bottom, Values.verySmallSpacing)
                            .padding(.horizontal, Values.largeSpacing)
                        }
                        
                        if let attachments = messageViewModel.attachments {
                            switch messageViewModel.cellType {
                                case .mediaMessage:
                                    let attachment: Attachment = attachments[(index - 1 + attachments.count) % attachments.count]
                                    
                                    ZStack(alignment: .bottomTrailing) {
                                        if attachments.count > 1 {
                                            // Attachment carousel view
                                            SessionCarouselView_SwiftUI(
                                                index: $index,
                                                isOutgoing: (messageViewModel.variant == .standardOutgoing),
                                                contentInfos: attachments,
                                                using: dependencies
                                            )
                                            .frame(
                                                maxWidth: .infinity,
                                                maxHeight: .infinity,
                                                alignment: .topLeading
                                            )
                                        } else {
                                            MediaView_SwiftUI(
                                                attachment: attachments[0],
                                                isOutgoing: (messageViewModel.variant == .standardOutgoing),
                                                shouldSupressControls: true,
                                                cornerRadius: 0,
                                                using: dependencies
                                            )
                                            .frame(
                                                maxWidth: .infinity,
                                                maxHeight: .infinity,
                                                alignment: .topLeading
                                            )
                                            .aspectRatio(1, contentMode: .fit)
                                            .clipShape(RoundedRectangle(cornerRadius: 15))
                                            .padding(.horizontal, Values.largeSpacing)
                                        }
                                        
                                        if [ .downloaded, .uploaded ].contains(attachment.state) {
                                            Button {
                                                self.showMediaFullScreen(attachment: attachment)
                                            } label: {
                                                ZStack {
                                                    Circle()
                                                        .foregroundColor(.init(white: 0, opacity: 0.4))
                                                    Image(systemName: "arrow.up.left.and.arrow.down.right")
                                                        .font(.system(size: 13))
                                                        .foregroundColor(.white)
                                                }
                                                .frame(width: 26, height: 26)
                                            }
                                            .padding(.bottom, Values.smallSpacing)
                                            .padding(.trailing, 38)
                                        }
                                    }
                                    .padding(.vertical, Values.verySmallSpacing)
                                    
                                default:
                                    MessageBubble(
                                        messageViewModel: messageViewModel,
                                        attachmentOnly: true,
                                        dependencies: dependencies
                                    )
                                    .clipShape(
                                        RoundedRectangle(cornerRadius: Self.cornerRadius)
                                    )
                                    .background(
                                        RoundedRectangle(cornerRadius: Self.cornerRadius)
                                            .fill(
                                                themeColor: (messageViewModel.variant == .standardIncoming || messageViewModel.variant == .standardIncomingDeleted || messageViewModel.variant == .standardIncomingDeletedLocally ?
                                                    .messageBubble_incomingBackground :
                                                        .messageBubble_outgoingBackground)
                                            )
                                    )
                                    .frame(
                                        maxWidth: .infinity,
                                        maxHeight: .infinity,
                                        alignment: .topLeading
                                    )
                                    .fixedSize(horizontal: false, vertical: true)
                                    .padding(.bottom, Values.verySmallSpacing)
                                    .padding(.horizontal, Values.largeSpacing)
                            }
                        }
                    }
                        
                    // Attachment Info
                    if let attachments = messageViewModel.attachments, !attachments.isEmpty {
                        let attachment: Attachment = attachments[(index - 1 + attachments.count) % attachments.count]
                        
                        ZStack {
                            VStack(
                                alignment: .leading,
                                spacing: Values.mediumSpacing
                            ) {
                                InfoBlock(title: "attachmentsFileId".localized()) {
                                    Text(attachment.downloadUrl.map { Network.FileServer.fileId(for: URL(string: $0)?.strippingQueryAndFragment?.absoluteString) } ?? "")
                                        .font(.Body.largeRegular)
                                        .foregroundColor(themeColor: .textPrimary)
                                }
                                
                                HStack(
                                    alignment: .center
                                ) {
                                    InfoBlock(title: "attachmentsFileType".localized()) {
                                        Text(attachment.contentType)
                                            .font(.Body.largeRegular)
                                            .foregroundColor(themeColor: .textPrimary)
                                    }
                                    
                                    Spacer()
                                    
                                    InfoBlock(title: "attachmentsFileSize".localized()) {
                                        Text(Format.fileSize(attachment.byteCount))
                                            .font(.Body.largeRegular)
                                            .foregroundColor(themeColor: .textPrimary)
                                    }
                                    
                                    Spacer()
                                }
                                HStack(
                                    alignment: .center
                                ) {
                                    let resolution: String = {
                                        guard let width = attachment.width, let height = attachment.height else { return "attachmentsNa".localized() }
                                        return "\(width)×\(height)"
                                    }()
                                    InfoBlock(title: "attachmentsResolution".localized()) {
                                        Text(resolution)
                                            .font(.Body.largeRegular)
                                            .foregroundColor(themeColor: .textPrimary)
                                    }
                                    
                                    Spacer()
                                    
                                    let duration: String = {
                                        guard let duration = attachment.duration else { return "attachmentsNa".localized() }
                                        return floor(duration).formatted(format: .videoDuration)
                                    }()
                                    InfoBlock(title: "attachmentsDuration".localized()) {
                                        Text(duration)
                                            .font(.Body.largeRegular)
                                            .foregroundColor(themeColor: .textPrimary)
                                    }
                                    
                                    Spacer()
                                }
                            }
                            .frame(
                                maxWidth: .infinity,
                                maxHeight: .infinity,
                                alignment: .topLeading
                            )
                            .padding(.all, Values.largeSpacing)
                        }
                        .frame(maxHeight: .infinity)
                        .backgroundColor(themeColor: .backgroundSecondary)
                        .cornerRadius(Self.cornerRadius)
                        .fixedSize(horizontal: false, vertical: true)
                        .padding(.vertical, Values.verySmallSpacing)
                        .padding(.horizontal, Values.largeSpacing)
                    }

                    // Message Info
                    ZStack {
                        VStack(
                            alignment: .leading,
                            spacing: Values.mediumSpacing
                        ) {
                            // Pro feature message
                            if proFeatures.count > 0 {
                                VStack(
                                    alignment: .leading,
                                    spacing: Values.mediumSpacing
                                ) {
                                    HStack(spacing: Values.verySmallSpacing) {
                                        SessionProBadge_SwiftUI(size: .small)
                                        Text("message".localized())
                                            .font(.Body.extraLargeBold)
                                            .foregroundColor(themeColor: .textPrimary)
                                    }
                                    .onTapGesture {
                                        showSessionProCTAIfNeeded()
                                    }
                                    
                                    Text(
                                        "proMessageInfoFeatures"
                                            .put(key: "app_pro", value: Constants.app_pro)
                                            .localized()
                                    )
                                    .font(.Body.largeRegular)
                                    .foregroundColor(themeColor: .textPrimary)
                                    
                                    VStack(
                                        alignment: .leading,
                                        spacing: Values.smallSpacing
                                    ) {
                                        ForEach(self.proFeatures, id: \.self) { feature in
                                            HStack(spacing: Values.smallSpacing) {
                                                AttributedText(Lucide.Icon.circleCheck.attributedString(size: 17))
                                                    .font(.system(size: 17))
                                                    .foregroundColor(themeColor: .primary)
                                                
                                                Text(feature)
                                                    .font(.Body.largeRegular)
                                                    .foregroundColor(themeColor: .textPrimary)
                                            }
                                        }
                                    }
                                }
                            }
                            
                            if isMessageFailed {
                                let failureText: String = messageViewModel.mostRecentFailureText ?? "messageStatusFailedToSend".localized()
                                InfoBlock(title: "theError".localized() + ":") {
                                    Text(failureText)
                                        .font(.Body.largeRegular)
                                        .foregroundColor(themeColor: .danger)
                                }
                            } else {
                                InfoBlock(title: "sent".localized()) {
                                    Text(messageViewModel.dateForUI.fromattedForMessageInfo)
                                        .font(.Body.largeRegular)
                                        .foregroundColor(themeColor: .textPrimary)
                                }
                                
                                InfoBlock(title: "received".localized()) {
                                    Text(messageViewModel.receivedDateForUI.fromattedForMessageInfo)
                                        .font(.Body.largeRegular)
                                        .foregroundColor(themeColor: .textPrimary)
                                }
                            }
                            
                            InfoBlock(title: "from".localized()) {
                                HStack(
                                    spacing: 10
                                ) {
<<<<<<< HEAD
                                    let size: ProfilePictureView.Size = .list
                                    if let info: ProfilePictureView.Info = self.profileInfo {
=======
                                    let (info, additionalInfo) = ProfilePictureView.Info.generateInfoFrom(
                                        size: .message,
                                        publicKey: (
                                            // Prioritise the profile.id because we override it for
                                            // messages sent by the current user in communities
                                            messageViewModel.profile?.id ??
                                            messageViewModel.authorId
                                        ),
                                        threadVariant: .contact,    // Always show the display picture in 'contact' mode
                                        displayPictureUrl: nil,
                                        profile: messageViewModel.profile,
                                        profileIcon: (messageViewModel.isSenderModeratorOrAdmin ? .crown : .none),
                                        using: dependencies
                                    )
                                    
                                    let size: ProfilePictureView.Info.Size = .list
                                    
                                    if let info: ProfilePictureView.Info = info {
>>>>>>> b49ec22b
                                        ProfilePictureSwiftUI(
                                            size: size,
                                            info: info,
                                            additionalInfo: nil,
                                            dataManager: dependencies[singleton: .imageDataManager]
                                        )
                                        .frame(
                                            width: size.viewSize,
                                            height: size.viewSize,
                                            alignment: .topLeading
                                        )
                                    }
                                    
                                    VStack(
                                        alignment: .leading,
                                        spacing: Values.verySmallSpacing
                                    ) {
                                        HStack(spacing: Values.verySmallSpacing) {
                                            if isCurrentUser {
                                                Text("you".localized())
                                                    .font(.Body.extraLargeBold)
                                                    .foregroundColor(themeColor: .textPrimary)
                                            }
                                            else if !messageViewModel.authorNameSuppressedId.isEmpty {
                                                Text(messageViewModel.authorNameSuppressedId)
                                                    .font(.Body.extraLargeBold)
                                                    .foregroundColor(themeColor: .textPrimary)
                                            }
                                            
                                            if (dependencies.mutate(cache: .libSession) { $0.validateSessionProState(for: messageViewModel.authorId)}) {
                                                SessionProBadge_SwiftUI(size: .small)
                                                    .onTapGesture {
                                                        showSessionProCTAIfNeeded()
                                                    }
                                            }
                                        }
                                        
                                        Text(messageViewModel.authorId)
                                            .font(.Display.base)
                                            .foregroundColor(
                                                themeColor: {
                                                    if
                                                        messageViewModel.authorId.hasPrefix(SessionId.Prefix.blinded15.rawValue) ||
                                                        messageViewModel.authorId.hasPrefix(SessionId.Prefix.blinded25.rawValue)
                                                    {
                                                        return .textSecondary
                                                    }
                                                    else {
                                                        return .textPrimary
                                                    }
                                                }()
                                            )
                                    }
                                }
                            }
                            .onTapGesture {
                                showUserProfileModal()
                            }
                        }
                        .frame(
                            maxWidth: .infinity,
                            maxHeight: .infinity,
                            alignment: .topLeading
                        )
                        .padding(.all, Values.largeSpacing)
                    }
                    .frame(maxHeight: .infinity)
                    .backgroundColor(themeColor: .backgroundSecondary)
                    .cornerRadius(Self.cornerRadius)
                    .fixedSize(horizontal: false, vertical: true)
                    .padding(.vertical, Values.verySmallSpacing)
                    .padding(.horizontal, Values.largeSpacing)

                    // Actions
                    if !actions.isEmpty {
                        ZStack {
                            VStack(
                                alignment: .leading,
                                spacing: 0
                            ) {
                                ForEach(
                                    0...(actions.count - 1),
                                    id: \.self
                                ) { index in
                                    let tintColor: ThemeValue = actions[index].themeColor
                                    Button(
                                        action: {
                                            actions[index].work() {
                                                switch (actions[index].shouldDismissInfoScreen, actions[index].feedback) {
                                                    case (false, _): break
                                                    case (true, .some):
                                                        DispatchQueue.main.asyncAfter(deadline: .now() + 2, execute: {
                                                            dismiss()
                                                        })
                                                    default: dismiss()
                                                }
                                            }
                                            feedbackMessage = actions[index].feedback
                                        },
                                        label: {
                                            HStack(spacing: Values.largeSpacing) {
                                                Image(uiImage: actions[index].icon!.withRenderingMode(.alwaysTemplate))
                                                    .resizable()
                                                    .scaledToFit()
                                                    .scaleEffect(x: (actions[index].flipIconForRTL ? -1 : 1), y: 1)
                                                    .foregroundColor(themeColor: tintColor)
                                                    .frame(width: 26, height: 26)
                                                Text(actions[index].title)
                                                    .font(.Headings.H8)
                                                    .foregroundColor(themeColor: tintColor)
                                            }
                                            .frame(maxWidth: .infinity, alignment: .topLeading)
                                        }
                                    )
                                    .frame(height: 60)
                                    
                                    if index < (actions.count - 1) {
                                        Divider()
                                            .foregroundColor(themeColor: .borderSeparator)
                                    }
                                }
                            }
                            .frame(
                                maxWidth: .infinity,
                                maxHeight: .infinity,
                                alignment: .topLeading
                            )
                            .padding(.horizontal, Values.largeSpacing)
                        }
                        .frame(maxHeight: .infinity)
                        .backgroundColor(themeColor: .backgroundSecondary)
                        .cornerRadius(Self.cornerRadius)
                        .fixedSize(horizontal: false, vertical: true)
                        .padding(.vertical, Values.verySmallSpacing)
                        .padding(.horizontal, Values.largeSpacing)
                    }
                }
            }
        }
        .backgroundColor(themeColor: .backgroundPrimary)
        .toastView(message: $feedbackMessage)
    }
    
    private func getProFeaturesInfo() -> (proFeatures: [String], proCTAVariant: ProCTAModal.Variant) {
        var proFeatures: [String] = []
        var proCTAVariant: ProCTAModal.Variant = .generic
        
        guard dependencies[feature: .sessionProEnabled] else { return (proFeatures, proCTAVariant) }
        
        if (dependencies.mutate(cache: .libSession) { $0.shouldShowProBadge(for: messageViewModel.profile) }) {
            proFeatures.append("appProBadge".put(key: "app_pro", value: Constants.app_pro).localized())
        }
        
        if (
            messageViewModel.isProMessage &&
            messageViewModel.body.defaulting(to: "").utf16.count > LibSession.CharacterLimit ||
            dependencies[feature: .messageFeatureLongMessage]
        ) {
            proFeatures.append("proIncreasedMessageLengthFeature".localized())
            proCTAVariant = (proFeatures.count > 1 ? .generic : .longerMessages)
        }
        
        if (
            ImageDataManager.isAnimatedImage(profileInfo?.source) ||
            dependencies[feature: .messageFeatureAnimatedAvatar]
        ) {
            proFeatures.append("proAnimatedDisplayPictureFeature".localized())
            proCTAVariant = (proFeatures.count > 1 ? .generic : .animatedProfileImage(isSessionProActivated: false))
        }
        
        return (proFeatures, proCTAVariant)
    }
    
    private func showSessionProCTAIfNeeded() {
        guard dependencies[feature: .sessionProEnabled] && (!dependencies[cache: .libSession].isSessionPro) else {
            return
        }
        let sessionProModal: ModalHostingViewController = ModalHostingViewController(
            modal: ProCTAModal(
                variant: proCTAVariant,
                dataManager: dependencies[singleton: .imageDataManager],
                onConfirm: { [dependencies] in
                    dependencies[singleton: .sessionProState].upgradeToPro(
                        plan: SessionProPlan(variant: .threeMonths),
                        originatingPlatform: .iOS,
                        completion: nil
                    )
                }
            )
        )
        self.host.controller?.present(sessionProModal, animated: true)
    }
    
    func showUserProfileModal() {
        guard threadCanWrite else { return }
        // FIXME: Add in support for starting a thread with a 'blinded25' id (disabled until we support this decoding)
        guard (try? SessionId.Prefix(from: messageViewModel.authorId)) != .blinded25 else { return }
        
        guard let profileInfo: ProfilePictureView.Info = ProfilePictureView.getProfilePictureInfo(
            size: .message,
            publicKey: (
                // Prioritise the profile.id because we override it for
                // messages sent by the current user in communities
                messageViewModel.profile?.id ??
                messageViewModel.authorId
            ),
            threadVariant: .contact,    // Always show the display picture in 'contact' mode
            displayPictureUrl: nil,
            profile: messageViewModel.profile,
            profileIcon: .none,
            using: dependencies
        ).info else {
            return
        }
        
        let (sessionId, blindedId): (String?, String?) = {
            guard
                (try? SessionId.Prefix(from: messageViewModel.authorId)) == .blinded15,
                let openGroupServer: String = messageViewModel.threadOpenGroupServer,
                let openGroupPublicKey: String = messageViewModel.threadOpenGroupPublicKey
            else {
                return (messageViewModel.authorId, nil)
            }
            let lookup: BlindedIdLookup? = dependencies[singleton: .storage].write { db in
                try BlindedIdLookup.fetchOrCreate(
                    db,
                    blindedId: messageViewModel.authorId,
                    openGroupServer: openGroupServer,
                    openGroupPublicKey: openGroupPublicKey,
                    isCheckingForOutbox: false,
                    using: dependencies
                )
            }
            return (lookup?.sessionId, messageViewModel.authorId.truncated(prefix: 10, suffix: 10))
        }()
        
        let qrCodeImage: UIImage? = {
            guard let sessionId: String = sessionId else { return nil }
            return QRCode.generate(for: sessionId, hasBackground: false, iconName: "SessionWhite40") // stringlint:ignore
        }()
        
        let isMessasgeRequestsEnabled: Bool = {
            guard messageViewModel.threadVariant == .community else { return true }
            return messageViewModel.profile?.blocksCommunityMessageRequests != true
        }()
        
        let (displayName, contactDisplayName): (String?, String?) = {
            guard let sessionId: String = sessionId else {
                return (messageViewModel.authorNameSuppressedId, nil)
            }
            
            let profile: Profile? = (
                dependencies.mutate(cache: .libSession) { $0.profile(contactId: sessionId) } ??
                dependencies[singleton: .storage].read { db in try? Profile.fetchOne(db, id: sessionId) }
            )
            
            let isCurrentUser: Bool = (messageViewModel.currentUserSessionIds?.contains(sessionId) == true)
            guard !isCurrentUser else {
                return ("you".localized(), "you".localized())
            }
            
            return (
                (profile?.displayName(for: .contact) ?? messageViewModel.authorNameSuppressedId),
                profile?.displayName(for: .contact, ignoringNickname: true)
            )
        }()
        
        let userProfileModal: ModalHostingViewController = ModalHostingViewController(
            modal: UserProfileModal(
                info: .init(
                    sessionId: sessionId,
                    blindedId: blindedId,
                    qrCodeImage: qrCodeImage,
                    profileInfo: profileInfo,
                    displayName: displayName,
                    contactDisplayName: contactDisplayName,
                    isProUser: dependencies.mutate(cache: .libSession, { $0.validateProProof(for: messageViewModel.profile) }),
                    isMessageRequestsEnabled: isMessasgeRequestsEnabled,
                    onStartThread: self.onStartThread,
                    onProBadgeTapped: self.showSessionProCTAIfNeeded
                ),
                dataManager: dependencies[singleton: .imageDataManager]
            )
        )
        self.host.controller?.present(userProfileModal, animated: true, completion: nil)
    }
    
    private func showMediaFullScreen(attachment: Attachment) {
        if let mediaGalleryView = MediaGalleryViewModel.createDetailViewController(
            for: messageViewModel.threadId,
            threadVariant: messageViewModel.threadVariant,
            interactionId: messageViewModel.id,
            selectedAttachmentId: attachment.id,
            options: [ .sliderEnabled ],
            useTransitioningDelegate: false,
            using: dependencies
        ) {
            self.host.controller?.present(mediaGalleryView, animated: true)
        }
    }
    
    func dismiss() {
        self.host.controller?.navigationController?.popViewController(animated: true)
    }
}

// MARK: - MessageBubble

struct MessageBubble: View {
    @State private var maxWidth: CGFloat?
    @State private var isExpanded: Bool = false
    
    static private let cornerRadius: CGFloat = 18
    static private let inset: CGFloat = 12
    
    let messageViewModel: MessageViewModel
    let attachmentOnly: Bool
    let dependencies: Dependencies
    
    var bodyLabelTextColor: ThemeValue {
        messageViewModel.variant == .standardOutgoing ?
            .messageBubble_outgoingText :
            .messageBubble_incomingText
    }
    
    var body: some View {
        ZStack {
            let maxWidth: CGFloat = (
                VisibleMessageCell.getMaxWidth(
                    for: messageViewModel,
                    cellWidth: UIScreen.main.bounds.width
                ) - 2 * Self.inset
            )
            let maxHeight: CGFloat = VisibleMessageCell.getMaxHeightAfterTruncation(for: messageViewModel)
            let height: CGFloat = VisibleMessageCell.getBodyTappableLabel(
                for: messageViewModel,
                with: maxWidth,
                textColor: bodyLabelTextColor,
                searchText: nil,
                delegate: nil,
                using: dependencies
            ).height
            
            VStack(
                alignment: .leading,
                spacing: 0
            ) {
                if !attachmentOnly {
                    // FIXME: We should support rendering link previews alongside quotes (bigger refactor)
                    if let linkPreview: LinkPreview = messageViewModel.linkPreview {
                        switch linkPreview.variant {
                            case .standard:
                                LinkPreviewView_SwiftUI(
                                    viewModel: linkPreview.sentState(
                                        imageAttachment: messageViewModel.linkPreviewAttachment,
                                        using: dependencies
                                    ),
                                    dataManager: dependencies[singleton: .imageDataManager],
                                    isOutgoing: (messageViewModel.variant == .standardOutgoing),
                                    maxWidth: maxWidth,
                                    messageViewModel: messageViewModel,
                                    bodyLabelTextColor: bodyLabelTextColor,
                                    lastSearchText: nil
                                )
                                
                            case .openGroupInvitation:
                                OpenGroupInvitationView_SwiftUI(
                                    name: (linkPreview.title ?? ""),
                                    url: linkPreview.url,
                                    textColor: bodyLabelTextColor,
                                    isOutgoing: (messageViewModel.variant == .standardOutgoing))
                        }
                    }
                    else {
                        if let quoteViewModel: QuoteViewModel = messageViewModel.quoteViewModel {
                            QuoteView_SwiftUI(
                                viewModel: quoteViewModel.with(
                                    thumbnailSource: .thumbnailFrom(
                                        quoteViewModel: quoteViewModel,
                                        using: dependencies
                                    ),
                                    displayNameRetriever: Profile.defaultDisplayNameRetriever(
                                        threadVariant: messageViewModel.threadVariant,
                                        using: dependencies
                                    )
                                ),
                                dataManager: dependencies[singleton: .imageDataManager]
                            )
                            .fixedSize(horizontal: false, vertical: true)
                            .padding(.top, Self.inset)
                            .padding(.horizontal, Self.inset)
                            .padding(.bottom, (messageViewModel.body?.isEmpty == false ?
                                -Values.smallSpacing :
                                Self.inset
                            ))
                        }
                    }
                    
                    if let bodyText: ThemedAttributedString = VisibleMessageCell.getBodyAttributedText(
                        for: messageViewModel,
                        textColor: bodyLabelTextColor,
                        searchText: nil,
                        using: dependencies
                    ) {
                        AttributedLabel(bodyText, maxWidth: maxWidth)
                            .padding(.horizontal, Self.inset)
                            .padding(.top, Self.inset)
                            .frame(
                                maxHeight: (isExpanded ? .infinity : maxHeight)
                            )
                    }
                    
                    if (maxHeight < height && !isExpanded) {
                        Text("messageBubbleReadMore".localized())
                            .bold()
                            .font(.system(size: Values.smallFontSize))
                            .foregroundColor(themeColor: bodyLabelTextColor)
                            .padding(.horizontal, Self.inset)
                    }
                }
                else {
                    switch messageViewModel.cellType {
                        case .voiceMessage:
                            if let attachment: Attachment = messageViewModel.attachments?.first(where: { $0.isAudio }){
                                // TODO: Playback Info and check if playing function is needed
                                VoiceMessageView_SwiftUI(attachment: attachment)
                                    .padding(.top, Self.inset)
                            }
                        case .audio, .genericAttachment:
                            if let attachment: Attachment = messageViewModel.attachments?.first {
                                DocumentView_SwiftUI(
                                    maxWidth: $maxWidth,
                                    attachment: attachment,
                                    textColor: bodyLabelTextColor
                                )
                                .modifier(MaxWidthEqualizer.notify)
                                .padding(.top, Self.inset)
                                .frame(
                                    width: maxWidth,
                                    alignment: .leading
                                )
                            }
                        default: EmptyView()
                    }
                }
            }
            .padding(.bottom, Self.inset)
            .onTapGesture {
                self.isExpanded = true
            }
        }
    }
}

// MARK: - InfoBlock

struct InfoBlock<Content>: View where Content: View {
    let title: String
    let content: () -> Content
    
    private let minWidth: CGFloat = 100
    
    var body: some View {
        VStack(
            alignment: .leading,
            spacing: Values.verySmallSpacing
        ) {
            Text(self.title)
                .font(.Body.extraLargeBold)
                .foregroundColor(themeColor: .textPrimary)
            self.content()
        }
        .frame(
            minWidth: minWidth,
            alignment: .leading
        )
    }
}

// MARK: - MessageInfoViewController

final class MessageInfoViewController: SessionHostingViewController<MessageInfoScreen> {
    init(
        actions: [ContextMenuVC.Action],
        messageViewModel: MessageViewModel,
        threadCanWrite: Bool,
        onStartThread: (() -> Void)?,
        using dependencies: Dependencies
    ) {
        let messageInfoView = MessageInfoScreen(
            actions: actions,
            messageViewModel: messageViewModel,
            threadCanWrite: threadCanWrite,
            onStartThread: onStartThread,
            using: dependencies
        )
        
        super.init(rootView: messageInfoView)
    }
    
    @MainActor required dynamic init?(coder aDecoder: NSCoder) {
        fatalError("init(coder:) has not been implemented")
    }
    
    override func viewDidLoad() {
        super.viewDidLoad()
        
        let customTitleFontSize = Values.largeFontSize
        setNavBarTitle("messageInfo".localized(), customFontSize: customTitleFontSize)
    }
}

// MARK: - Preview

struct MessageInfoView_Previews: PreviewProvider {
    static var messageViewModel: MessageViewModel {
        let dependencies: Dependencies = .createEmpty()
        let result = MessageViewModel(
            optimisticMessageId: UUID(),
            threadId: "d4f1g54sdf5g1d5f4g65ds4564df65f4g65d54gdfsg",
            threadVariant: .contact,
            threadExpirationType: nil,
            threadExpirationTimer: nil,
            threadOpenGroupServer: nil,
            threadOpenGroupPublicKey: nil,
            threadContactNameInternal: "Test",
            timestampMs: dependencies[cache: .snodeAPI].currentOffsetTimestampMs(),
            receivedAtTimestampMs: dependencies[cache: .snodeAPI].currentOffsetTimestampMs(),
            authorId: "d4f1g54sdf5g1d5f4g65ds4564df65f4g65d54gdfsg",
            authorNameInternal: "Test",
            body: "Mauris sapien dui, sagittis et fringilla eget, tincidunt vel mauris. Mauris bibendum quis ipsum ac pulvinar. Integer semper elit vitae placerat efficitur. Quisque blandit scelerisque orci, a fringilla dui. In a sollicitudin tortor. Vivamus consequat sollicitudin felis, nec pretium dolor bibendum sit amet. Integer non congue risus, id imperdiet diam. Proin elementum enim at felis commodo semper. Pellentesque magna magna, laoreet nec hendrerit in, suscipit sit amet risus. Nulla et imperdiet massa. Donec commodo felis quis arcu dignissim lobortis. Praesent nec fringilla felis, ut pharetra sapien. Donec ac dignissim nisi, non lobortis justo. Nulla congue velit nec sodales bibendum. Nullam feugiat, mauris ac consequat posuere, eros sem dignissim nulla, ac convallis dolor sem rhoncus dolor. Cras ut luctus risus, quis viverra mauris.",
            expiresStartedAtMs: nil,
            expiresInSeconds: nil,
            isProMessage: true,
            state: .failed,
            isSenderModeratorOrAdmin: false,
            currentUserProfile: Profile(
                id: "0588672ccb97f40bb57238989226cf429b575ba355443f47bc76c5ab144a96c65b",
                name: "TestUser"
            ),
            quoteViewModel: nil,
            linkPreview: nil,
            linkPreviewAttachment: nil,
            attachments: nil
        )
        
        return result
    }
    
    static var actions: [ContextMenuVC.Action] {
        return [
            .reply(messageViewModel, nil),
            .retry(messageViewModel, nil),
            .delete(messageViewModel, nil)
        ]
    }
    
    static var previews: some View {
        MessageInfoScreen(
            actions: actions,
            messageViewModel: messageViewModel,
            threadCanWrite: true,
            onStartThread: nil,
            using: Dependencies.createEmpty()
        )
    }
}<|MERGE_RESOLUTION|>--- conflicted
+++ resolved
@@ -42,7 +42,7 @@
         
         self.isMessageFailed = [.failed, .failedToSync].contains(messageViewModel.state)
         self.isCurrentUser = (messageViewModel.currentUserSessionIds ?? []).contains(messageViewModel.authorId)
-        self.profileInfo = ProfilePictureView.getProfilePictureInfo(
+        self.profileInfo = ProfilePictureView.Info.generateInfoFrom(
             size: .message,
             publicKey: (
                 // Prioritise the profile.id because we override it for
@@ -361,29 +361,9 @@
                                 HStack(
                                     spacing: 10
                                 ) {
-<<<<<<< HEAD
                                     let size: ProfilePictureView.Size = .list
+                                    
                                     if let info: ProfilePictureView.Info = self.profileInfo {
-=======
-                                    let (info, additionalInfo) = ProfilePictureView.Info.generateInfoFrom(
-                                        size: .message,
-                                        publicKey: (
-                                            // Prioritise the profile.id because we override it for
-                                            // messages sent by the current user in communities
-                                            messageViewModel.profile?.id ??
-                                            messageViewModel.authorId
-                                        ),
-                                        threadVariant: .contact,    // Always show the display picture in 'contact' mode
-                                        displayPictureUrl: nil,
-                                        profile: messageViewModel.profile,
-                                        profileIcon: (messageViewModel.isSenderModeratorOrAdmin ? .crown : .none),
-                                        using: dependencies
-                                    )
-                                    
-                                    let size: ProfilePictureView.Info.Size = .list
-                                    
-                                    if let info: ProfilePictureView.Info = info {
->>>>>>> b49ec22b
                                         ProfilePictureSwiftUI(
                                             size: size,
                                             info: info,
