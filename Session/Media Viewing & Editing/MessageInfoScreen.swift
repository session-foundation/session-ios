--- conflicted
+++ resolved
@@ -82,20 +82,7 @@
     
     static private let cornerRadius: CGFloat = 17
     
-<<<<<<< HEAD
     var viewModel: ViewModel
-=======
-    var actions: [ContextMenuVC.Action]
-    var messageViewModel: MessageViewModel
-    let threadCanWrite: Bool
-    let onStartThread: (@MainActor () -> Void)?
-    let dependencies: Dependencies
-    let isMessageFailed: Bool
-    let isCurrentUser: Bool
-    let profileInfo: ProfilePictureView.Info?
-    var proFeatures: [String] = []
-    var proCTAVariant: ProCTAModal.Variant = .generic
->>>>>>> d452f4b4
     
     public init(
         actions: [ContextMenuVC.Action],
@@ -104,7 +91,6 @@
         onStartThread: (@MainActor () -> Void)?,
         using dependencies: Dependencies
     ) {
-<<<<<<< HEAD
         self.viewModel = ViewModel(
             dependencies: dependencies,
             actions: actions.filter { $0.actionType != .emoji },    // Exclude emoji actions
@@ -113,7 +99,7 @@
             onStartThread: onStartThread,
             isMessageFailed: [.failed, .failedToSync].contains(messageViewModel.state),
             isCurrentUser: messageViewModel.currentUserSessionIds.contains(messageViewModel.authorId),
-            profileInfo: ProfilePictureView.getProfilePictureInfo(
+            profileInfo: ProfilePictureView.Info.generateInfoFrom(
                 size: .message,
                 publicKey: messageViewModel.profile.id,
                 threadVariant: .contact,    // Always show the display picture in 'contact' mode
@@ -121,36 +107,10 @@
                 profile: messageViewModel.profile,
                 profileIcon: (messageViewModel.isSenderModeratorOrAdmin ? .crown : .none),
                 using: dependencies
-            ).info,
+            ).front,
             proFeatures: ProFeature.from(messageViewModel.proFeatures),
             shouldShowProBadge: messageViewModel.profile.proFeatures.contains(.proBadge)
         )
-=======
-        self.actions = actions
-        self.messageViewModel = messageViewModel
-        self.threadCanWrite = threadCanWrite
-        self.onStartThread = onStartThread
-        self.dependencies = dependencies
-        
-        self.isMessageFailed = [.failed, .failedToSync].contains(messageViewModel.state)
-        self.isCurrentUser = (messageViewModel.currentUserSessionIds ?? []).contains(messageViewModel.authorId)
-        self.profileInfo = ProfilePictureView.Info.generateInfoFrom(
-            size: .message,
-            publicKey: (
-                // Prioritise the profile.id because we override it for
-                // messages sent by the current user in communities
-                messageViewModel.profile?.id ??
-                messageViewModel.authorId
-            ),
-            threadVariant: .contact,    // Always show the display picture in 'contact' mode
-            displayPictureUrl: nil,
-            profile: messageViewModel.profile,
-            profileIcon: (messageViewModel.isSenderModeratorOrAdmin ? .crown : .none),
-            using: dependencies
-        ).front
-        
-        (self.proFeatures, self.proCTAVariant) = getProFeaturesInfo()
->>>>>>> d452f4b4
     }
     
     var body: some View {
@@ -390,11 +350,7 @@
                             spacing: Values.mediumSpacing
                         ) {
                             // Pro feature message
-<<<<<<< HEAD
                             if viewModel.proFeatures.count > 0 {
-=======
-                            if proFeatures.count > 0 {
->>>>>>> d452f4b4
                                 VStack(
                                     alignment: .leading,
                                     spacing: Values.mediumSpacing
@@ -421,21 +377,13 @@
                                         alignment: .leading,
                                         spacing: Values.smallSpacing
                                     ) {
-<<<<<<< HEAD
                                         ForEach(viewModel.proFeatures, id: \.self) { feature in
-=======
-                                        ForEach(self.proFeatures, id: \.self) { feature in
->>>>>>> d452f4b4
                                             HStack(spacing: Values.smallSpacing) {
                                                 AttributedText(Lucide.Icon.circleCheck.attributedString(size: 17))
                                                     .font(.system(size: 17))
                                                     .foregroundColor(themeColor: .primary)
                                                 
-<<<<<<< HEAD
                                                 Text(feature.title)
-=======
-                                                Text(feature)
->>>>>>> d452f4b4
                                                     .font(.Body.largeRegular)
                                                     .foregroundColor(themeColor: .textPrimary)
                                             }
@@ -453,21 +401,13 @@
                                 }
                             } else {
                                 InfoBlock(title: "sent".localized()) {
-<<<<<<< HEAD
                                     Text(viewModel.messageViewModel.dateForUI.fromattedForMessageInfo)
-=======
-                                    Text(messageViewModel.dateForUI.fromattedForMessageInfo)
->>>>>>> d452f4b4
                                         .font(.Body.largeRegular)
                                         .foregroundColor(themeColor: .textPrimary)
                                 }
                                 
                                 InfoBlock(title: "received".localized()) {
-<<<<<<< HEAD
                                     Text(viewModel.messageViewModel.receivedDateForUI.fromattedForMessageInfo)
-=======
-                                    Text(messageViewModel.receivedDateForUI.fromattedForMessageInfo)
->>>>>>> d452f4b4
                                         .font(.Body.largeRegular)
                                         .foregroundColor(themeColor: .textPrimary)
                                 }
@@ -477,23 +417,14 @@
                                 HStack(
                                     spacing: 10
                                 ) {
-<<<<<<< HEAD
-                                    let size: ProfilePictureView.Size = .list
+                                    let size: ProfilePictureView.Info.Size = .list
+                                    
                                     if let info: ProfilePictureView.Info = viewModel.profileInfo {
-=======
-                                    let size: ProfilePictureView.Info.Size = .list
-                                    
-                                    if let info: ProfilePictureView.Info = self.profileInfo {
->>>>>>> d452f4b4
                                         ProfilePictureSwiftUI(
                                             size: size,
                                             info: info,
                                             additionalInfo: nil,
-<<<<<<< HEAD
                                             dataManager: viewModel.dependencies[singleton: .imageDataManager]
-=======
-                                            dataManager: dependencies[singleton: .imageDataManager]
->>>>>>> d452f4b4
                                         )
                                         .frame(
                                             width: size.viewSize,
@@ -507,31 +438,18 @@
                                         spacing: Values.verySmallSpacing
                                     ) {
                                         HStack(spacing: Values.verySmallSpacing) {
-<<<<<<< HEAD
                                             if viewModel.isCurrentUser {
-=======
-                                            if isCurrentUser {
->>>>>>> d452f4b4
                                                 Text("you".localized())
                                                     .font(.Body.extraLargeBold)
                                                     .foregroundColor(themeColor: .textPrimary)
                                             }
-<<<<<<< HEAD
                                             else if !viewModel.messageViewModel.authorNameSuppressedId.isEmpty {
                                                 Text(viewModel.messageViewModel.authorNameSuppressedId)
-=======
-                                            else if !messageViewModel.authorNameSuppressedId.isEmpty {
-                                                Text(messageViewModel.authorNameSuppressedId)
->>>>>>> d452f4b4
                                                     .font(.Body.extraLargeBold)
                                                     .foregroundColor(themeColor: .textPrimary)
                                             }
                                             
-<<<<<<< HEAD
                                             if viewModel.proFeatures.contains(.proBadge) {
-=======
-                                            if (dependencies.mutate(cache: .libSession) { $0.validateSessionProState(for: messageViewModel.authorId)}) {
->>>>>>> d452f4b4
                                                 SessionProBadge_SwiftUI(size: .small)
                                                     .onTapGesture {
                                                         showSessionProCTAIfNeeded()
@@ -539,22 +457,13 @@
                                             }
                                         }
                                         
-<<<<<<< HEAD
                                         Text(viewModel.messageViewModel.authorId)
-=======
-                                        Text(messageViewModel.authorId)
->>>>>>> d452f4b4
                                             .font(.Display.base)
                                             .foregroundColor(
                                                 themeColor: {
                                                     if
-<<<<<<< HEAD
                                                         viewModel.messageViewModel.authorId.hasPrefix(SessionId.Prefix.blinded15.rawValue) ||
                                                         viewModel.messageViewModel.authorId.hasPrefix(SessionId.Prefix.blinded25.rawValue)
-=======
-                                                        messageViewModel.authorId.hasPrefix(SessionId.Prefix.blinded15.rawValue) ||
-                                                        messageViewModel.authorId.hasPrefix(SessionId.Prefix.blinded25.rawValue)
->>>>>>> d452f4b4
                                                     {
                                                         return .textSecondary
                                                     }
@@ -612,25 +521,16 @@
                                         },
                                         label: {
                                             HStack(spacing: Values.largeSpacing) {
-<<<<<<< HEAD
                                                 if let icon: UIImage = viewModel.actions[index].icon?.withRenderingMode(.alwaysTemplate) {
                                                     Image(uiImage: icon)
                                                         .resizable()
                                                         .scaledToFit()
+                                                        .scaleEffect(x: (viewModel.actions[index].flipIconForRTL ? -1 : 1), y: 1)
                                                         .foregroundColor(themeColor: tintColor)
                                                         .frame(width: 26, height: 26)
                                                 }
                                                 
                                                 Text(viewModel.actions[index].title)
-=======
-                                                Image(uiImage: actions[index].icon!.withRenderingMode(.alwaysTemplate))
-                                                    .resizable()
-                                                    .scaledToFit()
-                                                    .scaleEffect(x: (actions[index].flipIconForRTL ? -1 : 1), y: 1)
-                                                    .foregroundColor(themeColor: tintColor)
-                                                    .frame(width: 26, height: 26)
-                                                Text(actions[index].title)
->>>>>>> d452f4b4
                                                     .font(.Headings.H8)
                                                     .foregroundColor(themeColor: tintColor)
                                             }
@@ -666,7 +566,6 @@
         .toastView(message: $feedbackMessage)
     }
     
-<<<<<<< HEAD
     private func showSessionProCTAIfNeeded() {
         guard
             viewModel.dependencies[feature: .sessionProEnabled] &&
@@ -679,66 +578,26 @@
                     currentUserIsPro: viewModel.dependencies[singleton: .sessionProManager].currentUserIsCurrentlyPro
                 ),
                 dataManager: viewModel.dependencies[singleton: .imageDataManager],
-                sessionProUIManager: viewModel.dependencies[singleton: .sessionProManager]
-=======
-    private func getProFeaturesInfo() -> (proFeatures: [String], proCTAVariant: ProCTAModal.Variant) {
-        var proFeatures: [String] = []
-        var proCTAVariant: ProCTAModal.Variant = .generic
-        
-        guard dependencies[feature: .sessionProEnabled] else { return (proFeatures, proCTAVariant) }
-        
-        if (dependencies.mutate(cache: .libSession) { $0.shouldShowProBadge(for: messageViewModel.profile) }) {
-            proFeatures.append("appProBadge".put(key: "app_pro", value: Constants.app_pro).localized())
-        }
-        
-        if (
-            messageViewModel.isProMessage &&
-            messageViewModel.body.defaulting(to: "").utf16.count > LibSession.CharacterLimit ||
-            dependencies[feature: .messageFeatureLongMessage]
-        ) {
-            proFeatures.append("proIncreasedMessageLengthFeature".localized())
-            proCTAVariant = (proFeatures.count > 1 ? .generic : .longerMessages)
-        }
-        
-        if (
-            ImageDataManager.isAnimatedImage(profileInfo?.source) ||
-            dependencies[feature: .messageFeatureAnimatedAvatar]
-        ) {
-            proFeatures.append("proAnimatedDisplayPictureFeature".localized())
-            proCTAVariant = (proFeatures.count > 1 ? .generic : .animatedProfileImage(isSessionProActivated: false))
-        }
-        
-        return (proFeatures, proCTAVariant)
-    }
-    
-    private func showSessionProCTAIfNeeded() {
-        guard dependencies[feature: .sessionProEnabled] && (!dependencies[cache: .libSession].isSessionPro) else {
-            return
-        }
-        let sessionProModal: ModalHostingViewController = ModalHostingViewController(
-            modal: ProCTAModal(
-                variant: proCTAVariant,
-                dataManager: dependencies[singleton: .imageDataManager],
+                sessionProUIManager: viewModel.dependencies[singleton: .sessionProManager],
                 onConfirm: { [dependencies] in
+                    // TODO: [PRO] Need to sort this out
                     dependencies[singleton: .sessionProState].upgradeToPro(
                         plan: SessionProPlan(variant: .threeMonths),
                         originatingPlatform: .iOS,
                         completion: nil
                     )
                 }
->>>>>>> d452f4b4
             )
         )
         self.host.controller?.present(sessionProModal, animated: true)
     }
     
     func showUserProfileModal() {
-<<<<<<< HEAD
         guard viewModel.threadCanWrite else { return }
         // FIXME: Add in support for starting a thread with a 'blinded25' id (disabled until we support this decoding)
         guard (try? SessionId.Prefix(from: viewModel.messageViewModel.authorId)) != .blinded25 else { return }
         
-        guard let profileInfo: ProfilePictureView.Info = ProfilePictureView.getProfilePictureInfo(
+        guard let profileInfo: ProfilePictureView.Info = ProfilePictureView.Info.generateInfoFrom(
             size: .message,
             publicKey: viewModel.messageViewModel.profile.id,
             threadVariant: .contact,    // Always show the display picture in 'contact' mode
@@ -746,59 +605,30 @@
             profile: viewModel.messageViewModel.profile,
             profileIcon: .none,
             using: viewModel.dependencies
-        ).info else {
-=======
-        guard threadCanWrite else { return }
-        // FIXME: Add in support for starting a thread with a 'blinded25' id (disabled until we support this decoding)
-        guard (try? SessionId.Prefix(from: messageViewModel.authorId)) != .blinded25 else { return }
-        
-        guard let profileInfo: ProfilePictureView.Info = ProfilePictureView.Info.generateInfoFrom(
-            size: .message,
-            publicKey: (
-                // Prioritise the profile.id because we override it for
-                // messages sent by the current user in communities
-                messageViewModel.profile?.id ??
-                messageViewModel.authorId
-            ),
-            threadVariant: .contact,    // Always show the display picture in 'contact' mode
-            displayPictureUrl: nil,
-            profile: messageViewModel.profile,
-            profileIcon: .none,
-            using: dependencies
         ).front else {
->>>>>>> d452f4b4
             return
         }
         
+        // TODO: [PRO] Would be good to source this from the view model if we can
         let (sessionId, blindedId): (String?, String?) = {
-<<<<<<< HEAD
-            guard (try? SessionId.Prefix(from: viewModel.messageViewModel.authorId)) == .blinded15 else {
-                return (viewModel.messageViewModel.authorId, nil)
-            }
-            let lookup: BlindedIdLookup? = viewModel.dependencies[singleton: .storage].read { db in
-                try? BlindedIdLookup.fetchOne(db, id: viewModel.messageViewModel.authorId)
-            }
-            return (lookup?.sessionId, viewModel.messageViewModel.authorId)
-=======
             guard
-                (try? SessionId.Prefix(from: messageViewModel.authorId)) == .blinded15,
-                let openGroupServer: String = messageViewModel.threadOpenGroupServer,
-                let openGroupPublicKey: String = messageViewModel.threadOpenGroupPublicKey
-            else {
-                return (messageViewModel.authorId, nil)
-            }
-            let lookup: BlindedIdLookup? = dependencies[singleton: .storage].write { db in
+                (try? SessionId.Prefix(from: viewModel.messageViewModel.authorId)) == .blinded15,
+                let openGroupServer: String = viewModel.messageViewModel.threadOpenGroupServer,
+                let openGroupPublicKey: String = viewModel.messageViewModel.threadOpenGroupPublicKey
+            else { return (viewModel.messageViewModel.authorId, nil) }
+            
+            let lookup: BlindedIdLookup? = viewModel.dependencies[singleton: .storage].write { db in
                 try BlindedIdLookup.fetchOrCreate(
                     db,
-                    blindedId: messageViewModel.authorId,
+                    blindedId: viewModel.messageViewModel.authorId,
                     openGroupServer: openGroupServer,
                     openGroupPublicKey: openGroupPublicKey,
                     isCheckingForOutbox: false,
-                    using: dependencies
+                    using: viewModel.dependencies
                 )
             }
-            return (lookup?.sessionId, messageViewModel.authorId.truncated(prefix: 10, suffix: 10))
->>>>>>> d452f4b4
+            
+            return (lookup?.sessionId, viewModel.messageViewModel.authorId.truncated(prefix: 10, suffix: 10))
         }()
         
         let qrCodeImage: UIImage? = {
@@ -807,79 +637,43 @@
         }()
         
         let isMessasgeRequestsEnabled: Bool = {
-<<<<<<< HEAD
             guard viewModel.messageViewModel.threadVariant == .community else { return true }
             return viewModel.messageViewModel.profile.blocksCommunityMessageRequests != true
-=======
-            guard messageViewModel.threadVariant == .community else { return true }
-            return messageViewModel.profile?.blocksCommunityMessageRequests != true
->>>>>>> d452f4b4
         }()
         
         let (displayName, contactDisplayName): (String?, String?) = {
             guard let sessionId: String = sessionId else {
-<<<<<<< HEAD
                 return (viewModel.messageViewModel.authorNameSuppressedId, nil)
             }
             
             guard !viewModel.messageViewModel.currentUserSessionIds.contains(sessionId) else {
-=======
-                return (messageViewModel.authorNameSuppressedId, nil)
-            }
-            
-            let profile: Profile? = (
-                dependencies.mutate(cache: .libSession) { $0.profile(contactId: sessionId) } ??
-                dependencies[singleton: .storage].read { db in try? Profile.fetchOne(db, id: sessionId) }
-            )
-            
-            let isCurrentUser: Bool = (messageViewModel.currentUserSessionIds?.contains(sessionId) == true)
-            guard !isCurrentUser else {
->>>>>>> d452f4b4
                 return ("you".localized(), "you".localized())
             }
             
             return (
-<<<<<<< HEAD
                 viewModel.messageViewModel.authorName,
                 viewModel.messageViewModel.profile.displayName(
                     for: viewModel.messageViewModel.threadVariant,
                     ignoringNickname: true
                 )
-=======
-                (profile?.displayName(for: .contact) ?? messageViewModel.authorNameSuppressedId),
-                profile?.displayName(for: .contact, ignoringNickname: true)
->>>>>>> d452f4b4
             )
         }()
         
         let userProfileModal: ModalHostingViewController = ModalHostingViewController(
             modal: UserProfileModal(
-<<<<<<< HEAD
                 info: UserProfileModal.Info(
-=======
-                info: .init(
->>>>>>> d452f4b4
                     sessionId: sessionId,
                     blindedId: blindedId,
                     qrCodeImage: qrCodeImage,
                     profileInfo: profileInfo,
                     displayName: displayName,
                     contactDisplayName: contactDisplayName,
-<<<<<<< HEAD
                     shouldShowProBadge: viewModel.messageViewModel.profile.proFeatures.contains(.proBadge),
                     isMessageRequestsEnabled: isMessasgeRequestsEnabled,
                     onStartThread: viewModel.onStartThread,
                     onProBadgeTapped: self.showSessionProCTAIfNeeded
                 ),
                 dataManager: viewModel.dependencies[singleton: .imageDataManager]
-=======
-                    isProUser: dependencies.mutate(cache: .libSession, { $0.validateProProof(for: messageViewModel.profile) }),
-                    isMessageRequestsEnabled: isMessasgeRequestsEnabled,
-                    onStartThread: self.onStartThread,
-                    onProBadgeTapped: self.showSessionProCTAIfNeeded
-                ),
-                dataManager: dependencies[singleton: .imageDataManager]
->>>>>>> d452f4b4
             )
         )
         self.host.controller?.present(userProfileModal, animated: true, completion: nil)
@@ -974,27 +768,16 @@
                     else {
                         if let quoteViewModel: QuoteViewModel = messageViewModel.quoteViewModel {
                             QuoteView_SwiftUI(
-<<<<<<< HEAD
-                                info: .init(
-                                    mode: .regular,
-                                    authorName: quotedInfo.authorName,
-                                    authorHasProBadge: quotedInfo.proFeatures.contains(.proBadge),
-                                    quotedText: quotedInfo.body,
-                                    threadVariant: messageViewModel.threadVariant,
-                                    currentUserSessionIds: messageViewModel.currentUserSessionIds,
-                                    direction: (messageViewModel.variant == .standardOutgoing ? .outgoing : .incoming),
-                                    attachment: quotedInfo.attachment
-=======
                                 viewModel: quoteViewModel.with(
                                     thumbnailSource: .thumbnailFrom(
                                         quoteViewModel: quoteViewModel,
                                         using: dependencies
                                     ),
+                                    // TODO: [PRO] Can we source this from the 'MessageViewModel'? Provide the 'profileCache'?
                                     displayNameRetriever: Profile.defaultDisplayNameRetriever(
                                         threadVariant: messageViewModel.threadVariant,
                                         using: dependencies
                                     )
->>>>>>> d452f4b4
                                 ),
                                 dataManager: dependencies[singleton: .imageDataManager]
                             )
@@ -1131,7 +914,6 @@
             optimisticMessageId: 0,
             threadId: "d4f1g54sdf5g1d5f4g65ds4564df65f4g65d54gdfsg",
             threadVariant: .contact,
-<<<<<<< HEAD
             threadIsTrusted: true,
             threadDisappearingConfiguration: nil,
             interaction: Interaction(
@@ -1164,31 +946,6 @@
             isLast: true,
             isLastOutgoing: false,
             using: dependencies
-=======
-            threadExpirationType: nil,
-            threadExpirationTimer: nil,
-            threadOpenGroupServer: nil,
-            threadOpenGroupPublicKey: nil,
-            threadContactNameInternal: "Test",
-            timestampMs: dependencies[cache: .snodeAPI].currentOffsetTimestampMs(),
-            receivedAtTimestampMs: dependencies[cache: .snodeAPI].currentOffsetTimestampMs(),
-            authorId: "d4f1g54sdf5g1d5f4g65ds4564df65f4g65d54gdfsg",
-            authorNameInternal: "Test",
-            body: "Mauris sapien dui, sagittis et fringilla eget, tincidunt vel mauris. Mauris bibendum quis ipsum ac pulvinar. Integer semper elit vitae placerat efficitur. Quisque blandit scelerisque orci, a fringilla dui. In a sollicitudin tortor. Vivamus consequat sollicitudin felis, nec pretium dolor bibendum sit amet. Integer non congue risus, id imperdiet diam. Proin elementum enim at felis commodo semper. Pellentesque magna magna, laoreet nec hendrerit in, suscipit sit amet risus. Nulla et imperdiet massa. Donec commodo felis quis arcu dignissim lobortis. Praesent nec fringilla felis, ut pharetra sapien. Donec ac dignissim nisi, non lobortis justo. Nulla congue velit nec sodales bibendum. Nullam feugiat, mauris ac consequat posuere, eros sem dignissim nulla, ac convallis dolor sem rhoncus dolor. Cras ut luctus risus, quis viverra mauris.",
-            expiresStartedAtMs: nil,
-            expiresInSeconds: nil,
-            isProMessage: true,
-            state: .failed,
-            isSenderModeratorOrAdmin: false,
-            currentUserProfile: Profile(
-                id: "0588672ccb97f40bb57238989226cf429b575ba355443f47bc76c5ab144a96c65b",
-                name: "TestUser"
-            ),
-            quoteViewModel: nil,
-            linkPreview: nil,
-            linkPreviewAttachment: nil,
-            attachments: nil
->>>>>>> d452f4b4
         )
         
         return result!
