// Copyright © 2023 Rangeproof Pty Ltd. All rights reserved.

import SwiftUI
import SessionUIKit
import SessionNetworkingKit
import SessionUtilitiesKit
import SessionMessagingKit
import Lucide

struct MessageInfoScreen: View {
    @EnvironmentObject var host: HostWrapper
    
    @State var index = 1
    @State var feedbackMessage: String? = nil
    @State var isExpanded: Bool = false
    
    static private let cornerRadius: CGFloat = 17
    
    var actions: [ContextMenuVC.Action]
    var messageViewModel: MessageViewModel
    let threadCanWrite: Bool
    let onStartThread: (@MainActor () -> Void)?
    let dependencies: Dependencies
    let isMessageFailed: Bool
    let isCurrentUser: Bool
    let profileInfo: ProfilePictureView.Info?
    var proFeatures: [String] = []
    var proCTAVariant: ProCTAModal.Variant = .generic(renew: false)
    
    public init(
        actions: [ContextMenuVC.Action],
        messageViewModel: MessageViewModel,
        threadCanWrite: Bool,
        onStartThread: (@MainActor () -> Void)?,
        using dependencies: Dependencies
    ) {
        self.actions = actions
        self.messageViewModel = messageViewModel
        self.threadCanWrite = threadCanWrite
        self.onStartThread = onStartThread
        self.dependencies = dependencies
        
        self.isMessageFailed = [.failed, .failedToSync].contains(messageViewModel.state)
        self.isCurrentUser = (messageViewModel.currentUserSessionIds ?? []).contains(messageViewModel.authorId)
        self.profileInfo = ProfilePictureView.Info.generateInfoFrom(
            size: .message,
            publicKey: (
                // Prioritise the profile.id because we override it for
                // messages sent by the current user in communities
                messageViewModel.profile?.id ??
                messageViewModel.authorId
            ),
            threadVariant: .contact,    // Always show the display picture in 'contact' mode
            displayPictureUrl: nil,
            profile: messageViewModel.profile,
            profileIcon: (messageViewModel.isSenderModeratorOrAdmin ? .crown : .none),
            using: dependencies
        ).front
        
        (self.proFeatures, self.proCTAVariant) = getProFeaturesInfo()
    }
    
    var body: some View {
        ZStack (alignment: .topLeading) {
            ScrollView(.vertical, showsIndicators: false) {
                VStack(
                    alignment: .leading,
                    spacing: 10
                ) {
                    VStack(
                        alignment: .leading,
                        spacing: 0
                    ) {
                        // Message bubble snapshot
                        MessageBubble(
                            messageViewModel: messageViewModel,
                            attachmentOnly: false,
                            dependencies: dependencies
                        )
                        .clipShape(
                            RoundedRectangle(cornerRadius: Self.cornerRadius)
                        )
                        .background(
                            RoundedRectangle(cornerRadius: Self.cornerRadius)
                                .fill(
                                    themeColor: (messageViewModel.variant == .standardIncoming || messageViewModel.variant == .standardIncomingDeleted || messageViewModel.variant == .standardIncomingDeletedLocally ?
                                        .messageBubble_incomingBackground :
                                            .messageBubble_outgoingBackground)
                                )
                        )
                        .frame(
                            maxWidth: .infinity,
                            maxHeight: .infinity,
                            alignment: .topLeading
                        )
                        .fixedSize(horizontal: false, vertical: true)
                        .padding(.top, Values.smallSpacing)
                        .padding(.bottom, Values.verySmallSpacing)
                        .padding(.horizontal, Values.largeSpacing)
                        
                        
                        if isMessageFailed {
                            let (image, statusText, tintColor) = messageViewModel.state.statusIconInfo(
                                variant: messageViewModel.variant,
                                hasBeenReadByRecipient: messageViewModel.hasBeenReadByRecipient,
                                hasAttachments: (messageViewModel.attachments?.isEmpty == false)
                            )
                            
                            HStack(spacing: 6) {
                                if let image: UIImage = image?.withRenderingMode(.alwaysTemplate) {
                                    Image(uiImage: image)
                                        .resizable()
                                        .scaledToFit()
                                        .foregroundColor(themeColor: tintColor)
                                        .frame(width: 13, height: 12)
                                }
                                
                                if let statusText: String = statusText {
                                    Text(statusText)
                                        .font(.system(size: Values.verySmallFontSize))
                                        .foregroundColor(themeColor: tintColor)
                                }
                            }
                            .padding(.bottom, Values.verySmallSpacing)
                            .padding(.horizontal, Values.largeSpacing)
                        }
                        
                        if let attachments = messageViewModel.attachments {
                            switch messageViewModel.cellType {
                                case .mediaMessage:
                                    let attachment: Attachment = attachments[(index - 1 + attachments.count) % attachments.count]
                                    
                                    ZStack(alignment: .bottomTrailing) {
                                        if attachments.count > 1 {
                                            // Attachment carousel view
                                            SessionCarouselView_SwiftUI(
                                                index: $index,
                                                isOutgoing: (messageViewModel.variant == .standardOutgoing),
                                                contentInfos: attachments,
                                                using: dependencies
                                            )
                                            .frame(
                                                maxWidth: .infinity,
                                                maxHeight: .infinity,
                                                alignment: .topLeading
                                            )
                                        } else {
                                            MediaView_SwiftUI(
                                                attachment: attachments[0],
                                                isOutgoing: (messageViewModel.variant == .standardOutgoing),
                                                shouldSupressControls: true,
                                                cornerRadius: 0,
                                                using: dependencies
                                            )
                                            .frame(
                                                maxWidth: .infinity,
                                                maxHeight: .infinity,
                                                alignment: .topLeading
                                            )
                                            .aspectRatio(1, contentMode: .fit)
                                            .clipShape(RoundedRectangle(cornerRadius: 15))
                                            .padding(.horizontal, Values.largeSpacing)
                                        }
                                        
                                        if [ .downloaded, .uploaded ].contains(attachment.state) {
                                            Button {
                                                self.showMediaFullScreen(attachment: attachment)
                                            } label: {
                                                ZStack {
                                                    Circle()
                                                        .foregroundColor(.init(white: 0, opacity: 0.4))
                                                    Image(systemName: "arrow.up.left.and.arrow.down.right")
                                                        .font(.system(size: 13))
                                                        .foregroundColor(.white)
                                                }
                                                .frame(width: 26, height: 26)
                                            }
                                            .padding(.bottom, Values.smallSpacing)
                                            .padding(.trailing, 38)
                                        }
                                    }
                                    .padding(.vertical, Values.verySmallSpacing)
                                    
                                default:
                                    MessageBubble(
                                        messageViewModel: messageViewModel,
                                        attachmentOnly: true,
                                        dependencies: dependencies
                                    )
                                    .clipShape(
                                        RoundedRectangle(cornerRadius: Self.cornerRadius)
                                    )
                                    .background(
                                        RoundedRectangle(cornerRadius: Self.cornerRadius)
                                            .fill(
                                                themeColor: (messageViewModel.variant == .standardIncoming || messageViewModel.variant == .standardIncomingDeleted || messageViewModel.variant == .standardIncomingDeletedLocally ?
                                                    .messageBubble_incomingBackground :
                                                        .messageBubble_outgoingBackground)
                                            )
                                    )
                                    .frame(
                                        maxWidth: .infinity,
                                        maxHeight: .infinity,
                                        alignment: .topLeading
                                    )
                                    .fixedSize(horizontal: false, vertical: true)
                                    .padding(.bottom, Values.verySmallSpacing)
                                    .padding(.horizontal, Values.largeSpacing)
                            }
                        }
                    }
                        
                    // Attachment Info
                    if let attachments = messageViewModel.attachments, !attachments.isEmpty {
                        let attachment: Attachment = attachments[(index - 1 + attachments.count) % attachments.count]
                        
                        ZStack {
                            VStack(
                                alignment: .leading,
                                spacing: Values.mediumSpacing
                            ) {
                                InfoBlock(title: "attachmentsFileId".localized()) {
                                    Text(attachment.downloadUrl.map { Network.FileServer.fileId(for: URL(string: $0)?.strippingQueryAndFragment?.absoluteString) } ?? "")
                                        .font(.Body.largeRegular)
                                        .foregroundColor(themeColor: .textPrimary)
                                }
                                
                                HStack(
                                    alignment: .center
                                ) {
                                    InfoBlock(title: "attachmentsFileType".localized()) {
                                        Text(attachment.contentType)
                                            .font(.Body.largeRegular)
                                            .foregroundColor(themeColor: .textPrimary)
                                    }
                                    
                                    Spacer()
                                    
                                    InfoBlock(title: "attachmentsFileSize".localized()) {
                                        Text(Format.fileSize(attachment.byteCount))
                                            .font(.Body.largeRegular)
                                            .foregroundColor(themeColor: .textPrimary)
                                    }
                                    
                                    Spacer()
                                }
                                HStack(
                                    alignment: .center
                                ) {
                                    let resolution: String = {
                                        guard let width = attachment.width, let height = attachment.height else { return "attachmentsNa".localized() }
                                        return "\(width)×\(height)"
                                    }()
                                    InfoBlock(title: "attachmentsResolution".localized()) {
                                        Text(resolution)
                                            .font(.Body.largeRegular)
                                            .foregroundColor(themeColor: .textPrimary)
                                    }
                                    
                                    Spacer()
                                    
                                    let duration: String = {
                                        guard let duration = attachment.duration else { return "attachmentsNa".localized() }
                                        return floor(duration).formatted(format: .videoDuration)
                                    }()
                                    InfoBlock(title: "attachmentsDuration".localized()) {
                                        Text(duration)
                                            .font(.Body.largeRegular)
                                            .foregroundColor(themeColor: .textPrimary)
                                    }
                                    
                                    Spacer()
                                }
                            }
                            .frame(
                                maxWidth: .infinity,
                                maxHeight: .infinity,
                                alignment: .topLeading
                            )
                            .padding(.all, Values.largeSpacing)
                        }
                        .frame(maxHeight: .infinity)
                        .backgroundColor(themeColor: .backgroundSecondary)
                        .cornerRadius(Self.cornerRadius)
                        .fixedSize(horizontal: false, vertical: true)
                        .padding(.vertical, Values.verySmallSpacing)
                        .padding(.horizontal, Values.largeSpacing)
                    }

                    // Message Info
                    ZStack {
                        VStack(
                            alignment: .leading,
                            spacing: Values.mediumSpacing
                        ) {
                            // Pro feature message
                            if proFeatures.count > 0 {
                                VStack(
                                    alignment: .leading,
                                    spacing: Values.mediumSpacing
                                ) {
                                    HStack(spacing: Values.verySmallSpacing) {
                                        SessionProBadge_SwiftUI(size: .small)
                                        Text("message".localized())
                                            .font(.Body.extraLargeBold)
                                            .foregroundColor(themeColor: .textPrimary)
                                    }
                                    .onTapGesture {
                                        dependencies[singleton: .sessionProState].showSessionProCTAIfNeeded(
                                            proCTAVariant,
                                            onConfirm: {
                                                dependencies[singleton: .sessionProState].showSessionProBottomSheetIfNeeded(
                                                    presenting: { bottomSheet in
                                                        self.host.controller?.present(bottomSheet, animated: true)
                                                    }
                                                )
                                            },
                                            presenting: { modal in
                                                self.host.controller?.present(modal, animated: true)
                                            }
                                        )
                                    }
                                    
                                    Text(
                                        "proMessageInfoFeatures"
                                            .put(key: "app_pro", value: Constants.app_pro)
                                            .localized()
                                    )
                                    .font(.Body.largeRegular)
                                    .foregroundColor(themeColor: .textPrimary)
                                    
                                    VStack(
                                        alignment: .leading,
                                        spacing: Values.smallSpacing
                                    ) {
                                        ForEach(self.proFeatures, id: \.self) { feature in
                                            HStack(spacing: Values.smallSpacing) {
                                                AttributedText(Lucide.Icon.circleCheck.attributedString(size: 17))
                                                    .font(.system(size: 17))
                                                    .foregroundColor(themeColor: .primary)
                                                
                                                Text(feature)
                                                    .font(.Body.largeRegular)
                                                    .foregroundColor(themeColor: .textPrimary)
                                            }
                                        }
                                    }
                                }
                            }
                            
                            if isMessageFailed {
                                let failureText: String = messageViewModel.mostRecentFailureText ?? "messageStatusFailedToSend".localized()
                                InfoBlock(title: "theError".localized() + ":") {
                                    Text(failureText)
                                        .font(.Body.largeRegular)
                                        .foregroundColor(themeColor: .danger)
                                }
                            } else {
                                InfoBlock(title: "sent".localized()) {
                                    Text(messageViewModel.dateForUI.fromattedForMessageInfo)
                                        .font(.Body.largeRegular)
                                        .foregroundColor(themeColor: .textPrimary)
                                }
                                
                                InfoBlock(title: "received".localized()) {
                                    Text(messageViewModel.receivedDateForUI.fromattedForMessageInfo)
                                        .font(.Body.largeRegular)
                                        .foregroundColor(themeColor: .textPrimary)
                                }
                            }
                            
                            InfoBlock(title: "from".localized()) {
                                HStack(
                                    spacing: 10
                                ) {
                                    let size: ProfilePictureView.Info.Size = .list
                                    
                                    if let info: ProfilePictureView.Info = self.profileInfo {
                                        ProfilePictureSwiftUI(
                                            size: size,
                                            info: info,
                                            additionalInfo: nil,
                                            dataManager: dependencies[singleton: .imageDataManager]
                                        )
                                        .frame(
                                            width: size.viewSize,
                                            height: size.viewSize,
                                            alignment: .topLeading
                                        )
                                    }
                                    
                                    VStack(
                                        alignment: .leading,
                                        spacing: Values.verySmallSpacing
                                    ) {
                                        HStack(spacing: Values.verySmallSpacing) {
                                            if isCurrentUser {
                                                Text("you".localized())
                                                    .font(.Body.extraLargeBold)
                                                    .foregroundColor(themeColor: .textPrimary)
                                            }
                                            else if !messageViewModel.authorNameSuppressedId.isEmpty {
                                                Text(messageViewModel.authorNameSuppressedId)
                                                    .font(.Body.extraLargeBold)
                                                    .foregroundColor(themeColor: .textPrimary)
                                            }
                                            
                                            if (dependencies.mutate(cache: .libSession) { $0.validateSessionProState(for: messageViewModel.authorId)}) {
                                                SessionProBadge_SwiftUI(size: .small)
                                                    .onTapGesture {
                                                        dependencies[singleton: .sessionProState].showSessionProCTAIfNeeded(
                                                            proCTAVariant,
                                                            onConfirm: {
                                                                dependencies[singleton: .sessionProState].showSessionProBottomSheetIfNeeded(
                                                                    presenting: { bottomSheet in
                                                                        self.host.controller?.present(bottomSheet, animated: true)
                                                                    }
                                                                )
                                                            },
                                                            presenting: { modal in
                                                                self.host.controller?.present(modal, animated: true)
                                                            }
                                                        )
                                                    }
                                            }
                                        }
                                        
                                        Text(messageViewModel.authorId)
                                            .font(.Display.base)
                                            .foregroundColor(
                                                themeColor: {
                                                    if
                                                        messageViewModel.authorId.hasPrefix(SessionId.Prefix.blinded15.rawValue) ||
                                                        messageViewModel.authorId.hasPrefix(SessionId.Prefix.blinded25.rawValue)
                                                    {
                                                        return .textSecondary
                                                    }
                                                    else {
                                                        return .textPrimary
                                                    }
                                                }()
                                            )
                                    }
                                }
                            }
                            .onTapGesture {
                                showUserProfileModal()
                            }
                        }
                        .frame(
                            maxWidth: .infinity,
                            maxHeight: .infinity,
                            alignment: .topLeading
                        )
                        .padding(.all, Values.largeSpacing)
                    }
                    .frame(maxHeight: .infinity)
                    .backgroundColor(themeColor: .backgroundSecondary)
                    .cornerRadius(Self.cornerRadius)
                    .fixedSize(horizontal: false, vertical: true)
                    .padding(.vertical, Values.verySmallSpacing)
                    .padding(.horizontal, Values.largeSpacing)

                    // Actions
                    if !actions.isEmpty {
                        ZStack {
                            VStack(
                                alignment: .leading,
                                spacing: 0
                            ) {
                                ForEach(
                                    0...(actions.count - 1),
                                    id: \.self
                                ) { index in
                                    let tintColor: ThemeValue = actions[index].themeColor
                                    Button(
                                        action: {
                                            actions[index].work() {
                                                switch (actions[index].shouldDismissInfoScreen, actions[index].feedback) {
                                                    case (false, _): break
                                                    case (true, .some):
                                                        DispatchQueue.main.asyncAfter(deadline: .now() + 2, execute: {
                                                            dismiss()
                                                        })
                                                    default: dismiss()
                                                }
                                            }
                                            feedbackMessage = actions[index].feedback
                                        },
                                        label: {
                                            HStack(spacing: Values.largeSpacing) {
                                                Image(uiImage: actions[index].icon!.withRenderingMode(.alwaysTemplate))
                                                    .resizable()
                                                    .scaledToFit()
                                                    .scaleEffect(x: (actions[index].flipIconForRTL ? -1 : 1), y: 1)
                                                    .foregroundColor(themeColor: tintColor)
                                                    .frame(width: 26, height: 26)
                                                Text(actions[index].title)
                                                    .font(.Headings.H8)
                                                    .foregroundColor(themeColor: tintColor)
                                            }
                                            .frame(maxWidth: .infinity, alignment: .topLeading)
                                        }
                                    )
                                    .frame(height: 60)
                                    
                                    if index < (actions.count - 1) {
                                        Divider()
                                            .foregroundColor(themeColor: .borderSeparator)
                                    }
                                }
                            }
                            .frame(
                                maxWidth: .infinity,
                                maxHeight: .infinity,
                                alignment: .topLeading
                            )
                            .padding(.horizontal, Values.largeSpacing)
                        }
                        .frame(maxHeight: .infinity)
                        .backgroundColor(themeColor: .backgroundSecondary)
                        .cornerRadius(Self.cornerRadius)
                        .fixedSize(horizontal: false, vertical: true)
                        .padding(.vertical, Values.verySmallSpacing)
                        .padding(.horizontal, Values.largeSpacing)
                    }
                }
            }
        }
        .backgroundColor(themeColor: .backgroundPrimary)
        .toastView(message: $feedbackMessage)
    }
    
    private func getProFeaturesInfo() -> (proFeatures: [String], proCTAVariant: ProCTAModal.Variant) {
        var proFeatures: [String] = []
        var proCTAVariant: ProCTAModal.Variant = .generic(renew: dependencies[singleton: .sessionProState].isSessionProExpired)
        
        guard dependencies[feature: .sessionProEnabled] else { return (proFeatures, proCTAVariant) }
        
        if (dependencies.mutate(cache: .libSession) { $0.shouldShowProBadge(for: messageViewModel.profile) }) {
            proFeatures.append("appProBadge".put(key: "app_pro", value: Constants.app_pro).localized())
        }
        
        if (
            messageViewModel.isProMessage &&
            messageViewModel.body.defaulting(to: "").utf16.count > LibSession.CharacterLimit ||
            dependencies[feature: .messageFeatureLongMessage]
        ) {
            proFeatures.append("proIncreasedMessageLengthFeature".localized())
            proCTAVariant = (
                proFeatures.count > 1 ?
                    .generic(renew: dependencies[singleton: .sessionProState].isSessionProExpired) :
                    .longerMessages(renew: dependencies[singleton: .sessionProState].isSessionProExpired)
            )
        }
        
        if (
            ImageDataManager.isAnimatedImage(profileInfo?.source) ||
            dependencies[feature: .messageFeatureAnimatedAvatar]
        ) {
            proFeatures.append("proAnimatedDisplayPictureFeature".localized())
            proCTAVariant = (
                proFeatures.count > 1 ?
                    .generic(renew: dependencies[singleton: .sessionProState].isSessionProExpired) :
                    .animatedProfileImage(
                        isSessionProActivated: false,
                        renew: dependencies[singleton: .sessionProState].isSessionProExpired
                    )
            )
        }
        
        return (proFeatures, proCTAVariant)
    }
    
<<<<<<< HEAD
=======
    private func showSessionProCTAIfNeeded() {
        guard dependencies[feature: .sessionProEnabled] && (!dependencies[cache: .libSession].isSessionPro) else {
            return
        }
        
        DispatchQueue.main.async {
            let sessionProModal: ModalHostingViewController = ModalHostingViewController(
                modal: ProCTAModal(
                    variant: proCTAVariant,
                    dataManager: dependencies[singleton: .imageDataManager],
                    onConfirm: { [dependencies] in
                        dependencies[singleton: .sessionProState].upgradeToPro(
                            plan: SessionProPlan(variant: .threeMonths),
                            originatingPlatform: .iOS,
                            completion: nil
                        )
                    }
                )
            )
            self.host.controller?.present(sessionProModal, animated: true)
        }
    }
    
>>>>>>> ac2a06ad
    func showUserProfileModal() {
        guard threadCanWrite else { return }
        // FIXME: Add in support for starting a thread with a 'blinded25' id (disabled until we support this decoding)
        guard (try? SessionId.Prefix(from: messageViewModel.authorId)) != .blinded25 else { return }
        
        guard let profileInfo: ProfilePictureView.Info = ProfilePictureView.Info.generateInfoFrom(
            size: .message,
            publicKey: (
                // Prioritise the profile.id because we override it for
                // messages sent by the current user in communities
                messageViewModel.profile?.id ??
                messageViewModel.authorId
            ),
            threadVariant: .contact,    // Always show the display picture in 'contact' mode
            displayPictureUrl: nil,
            profile: messageViewModel.profile,
            profileIcon: .none,
            using: dependencies
        ).front else {
            return
        }
        
        let (sessionId, blindedId): (String?, String?) = {
            guard
                (try? SessionId.Prefix(from: messageViewModel.authorId)) == .blinded15,
                let openGroupServer: String = messageViewModel.threadOpenGroupServer,
                let openGroupPublicKey: String = messageViewModel.threadOpenGroupPublicKey
            else {
                return (messageViewModel.authorId, nil)
            }
            let lookup: BlindedIdLookup? = dependencies[singleton: .storage].write { db in
                try BlindedIdLookup.fetchOrCreate(
                    db,
                    blindedId: messageViewModel.authorId,
                    openGroupServer: openGroupServer,
                    openGroupPublicKey: openGroupPublicKey,
                    isCheckingForOutbox: false,
                    using: dependencies
                )
            }
            return (lookup?.sessionId, messageViewModel.authorId.truncated(prefix: 10, suffix: 10))
        }()
        
        let qrCodeImage: UIImage? = {
            guard let sessionId: String = sessionId else { return nil }
            return QRCode.generate(for: sessionId, hasBackground: false, iconName: "SessionWhite40") // stringlint:ignore
        }()
        
        let isMessasgeRequestsEnabled: Bool = {
            guard messageViewModel.threadVariant == .community else { return true }
            return messageViewModel.profile?.blocksCommunityMessageRequests != true
        }()
        
        let (displayName, contactDisplayName): (String?, String?) = {
            guard let sessionId: String = sessionId else {
                return (messageViewModel.authorNameSuppressedId, nil)
            }
            
            let profile: Profile? = (
                dependencies.mutate(cache: .libSession) { $0.profile(contactId: sessionId) } ??
                dependencies[singleton: .storage].read { db in try? Profile.fetchOne(db, id: sessionId) }
            )
            
            let isCurrentUser: Bool = (messageViewModel.currentUserSessionIds?.contains(sessionId) == true)
            guard !isCurrentUser else {
                return ("you".localized(), "you".localized())
            }
            
            return (
                (profile?.displayName(for: .contact) ?? messageViewModel.authorNameSuppressedId),
                profile?.displayName(for: .contact, ignoringNickname: true)
            )
        }()
        
<<<<<<< HEAD
        let userProfileModal: ModalHostingViewController = ModalHostingViewController(
            modal: UserProfileModal(
                info: .init(
                    sessionId: sessionId,
                    blindedId: blindedId,
                    qrCodeImage: qrCodeImage,
                    profileInfo: profileInfo,
                    displayName: displayName,
                    contactDisplayName: contactDisplayName,
                    isProUser: dependencies.mutate(cache: .libSession, { $0.validateProProof(for: messageViewModel.profile) }),
                    isMessageRequestsEnabled: isMessasgeRequestsEnabled,
                    onStartThread: self.onStartThread,
                    onProBadgeTapped: {
                        dependencies[singleton: .sessionProState].showSessionProCTAIfNeeded(
                            proCTAVariant,
                            onConfirm: {
                                dependencies[singleton: .sessionProState].showSessionProBottomSheetIfNeeded(
                                    presenting: { bottomSheet in
                                        self.host.controller?.present(bottomSheet, animated: true)
                                    }
                                )
                            },
                            presenting: { modal in
                                self.host.controller?.present(modal, animated: true)
                            }
                        )
                    }
                ),
                dataManager: dependencies[singleton: .imageDataManager]
=======
        DispatchQueue.main.async {
            let userProfileModal: ModalHostingViewController = ModalHostingViewController(
                modal: UserProfileModal(
                    info: .init(
                        sessionId: sessionId,
                        blindedId: blindedId,
                        qrCodeImage: qrCodeImage,
                        profileInfo: profileInfo,
                        displayName: displayName,
                        contactDisplayName: contactDisplayName,
                        isProUser: dependencies.mutate(cache: .libSession, { $0.validateProProof(for: messageViewModel.profile) }),
                        isMessageRequestsEnabled: isMessasgeRequestsEnabled,
                        onStartThread: self.onStartThread,
                        onProBadgeTapped: self.showSessionProCTAIfNeeded
                    ),
                    dataManager: dependencies[singleton: .imageDataManager]
                )
>>>>>>> ac2a06ad
            )
            self.host.controller?.present(userProfileModal, animated: true, completion: nil)
        }
    }
    
    private func showMediaFullScreen(attachment: Attachment) {
        if let mediaGalleryView = MediaGalleryViewModel.createDetailViewController(
            for: messageViewModel.threadId,
            threadVariant: messageViewModel.threadVariant,
            interactionId: messageViewModel.id,
            selectedAttachmentId: attachment.id,
            options: [ .sliderEnabled ],
            useTransitioningDelegate: false,
            using: dependencies
        ) {
            self.host.controller?.present(mediaGalleryView, animated: true)
        }
    }
    
    func dismiss() {
        self.host.controller?.navigationController?.popViewController(animated: true)
    }
}

// MARK: - MessageBubble

struct MessageBubble: View {
    @State private var maxWidth: CGFloat?
    @State private var isExpanded: Bool = false
    
    static private let cornerRadius: CGFloat = 18
    static private let inset: CGFloat = 12
    
    let messageViewModel: MessageViewModel
    let attachmentOnly: Bool
    let dependencies: Dependencies
    
    var bodyLabelTextColor: ThemeValue {
        messageViewModel.variant == .standardOutgoing ?
            .messageBubble_outgoingText :
            .messageBubble_incomingText
    }
    
    var body: some View {
        ZStack {
            let maxWidth: CGFloat = (
                VisibleMessageCell.getMaxWidth(
                    for: messageViewModel,
                    cellWidth: UIScreen.main.bounds.width
                ) - 2 * Self.inset
            )
            let maxHeight: CGFloat = VisibleMessageCell.getMaxHeightAfterTruncation(for: messageViewModel)
            let height: CGFloat = VisibleMessageCell.getBodyLabel(
                for: messageViewModel,
                with: maxWidth,
                textColor: bodyLabelTextColor,
                searchText: nil,
                using: dependencies
            ).height
            
            VStack(
                alignment: .leading,
                spacing: 0
            ) {
                if !attachmentOnly {
                    // FIXME: We should support rendering link previews alongside quotes (bigger refactor)
                    if let linkPreview: LinkPreview = messageViewModel.linkPreview {
                        switch linkPreview.variant {
                            case .standard:
                                LinkPreviewView_SwiftUI(
                                    viewModel: linkPreview.sentState(
                                        imageAttachment: messageViewModel.linkPreviewAttachment,
                                        using: dependencies
                                    ),
                                    dataManager: dependencies[singleton: .imageDataManager],
                                    isOutgoing: (messageViewModel.variant == .standardOutgoing),
                                    maxWidth: maxWidth,
                                    messageViewModel: messageViewModel,
                                    bodyLabelTextColor: bodyLabelTextColor,
                                    lastSearchText: nil
                                )
                                
                            case .openGroupInvitation:
                                OpenGroupInvitationView_SwiftUI(
                                    name: (linkPreview.title ?? ""),
                                    url: linkPreview.url,
                                    textColor: bodyLabelTextColor,
                                    isOutgoing: (messageViewModel.variant == .standardOutgoing))
                        }
                    }
                    else {
                        if let quoteViewModel: QuoteViewModel = messageViewModel.quoteViewModel {
                            QuoteView_SwiftUI(
                                viewModel: quoteViewModel.with(
                                    direction: (messageViewModel.variant == .standardOutgoing ? .outgoing : .incoming),
                                    currentUserSessionIds: (messageViewModel.currentUserSessionIds ?? []),
                                    showProBadge: dependencies.mutate(cache: .libSession) {
                                        $0.validateSessionProState(for: quoteViewModel.authorId)
                                    },
                                    thumbnailSource: .thumbnailFrom(
                                        quoteViewModel: quoteViewModel,
                                        using: dependencies
                                    ),
                                    displayNameRetriever: Profile.defaultDisplayNameRetriever(
                                        threadVariant: messageViewModel.threadVariant,
                                        using: dependencies
                                    )
                                ),
                                dataManager: dependencies[singleton: .imageDataManager]
                            )
                            .fixedSize(horizontal: false, vertical: true)
                            .padding(.top, Self.inset)
                            .padding(.horizontal, Self.inset)
                            .padding(.bottom, (messageViewModel.body?.isEmpty == false ?
                                -Values.smallSpacing :
                                Self.inset
                            ))
                        }
                    }
                    
                    if let bodyText: ThemedAttributedString = VisibleMessageCell.getBodyAttributedText(
                        for: messageViewModel,
                        textColor: bodyLabelTextColor,
                        searchText: nil,
                        using: dependencies
                    ) {
                        AttributedLabel(bodyText, maxWidth: maxWidth)
                            .padding(.horizontal, Self.inset)
                            .padding(.top, Self.inset)
                            .frame(
                                maxHeight: (isExpanded ? .infinity : maxHeight)
                            )
                    }
                    
                    if (maxHeight < height && !isExpanded) {
                        Text("messageBubbleReadMore".localized())
                            .bold()
                            .font(.system(size: Values.smallFontSize))
                            .foregroundColor(themeColor: bodyLabelTextColor)
                            .padding(.horizontal, Self.inset)
                    }
                }
                else {
                    switch messageViewModel.cellType {
                        case .voiceMessage:
                            if let attachment: Attachment = messageViewModel.attachments?.first(where: { $0.isAudio }){
                                // TODO: Playback Info and check if playing function is needed
                                VoiceMessageView_SwiftUI(attachment: attachment)
                                    .padding(.top, Self.inset)
                            }
                        case .audio, .genericAttachment:
                            if let attachment: Attachment = messageViewModel.attachments?.first {
                                DocumentView_SwiftUI(
                                    maxWidth: $maxWidth,
                                    attachment: attachment,
                                    textColor: bodyLabelTextColor
                                )
                                .modifier(MaxWidthEqualizer.notify)
                                .padding(.top, Self.inset)
                                .frame(
                                    width: maxWidth,
                                    alignment: .leading
                                )
                            }
                        default: EmptyView()
                    }
                }
            }
            .padding(.bottom, Self.inset)
            .onTapGesture {
                self.isExpanded = true
            }
        }
    }
}

// MARK: - InfoBlock

struct InfoBlock<Content>: View where Content: View {
    let title: String
    let content: () -> Content
    
    private let minWidth: CGFloat = 100
    
    var body: some View {
        VStack(
            alignment: .leading,
            spacing: Values.verySmallSpacing
        ) {
            Text(self.title)
                .font(.Body.extraLargeBold)
                .foregroundColor(themeColor: .textPrimary)
            self.content()
        }
        .frame(
            minWidth: minWidth,
            alignment: .leading
        )
    }
}

// MARK: - MessageInfoViewController

final class MessageInfoViewController: SessionHostingViewController<MessageInfoScreen> {
    init(
        actions: [ContextMenuVC.Action],
        messageViewModel: MessageViewModel,
        threadCanWrite: Bool,
        onStartThread: (() -> Void)?,
        using dependencies: Dependencies
    ) {
        let messageInfoView = MessageInfoScreen(
            actions: actions,
            messageViewModel: messageViewModel,
            threadCanWrite: threadCanWrite,
            onStartThread: onStartThread,
            using: dependencies
        )
        
        super.init(rootView: messageInfoView)
    }
    
    @MainActor required dynamic init?(coder aDecoder: NSCoder) {
        fatalError("init(coder:) has not been implemented")
    }
    
    override func viewDidLoad() {
        super.viewDidLoad()
        
        let customTitleFontSize = Values.largeFontSize
        setNavBarTitle("messageInfo".localized(), customFontSize: customTitleFontSize)
    }
}

// MARK: - Preview

struct MessageInfoView_Previews: PreviewProvider {
    static var messageViewModel: MessageViewModel {
        let dependencies: Dependencies = .createEmpty()
        let result = MessageViewModel(
            optimisticMessageId: UUID(),
            threadId: "d4f1g54sdf5g1d5f4g65ds4564df65f4g65d54gdfsg",
            threadVariant: .contact,
            threadExpirationType: nil,
            threadExpirationTimer: nil,
            threadOpenGroupServer: nil,
            threadOpenGroupPublicKey: nil,
            threadContactNameInternal: "Test",
            timestampMs: dependencies[cache: .snodeAPI].currentOffsetTimestampMs(),
            receivedAtTimestampMs: dependencies[cache: .snodeAPI].currentOffsetTimestampMs(),
            authorId: "d4f1g54sdf5g1d5f4g65ds4564df65f4g65d54gdfsg",
            authorNameInternal: "Test",
            body: "Mauris sapien dui, sagittis et fringilla eget, tincidunt vel mauris. Mauris bibendum quis ipsum ac pulvinar. Integer semper elit vitae placerat efficitur. Quisque blandit scelerisque orci, a fringilla dui. In a sollicitudin tortor. Vivamus consequat sollicitudin felis, nec pretium dolor bibendum sit amet. Integer non congue risus, id imperdiet diam. Proin elementum enim at felis commodo semper. Pellentesque magna magna, laoreet nec hendrerit in, suscipit sit amet risus. Nulla et imperdiet massa. Donec commodo felis quis arcu dignissim lobortis. Praesent nec fringilla felis, ut pharetra sapien. Donec ac dignissim nisi, non lobortis justo. Nulla congue velit nec sodales bibendum. Nullam feugiat, mauris ac consequat posuere, eros sem dignissim nulla, ac convallis dolor sem rhoncus dolor. Cras ut luctus risus, quis viverra mauris.",
            expiresStartedAtMs: nil,
            expiresInSeconds: nil,
            isProMessage: true,
            state: .failed,
            isSenderModeratorOrAdmin: false,
            currentUserProfile: Profile(
                id: "0588672ccb97f40bb57238989226cf429b575ba355443f47bc76c5ab144a96c65b",
                name: "TestUser"
            ),
            quoteViewModel: nil,
            linkPreview: nil,
            linkPreviewAttachment: nil,
            attachments: nil
        )
        
        return result
    }
    
    static var actions: [ContextMenuVC.Action] {
        return [
            .reply(messageViewModel, nil),
            .retry(messageViewModel, nil),
            .delete(messageViewModel, nil)
        ]
    }
    
    static var previews: some View {
        MessageInfoScreen(
            actions: actions,
            messageViewModel: messageViewModel,
            threadCanWrite: true,
            onStartThread: nil,
            using: Dependencies.createEmpty()
        )
    }
}<|MERGE_RESOLUTION|>--- conflicted
+++ resolved
@@ -572,32 +572,6 @@
         return (proFeatures, proCTAVariant)
     }
     
-<<<<<<< HEAD
-=======
-    private func showSessionProCTAIfNeeded() {
-        guard dependencies[feature: .sessionProEnabled] && (!dependencies[cache: .libSession].isSessionPro) else {
-            return
-        }
-        
-        DispatchQueue.main.async {
-            let sessionProModal: ModalHostingViewController = ModalHostingViewController(
-                modal: ProCTAModal(
-                    variant: proCTAVariant,
-                    dataManager: dependencies[singleton: .imageDataManager],
-                    onConfirm: { [dependencies] in
-                        dependencies[singleton: .sessionProState].upgradeToPro(
-                            plan: SessionProPlan(variant: .threeMonths),
-                            originatingPlatform: .iOS,
-                            completion: nil
-                        )
-                    }
-                )
-            )
-            self.host.controller?.present(sessionProModal, animated: true)
-        }
-    }
-    
->>>>>>> ac2a06ad
     func showUserProfileModal() {
         guard threadCanWrite else { return }
         // FIXME: Add in support for starting a thread with a 'blinded25' id (disabled until we support this decoding)
@@ -672,37 +646,6 @@
             )
         }()
         
-<<<<<<< HEAD
-        let userProfileModal: ModalHostingViewController = ModalHostingViewController(
-            modal: UserProfileModal(
-                info: .init(
-                    sessionId: sessionId,
-                    blindedId: blindedId,
-                    qrCodeImage: qrCodeImage,
-                    profileInfo: profileInfo,
-                    displayName: displayName,
-                    contactDisplayName: contactDisplayName,
-                    isProUser: dependencies.mutate(cache: .libSession, { $0.validateProProof(for: messageViewModel.profile) }),
-                    isMessageRequestsEnabled: isMessasgeRequestsEnabled,
-                    onStartThread: self.onStartThread,
-                    onProBadgeTapped: {
-                        dependencies[singleton: .sessionProState].showSessionProCTAIfNeeded(
-                            proCTAVariant,
-                            onConfirm: {
-                                dependencies[singleton: .sessionProState].showSessionProBottomSheetIfNeeded(
-                                    presenting: { bottomSheet in
-                                        self.host.controller?.present(bottomSheet, animated: true)
-                                    }
-                                )
-                            },
-                            presenting: { modal in
-                                self.host.controller?.present(modal, animated: true)
-                            }
-                        )
-                    }
-                ),
-                dataManager: dependencies[singleton: .imageDataManager]
-=======
         DispatchQueue.main.async {
             let userProfileModal: ModalHostingViewController = ModalHostingViewController(
                 modal: UserProfileModal(
@@ -716,11 +659,24 @@
                         isProUser: dependencies.mutate(cache: .libSession, { $0.validateProProof(for: messageViewModel.profile) }),
                         isMessageRequestsEnabled: isMessasgeRequestsEnabled,
                         onStartThread: self.onStartThread,
-                        onProBadgeTapped: self.showSessionProCTAIfNeeded
+                        onProBadgeTapped: {
+                            dependencies[singleton: .sessionProState].showSessionProCTAIfNeeded(
+                                proCTAVariant,
+                                onConfirm: {
+                                    dependencies[singleton: .sessionProState].showSessionProBottomSheetIfNeeded(
+                                        presenting: { bottomSheet in
+                                            self.host.controller?.present(bottomSheet, animated: true)
+                                        }
+                                    )
+                                },
+                                presenting: { modal in
+                                    self.host.controller?.present(modal, animated: true)
+                                }
+                            )
+                        }
                     ),
                     dataManager: dependencies[singleton: .imageDataManager]
                 )
->>>>>>> ac2a06ad
             )
             self.host.controller?.present(userProfileModal, animated: true, completion: nil)
         }
