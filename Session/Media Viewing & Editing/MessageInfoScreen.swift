// Copyright © 2023 Rangeproof Pty Ltd. All rights reserved.

import SwiftUI
import SessionUIKit
import SessionNetworkingKit
import SessionUtilitiesKit
import SessionMessagingKit
import Lucide

struct MessageInfoScreen: View {
    @EnvironmentObject var host: HostWrapper
    
    @State var index = 1
    @State var feedbackMessage: String? = nil
    @State var isExpanded: Bool = false
    
    static private let cornerRadius: CGFloat = 17
    
    var actions: [ContextMenuVC.Action]
    var messageViewModel: MessageViewModel
    let threadCanWrite: Bool
    let onStartThread: (@MainActor () -> Void)?
    let dependencies: Dependencies
    let isMessageFailed: Bool
    let isCurrentUser: Bool
    let profileInfo: ProfilePictureView.Info?
    var proFeatures: [String] = []
    var proCTAVariant: ProCTAModal.Variant = .generic
    
    public init(
        actions: [ContextMenuVC.Action],
        messageViewModel: MessageViewModel,
        threadCanWrite: Bool,
        onStartThread: (@MainActor () -> Void)?,
        using dependencies: Dependencies
    ) {
        self.actions = actions
        self.messageViewModel = messageViewModel
        self.threadCanWrite = threadCanWrite
        self.onStartThread = onStartThread
        self.dependencies = dependencies
        
        self.isMessageFailed = [.failed, .failedToSync].contains(messageViewModel.state)
        self.isCurrentUser = (messageViewModel.currentUserSessionIds ?? []).contains(messageViewModel.authorId)
        self.profileInfo = ProfilePictureView.getProfilePictureInfo(
            size: .message,
            publicKey: (
                // Prioritise the profile.id because we override it for
                // messages sent by the current user in communities
                messageViewModel.profile?.id ??
                messageViewModel.authorId
            ),
            threadVariant: .contact,    // Always show the display picture in 'contact' mode
            displayPictureUrl: nil,
            profile: messageViewModel.profile,
            profileIcon: (messageViewModel.isSenderModeratorOrAdmin ? .crown : .none),
            using: dependencies
        ).info
        
        (self.proFeatures, self.proCTAVariant) = getProFeaturesInfo()
    }
    
    var body: some View {
        ZStack (alignment: .topLeading) {
            ScrollView(.vertical, showsIndicators: false) {
                VStack(
                    alignment: .leading,
                    spacing: 10
                ) {
                    VStack(
                        alignment: .leading,
                        spacing: 0
                    ) {
                        // Message bubble snapshot
                        MessageBubble(
                            messageViewModel: messageViewModel,
                            attachmentOnly: false,
                            dependencies: dependencies
                        )
                        .clipShape(
                            RoundedRectangle(cornerRadius: Self.cornerRadius)
                        )
                        .background(
                            RoundedRectangle(cornerRadius: Self.cornerRadius)
                                .fill(
                                    themeColor: (messageViewModel.variant == .standardIncoming || messageViewModel.variant == .standardIncomingDeleted || messageViewModel.variant == .standardIncomingDeletedLocally ?
                                        .messageBubble_incomingBackground :
                                            .messageBubble_outgoingBackground)
                                )
                        )
                        .frame(
                            maxWidth: .infinity,
                            maxHeight: .infinity,
                            alignment: .topLeading
                        )
                        .fixedSize(horizontal: false, vertical: true)
                        .padding(.top, Values.smallSpacing)
                        .padding(.bottom, Values.verySmallSpacing)
                        .padding(.horizontal, Values.largeSpacing)
                        
                        
                        if isMessageFailed {
                            let (image, statusText, tintColor) = messageViewModel.state.statusIconInfo(
                                variant: messageViewModel.variant,
                                hasBeenReadByRecipient: messageViewModel.hasBeenReadByRecipient,
                                hasAttachments: (messageViewModel.attachments?.isEmpty == false)
                            )
                            
                            HStack(spacing: 6) {
                                if let image: UIImage = image?.withRenderingMode(.alwaysTemplate) {
                                    Image(uiImage: image)
                                        .resizable()
                                        .scaledToFit()
                                        .foregroundColor(themeColor: tintColor)
                                        .frame(width: 13, height: 12)
                                }
                                
                                if let statusText: String = statusText {
                                    Text(statusText)
                                        .font(.system(size: Values.verySmallFontSize))
                                        .foregroundColor(themeColor: tintColor)
                                }
                            }
                            .padding(.bottom, Values.verySmallSpacing)
                            .padding(.horizontal, Values.largeSpacing)
                        }
                        
                        if let attachments = messageViewModel.attachments {
                            switch messageViewModel.cellType {
                                case .mediaMessage:
                                    let attachment: Attachment = attachments[(index - 1 + attachments.count) % attachments.count]
                                    
                                    ZStack(alignment: .bottomTrailing) {
                                        if attachments.count > 1 {
                                            // Attachment carousel view
                                            SessionCarouselView_SwiftUI(
                                                index: $index,
                                                isOutgoing: (messageViewModel.variant == .standardOutgoing),
                                                contentInfos: attachments,
                                                using: dependencies
                                            )
                                            .frame(
                                                maxWidth: .infinity,
                                                maxHeight: .infinity,
                                                alignment: .topLeading
                                            )
                                        } else {
                                            MediaView_SwiftUI(
                                                attachment: attachments[0],
                                                isOutgoing: (messageViewModel.variant == .standardOutgoing),
                                                shouldSupressControls: true,
                                                cornerRadius: 0,
                                                using: dependencies
                                            )
                                            .frame(
                                                maxWidth: .infinity,
                                                maxHeight: .infinity,
                                                alignment: .topLeading
                                            )
                                            .aspectRatio(1, contentMode: .fit)
                                            .clipShape(RoundedRectangle(cornerRadius: 15))
                                            .padding(.horizontal, Values.largeSpacing)
                                        }
                                        
                                        if [ .downloaded, .uploaded ].contains(attachment.state) {
                                            Button {
                                                self.showMediaFullScreen(attachment: attachment)
                                            } label: {
                                                ZStack {
                                                    Circle()
                                                        .foregroundColor(.init(white: 0, opacity: 0.4))
                                                    Image(systemName: "arrow.up.left.and.arrow.down.right")
                                                        .font(.system(size: 13))
                                                        .foregroundColor(.white)
                                                }
                                                .frame(width: 26, height: 26)
                                            }
                                            .padding(.bottom, Values.smallSpacing)
                                            .padding(.trailing, 38)
                                        }
                                    }
                                    .padding(.vertical, Values.verySmallSpacing)
                                    
                                default:
                                    MessageBubble(
                                        messageViewModel: messageViewModel,
                                        attachmentOnly: true,
                                        dependencies: dependencies
                                    )
                                    .clipShape(
                                        RoundedRectangle(cornerRadius: Self.cornerRadius)
                                    )
                                    .background(
                                        RoundedRectangle(cornerRadius: Self.cornerRadius)
                                            .fill(
                                                themeColor: (messageViewModel.variant == .standardIncoming || messageViewModel.variant == .standardIncomingDeleted || messageViewModel.variant == .standardIncomingDeletedLocally ?
                                                    .messageBubble_incomingBackground :
                                                        .messageBubble_outgoingBackground)
                                            )
                                    )
                                    .frame(
                                        maxWidth: .infinity,
                                        maxHeight: .infinity,
                                        alignment: .topLeading
                                    )
                                    .fixedSize(horizontal: false, vertical: true)
                                    .padding(.bottom, Values.verySmallSpacing)
                                    .padding(.horizontal, Values.largeSpacing)
                            }
                        }
                    }
                        
                    // Attachment Info
                    if let attachments = messageViewModel.attachments, !attachments.isEmpty {
                        let attachment: Attachment = attachments[(index - 1 + attachments.count) % attachments.count]
                        
                        ZStack {
                            VStack(
                                alignment: .leading,
                                spacing: Values.mediumSpacing
                            ) {
                                InfoBlock(title: "attachmentsFileId".localized()) {
                                    Text(attachment.downloadUrl.map { Network.FileServer.fileId(for: URL(string: $0)?.strippingQueryAndFragment?.absoluteString) } ?? "")
                                        .font(.Body.largeRegular)
                                        .foregroundColor(themeColor: .textPrimary)
                                }
                                
                                HStack(
                                    alignment: .center
                                ) {
                                    InfoBlock(title: "attachmentsFileType".localized()) {
                                        Text(attachment.contentType)
                                            .font(.Body.largeRegular)
                                            .foregroundColor(themeColor: .textPrimary)
                                    }
                                    
                                    Spacer()
                                    
                                    InfoBlock(title: "attachmentsFileSize".localized()) {
                                        Text(Format.fileSize(attachment.byteCount))
                                            .font(.Body.largeRegular)
                                            .foregroundColor(themeColor: .textPrimary)
                                    }
                                    
                                    Spacer()
                                }
                                HStack(
                                    alignment: .center
                                ) {
                                    let resolution: String = {
                                        guard let width = attachment.width, let height = attachment.height else { return "attachmentsNa".localized() }
                                        return "\(width)×\(height)"
                                    }()
                                    InfoBlock(title: "attachmentsResolution".localized()) {
                                        Text(resolution)
                                            .font(.Body.largeRegular)
                                            .foregroundColor(themeColor: .textPrimary)
                                    }
                                    
                                    Spacer()
                                    
                                    let duration: String = {
                                        guard let duration = attachment.duration else { return "attachmentsNa".localized() }
                                        return floor(duration).formatted(format: .videoDuration)
                                    }()
                                    InfoBlock(title: "attachmentsDuration".localized()) {
                                        Text(duration)
                                            .font(.Body.largeRegular)
                                            .foregroundColor(themeColor: .textPrimary)
                                    }
                                    
                                    Spacer()
                                }
                            }
                            .frame(
                                maxWidth: .infinity,
                                maxHeight: .infinity,
                                alignment: .topLeading
                            )
                            .padding(.all, Values.largeSpacing)
                        }
                        .frame(maxHeight: .infinity)
                        .backgroundColor(themeColor: .backgroundSecondary)
                        .cornerRadius(Self.cornerRadius)
                        .fixedSize(horizontal: false, vertical: true)
                        .padding(.vertical, Values.verySmallSpacing)
                        .padding(.horizontal, Values.largeSpacing)
                    }

                    // Message Info
                    ZStack {
                        VStack(
                            alignment: .leading,
                            spacing: Values.mediumSpacing
                        ) {
                            // Pro feature message
                            if proFeatures.count > 0 {
                                VStack(
                                    alignment: .leading,
                                    spacing: Values.mediumSpacing
                                ) {
                                    HStack(spacing: Values.verySmallSpacing) {
                                        SessionProBadge_SwiftUI(size: .small)
                                        Text("message".localized())
                                            .font(.Body.extraLargeBold)
                                            .foregroundColor(themeColor: .textPrimary)
                                    }
                                    .onTapGesture {
                                        showSessionProCTAIfNeeded()
                                    }
                                    
                                    Text(
                                        "proMessageInfoFeatures"
                                            .put(key: "app_pro", value: Constants.app_pro)
                                            .localized()
                                    )
                                    .font(.Body.largeRegular)
                                    .foregroundColor(themeColor: .textPrimary)
                                    
                                    VStack(
                                        alignment: .leading,
                                        spacing: Values.smallSpacing
                                    ) {
                                        ForEach(self.proFeatures, id: \.self) { feature in
                                            HStack(spacing: Values.smallSpacing) {
                                                AttributedText(Lucide.Icon.circleCheck.attributedString(size: 17))
                                                    .font(.system(size: 17))
                                                    .foregroundColor(themeColor: .primary)
                                                
                                                Text(feature)
                                                    .font(.Body.largeRegular)
                                                    .foregroundColor(themeColor: .textPrimary)
                                            }
                                        }
                                    }
                                }
                            }
                            
                            if isMessageFailed {
                                let failureText: String = messageViewModel.mostRecentFailureText ?? "messageStatusFailedToSend".localized()
                                InfoBlock(title: "theError".localized() + ":") {
                                    Text(failureText)
                                        .font(.Body.largeRegular)
                                        .foregroundColor(themeColor: .danger)
                                }
                            } else {
                                InfoBlock(title: "sent".localized()) {
                                    Text(messageViewModel.dateForUI.fromattedForMessageInfo)
                                        .font(.Body.largeRegular)
                                        .foregroundColor(themeColor: .textPrimary)
                                }
                                
                                InfoBlock(title: "received".localized()) {
                                    Text(messageViewModel.receivedDateForUI.fromattedForMessageInfo)
                                        .font(.Body.largeRegular)
                                        .foregroundColor(themeColor: .textPrimary)
                                }
                            }
                            
                            InfoBlock(title: "from".localized()) {
                                HStack(
                                    spacing: 10
                                ) {
<<<<<<< HEAD
                                    let (info, additionalInfo) = ProfilePictureView.Info.generateInfoFrom(
                                        size: .message,
                                        publicKey: (
                                            // Prioritise the profile.id because we override it for
                                            // messages sent by the current user in communities
                                            messageViewModel.profile?.id ??
                                            messageViewModel.authorId
                                        ),
                                        threadVariant: .contact,    // Always show the display picture in 'contact' mode
                                        displayPictureUrl: nil,
                                        profile: messageViewModel.profile,
                                        profileIcon: (messageViewModel.isSenderModeratorOrAdmin ? .crown : .none),
                                        using: dependencies
                                    )
                                    
                                    let size: ProfilePictureView.Info.Size = .list
                                    
                                    if let info: ProfilePictureView.Info = info {
=======
                                    let size: ProfilePictureView.Size = .list
                                    if let info: ProfilePictureView.Info = self.profileInfo {
>>>>>>> bf21b170
                                        ProfilePictureSwiftUI(
                                            size: size,
                                            info: info,
                                            additionalInfo: nil,
                                            dataManager: dependencies[singleton: .imageDataManager]
                                        )
                                        .frame(
                                            width: size.viewSize,
                                            height: size.viewSize,
                                            alignment: .topLeading
                                        )
                                    }
                                    
                                    VStack(
                                        alignment: .leading,
                                        spacing: Values.verySmallSpacing
                                    ) {
                                        HStack(spacing: Values.verySmallSpacing) {
                                            if isCurrentUser {
                                                Text("you".localized())
                                                    .font(.Body.extraLargeBold)
                                                    .foregroundColor(themeColor: .textPrimary)
                                            }
                                            else if !messageViewModel.authorNameSuppressedId.isEmpty {
                                                Text(messageViewModel.authorNameSuppressedId)
                                                    .font(.Body.extraLargeBold)
                                                    .foregroundColor(themeColor: .textPrimary)
                                            }
                                            
                                            if (dependencies.mutate(cache: .libSession) { $0.validateSessionProState(for: messageViewModel.authorId)}) {
                                                SessionProBadge_SwiftUI(size: .small)
                                                    .onTapGesture {
                                                        showSessionProCTAIfNeeded()
                                                    }
                                            }
                                        }
                                        
                                        Text(messageViewModel.authorId)
                                            .font(.Display.base)
                                            .foregroundColor(
                                                themeColor: {
                                                    if
                                                        messageViewModel.authorId.hasPrefix(SessionId.Prefix.blinded15.rawValue) ||
                                                        messageViewModel.authorId.hasPrefix(SessionId.Prefix.blinded25.rawValue)
                                                    {
                                                        return .textSecondary
                                                    }
                                                    else {
                                                        return .textPrimary
                                                    }
                                                }()
                                            )
                                    }
                                }
                            }
                            .onTapGesture {
                                showUserProfileModal()
                            }
                        }
                        .frame(
                            maxWidth: .infinity,
                            maxHeight: .infinity,
                            alignment: .topLeading
                        )
                        .padding(.all, Values.largeSpacing)
                    }
                    .frame(maxHeight: .infinity)
                    .backgroundColor(themeColor: .backgroundSecondary)
                    .cornerRadius(Self.cornerRadius)
                    .fixedSize(horizontal: false, vertical: true)
                    .padding(.vertical, Values.verySmallSpacing)
                    .padding(.horizontal, Values.largeSpacing)

                    // Actions
                    if !actions.isEmpty {
                        ZStack {
                            VStack(
                                alignment: .leading,
                                spacing: 0
                            ) {
                                ForEach(
                                    0...(actions.count - 1),
                                    id: \.self
                                ) { index in
                                    let tintColor: ThemeValue = actions[index].themeColor
                                    Button(
                                        action: {
                                            actions[index].work() {
                                                switch (actions[index].shouldDismissInfoScreen, actions[index].feedback) {
                                                    case (false, _): break
                                                    case (true, .some):
                                                        DispatchQueue.main.asyncAfter(deadline: .now() + 2, execute: {
                                                            dismiss()
                                                        })
                                                    default: dismiss()
                                                }
                                            }
                                            feedbackMessage = actions[index].feedback
                                        },
                                        label: {
                                            HStack(spacing: Values.largeSpacing) {
                                                Image(uiImage: actions[index].icon!.withRenderingMode(.alwaysTemplate))
                                                    .resizable()
                                                    .scaledToFit()
                                                    .foregroundColor(themeColor: tintColor)
                                                    .frame(width: 26, height: 26)
                                                Text(actions[index].title)
                                                    .font(.Headings.H8)
                                                    .foregroundColor(themeColor: tintColor)
                                            }
                                            .frame(maxWidth: .infinity, alignment: .topLeading)
                                        }
                                    )
                                    .frame(height: 60)
                                    
                                    if index < (actions.count - 1) {
                                        Divider()
                                            .foregroundColor(themeColor: .borderSeparator)
                                    }
                                }
                            }
                            .frame(
                                maxWidth: .infinity,
                                maxHeight: .infinity,
                                alignment: .topLeading
                            )
                            .padding(.horizontal, Values.largeSpacing)
                        }
                        .frame(maxHeight: .infinity)
                        .backgroundColor(themeColor: .backgroundSecondary)
                        .cornerRadius(Self.cornerRadius)
                        .fixedSize(horizontal: false, vertical: true)
                        .padding(.vertical, Values.verySmallSpacing)
                        .padding(.horizontal, Values.largeSpacing)
                    }
                }
            }
        }
        .backgroundColor(themeColor: .backgroundPrimary)
        .toastView(message: $feedbackMessage)
    }
    
    private func getProFeaturesInfo() -> (proFeatures: [String], proCTAVariant: ProCTAModal.Variant) {
        var proFeatures: [String] = []
        var proCTAVariant: ProCTAModal.Variant = .generic
        
        guard dependencies[feature: .sessionProEnabled] else { return (proFeatures, proCTAVariant) }
        
        if (dependencies.mutate(cache: .libSession) { $0.shouldShowProBadge(for: messageViewModel.profile) }) {
            proFeatures.append("appProBadge".put(key: "app_pro", value: Constants.app_pro).localized())
        }
        
        if (
            messageViewModel.isProMessage &&
            messageViewModel.body.defaulting(to: "").utf16.count > LibSession.CharacterLimit ||
            dependencies[feature: .messageFeatureLongMessage]
        ) {
            proFeatures.append("proIncreasedMessageLengthFeature".localized())
            proCTAVariant = (proFeatures.count > 1 ? .generic : .longerMessages)
        }
        
        if (
            ImageDataManager.isAnimatedImage(profileInfo?.source) ||
            dependencies[feature: .messageFeatureAnimatedAvatar]
        ) {
            proFeatures.append("proAnimatedDisplayPictureFeature".localized())
            proCTAVariant = (proFeatures.count > 1 ? .generic : .animatedProfileImage(isSessionProActivated: false))
        }
        
        return (proFeatures, proCTAVariant)
    }
    
    private func showSessionProCTAIfNeeded() {
        guard dependencies[feature: .sessionProEnabled] && (!dependencies[cache: .libSession].isSessionPro) else {
            return
        }
        let sessionProModal: ModalHostingViewController = ModalHostingViewController(
            modal: ProCTAModal(
                delegate: dependencies[singleton: .sessionProState],
                variant: proCTAVariant,
                dataManager: dependencies[singleton: .imageDataManager]
            )
        )
        self.host.controller?.present(sessionProModal, animated: true)
    }
    
    func showUserProfileModal() {
        guard threadCanWrite else { return }
        // FIXME: Add in support for starting a thread with a 'blinded25' id (disabled until we support this decoding)
        guard (try? SessionId.Prefix(from: messageViewModel.authorId)) != .blinded25 else { return }
        
        guard let profileInfo: ProfilePictureView.Info = ProfilePictureView.getProfilePictureInfo(
            size: .message,
            publicKey: (
                // Prioritise the profile.id because we override it for
                // messages sent by the current user in communities
                messageViewModel.profile?.id ??
                messageViewModel.authorId
            ),
            threadVariant: .contact,    // Always show the display picture in 'contact' mode
            displayPictureUrl: nil,
            profile: messageViewModel.profile,
            profileIcon: .none,
            using: dependencies
        ).info else {
            return
        }
        
        let (sessionId, blindedId): (String?, String?) = {
            guard
                (try? SessionId.Prefix(from: messageViewModel.authorId)) == .blinded15,
                let openGroupServer: String = messageViewModel.threadOpenGroupServer,
                let openGroupPublicKey: String = messageViewModel.threadOpenGroupPublicKey
            else {
                return (messageViewModel.authorId, nil)
            }
            let lookup: BlindedIdLookup? = dependencies[singleton: .storage].write { db in
                try BlindedIdLookup.fetchOrCreate(
                    db,
                    blindedId: messageViewModel.authorId,
                    openGroupServer: openGroupServer,
                    openGroupPublicKey: openGroupPublicKey,
                    isCheckingForOutbox: false,
                    using: dependencies
                )
            }
            return (lookup?.sessionId, messageViewModel.authorId.truncated(prefix: 10, suffix: 10))
        }()
        
        let qrCodeImage: UIImage? = {
            guard let sessionId: String = sessionId else { return nil }
            return QRCode.generate(for: sessionId, hasBackground: false, iconName: "SessionWhite40") // stringlint:ignore
        }()
        
        let isMessasgeRequestsEnabled: Bool = {
            guard messageViewModel.threadVariant == .community else { return true }
            return messageViewModel.profile?.blocksCommunityMessageRequests != true
        }()
        
        let (displayName, contactDisplayName): (String?, String?) = {
            guard let sessionId: String = sessionId else {
                return (messageViewModel.authorNameSuppressedId, nil)
            }
            
            let profile: Profile? = (
                dependencies.mutate(cache: .libSession) { $0.profile(contactId: sessionId) } ??
                dependencies[singleton: .storage].read { db in try? Profile.fetchOne(db, id: sessionId) }
            )
            
            let isCurrentUser: Bool = (messageViewModel.currentUserSessionIds?.contains(sessionId) == true)
            guard !isCurrentUser else {
                return ("you".localized(), "you".localized())
            }
            
            return (
                (profile?.displayName(for: .contact) ?? messageViewModel.authorNameSuppressedId),
                profile?.displayName(for: .contact, ignoringNickname: true)
            )
        }()
        
        let userProfileModal: ModalHostingViewController = ModalHostingViewController(
            modal: UserProfileModal(
                info: .init(
                    sessionId: sessionId,
                    blindedId: blindedId,
                    qrCodeImage: qrCodeImage,
                    profileInfo: profileInfo,
                    displayName: displayName,
                    contactDisplayName: contactDisplayName,
                    isProUser: dependencies.mutate(cache: .libSession, { $0.validateProProof(for: messageViewModel.profile) }),
                    isMessageRequestsEnabled: isMessasgeRequestsEnabled,
                    onStartThread: self.onStartThread,
                    onProBadgeTapped: self.showSessionProCTAIfNeeded
                ),
                dataManager: dependencies[singleton: .imageDataManager]
            )
        )
        self.host.controller?.present(userProfileModal, animated: true, completion: nil)
    }
    
    private func showMediaFullScreen(attachment: Attachment) {
        if let mediaGalleryView = MediaGalleryViewModel.createDetailViewController(
            for: messageViewModel.threadId,
            threadVariant: messageViewModel.threadVariant,
            interactionId: messageViewModel.id,
            selectedAttachmentId: attachment.id,
            options: [ .sliderEnabled ],
            useTransitioningDelegate: false,
            using: dependencies
        ) {
            self.host.controller?.present(mediaGalleryView, animated: true)
        }
    }
    
    func dismiss() {
        self.host.controller?.navigationController?.popViewController(animated: true)
    }
}

// MARK: - MessageBubble

struct MessageBubble: View {
    @State private var maxWidth: CGFloat?
    @State private var isExpanded: Bool = false
    
    static private let cornerRadius: CGFloat = 18
    static private let inset: CGFloat = 12
    
    let messageViewModel: MessageViewModel
    let attachmentOnly: Bool
    let dependencies: Dependencies
    
    var bodyLabelTextColor: ThemeValue {
        messageViewModel.variant == .standardOutgoing ?
            .messageBubble_outgoingText :
            .messageBubble_incomingText
    }
    
    var body: some View {
        ZStack {
            let maxWidth: CGFloat = (
                VisibleMessageCell.getMaxWidth(
                    for: messageViewModel,
                    cellWidth: UIScreen.main.bounds.width
                ) - 2 * Self.inset
            )
            let maxHeight: CGFloat = VisibleMessageCell.getMaxHeightAfterTruncation(for: messageViewModel)
            let height: CGFloat = VisibleMessageCell.getBodyTappableLabel(
                for: messageViewModel,
                with: maxWidth,
                textColor: bodyLabelTextColor,
                searchText: nil,
                delegate: nil,
                using: dependencies
            ).height
            
            VStack(
                alignment: .leading,
                spacing: 0
            ) {
                if !attachmentOnly {
                    // FIXME: We should support rendering link previews alongside quotes (bigger refactor)
                    if let linkPreview: LinkPreview = messageViewModel.linkPreview {
                        switch linkPreview.variant {
                            case .standard:
                                LinkPreviewView_SwiftUI(
                                    viewModel: linkPreview.sentState(
                                        imageAttachment: messageViewModel.linkPreviewAttachment,
                                        using: dependencies
                                    ),
                                    dataManager: dependencies[singleton: .imageDataManager],
                                    isOutgoing: (messageViewModel.variant == .standardOutgoing),
                                    maxWidth: maxWidth,
                                    messageViewModel: messageViewModel,
                                    bodyLabelTextColor: bodyLabelTextColor,
                                    lastSearchText: nil
                                )
                                
                            case .openGroupInvitation:
                                OpenGroupInvitationView_SwiftUI(
                                    name: (linkPreview.title ?? ""),
                                    url: linkPreview.url,
                                    textColor: bodyLabelTextColor,
                                    isOutgoing: (messageViewModel.variant == .standardOutgoing))
                        }
                    }
                    else {
                        if let quoteViewModel: QuoteViewModel = messageViewModel.quoteViewModel {
                            QuoteView_SwiftUI(
                                viewModel: quoteViewModel.with(
                                    thumbnailSource: .thumbnailFrom(
                                        quoteViewModel: quoteViewModel,
                                        using: dependencies
                                    ),
                                    displayNameRetriever: Profile.defaultDisplayNameRetriever(
                                        threadVariant: messageViewModel.threadVariant,
                                        using: dependencies
                                    )
                                ),
                                dataManager: dependencies[singleton: .imageDataManager]
                            )
                            .fixedSize(horizontal: false, vertical: true)
                            .padding(.top, Self.inset)
                            .padding(.horizontal, Self.inset)
                            .padding(.bottom, (messageViewModel.body?.isEmpty == false ?
                                -Values.smallSpacing :
                                Self.inset
                            ))
                        }
                    }
                    
                    if let bodyText: ThemedAttributedString = VisibleMessageCell.getBodyAttributedText(
                        for: messageViewModel,
                        textColor: bodyLabelTextColor,
                        searchText: nil,
                        using: dependencies
                    ) {
                        AttributedLabel(bodyText, maxWidth: maxWidth)
                            .padding(.horizontal, Self.inset)
                            .padding(.top, Self.inset)
                            .frame(
                                maxHeight: (isExpanded ? .infinity : maxHeight)
                            )
                    }
                    
                    if (maxHeight < height && !isExpanded) {
                        Text("messageBubbleReadMore".localized())
                            .bold()
                            .font(.system(size: Values.smallFontSize))
                            .foregroundColor(themeColor: bodyLabelTextColor)
                            .padding(.horizontal, Self.inset)
                    }
                }
                else {
                    switch messageViewModel.cellType {
                        case .voiceMessage:
                            if let attachment: Attachment = messageViewModel.attachments?.first(where: { $0.isAudio }){
                                // TODO: Playback Info and check if playing function is needed
                                VoiceMessageView_SwiftUI(attachment: attachment)
                                    .padding(.top, Self.inset)
                            }
                        case .audio, .genericAttachment:
                            if let attachment: Attachment = messageViewModel.attachments?.first {
                                DocumentView_SwiftUI(
                                    maxWidth: $maxWidth,
                                    attachment: attachment,
                                    textColor: bodyLabelTextColor
                                )
                                .modifier(MaxWidthEqualizer.notify)
                                .padding(.top, Self.inset)
                                .frame(
                                    width: maxWidth,
                                    alignment: .leading
                                )
                            }
                        default: EmptyView()
                    }
                }
            }
            .padding(.bottom, Self.inset)
            .onTapGesture {
                self.isExpanded = true
            }
        }
    }
}

// MARK: - InfoBlock

struct InfoBlock<Content>: View where Content: View {
    let title: String
    let content: () -> Content
    
    private let minWidth: CGFloat = 100
    
    var body: some View {
        VStack(
            alignment: .leading,
            spacing: Values.verySmallSpacing
        ) {
            Text(self.title)
                .font(.Body.extraLargeBold)
                .foregroundColor(themeColor: .textPrimary)
            self.content()
        }
        .frame(
            minWidth: minWidth,
            alignment: .leading
        )
    }
}

// MARK: - MessageInfoViewController

final class MessageInfoViewController: SessionHostingViewController<MessageInfoScreen> {
    init(
        actions: [ContextMenuVC.Action],
        messageViewModel: MessageViewModel,
        threadCanWrite: Bool,
        onStartThread: (() -> Void)?,
        using dependencies: Dependencies
    ) {
        let messageInfoView = MessageInfoScreen(
            actions: actions,
            messageViewModel: messageViewModel,
            threadCanWrite: threadCanWrite,
            onStartThread: onStartThread,
            using: dependencies
        )
        
        super.init(rootView: messageInfoView)
    }
    
    @MainActor required dynamic init?(coder aDecoder: NSCoder) {
        fatalError("init(coder:) has not been implemented")
    }
    
    override func viewDidLoad() {
        super.viewDidLoad()
        
        let customTitleFontSize = Values.largeFontSize
        setNavBarTitle("messageInfo".localized(), customFontSize: customTitleFontSize)
    }
}

// MARK: - Preview

struct MessageInfoView_Previews: PreviewProvider {
    static var messageViewModel: MessageViewModel {
        let dependencies: Dependencies = .createEmpty()
        let result = MessageViewModel(
            optimisticMessageId: UUID(),
            threadId: "d4f1g54sdf5g1d5f4g65ds4564df65f4g65d54gdfsg",
            threadVariant: .contact,
            threadExpirationType: nil,
            threadExpirationTimer: nil,
            threadOpenGroupServer: nil,
            threadOpenGroupPublicKey: nil,
            threadContactNameInternal: "Test",
            timestampMs: dependencies[cache: .snodeAPI].currentOffsetTimestampMs(),
            receivedAtTimestampMs: dependencies[cache: .snodeAPI].currentOffsetTimestampMs(),
            authorId: "d4f1g54sdf5g1d5f4g65ds4564df65f4g65d54gdfsg",
            authorNameInternal: "Test",
            body: "Mauris sapien dui, sagittis et fringilla eget, tincidunt vel mauris. Mauris bibendum quis ipsum ac pulvinar. Integer semper elit vitae placerat efficitur. Quisque blandit scelerisque orci, a fringilla dui. In a sollicitudin tortor. Vivamus consequat sollicitudin felis, nec pretium dolor bibendum sit amet. Integer non congue risus, id imperdiet diam. Proin elementum enim at felis commodo semper. Pellentesque magna magna, laoreet nec hendrerit in, suscipit sit amet risus. Nulla et imperdiet massa. Donec commodo felis quis arcu dignissim lobortis. Praesent nec fringilla felis, ut pharetra sapien. Donec ac dignissim nisi, non lobortis justo. Nulla congue velit nec sodales bibendum. Nullam feugiat, mauris ac consequat posuere, eros sem dignissim nulla, ac convallis dolor sem rhoncus dolor. Cras ut luctus risus, quis viverra mauris.",
            expiresStartedAtMs: nil,
            expiresInSeconds: nil,
            isProMessage: true,
            state: .failed,
            isSenderModeratorOrAdmin: false,
            currentUserProfile: Profile(
                id: "0588672ccb97f40bb57238989226cf429b575ba355443f47bc76c5ab144a96c65b",
                name: "TestUser"
            ),
            quoteViewModel: nil,
            linkPreview: nil,
            linkPreviewAttachment: nil,
            attachments: nil
        )
        
        return result
    }
    
    static var actions: [ContextMenuVC.Action] {
        return [
            .reply(messageViewModel, nil),
            .retry(messageViewModel, nil),
            .delete(messageViewModel, nil)
        ]
    }
    
    static var previews: some View {
        MessageInfoScreen(
            actions: actions,
            messageViewModel: messageViewModel,
            threadCanWrite: true,
            onStartThread: nil,
            using: Dependencies.createEmpty()
        )
    }
}<|MERGE_RESOLUTION|>--- conflicted
+++ resolved
@@ -42,7 +42,7 @@
         
         self.isMessageFailed = [.failed, .failedToSync].contains(messageViewModel.state)
         self.isCurrentUser = (messageViewModel.currentUserSessionIds ?? []).contains(messageViewModel.authorId)
-        self.profileInfo = ProfilePictureView.getProfilePictureInfo(
+        self.profileInfo = ProfilePictureView.Info.generateInfoFrom(
             size: .message,
             publicKey: (
                 // Prioritise the profile.id because we override it for
@@ -55,7 +55,7 @@
             profile: messageViewModel.profile,
             profileIcon: (messageViewModel.isSenderModeratorOrAdmin ? .crown : .none),
             using: dependencies
-        ).info
+        ).front
         
         (self.proFeatures, self.proCTAVariant) = getProFeaturesInfo()
     }
@@ -361,29 +361,8 @@
                                 HStack(
                                     spacing: 10
                                 ) {
-<<<<<<< HEAD
-                                    let (info, additionalInfo) = ProfilePictureView.Info.generateInfoFrom(
-                                        size: .message,
-                                        publicKey: (
-                                            // Prioritise the profile.id because we override it for
-                                            // messages sent by the current user in communities
-                                            messageViewModel.profile?.id ??
-                                            messageViewModel.authorId
-                                        ),
-                                        threadVariant: .contact,    // Always show the display picture in 'contact' mode
-                                        displayPictureUrl: nil,
-                                        profile: messageViewModel.profile,
-                                        profileIcon: (messageViewModel.isSenderModeratorOrAdmin ? .crown : .none),
-                                        using: dependencies
-                                    )
-                                    
                                     let size: ProfilePictureView.Info.Size = .list
-                                    
-                                    if let info: ProfilePictureView.Info = info {
-=======
-                                    let size: ProfilePictureView.Size = .list
                                     if let info: ProfilePictureView.Info = self.profileInfo {
->>>>>>> bf21b170
                                         ProfilePictureSwiftUI(
                                             size: size,
                                             info: info,
@@ -575,7 +554,7 @@
         // FIXME: Add in support for starting a thread with a 'blinded25' id (disabled until we support this decoding)
         guard (try? SessionId.Prefix(from: messageViewModel.authorId)) != .blinded25 else { return }
         
-        guard let profileInfo: ProfilePictureView.Info = ProfilePictureView.getProfilePictureInfo(
+        guard let profileInfo: ProfilePictureView.Info = ProfilePictureView.Info.generateInfoFrom(
             size: .message,
             publicKey: (
                 // Prioritise the profile.id because we override it for
@@ -588,7 +567,7 @@
             profile: messageViewModel.profile,
             profileIcon: .none,
             using: dependencies
-        ).info else {
+        ).front else {
             return
         }
         
