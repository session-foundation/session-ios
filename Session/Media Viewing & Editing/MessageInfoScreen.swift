// Copyright © 2023 Rangeproof Pty Ltd. All rights reserved.

import SwiftUI
import SessionUIKit
import SessionNetworkingKit
import SessionUtilitiesKit
import SessionMessagingKit
import Lucide

struct MessageInfoScreen: View {
    public struct ViewModel {
        let dependencies: Dependencies
        let actions: [ContextMenuVC.Action]
        let messageViewModel: MessageViewModel
        let threadCanWrite: Bool
        let openGroupServer: String?
        let openGroupPublicKey: String?
        let onStartThread: (@MainActor () -> Void)?
        let isMessageFailed: Bool
        let isCurrentUser: Bool
        let profileInfo: ProfilePictureView.Info?
        
        /// These are the features that were enabled at the time the message was received
        let proFeatures: [ProFeature]
        
        /// This flag is separate to the `proFeatures` because it should be based on the _current_ pro state of the user rather than
        /// the state the user was in when the message was sent
        let shouldShowProBadge: Bool
        
        func ctaVariant(currentUserIsPro: Bool) -> ProCTAModal.Variant {
            guard let firstFeature: ProFeature = proFeatures.first, proFeatures.count > 1 else {
                return .generic
            }
            
            switch firstFeature {
                case .proBadge: return .generic
                case .increasedMessageLength: return .longerMessages
                case .animatedDisplayPicture: return .animatedProfileImage(isSessionProActivated: currentUserIsPro)
            }
        }
    }
    
    public enum ProFeature: Equatable {
        case proBadge
        case increasedMessageLength
        case animatedDisplayPicture
        
        var title: String {
            switch self {
                case .proBadge:
                    return "appProBadge"
                        .put(key: "app_pro", value: Constants.app_pro)
                        .localized()
                    
                case .increasedMessageLength: return "proIncreasedMessageLengthFeature".localized()
                case .animatedDisplayPicture: return "proAnimatedDisplayPictureFeature".localized()
            }
        }
        
        static func from(
            messageFeatures: SessionPro.MessageFeatures,
            profileFeatures: SessionPro.ProfileFeatures
        ) -> [ProFeature] {
            var result: [ProFeature] = []
            
            if profileFeatures.contains(.proBadge) {
                result.append(.proBadge)
            }
            
            if messageFeatures.contains(.largerCharacterLimit) {
                result.append(.increasedMessageLength)
            }
            
            if profileFeatures.contains(.animatedAvatar) {
                result.append(.animatedDisplayPicture)
            }
            
            return result
        }
    }
    
    @EnvironmentObject var host: HostWrapper
    
    @State var index = 1
    @State var feedbackMessage: String? = nil
    @State var isExpanded: Bool = false
    
    static private let cornerRadius: CGFloat = 17
    
<<<<<<< HEAD
    var viewModel: ViewModel
=======
    var actions: [ContextMenuVC.Action]
    var messageViewModel: MessageViewModel
    let threadCanWrite: Bool
    let onStartThread: (@MainActor () -> Void)?
    let dependencies: Dependencies
    let isMessageFailed: Bool
    let isCurrentUser: Bool
    let profileInfo: ProfilePictureView.Info?
    var proFeatures: [String] = []
    var proCTAVariant: ProCTAModal.Variant = .generic(renew: false)
>>>>>>> c6efa606
    
    public init(
        actions: [ContextMenuVC.Action],
        messageViewModel: MessageViewModel,
        threadCanWrite: Bool,
        openGroupServer: String?,
        openGroupPublicKey: String?,
        onStartThread: (@MainActor () -> Void)?,
        using dependencies: Dependencies
    ) {
        self.viewModel = ViewModel(
            dependencies: dependencies,
            actions: actions.filter { $0.actionType != .emoji },    // Exclude emoji actions
            messageViewModel: messageViewModel,
            threadCanWrite: threadCanWrite,
            openGroupServer: openGroupServer,
            openGroupPublicKey: openGroupPublicKey,
            onStartThread: onStartThread,
            isMessageFailed: [.failed, .failedToSync].contains(messageViewModel.state),
            isCurrentUser: messageViewModel.currentUserSessionIds.contains(messageViewModel.authorId),
            profileInfo: ProfilePictureView.Info.generateInfoFrom(
                size: .message,
                publicKey: messageViewModel.profile.id,
                threadVariant: .contact,    // Always show the display picture in 'contact' mode
                displayPictureUrl: nil,
                profile: messageViewModel.profile,
                profileIcon: (messageViewModel.isSenderModeratorOrAdmin ? .crown : .none),
                using: dependencies
            ).front,
            proFeatures: ProFeature.from(
                messageFeatures: messageViewModel.proMessageFeatures,
                profileFeatures: messageViewModel.proProfileFeatures
            ),
            shouldShowProBadge: messageViewModel.profile.proFeatures.contains(.proBadge)
        )
    }
    
    var body: some View {
        ZStack (alignment: .topLeading) {
            ScrollView(.vertical, showsIndicators: false) {
                VStack(
                    alignment: .leading,
                    spacing: 10
                ) {
                    VStack(
                        alignment: .leading,
                        spacing: 0
                    ) {
                        // Message bubble snapshot
                        MessageBubble(
                            messageViewModel: viewModel.messageViewModel,
                            attachmentOnly: false,
                            dependencies: viewModel.dependencies
                        )
                        .clipShape(
                            RoundedRectangle(cornerRadius: Self.cornerRadius)
                        )
                        .background(
                            RoundedRectangle(cornerRadius: Self.cornerRadius)
                                .fill(
                                    themeColor: (viewModel.messageViewModel.variant == .standardIncoming || viewModel.messageViewModel.variant == .standardIncomingDeleted || viewModel.messageViewModel.variant == .standardIncomingDeletedLocally ?
                                        .messageBubble_incomingBackground :
                                            .messageBubble_outgoingBackground)
                                )
                        )
                        .frame(
                            maxWidth: .infinity,
                            maxHeight: .infinity,
                            alignment: .topLeading
                        )
                        .fixedSize(horizontal: false, vertical: true)
                        .padding(.top, Values.smallSpacing)
                        .padding(.bottom, Values.verySmallSpacing)
                        .padding(.horizontal, Values.largeSpacing)
                        
                        
                        if viewModel.isMessageFailed {
                            let (image, statusText, tintColor) = viewModel.messageViewModel.state.statusIconInfo(
                                variant: viewModel.messageViewModel.variant,
                                hasBeenReadByRecipient: viewModel.messageViewModel.hasBeenReadByRecipient,
                                hasAttachments: !viewModel.messageViewModel.attachments.isEmpty
                            )
                            
                            HStack(spacing: 6) {
                                if let image: UIImage = image?.withRenderingMode(.alwaysTemplate) {
                                    Image(uiImage: image)
                                        .resizable()
                                        .scaledToFit()
                                        .foregroundColor(themeColor: tintColor)
                                        .frame(width: 13, height: 12)
                                }
                                
                                if let statusText: String = statusText {
                                    Text(statusText)
                                        .font(.system(size: Values.verySmallFontSize))
                                        .foregroundColor(themeColor: tintColor)
                                }
                            }
                            .padding(.bottom, Values.verySmallSpacing)
                            .padding(.horizontal, Values.largeSpacing)
                        }
                        
                        if !viewModel.messageViewModel.attachments.isEmpty {
                            let attachments: [Attachment] = viewModel.messageViewModel.attachments
                            
                            switch viewModel.messageViewModel.cellType {
                                case .mediaMessage:
                                    let attachment: Attachment = attachments[(index - 1 + attachments.count) % attachments.count]
                                    
                                    ZStack(alignment: .bottomTrailing) {
                                        if attachments.count > 1 {
                                            // Attachment carousel view
                                            SessionCarouselView_SwiftUI(
                                                index: $index,
                                                isOutgoing: (viewModel.messageViewModel.variant == .standardOutgoing),
                                                contentInfos: attachments,
                                                using: viewModel.dependencies
                                            )
                                            .frame(
                                                maxWidth: .infinity,
                                                maxHeight: .infinity,
                                                alignment: .topLeading
                                            )
                                        } else {
                                            MediaView_SwiftUI(
                                                attachment: attachments[0],
                                                isOutgoing: (viewModel.messageViewModel.variant == .standardOutgoing),
                                                shouldSupressControls: true,
                                                cornerRadius: 0,
                                                using: viewModel.dependencies
                                            )
                                            .frame(
                                                maxWidth: .infinity,
                                                maxHeight: .infinity,
                                                alignment: .topLeading
                                            )
                                            .aspectRatio(1, contentMode: .fit)
                                            .clipShape(RoundedRectangle(cornerRadius: 15))
                                            .padding(.horizontal, Values.largeSpacing)
                                        }
                                        
                                        if [ .downloaded, .uploaded ].contains(attachment.state) {
                                            Button {
                                                self.showMediaFullScreen(attachment: attachment)
                                            } label: {
                                                ZStack {
                                                    Circle()
                                                        .foregroundColor(.init(white: 0, opacity: 0.4))
                                                    Image(systemName: "arrow.up.left.and.arrow.down.right")
                                                        .font(.system(size: 13))
                                                        .foregroundColor(.white)
                                                }
                                                .frame(width: 26, height: 26)
                                            }
                                            .padding(.bottom, Values.smallSpacing)
                                            .padding(.trailing, 38)
                                        }
                                    }
                                    .padding(.vertical, Values.verySmallSpacing)
                                    
                                default:
                                    MessageBubble(
                                        messageViewModel: viewModel.messageViewModel,
                                        attachmentOnly: true,
                                        dependencies: viewModel.dependencies
                                    )
                                    .clipShape(
                                        RoundedRectangle(cornerRadius: Self.cornerRadius)
                                    )
                                    .background(
                                        RoundedRectangle(cornerRadius: Self.cornerRadius)
                                            .fill(
                                                themeColor: (viewModel.messageViewModel.variant == .standardIncoming || viewModel.messageViewModel.variant == .standardIncomingDeleted || viewModel.messageViewModel.variant == .standardIncomingDeletedLocally ?
                                                    .messageBubble_incomingBackground :
                                                        .messageBubble_outgoingBackground)
                                            )
                                    )
                                    .frame(
                                        maxWidth: .infinity,
                                        maxHeight: .infinity,
                                        alignment: .topLeading
                                    )
                                    .fixedSize(horizontal: false, vertical: true)
                                    .padding(.bottom, Values.verySmallSpacing)
                                    .padding(.horizontal, Values.largeSpacing)
                            }
                        }
                    }
                        
                    // Attachment Info
                    if !viewModel.messageViewModel.attachments.isEmpty {
                        let attachments: [Attachment] = viewModel.messageViewModel.attachments
                        let attachment: Attachment = attachments[(index - 1 + attachments.count) % attachments.count]
                        
                        ZStack {
                            VStack(
                                alignment: .leading,
                                spacing: Values.mediumSpacing
                            ) {
                                InfoBlock(title: "attachmentsFileId".localized()) {
                                    Text(attachment.downloadUrl.map { Network.FileServer.fileId(for: URL(string: $0)?.strippingQueryAndFragment?.absoluteString) } ?? "")
                                        .font(.Body.largeRegular)
                                        .foregroundColor(themeColor: .textPrimary)
                                }
                                
                                HStack(
                                    alignment: .center
                                ) {
                                    InfoBlock(title: "attachmentsFileType".localized()) {
                                        Text(attachment.contentType)
                                            .font(.Body.largeRegular)
                                            .foregroundColor(themeColor: .textPrimary)
                                    }
                                    
                                    Spacer()
                                    
                                    InfoBlock(title: "attachmentsFileSize".localized()) {
                                        Text(Format.fileSize(attachment.byteCount))
                                            .font(.Body.largeRegular)
                                            .foregroundColor(themeColor: .textPrimary)
                                    }
                                    
                                    Spacer()
                                }
                                HStack(
                                    alignment: .center
                                ) {
                                    let resolution: String = {
                                        guard let width = attachment.width, let height = attachment.height else { return "attachmentsNa".localized() }
                                        return "\(width)×\(height)"
                                    }()
                                    InfoBlock(title: "attachmentsResolution".localized()) {
                                        Text(resolution)
                                            .font(.Body.largeRegular)
                                            .foregroundColor(themeColor: .textPrimary)
                                    }
                                    
                                    Spacer()
                                    
                                    let duration: String = {
                                        guard let duration = attachment.duration else { return "attachmentsNa".localized() }
                                        return floor(duration).formatted(format: .videoDuration)
                                    }()
                                    InfoBlock(title: "attachmentsDuration".localized()) {
                                        Text(duration)
                                            .font(.Body.largeRegular)
                                            .foregroundColor(themeColor: .textPrimary)
                                    }
                                    
                                    Spacer()
                                }
                            }
                            .frame(
                                maxWidth: .infinity,
                                maxHeight: .infinity,
                                alignment: .topLeading
                            )
                            .padding(.all, Values.largeSpacing)
                        }
                        .frame(maxHeight: .infinity)
                        .backgroundColor(themeColor: .backgroundSecondary)
                        .cornerRadius(Self.cornerRadius)
                        .fixedSize(horizontal: false, vertical: true)
                        .padding(.vertical, Values.verySmallSpacing)
                        .padding(.horizontal, Values.largeSpacing)
                    }

                    // Message Info
                    ZStack {
                        VStack(
                            alignment: .leading,
                            spacing: Values.mediumSpacing
                        ) {
                            // Pro feature message
                            if viewModel.proFeatures.count > 0 {
                                VStack(
                                    alignment: .leading,
                                    spacing: Values.mediumSpacing
                                ) {
                                    HStack(spacing: Values.verySmallSpacing) {
                                        SessionProBadge_SwiftUI(size: .small)
                                        Text("message".localized())
                                            .font(.Body.extraLargeBold)
                                            .foregroundColor(themeColor: .textPrimary)
                                    }
                                    .onTapGesture {
                                        dependencies[singleton: .sessionProState].showSessionProCTAIfNeeded(
                                            proCTAVariant,
                                            onConfirm: {
                                                dependencies[singleton: .sessionProState].showSessionProBottomSheetIfNeeded(
                                                    presenting: { bottomSheet in
                                                        self.host.controller?.present(bottomSheet, animated: true)
                                                    }
                                                )
                                            },
                                            presenting: { modal in
                                                self.host.controller?.present(modal, animated: true)
                                            }
                                        )
                                    }
                                    
                                    Text(
                                        "proMessageInfoFeatures"
                                            .put(key: "app_pro", value: Constants.app_pro)
                                            .localized()
                                    )
                                    .font(.Body.largeRegular)
                                    .foregroundColor(themeColor: .textPrimary)
                                    
                                    VStack(
                                        alignment: .leading,
                                        spacing: Values.smallSpacing
                                    ) {
                                        ForEach(viewModel.proFeatures, id: \.self) { feature in
                                            HStack(spacing: Values.smallSpacing) {
                                                AttributedText(Lucide.Icon.circleCheck.attributedString(size: 17))
                                                    .font(.system(size: 17))
                                                    .foregroundColor(themeColor: .primary)
                                                
                                                Text(feature.title)
                                                    .font(.Body.largeRegular)
                                                    .foregroundColor(themeColor: .textPrimary)
                                            }
                                        }
                                    }
                                }
                            }
                            
                            if viewModel.isMessageFailed {
                                let failureText: String = viewModel.messageViewModel.mostRecentFailureText ?? "messageStatusFailedToSend".localized()
                                InfoBlock(title: "theError".localized() + ":") {
                                    Text(failureText)
                                        .font(.Body.largeRegular)
                                        .foregroundColor(themeColor: .danger)
                                }
                            } else {
                                InfoBlock(title: "sent".localized()) {
                                    Text(viewModel.messageViewModel.dateForUI.fromattedForMessageInfo)
                                        .font(.Body.largeRegular)
                                        .foregroundColor(themeColor: .textPrimary)
                                }
                                
                                InfoBlock(title: "received".localized()) {
                                    Text(viewModel.messageViewModel.receivedDateForUI.fromattedForMessageInfo)
                                        .font(.Body.largeRegular)
                                        .foregroundColor(themeColor: .textPrimary)
                                }
                            }
                            
                            InfoBlock(title: "from".localized()) {
                                HStack(
                                    spacing: 10
                                ) {
                                    let size: ProfilePictureView.Info.Size = .list
                                    
                                    if let info: ProfilePictureView.Info = viewModel.profileInfo {
                                        ProfilePictureSwiftUI(
                                            size: size,
                                            info: info,
                                            additionalInfo: nil,
                                            dataManager: viewModel.dependencies[singleton: .imageDataManager]
                                        )
                                        .frame(
                                            width: size.viewSize,
                                            height: size.viewSize,
                                            alignment: .topLeading
                                        )
                                    }
                                    
                                    VStack(
                                        alignment: .leading,
                                        spacing: Values.verySmallSpacing
                                    ) {
                                        HStack(spacing: Values.verySmallSpacing) {
                                            if viewModel.isCurrentUser {
                                                Text("you".localized())
                                                    .font(.Body.extraLargeBold)
                                                    .foregroundColor(themeColor: .textPrimary)
                                            }
                                            else if !viewModel.messageViewModel.authorName().isEmpty {
                                                Text(viewModel.messageViewModel.authorName())
                                                    .font(.Body.extraLargeBold)
                                                    .foregroundColor(themeColor: .textPrimary)
                                            }
                                            
                                            if viewModel.shouldShowProBadge {
                                                SessionProBadge_SwiftUI(size: .small)
                                                    .onTapGesture {
                                                        dependencies[singleton: .sessionProState].showSessionProCTAIfNeeded(
                                                            proCTAVariant,
                                                            onConfirm: {
                                                                dependencies[singleton: .sessionProState].showSessionProBottomSheetIfNeeded(
                                                                    presenting: { bottomSheet in
                                                                        self.host.controller?.present(bottomSheet, animated: true)
                                                                    }
                                                                )
                                                            },
                                                            presenting: { modal in
                                                                self.host.controller?.present(modal, animated: true)
                                                            }
                                                        )
                                                    }
                                            }
                                        }
                                        
                                        Text(viewModel.messageViewModel.authorId)
                                            .font(.Display.base)
                                            .foregroundColor(
                                                themeColor: {
                                                    if
                                                        viewModel.messageViewModel.authorId.hasPrefix(SessionId.Prefix.blinded15.rawValue) ||
                                                        viewModel.messageViewModel.authorId.hasPrefix(SessionId.Prefix.blinded25.rawValue)
                                                    {
                                                        return .textSecondary
                                                    }
                                                    else {
                                                        return .textPrimary
                                                    }
                                                }()
                                            )
                                    }
                                }
                            }
                            .onTapGesture {
                                showUserProfileModal()
                            }
                        }
                        .frame(
                            maxWidth: .infinity,
                            maxHeight: .infinity,
                            alignment: .topLeading
                        )
                        .padding(.all, Values.largeSpacing)
                    }
                    .frame(maxHeight: .infinity)
                    .backgroundColor(themeColor: .backgroundSecondary)
                    .cornerRadius(Self.cornerRadius)
                    .fixedSize(horizontal: false, vertical: true)
                    .padding(.vertical, Values.verySmallSpacing)
                    .padding(.horizontal, Values.largeSpacing)

                    // Actions
                    if !viewModel.actions.isEmpty {
                        ZStack {
                            VStack(
                                alignment: .leading,
                                spacing: 0
                            ) {
                                ForEach(
                                    0...(viewModel.actions.count - 1),
                                    id: \.self
                                ) { index in
                                    let tintColor: ThemeValue = viewModel.actions[index].themeColor
                                    Button(
                                        action: {
                                            viewModel.actions[index].work() {
                                                switch (viewModel.actions[index].shouldDismissInfoScreen, viewModel.actions[index].feedback) {
                                                    case (false, _): break
                                                    case (true, .some):
                                                        DispatchQueue.main.asyncAfter(deadline: .now() + 2, execute: {
                                                            dismiss()
                                                        })
                                                    default: dismiss()
                                                }
                                            }
                                            feedbackMessage = viewModel.actions[index].feedback
                                        },
                                        label: {
                                            HStack(spacing: Values.largeSpacing) {
                                                if let icon: UIImage = viewModel.actions[index].icon?.withRenderingMode(.alwaysTemplate) {
                                                    Image(uiImage: icon)
                                                        .resizable()
                                                        .scaledToFit()
                                                        .scaleEffect(x: (viewModel.actions[index].flipIconForRTL ? -1 : 1), y: 1)
                                                        .foregroundColor(themeColor: tintColor)
                                                        .frame(width: 26, height: 26)
                                                }
                                                
                                                Text(viewModel.actions[index].title)
                                                    .font(.Headings.H8)
                                                    .foregroundColor(themeColor: tintColor)
                                            }
                                            .frame(maxWidth: .infinity, alignment: .topLeading)
                                        }
                                    )
                                    .frame(height: 60)
                                    
                                    if index < (viewModel.actions.count - 1) {
                                        Divider()
                                            .foregroundColor(themeColor: .borderSeparator)
                                    }
                                }
                            }
                            .frame(
                                maxWidth: .infinity,
                                maxHeight: .infinity,
                                alignment: .topLeading
                            )
                            .padding(.horizontal, Values.largeSpacing)
                        }
                        .frame(maxHeight: .infinity)
                        .backgroundColor(themeColor: .backgroundSecondary)
                        .cornerRadius(Self.cornerRadius)
                        .fixedSize(horizontal: false, vertical: true)
                        .padding(.vertical, Values.verySmallSpacing)
                        .padding(.horizontal, Values.largeSpacing)
                    }
                }
            }
        }
        .backgroundColor(themeColor: .backgroundPrimary)
        .toastView(message: $feedbackMessage)
    }
    
<<<<<<< HEAD
    private func showSessionProCTAIfNeeded() {
        guard
            viewModel.dependencies[feature: .sessionProEnabled] &&
            !viewModel.dependencies[singleton: .sessionProManager].currentUserIsCurrentlyPro
        else { return }
        
        let sessionProModal: ModalHostingViewController = ModalHostingViewController(
            modal: ProCTAModal(
                variant: viewModel.ctaVariant(
                    currentUserIsPro: viewModel.dependencies[singleton: .sessionProManager].currentUserIsCurrentlyPro
                ),
                dataManager: viewModel.dependencies[singleton: .imageDataManager],
                sessionProUIManager: viewModel.dependencies[singleton: .sessionProManager],
                onConfirm: { [dependencies = viewModel.dependencies] in
                    // TODO: [PRO] Need to sort this out
                    dependencies[singleton: .sessionProState].upgradeToPro(
                        plan: SessionProPlan(variant: .threeMonths),
                        originatingPlatform: .iOS,
                        completion: nil
                    )
                }
            )
        )
        self.host.controller?.present(sessionProModal, animated: true)
=======
    private func getProFeaturesInfo() -> (proFeatures: [String], proCTAVariant: ProCTAModal.Variant) {
        var proFeatures: [String] = []
        var proCTAVariant: ProCTAModal.Variant = .generic(renew: dependencies[singleton: .sessionProState].isSessionProExpired)
        
        guard dependencies[feature: .sessionProEnabled] else { return (proFeatures, proCTAVariant) }
        
        if (dependencies.mutate(cache: .libSession) { $0.shouldShowProBadge(for: messageViewModel.profile) }) {
            proFeatures.append("appProBadge".put(key: "app_pro", value: Constants.app_pro).localized())
        }
        
        if (
            messageViewModel.isProMessage &&
            messageViewModel.body.defaulting(to: "").utf16.count > LibSession.CharacterLimit ||
            dependencies[feature: .messageFeatureLongMessage]
        ) {
            proFeatures.append("proIncreasedMessageLengthFeature".localized())
            proCTAVariant = (
                proFeatures.count > 1 ?
                    .generic(renew: dependencies[singleton: .sessionProState].isSessionProExpired) :
                    .longerMessages(renew: dependencies[singleton: .sessionProState].isSessionProExpired)
            )
        }
        
        if (
            ImageDataManager.isAnimatedImage(profileInfo?.source) ||
            dependencies[feature: .messageFeatureAnimatedAvatar]
        ) {
            proFeatures.append("proAnimatedDisplayPictureFeature".localized())
            proCTAVariant = (
                proFeatures.count > 1 ?
                    .generic(renew: dependencies[singleton: .sessionProState].isSessionProExpired) :
                    .animatedProfileImage(
                        isSessionProActivated: false,
                        renew: dependencies[singleton: .sessionProState].isSessionProExpired
                    )
            )
        }
        
        return (proFeatures, proCTAVariant)
>>>>>>> c6efa606
    }
    
    func showUserProfileModal() {
        guard viewModel.threadCanWrite else { return }
        
        Task.detached(priority: .userInitiated) {
            guard
                let info: UserProfileModal.Info = await viewModel.messageViewModel.createUserProfileModalInfo(
                    openGroupServer: viewModel.openGroupServer,
                    openGroupPublicKey: viewModel.openGroupPublicKey,
                    onStartThread: viewModel.onStartThread,
                    onProBadgeTapped: showSessionProCTAIfNeeded,
                    using: viewModel.dependencies
                )
            else { return }
            
            await MainActor.run {
                let userProfileModal: ModalHostingViewController = ModalHostingViewController(
                    modal: UserProfileModal(
                        info: info,
                        dataManager: viewModel.dependencies[singleton: .imageDataManager]
                    )
                )
                self.host.controller?.present(userProfileModal, animated: true, completion: nil)
            }
<<<<<<< HEAD
=======
            
            return (
                (profile?.displayName(for: .contact) ?? messageViewModel.authorNameSuppressedId),
                profile?.displayName(for: .contact, ignoringNickname: true)
            )
        }()
        
        DispatchQueue.main.async {
            let userProfileModal: ModalHostingViewController = ModalHostingViewController(
                modal: UserProfileModal(
                    info: .init(
                        sessionId: sessionId,
                        blindedId: blindedId,
                        qrCodeImage: qrCodeImage,
                        profileInfo: profileInfo,
                        displayName: displayName,
                        contactDisplayName: contactDisplayName,
                        isProUser: dependencies.mutate(cache: .libSession, { $0.validateProProof(for: messageViewModel.profile) }),
                        isMessageRequestsEnabled: isMessasgeRequestsEnabled,
                        onStartThread: self.onStartThread,
                        onProBadgeTapped: {
                            dependencies[singleton: .sessionProState].showSessionProCTAIfNeeded(
                                proCTAVariant,
                                onConfirm: {
                                    dependencies[singleton: .sessionProState].showSessionProBottomSheetIfNeeded(
                                        presenting: { bottomSheet in
                                            self.host.controller?.present(bottomSheet, animated: true)
                                        }
                                    )
                                },
                                presenting: { modal in
                                    self.host.controller?.present(modal, animated: true)
                                }
                            )
                        }
                    ),
                    dataManager: dependencies[singleton: .imageDataManager]
                )
            )
            self.host.controller?.present(userProfileModal, animated: true, completion: nil)
>>>>>>> c6efa606
        }
    }
    
    private func showMediaFullScreen(attachment: Attachment) {
        if let mediaGalleryView = MediaGalleryViewModel.createDetailViewController(
            for: viewModel.messageViewModel.threadId,
            threadVariant: viewModel.messageViewModel.threadVariant,
            interactionId: viewModel.messageViewModel.id,
            selectedAttachmentId: attachment.id,
            options: [ .sliderEnabled ],
            useTransitioningDelegate: false,
            using: viewModel.dependencies
        ) {
            self.host.controller?.present(mediaGalleryView, animated: true)
        }
    }
    
    func dismiss() {
        self.host.controller?.navigationController?.popViewController(animated: true)
    }
}

// MARK: - MessageBubble

struct MessageBubble: View {
    @State private var maxWidth: CGFloat?
    @State private var isExpanded: Bool = false
    
    static private let cornerRadius: CGFloat = 18
    static private let inset: CGFloat = 12
    
    let messageViewModel: MessageViewModel
    let attachmentOnly: Bool
    let dependencies: Dependencies
    
    var bodyLabelTextColor: ThemeValue {
        messageViewModel.variant == .standardOutgoing ?
            .messageBubble_outgoingText :
            .messageBubble_incomingText
    }
    
    var body: some View {
        ZStack {
            let maxWidth: CGFloat = (
                VisibleMessageCell.getMaxWidth(
                    for: messageViewModel,
                    cellWidth: UIScreen.main.bounds.width
                ) - 2 * Self.inset
            )
            let maxHeight: CGFloat = VisibleMessageCell.getMaxHeightAfterTruncation(for: messageViewModel)
            let height: CGFloat = VisibleMessageCell.getBodyLabel(
                for: messageViewModel,
                with: maxWidth,
                textColor: bodyLabelTextColor,
                searchText: nil
            ).height
            
            VStack(
                alignment: .leading,
                spacing: 0
            ) {
                if !attachmentOnly {
                    // FIXME: We should support rendering link previews alongside quotes (bigger refactor)
                    if let linkPreview: LinkPreview = messageViewModel.linkPreview {
                        switch linkPreview.variant {
                            case .standard:
                                LinkPreviewView_SwiftUI(
                                    viewModel: linkPreview.sentState(
                                        imageAttachment: messageViewModel.linkPreviewAttachment,
                                        using: dependencies
                                    ),
                                    dataManager: dependencies[singleton: .imageDataManager],
                                    isOutgoing: (messageViewModel.variant == .standardOutgoing),
                                    maxWidth: maxWidth,
                                    messageViewModel: messageViewModel,
                                    bodyLabelTextColor: bodyLabelTextColor,
                                    lastSearchText: nil
                                )
                                
                            case .openGroupInvitation:
                                OpenGroupInvitationView_SwiftUI(
                                    name: (linkPreview.title ?? ""),
                                    url: linkPreview.url,
                                    textColor: bodyLabelTextColor,
                                    isOutgoing: (messageViewModel.variant == .standardOutgoing))
                        }
                    }
                    else {
                        if let quoteViewModel: QuoteViewModel = messageViewModel.quoteViewModel {
                            QuoteView_SwiftUI(
                                viewModel: quoteViewModel,
                                dataManager: dependencies[singleton: .imageDataManager]
                            )
                            .fixedSize(horizontal: false, vertical: true)
                            .padding(.top, Self.inset)
                            .padding(.horizontal, Self.inset)
                            .padding(.bottom, (messageViewModel.bubbleBody?.isEmpty == false ?
                                -Values.smallSpacing :
                                Self.inset
                            ))
                        }
                    }
                    
                    if let bodyText: ThemedAttributedString = VisibleMessageCell.getBodyAttributedText(
                        for: messageViewModel,
                        textColor: bodyLabelTextColor,
                        searchText: nil
                    ) {
                        AttributedLabel(bodyText, maxWidth: maxWidth)
                            .padding(.horizontal, Self.inset)
                            .padding(.top, Self.inset)
                            .frame(
                                maxHeight: (isExpanded ? .infinity : maxHeight)
                            )
                    }
                    
                    if (maxHeight < height && !isExpanded) {
                        Text("messageBubbleReadMore".localized())
                            .bold()
                            .font(.system(size: Values.smallFontSize))
                            .foregroundColor(themeColor: bodyLabelTextColor)
                            .padding(.horizontal, Self.inset)
                    }
                }
                else {
                    switch messageViewModel.cellType {
                        case .voiceMessage:
                            if let attachment: Attachment = messageViewModel.attachments.first(where: { $0.isAudio }){
                                // TODO: Playback Info and check if playing function is needed
                                VoiceMessageView_SwiftUI(attachment: attachment)
                                    .padding(.top, Self.inset)
                            }
                        case .audio, .genericAttachment:
                            if let attachment: Attachment = messageViewModel.attachments.first {
                                DocumentView_SwiftUI(
                                    maxWidth: $maxWidth,
                                    attachment: attachment,
                                    textColor: bodyLabelTextColor
                                )
                                .modifier(MaxWidthEqualizer.notify)
                                .padding(.top, Self.inset)
                                .frame(
                                    width: maxWidth,
                                    alignment: .leading
                                )
                            }
                        default: EmptyView()
                    }
                }
            }
            .padding(.bottom, Self.inset)
            .onTapGesture {
                self.isExpanded = true
            }
        }
    }
}

// MARK: - InfoBlock

struct InfoBlock<Content>: View where Content: View {
    let title: String
    let content: () -> Content
    
    private let minWidth: CGFloat = 100
    
    var body: some View {
        VStack(
            alignment: .leading,
            spacing: Values.verySmallSpacing
        ) {
            Text(self.title)
                .font(.Body.extraLargeBold)
                .foregroundColor(themeColor: .textPrimary)
            self.content()
        }
        .frame(
            minWidth: minWidth,
            alignment: .leading
        )
    }
}

// MARK: - MessageInfoViewController

final class MessageInfoViewController: SessionHostingViewController<MessageInfoScreen> {
    init(
        actions: [ContextMenuVC.Action],
        messageViewModel: MessageViewModel,
        threadCanWrite: Bool,
        openGroupServer: String?,
        openGroupPublicKey: String?,
        onStartThread: (() -> Void)?,
        using dependencies: Dependencies
    ) {
        let messageInfoView = MessageInfoScreen(
            actions: actions,
            messageViewModel: messageViewModel,
            threadCanWrite: threadCanWrite,
            openGroupServer: openGroupServer,
            openGroupPublicKey: openGroupPublicKey,
            onStartThread: onStartThread,
            using: dependencies
        )
        
        super.init(rootView: messageInfoView)
    }
    
    @MainActor required dynamic init?(coder aDecoder: NSCoder) {
        fatalError("init(coder:) has not been implemented")
    }
    
    override func viewDidLoad() {
        super.viewDidLoad()
        
        let customTitleFontSize = Values.largeFontSize
        setNavBarTitle("messageInfo".localized(), customFontSize: customTitleFontSize)
    }
}

// MARK: - Preview

struct MessageInfoView_Previews: PreviewProvider {
    static var messageViewModel: MessageViewModel {
        let dependencies: Dependencies = .createEmpty()
        let threadId: String = "d4f1g54sdf5g1d5f4g65ds4564df65f4g65d54gdfsg"
        var dataCache: ConversationDataCache = ConversationDataCache(
            userSessionId: SessionId(
                .standard,
                hex: "0588672ccb97f40bb57238989226cf429b575ba355443f47bc76c5ab144a961111"
            ),
            context: ConversationDataCache.Context(
                source: .messageList(threadId: threadId),
                requireFullRefresh: false,
                requireAuthMethodFetch: false,
                requiresMessageRequestCountUpdate: false,
                requiresInitialUnreadInteractionInfo: false,
                requireRecentReactionEmojiUpdate: false
            )
        )
        dataCache.insert(
            Profile.with(
                id: "0588672ccb97f40bb57238989226cf429b575ba355443f47bc76c5ab144a96c65b",
                name: "TestUser",
                proFeatures: .proBadge
            )
        )
        dataCache.setCurrentUserSessionIds([
            threadId: ["0588672ccb97f40bb57238989226cf429b575ba355443f47bc76c5ab144a961111"]
        ])
        
        let result = MessageViewModel(
            optimisticMessageId: 0,
            interaction: Interaction(
                threadId: "d4f1g54sdf5g1d5f4g65ds4564df65f4g65d54gdfsg",
                threadVariant: .contact,
                authorId: "d4f1g54sdf5g1d5f4g65ds4564df65f4g65d54gdfsg",
                variant: .standardIncoming,
                body: "Mauris sapien dui, sagittis et fringilla eget, tincidunt vel mauris. Mauris bibendum quis ipsum ac pulvinar. Integer semper elit vitae placerat efficitur. Quisque blandit scelerisque orci, a fringilla dui. In a sollicitudin tortor. Vivamus consequat sollicitudin felis, nec pretium dolor bibendum sit amet. Integer non congue risus, id imperdiet diam. Proin elementum enim at felis commodo semper. Pellentesque magna magna, laoreet nec hendrerit in, suscipit sit amet risus. Nulla et imperdiet massa. Donec commodo felis quis arcu dignissim lobortis. Praesent nec fringilla felis, ut pharetra sapien. Donec ac dignissim nisi, non lobortis justo. Nulla congue velit nec sodales bibendum. Nullam feugiat, mauris ac consequat posuere, eros sem dignissim nulla, ac convallis dolor sem rhoncus dolor. Cras ut luctus risus, quis viverra mauris.",
                timestampMs: dependencies[cache: .snodeAPI].currentOffsetTimestampMs(),
                state: .failed,
                proMessageFeatures: .largerCharacterLimit,
                using: dependencies
            ),
            reactionInfo: nil,
            maybeUnresolvedQuotedInfo: nil,
            userSessionId: SessionId(
                .standard,
                hex: "0588672ccb97f40bb57238989226cf429b575ba355443f47bc76c5ab144a961111"
            ),
            threadInfo: ConversationInfoViewModel(
                thread: SessionThread(
                    id: "d4f1g54sdf5g1d5f4g65ds4564df65f4g65d54gdfsg",
                    variant: .contact,
                    creationDateTimestamp: 0
                ),
                dataCache: dataCache,
                using: dependencies
            ),
            dataCache: dataCache,
            previousInteraction: nil,
            nextInteraction: nil,
            isLast: true,
            isLastOutgoing: false,
            currentUserMentionImage: nil,
            using: dependencies
        )
        
        return result!
    }
    
    static var actions: [ContextMenuVC.Action] {
        return [
            .reply(messageViewModel, nil),
            .retry(messageViewModel, nil),
            .delete(messageViewModel, nil)
        ]
    }
    
    static var previews: some View {
        MessageInfoScreen(
            actions: actions,
            messageViewModel: messageViewModel,
            threadCanWrite: true,
            openGroupServer: nil,
            openGroupPublicKey: nil,
            onStartThread: nil,
            using: Dependencies.createEmpty()
        )
    }
}<|MERGE_RESOLUTION|>--- conflicted
+++ resolved
@@ -27,15 +27,19 @@
         /// the state the user was in when the message was sent
         let shouldShowProBadge: Bool
         
-        func ctaVariant(currentUserIsPro: Bool) -> ProCTAModal.Variant {
+        func ctaVariant(currentUserProStatus: Network.SessionPro.BackendUserProStatus) -> ProCTAModal.Variant {
             guard let firstFeature: ProFeature = proFeatures.first, proFeatures.count > 1 else {
-                return .generic
+                return .generic(renew: (currentUserProStatus == .expired))
             }
             
             switch firstFeature {
-                case .proBadge: return .generic
-                case .increasedMessageLength: return .longerMessages
-                case .animatedDisplayPicture: return .animatedProfileImage(isSessionProActivated: currentUserIsPro)
+                case .proBadge: return .generic(renew: (currentUserProStatus == .expired))
+                case .increasedMessageLength: return .longerMessages(renew: (currentUserProStatus == .expired))
+                case .animatedDisplayPicture:
+                    return .animatedProfileImage(
+                        isSessionProActivated: currentUserIsPro,
+                        renew: (currentUserProStatus == .expired)
+                    )
             }
         }
     }
@@ -87,20 +91,7 @@
     
     static private let cornerRadius: CGFloat = 17
     
-<<<<<<< HEAD
     var viewModel: ViewModel
-=======
-    var actions: [ContextMenuVC.Action]
-    var messageViewModel: MessageViewModel
-    let threadCanWrite: Bool
-    let onStartThread: (@MainActor () -> Void)?
-    let dependencies: Dependencies
-    let isMessageFailed: Bool
-    let isCurrentUser: Bool
-    let profileInfo: ProfilePictureView.Info?
-    var proFeatures: [String] = []
-    var proCTAVariant: ProCTAModal.Variant = .generic(renew: false)
->>>>>>> c6efa606
     
     public init(
         actions: [ContextMenuVC.Action],
@@ -386,21 +377,7 @@
                                             .font(.Body.extraLargeBold)
                                             .foregroundColor(themeColor: .textPrimary)
                                     }
-                                    .onTapGesture {
-                                        dependencies[singleton: .sessionProState].showSessionProCTAIfNeeded(
-                                            proCTAVariant,
-                                            onConfirm: {
-                                                dependencies[singleton: .sessionProState].showSessionProBottomSheetIfNeeded(
-                                                    presenting: { bottomSheet in
-                                                        self.host.controller?.present(bottomSheet, animated: true)
-                                                    }
-                                                )
-                                            },
-                                            presenting: { modal in
-                                                self.host.controller?.present(modal, animated: true)
-                                            }
-                                        )
-                                    }
+                                    .onTapGesture { showSessionProCTAIfNeeded() }
                                     
                                     Text(
                                         "proMessageInfoFeatures"
@@ -488,21 +465,7 @@
                                             
                                             if viewModel.shouldShowProBadge {
                                                 SessionProBadge_SwiftUI(size: .small)
-                                                    .onTapGesture {
-                                                        dependencies[singleton: .sessionProState].showSessionProCTAIfNeeded(
-                                                            proCTAVariant,
-                                                            onConfirm: {
-                                                                dependencies[singleton: .sessionProState].showSessionProBottomSheetIfNeeded(
-                                                                    presenting: { bottomSheet in
-                                                                        self.host.controller?.present(bottomSheet, animated: true)
-                                                                    }
-                                                                )
-                                                            },
-                                                            presenting: { modal in
-                                                                self.host.controller?.present(modal, animated: true)
-                                                            }
-                                                        )
-                                                    }
+                                                    .onTapGesture { showSessionProCTAIfNeeded }
                                             }
                                         }
                                         
@@ -615,72 +578,24 @@
         .toastView(message: $feedbackMessage)
     }
     
-<<<<<<< HEAD
     private func showSessionProCTAIfNeeded() {
-        guard
-            viewModel.dependencies[feature: .sessionProEnabled] &&
-            !viewModel.dependencies[singleton: .sessionProManager].currentUserIsCurrentlyPro
-        else { return }
-        
-        let sessionProModal: ModalHostingViewController = ModalHostingViewController(
-            modal: ProCTAModal(
-                variant: viewModel.ctaVariant(
-                    currentUserIsPro: viewModel.dependencies[singleton: .sessionProManager].currentUserIsCurrentlyPro
-                ),
-                dataManager: viewModel.dependencies[singleton: .imageDataManager],
-                sessionProUIManager: viewModel.dependencies[singleton: .sessionProManager],
-                onConfirm: { [dependencies = viewModel.dependencies] in
-                    // TODO: [PRO] Need to sort this out
-                    dependencies[singleton: .sessionProState].upgradeToPro(
-                        plan: SessionProPlan(variant: .threeMonths),
-                        originatingPlatform: .iOS,
-                        completion: nil
-                    )
-                }
-            )
+        dependencies[singleton: .sessionProManager].showSessionProCTAIfNeeded(
+            viewModel.ctaVariant(
+                currentUserProStatus: viewModel.dependencies[singleton: .sessionProManager]
+                    .currentUserCurrentProState
+                    .status
+            ),
+            onConfirm: {
+                dependencies[singleton: .sessionProManager].showSessionProBottomSheetIfNeeded(
+                    presenting: { bottomSheet in
+                        self.host.controller?.present(bottomSheet, animated: true)
+                    }
+                )
+            },
+            presenting: { modal in
+                self.host.controller?.present(modal, animated: true)
+            }
         )
-        self.host.controller?.present(sessionProModal, animated: true)
-=======
-    private func getProFeaturesInfo() -> (proFeatures: [String], proCTAVariant: ProCTAModal.Variant) {
-        var proFeatures: [String] = []
-        var proCTAVariant: ProCTAModal.Variant = .generic(renew: dependencies[singleton: .sessionProState].isSessionProExpired)
-        
-        guard dependencies[feature: .sessionProEnabled] else { return (proFeatures, proCTAVariant) }
-        
-        if (dependencies.mutate(cache: .libSession) { $0.shouldShowProBadge(for: messageViewModel.profile) }) {
-            proFeatures.append("appProBadge".put(key: "app_pro", value: Constants.app_pro).localized())
-        }
-        
-        if (
-            messageViewModel.isProMessage &&
-            messageViewModel.body.defaulting(to: "").utf16.count > LibSession.CharacterLimit ||
-            dependencies[feature: .messageFeatureLongMessage]
-        ) {
-            proFeatures.append("proIncreasedMessageLengthFeature".localized())
-            proCTAVariant = (
-                proFeatures.count > 1 ?
-                    .generic(renew: dependencies[singleton: .sessionProState].isSessionProExpired) :
-                    .longerMessages(renew: dependencies[singleton: .sessionProState].isSessionProExpired)
-            )
-        }
-        
-        if (
-            ImageDataManager.isAnimatedImage(profileInfo?.source) ||
-            dependencies[feature: .messageFeatureAnimatedAvatar]
-        ) {
-            proFeatures.append("proAnimatedDisplayPictureFeature".localized())
-            proCTAVariant = (
-                proFeatures.count > 1 ?
-                    .generic(renew: dependencies[singleton: .sessionProState].isSessionProExpired) :
-                    .animatedProfileImage(
-                        isSessionProActivated: false,
-                        renew: dependencies[singleton: .sessionProState].isSessionProExpired
-                    )
-            )
-        }
-        
-        return (proFeatures, proCTAVariant)
->>>>>>> c6efa606
     }
     
     func showUserProfileModal() {
@@ -706,49 +621,6 @@
                 )
                 self.host.controller?.present(userProfileModal, animated: true, completion: nil)
             }
-<<<<<<< HEAD
-=======
-            
-            return (
-                (profile?.displayName(for: .contact) ?? messageViewModel.authorNameSuppressedId),
-                profile?.displayName(for: .contact, ignoringNickname: true)
-            )
-        }()
-        
-        DispatchQueue.main.async {
-            let userProfileModal: ModalHostingViewController = ModalHostingViewController(
-                modal: UserProfileModal(
-                    info: .init(
-                        sessionId: sessionId,
-                        blindedId: blindedId,
-                        qrCodeImage: qrCodeImage,
-                        profileInfo: profileInfo,
-                        displayName: displayName,
-                        contactDisplayName: contactDisplayName,
-                        isProUser: dependencies.mutate(cache: .libSession, { $0.validateProProof(for: messageViewModel.profile) }),
-                        isMessageRequestsEnabled: isMessasgeRequestsEnabled,
-                        onStartThread: self.onStartThread,
-                        onProBadgeTapped: {
-                            dependencies[singleton: .sessionProState].showSessionProCTAIfNeeded(
-                                proCTAVariant,
-                                onConfirm: {
-                                    dependencies[singleton: .sessionProState].showSessionProBottomSheetIfNeeded(
-                                        presenting: { bottomSheet in
-                                            self.host.controller?.present(bottomSheet, animated: true)
-                                        }
-                                    )
-                                },
-                                presenting: { modal in
-                                    self.host.controller?.present(modal, animated: true)
-                                }
-                            )
-                        }
-                    ),
-                    dataManager: dependencies[singleton: .imageDataManager]
-                )
-            )
-            self.host.controller?.present(userProfileModal, animated: true, completion: nil)
->>>>>>> c6efa606
         }
     }
     
