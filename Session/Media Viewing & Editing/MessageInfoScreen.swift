--- conflicted
+++ resolved
@@ -541,28 +541,20 @@
         guard dependencies[feature: .sessionProEnabled] && (!dependencies[cache: .libSession].isSessionPro) else {
             return
         }
-<<<<<<< HEAD
-        let sessionProModal: ModalHostingViewController = ModalHostingViewController(
-            modal: ProCTAModal(
-                variant: proCTAVariant,
-                dataManager: dependencies[singleton: .imageDataManager],
-                onConfirm: { [dependencies] in
-                    dependencies[singleton: .sessionProState].upgradeToPro(
-                        plan: SessionProPlan(variant: .threeMonths),
-                        originatingPlatform: .iOS,
-                        completion: nil
-                    )
-                }
-=======
         
         DispatchQueue.main.async {
             let sessionProModal: ModalHostingViewController = ModalHostingViewController(
                 modal: ProCTAModal(
-                    delegate: dependencies[singleton: .sessionProState],
                     variant: proCTAVariant,
-                    dataManager: dependencies[singleton: .imageDataManager]
+                    dataManager: dependencies[singleton: .imageDataManager],
+                    onConfirm: { [dependencies] in
+                        dependencies[singleton: .sessionProState].upgradeToPro(
+                            plan: SessionProPlan(variant: .threeMonths),
+                            originatingPlatform: .iOS,
+                            completion: nil
+                        )
+                    }
                 )
->>>>>>> 5d81d9c8
             )
             self.host.controller?.present(sessionProModal, animated: true)
         }
