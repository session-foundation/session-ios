--- conflicted
+++ resolved
@@ -636,8 +636,12 @@
     
     var body: some View {
         ZStack {
-<<<<<<< HEAD
-            let maxWidth: CGFloat = (VisibleMessageCell.getMaxWidth(for: messageViewModel, includingOppositeGutter: false) - 2 * Self.inset)
+            let maxWidth: CGFloat = (
+                VisibleMessageCell.getMaxWidth(
+                    for: messageViewModel,
+                    cellWidth: UIScreen.main.bounds.width
+                ) - 2 * Self.inset
+            )
             let maxHeight: CGFloat = VisibleMessageCell.getMaxHeightAfterTruncation(for: messageViewModel)
             let height: CGFloat = VisibleMessageCell.getBodyTappableLabel(
                 for: messageViewModel,
@@ -647,14 +651,6 @@
                 delegate: nil,
                 using: dependencies
             ).height
-=======
-            let maxWidth: CGFloat = (
-                VisibleMessageCell.getMaxWidth(
-                    for: messageViewModel,
-                    cellWidth: UIScreen.main.bounds.width
-                ) - 2 * Self.inset
-            )
->>>>>>> a2e01ac8
             
             VStack(
                 alignment: .leading,
