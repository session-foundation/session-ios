// Copyright © 2023 Rangeproof Pty Ltd. All rights reserved.

import SwiftUI
import SessionUIKit
import SessionNetworkingKit
import SessionUtilitiesKit
import SessionMessagingKit
import Lucide

struct MessageInfoScreen: View {
    @EnvironmentObject var host: HostWrapper
    
    @State var index = 1
    @State var feedbackMessage: String? = nil
    @State var isExpanded: Bool = false
    
    static private let cornerRadius: CGFloat = 17
    
    var actions: [ContextMenuVC.Action]
    var messageViewModel: MessageViewModel
    let threadCanWrite: Bool
    let onStartThread: (() -> Void)?
    let dependencies: Dependencies
    let isMessageFailed: Bool
    let isCurrentUser: Bool
    let profileInfo: ProfilePictureView.Info?
    var proFeatures: [String] = []
    var proCTAVariant: ProCTAModal.Variant = .generic
    
    public init(
        actions: [ContextMenuVC.Action],
        messageViewModel: MessageViewModel,
        threadCanWrite: Bool,
        onStartThread: (() -> Void)?,
        using dependencies: Dependencies
    ) {
        self.actions = actions
        self.messageViewModel = messageViewModel
        self.threadCanWrite = threadCanWrite
        self.onStartThread = onStartThread
        self.dependencies = dependencies
        
        self.isMessageFailed = [.failed, .failedToSync].contains(messageViewModel.state)
        self.isCurrentUser = (messageViewModel.currentUserSessionIds ?? []).contains(messageViewModel.authorId)
        self.profileInfo = ProfilePictureView.getProfilePictureInfo(
            size: .message,
            publicKey: (
                // Prioritise the profile.id because we override it for
                // messages sent by the current user in communities
                messageViewModel.profile?.id ??
                messageViewModel.authorId
            ),
            threadVariant: .contact,    // Always show the display picture in 'contact' mode
            displayPictureUrl: nil,
            profile: messageViewModel.profile,
            profileIcon: (messageViewModel.isSenderModeratorOrAdmin ? .crown : .none),
            using: dependencies
        ).info
        
        (self.proFeatures, self.proCTAVariant) = getProFeaturesInfo()
    }
    
    var body: some View {
        ZStack (alignment: .topLeading) {
            ScrollView(.vertical, showsIndicators: false) {
                VStack(
                    alignment: .leading,
                    spacing: 10
                ) {
                    VStack(
                        alignment: .leading,
                        spacing: 0
                    ) {
                        // Message bubble snapshot
                        MessageBubble(
                            messageViewModel: messageViewModel,
                            attachmentOnly: false,
                            dependencies: dependencies
                        )
                        .clipShape(
                            RoundedRectangle(cornerRadius: Self.cornerRadius)
                        )
                        .background(
                            RoundedRectangle(cornerRadius: Self.cornerRadius)
                                .fill(
                                    themeColor: (messageViewModel.variant == .standardIncoming || messageViewModel.variant == .standardIncomingDeleted || messageViewModel.variant == .standardIncomingDeletedLocally ?
                                        .messageBubble_incomingBackground :
                                            .messageBubble_outgoingBackground)
                                )
                        )
                        .frame(
                            maxWidth: .infinity,
                            maxHeight: .infinity,
                            alignment: .topLeading
                        )
                        .fixedSize(horizontal: false, vertical: true)
                        .padding(.top, Values.smallSpacing)
                        .padding(.bottom, Values.verySmallSpacing)
                        .padding(.horizontal, Values.largeSpacing)
                        
                        
                        if isMessageFailed {
                            let (image, statusText, tintColor) = messageViewModel.state.statusIconInfo(
                                variant: messageViewModel.variant,
                                hasBeenReadByRecipient: messageViewModel.hasBeenReadByRecipient,
                                hasAttachments: (messageViewModel.attachments?.isEmpty == false)
                            )
                            
                            HStack(spacing: 6) {
                                if let image: UIImage = image?.withRenderingMode(.alwaysTemplate) {
                                    Image(uiImage: image)
                                        .resizable()
                                        .scaledToFit()
                                        .foregroundColor(themeColor: tintColor)
                                        .frame(width: 13, height: 12)
                                }
                                
                                if let statusText: String = statusText {
                                    Text(statusText)
                                        .font(.system(size: Values.verySmallFontSize))
                                        .foregroundColor(themeColor: tintColor)
                                }
                            }
                            .padding(.top, -Values.smallSpacing)
                            .padding(.bottom, Values.verySmallSpacing)
                            .padding(.horizontal, Values.largeSpacing)
                        }
                        
                        if let attachments = messageViewModel.attachments {
                            switch messageViewModel.cellType {
                                case .mediaMessage:
                                    let attachment: Attachment = attachments[(index - 1 + attachments.count) % attachments.count]
                                    
                                    ZStack(alignment: .bottomTrailing) {
                                        if attachments.count > 1 {
                                            // Attachment carousel view
                                            SessionCarouselView_SwiftUI(
                                                index: $index,
                                                isOutgoing: (messageViewModel.variant == .standardOutgoing),
                                                contentInfos: attachments,
                                                using: dependencies
                                            )
                                            .frame(
                                                maxWidth: .infinity,
                                                maxHeight: .infinity,
                                                alignment: .topLeading
                                            )
                                        } else {
                                            MediaView_SwiftUI(
                                                attachment: attachments[0],
                                                isOutgoing: (messageViewModel.variant == .standardOutgoing),
                                                shouldSupressControls: true,
                                                cornerRadius: 0,
                                                using: dependencies
                                            )
                                            .frame(
                                                maxWidth: .infinity,
                                                maxHeight: .infinity,
                                                alignment: .topLeading
                                            )
                                            .aspectRatio(1, contentMode: .fit)
                                            .clipShape(RoundedRectangle(cornerRadius: 15))
                                            .padding(.horizontal, Values.largeSpacing)
                                        }
                                        
                                        if [ .downloaded, .uploaded ].contains(attachment.state) {
                                            Button {
                                                self.showMediaFullScreen(attachment: attachment)
                                            } label: {
                                                ZStack {
                                                    Circle()
                                                        .foregroundColor(.init(white: 0, opacity: 0.4))
                                                    Image(systemName: "arrow.up.left.and.arrow.down.right")
                                                        .font(.system(size: 13))
                                                        .foregroundColor(.white)
                                                }
                                                .frame(width: 26, height: 26)
                                            }
                                            .padding(.bottom, Values.smallSpacing)
                                            .padding(.trailing, 38)
                                        }
                                    }
                                    .padding(.vertical, Values.verySmallSpacing)
                                    
                                default:
                                    MessageBubble(
                                        messageViewModel: messageViewModel,
                                        attachmentOnly: true,
                                        dependencies: dependencies
                                    )
                                    .clipShape(
                                        RoundedRectangle(cornerRadius: Self.cornerRadius)
                                    )
                                    .background(
                                        RoundedRectangle(cornerRadius: Self.cornerRadius)
                                            .fill(
                                                themeColor: (messageViewModel.variant == .standardIncoming || messageViewModel.variant == .standardIncomingDeleted || messageViewModel.variant == .standardIncomingDeletedLocally ?
                                                    .messageBubble_incomingBackground :
                                                        .messageBubble_outgoingBackground)
                                            )
                                    )
                                    .frame(
                                        maxWidth: .infinity,
                                        maxHeight: .infinity,
                                        alignment: .topLeading
                                    )
                                    .fixedSize(horizontal: false, vertical: true)
                                    .padding(.bottom, Values.verySmallSpacing)
                                    .padding(.horizontal, Values.largeSpacing)
                            }
                        }
                    }
                        
                    // Attachment Info
                    if let attachments = messageViewModel.attachments, !attachments.isEmpty {
                        let attachment: Attachment = attachments[(index - 1 + attachments.count) % attachments.count]
                        
                        ZStack {
                            VStack(
                                alignment: .leading,
                                spacing: Values.mediumSpacing
                            ) {
                                InfoBlock(title: "attachmentsFileId".localized()) {
<<<<<<< HEAD
                                    Text(attachment.downloadUrl.map { Attachment.fileId(for: $0) } ?? "")
                                        .font(.Body.largeRegular)
=======
                                    Text(attachment.downloadUrl.map { Network.FileServer.fileId(for: $0) } ?? "")
                                        .font(.system(size: Values.mediumFontSize))
>>>>>>> efd5f98f
                                        .foregroundColor(themeColor: .textPrimary)
                                }
                                
                                HStack(
                                    alignment: .center
                                ) {
                                    InfoBlock(title: "attachmentsFileType".localized()) {
                                        Text(attachment.contentType)
                                            .font(.Body.largeRegular)
                                            .foregroundColor(themeColor: .textPrimary)
                                    }
                                    
                                    Spacer()
                                    
                                    InfoBlock(title: "attachmentsFileSize".localized()) {
                                        Text(Format.fileSize(attachment.byteCount))
                                            .font(.Body.largeRegular)
                                            .foregroundColor(themeColor: .textPrimary)
                                    }
                                    
                                    Spacer()
                                }
                                HStack(
                                    alignment: .center
                                ) {
                                    let resolution: String = {
                                        guard let width = attachment.width, let height = attachment.height else { return "attachmentsNa".localized() }
                                        return "\(width)×\(height)"
                                    }()
                                    InfoBlock(title: "attachmentsResolution".localized()) {
                                        Text(resolution)
                                            .font(.Body.largeRegular)
                                            .foregroundColor(themeColor: .textPrimary)
                                    }
                                    
                                    Spacer()
                                    
                                    let duration: String = {
                                        guard let duration = attachment.duration else { return "attachmentsNa".localized() }
                                        return floor(duration).formatted(format: .videoDuration)
                                    }()
                                    InfoBlock(title: "attachmentsDuration".localized()) {
                                        Text(duration)
                                            .font(.Body.largeRegular)
                                            .foregroundColor(themeColor: .textPrimary)
                                    }
                                    
                                    Spacer()
                                }
                            }
                            .frame(
                                maxWidth: .infinity,
                                maxHeight: .infinity,
                                alignment: .topLeading
                            )
                            .padding(.all, Values.largeSpacing)
                        }
                        .frame(maxHeight: .infinity)
                        .backgroundColor(themeColor: .backgroundSecondary)
                        .cornerRadius(Self.cornerRadius)
                        .fixedSize(horizontal: false, vertical: true)
                        .padding(.vertical, Values.verySmallSpacing)
                        .padding(.horizontal, Values.largeSpacing)
                    }

                    // Message Info
                    ZStack {
                        VStack(
                            alignment: .leading,
                            spacing: Values.mediumSpacing
                        ) {
                            // Pro feature message
                            if proFeatures.count > 0 {
                                VStack(
                                    alignment: .leading,
                                    spacing: Values.mediumSpacing
                                ) {
                                    HStack(spacing: Values.verySmallSpacing) {
                                        SessionProBadge_SwiftUI(size: .small)
                                        Text("message".localized())
                                            .font(.Body.extraLargeBold)
                                            .foregroundColor(themeColor: .textPrimary)
                                    }
                                    .onTapGesture {
                                        showSessionProCTAIfNeeded()
                                    }
                                    
                                    Text(
                                        "proMessageInfoFeatures"
                                            .put(key: "app_pro", value: Constants.app_pro)
                                            .localized()
                                    )
                                    .font(.Body.largeRegular)
                                    .foregroundColor(themeColor: .textPrimary)
                                    
                                    VStack(
                                        alignment: .leading,
                                        spacing: Values.smallSpacing
                                    ) {
                                        ForEach(self.proFeatures, id: \.self) { feature in
                                            HStack(spacing: Values.smallSpacing) {
                                                AttributedText(Lucide.Icon.circleCheck.attributedString(size: 17))
                                                    .font(.system(size: 17))
                                                    .foregroundColor(themeColor: .primary)
                                                
                                                Text(feature)
                                                    .font(.Body.largeRegular)
                                                    .foregroundColor(themeColor: .textPrimary)
                                            }
                                        }
                                    }
                                }
                            }
                            
                            InfoBlock(title: "sent".localized()) {
                                Text(messageViewModel.dateForUI.fromattedForMessageInfo)
                                    .font(.Body.largeRegular)
                                    .foregroundColor(themeColor: .textPrimary)
                            }
                            
                            InfoBlock(title: "received".localized()) {
                                Text(messageViewModel.receivedDateForUI.fromattedForMessageInfo)
                                    .font(.Body.largeRegular)
                                    .foregroundColor(themeColor: .textPrimary)
                            }
                            
                            if isMessageFailed {
                                let failureText: String = messageViewModel.mostRecentFailureText ?? "messageStatusFailedToSend".localized()
                                InfoBlock(title: "theError".localized() + ":") {
                                    Text(failureText)
                                        .font(.Body.largeRegular)
                                        .foregroundColor(themeColor: .danger)
                                }
                            }
                            
                            InfoBlock(title: "from".localized()) {
                                HStack(
                                    spacing: 10
                                ) {
                                    let size: ProfilePictureView.Size = .list
                                    if let info: ProfilePictureView.Info = self.profileInfo {
                                        ProfilePictureSwiftUI(
                                            size: size,
                                            info: info,
                                            additionalInfo: nil,
                                            dataManager: dependencies[singleton: .imageDataManager]
                                        )
                                        .frame(
                                            width: size.viewSize,
                                            height: size.viewSize,
                                            alignment: .topLeading
                                        )
                                    }
                                    
                                    VStack(
                                        alignment: .leading,
                                        spacing: Values.verySmallSpacing
                                    ) {
                                        HStack(spacing: Values.verySmallSpacing) {
                                            if isCurrentUser {
                                                Text("you".localized())
                                                    .font(.Body.extraLargeBold)
                                                    .foregroundColor(themeColor: .textPrimary)
                                            }
                                            else if !messageViewModel.authorName.isEmpty {
                                                Text(messageViewModel.authorName)
                                                    .font(.Body.extraLargeBold)
                                                    .foregroundColor(themeColor: .textPrimary)
                                            }
                                            
                                            if (dependencies.mutate(cache: .libSession) { $0.validateSessionProState(for: messageViewModel.authorId)}) {
                                                SessionProBadge_SwiftUI(size: .small)
                                                    .onTapGesture {
                                                        showSessionProCTAIfNeeded()
                                                    }
                                            }
                                        }
                                        
                                        Text(messageViewModel.authorId)
                                            .font(.Display.base)
                                            .foregroundColor(themeColor: .textPrimary)
                                    }
                                }
                            }
                            .onTapGesture {
                                showUserProfileModal()
                            }
                        }
                        .frame(
                            maxWidth: .infinity,
                            maxHeight: .infinity,
                            alignment: .topLeading
                        )
                        .padding(.all, Values.largeSpacing)
                    }
                    .frame(maxHeight: .infinity)
                    .backgroundColor(themeColor: .backgroundSecondary)
                    .cornerRadius(Self.cornerRadius)
                    .fixedSize(horizontal: false, vertical: true)
                    .padding(.vertical, Values.verySmallSpacing)
                    .padding(.horizontal, Values.largeSpacing)

                    // Actions
                    if !actions.isEmpty {
                        ZStack {
                            VStack(
                                alignment: .leading,
                                spacing: 0
                            ) {
                                ForEach(
                                    0...(actions.count - 1),
                                    id: \.self
                                ) { index in
                                    let tintColor: ThemeValue = actions[index].themeColor
                                    Button(
                                        action: {
                                            actions[index].work() {
                                                switch (actions[index].shouldDismissInfoScreen, actions[index].feedback) {
                                                    case (false, _): break
                                                    case (true, .some):
                                                        DispatchQueue.main.asyncAfter(deadline: .now() + 2, execute: {
                                                            dismiss()
                                                        })
                                                    default: dismiss()
                                                }
                                            }
                                            feedbackMessage = actions[index].feedback
                                        },
                                        label: {
                                            HStack(spacing: Values.largeSpacing) {
                                                Image(uiImage: actions[index].icon!.withRenderingMode(.alwaysTemplate))
                                                    .resizable()
                                                    .scaledToFit()
                                                    .foregroundColor(themeColor: tintColor)
                                                    .frame(width: 26, height: 26)
                                                Text(actions[index].title)
                                                    .font(.Headings.H8)
                                                    .foregroundColor(themeColor: tintColor)
                                            }
                                            .frame(maxWidth: .infinity, alignment: .topLeading)
                                        }
                                    )
                                    .frame(height: 60)
                                    
                                    if index < (actions.count - 1) {
                                        Divider()
                                            .foregroundColor(themeColor: .borderSeparator)
                                    }
                                }
                            }
                            .frame(
                                maxWidth: .infinity,
                                maxHeight: .infinity,
                                alignment: .topLeading
                            )
                            .padding(.horizontal, Values.largeSpacing)
                        }
                        .frame(maxHeight: .infinity)
                        .backgroundColor(themeColor: .backgroundSecondary)
                        .cornerRadius(Self.cornerRadius)
                        .fixedSize(horizontal: false, vertical: true)
                        .padding(.vertical, Values.verySmallSpacing)
                        .padding(.horizontal, Values.largeSpacing)
                    }
                }
            }
        }
        .backgroundColor(themeColor: .backgroundPrimary)
        .toastView(message: $feedbackMessage)
    }
    
    private func getProFeaturesInfo() -> (proFeatures: [String], proCTAVariant: ProCTAModal.Variant) {
        var proFeatures: [String] = []
        var proCTAVariant: ProCTAModal.Variant = .generic
        
        guard dependencies[feature: .sessionProEnabled] else { return (proFeatures, proCTAVariant) }
        
        if (dependencies.mutate(cache: .libSession) { $0.shouldShowProBadge(for: messageViewModel.profile) }) {
            proFeatures.append("appProBadge".put(key: "app_pro", value: Constants.app_pro).localized())
        }
        
        if (messageViewModel.isProMessage || messageViewModel.body.defaulting(to: "").utf16.count > LibSession.CharacterLimit) {
            proFeatures.append("proIncreasedMessageLengthFeature".localized())
            proCTAVariant = (proFeatures.count > 1 ? .generic : .longerMessages)
        }
        
        if ImageDataManager.isAnimatedImage(profileInfo?.source?.imageData) {
            proFeatures.append("proAnimatedDisplayPictureFeature".localized())
            proCTAVariant = (proFeatures.count > 1 ? .generic : .animatedProfileImage(isSessionProActivated: false))
        }
        
        return (proFeatures, proCTAVariant)
    }
    
    private func showSessionProCTAIfNeeded() {
        guard dependencies[feature: .sessionProEnabled] && (!dependencies[cache: .libSession].isSessionPro) else {
            return
        }
        let sessionProModal: ModalHostingViewController = ModalHostingViewController(
            modal: ProCTAModal(
                delegate: dependencies[singleton: .sessionProState],
                variant: proCTAVariant,
                dataManager: dependencies[singleton: .imageDataManager]
            )
        )
        self.host.controller?.present(sessionProModal, animated: true)
    }
    
    func showUserProfileModal() {
        guard threadCanWrite else { return }
        // FIXME: Add in support for starting a thread with a 'blinded25' id (disabled until we support this decoding)
        guard (try? SessionId.Prefix(from: messageViewModel.authorId)) != .blinded25 else { return }
        
        guard let profileInfo: ProfilePictureView.Info = ProfilePictureView.getProfilePictureInfo(
            size: .message,
            publicKey: (
                // Prioritise the profile.id because we override it for
                // messages sent by the current user in communities
                messageViewModel.profile?.id ??
                messageViewModel.authorId
            ),
            threadVariant: .contact,    // Always show the display picture in 'contact' mode
            displayPictureUrl: nil,
            profile: messageViewModel.profile,
            profileIcon: .none,
            using: dependencies
        ).info else {
            return
        }
        
        let (sessionId, blindedId): (String?, String?) = {
            guard (try? SessionId.Prefix(from: messageViewModel.authorId)) == .blinded15 else {
                return (messageViewModel.authorId, nil)
            }
            let lookup: BlindedIdLookup? = dependencies[singleton: .storage].read { db in
                try? BlindedIdLookup.fetchOne(db, id: messageViewModel.authorId)
            }
            return (lookup?.sessionId, messageViewModel.authorId)
        }()
        
        let qrCodeImage: UIImage? = {
            guard let sessionId: String = sessionId else { return nil }
            return QRCode.generate(for: sessionId, hasBackground: false, iconName: "SessionWhite40") // stringlint:ignore
        }()
        
        let isMessasgeRequestsEnabled: Bool = {
            guard messageViewModel.threadVariant == .community else { return true }
            return messageViewModel.profile?.blocksCommunityMessageRequests != true
        }()
        
        let userProfileModal: ModalHostingViewController = ModalHostingViewController(
            modal: UserProfileModal(
                info: .init(
                    sessionId: sessionId,
                    blindedId: blindedId,
                    qrCodeImage: qrCodeImage,
                    profileInfo: profileInfo,
                    displayName: messageViewModel.authorName,
                    nickname: messageViewModel.profile?.displayName(
                        for: messageViewModel.threadVariant,
                        ignoringNickname: true
                    ),
                    isProUser: dependencies.mutate(cache: .libSession, { $0.validateProProof(for: messageViewModel.profile) }),
                    isMessageRequestsEnabled: isMessasgeRequestsEnabled,
                    onStartThread: self.onStartThread,
                    onProBadgeTapped: self.showSessionProCTAIfNeeded
                ),
                dataManager: dependencies[singleton: .imageDataManager]
            )
        )
        self.host.controller?.present(userProfileModal, animated: true, completion: nil)
    }
    
    private func showMediaFullScreen(attachment: Attachment) {
        if let mediaGalleryView = MediaGalleryViewModel.createDetailViewController(
            for: messageViewModel.threadId,
            threadVariant: messageViewModel.threadVariant,
            interactionId: messageViewModel.id,
            selectedAttachmentId: attachment.id,
            options: [ .sliderEnabled ],
            useTransitioningDelegate: false,
            using: dependencies
        ) {
            self.host.controller?.present(mediaGalleryView, animated: true)
        }
    }
    
    func dismiss() {
        self.host.controller?.navigationController?.popViewController(animated: true)
    }
}

// MARK: - MessageBubble

struct MessageBubble: View {
    @State private var maxWidth: CGFloat?
    @State private var isExpanded: Bool = false
    
    static private let cornerRadius: CGFloat = 18
    static private let inset: CGFloat = 12
    
    let messageViewModel: MessageViewModel
    let attachmentOnly: Bool
    let dependencies: Dependencies
    
    var bodyLabelTextColor: ThemeValue {
        messageViewModel.variant == .standardOutgoing ?
            .messageBubble_outgoingText :
            .messageBubble_incomingText
    }
    
    var body: some View {
        ZStack {
            let maxWidth: CGFloat = (VisibleMessageCell.getMaxWidth(for: messageViewModel, includingOppositeGutter: false) - 2 * Self.inset)
            let maxHeight: CGFloat = VisibleMessageCell.getMaxHeightAfterTruncation(for: messageViewModel)
            let height: CGFloat = VisibleMessageCell.getBodyTappableLabel(
                for: messageViewModel,
                with: maxWidth,
                textColor: bodyLabelTextColor,
                searchText: nil,
                delegate: nil,
                using: dependencies
            ).height
            
            VStack(
                alignment: .leading,
                spacing: 0
            ) {
                if !attachmentOnly {
                    // FIXME: We should support rendering link previews alongside quotes (bigger refactor)
                    if let linkPreview: LinkPreview = messageViewModel.linkPreview {
                        switch linkPreview.variant {
                            case .standard:
                                LinkPreviewView_SwiftUI(
                                    state: LinkPreview.SentState(
                                        linkPreview: linkPreview,
                                        imageAttachment: messageViewModel.linkPreviewAttachment,
                                        using: dependencies
                                    ),
                                    isOutgoing: (messageViewModel.variant == .standardOutgoing),
                                    maxWidth: maxWidth,
                                    messageViewModel: messageViewModel,
                                    bodyLabelTextColor: bodyLabelTextColor,
                                    lastSearchText: nil
                                )
                                
                            case .openGroupInvitation:
                                OpenGroupInvitationView_SwiftUI(
                                    name: (linkPreview.title ?? ""),
                                    url: linkPreview.url,
                                    textColor: bodyLabelTextColor,
                                    isOutgoing: (messageViewModel.variant == .standardOutgoing))
                        }
                    }
                    else {
                        if let quote = messageViewModel.quote {
                            QuoteView_SwiftUI(
                                info: .init(
                                    mode: .regular,
                                    authorId: quote.authorId,
                                    quotedText: quote.body,
                                    threadVariant: messageViewModel.threadVariant,
                                    currentUserSessionIds: (messageViewModel.currentUserSessionIds ?? []),
                                    direction: (messageViewModel.variant == .standardOutgoing ? .outgoing : .incoming),
                                    attachment: messageViewModel.quoteAttachment
                                ),
                                using: dependencies
                            )
                            .fixedSize(horizontal: false, vertical: true)
                            .padding(.top, Self.inset)
                            .padding(.horizontal, Self.inset)
                            .padding(.bottom, (messageViewModel.body?.isEmpty == false ?
                                -Values.smallSpacing :
                                Self.inset
                            ))
                        }
                    }
                    
                    if let bodyText: ThemedAttributedString = VisibleMessageCell.getBodyAttributedText(
                        for: messageViewModel,
                        textColor: bodyLabelTextColor,
                        searchText: nil,
                        using: dependencies
                    ) {
                        TappableLabel_SwiftUI(themeAttributedText: bodyText, maxWidth: maxWidth)
                            .padding(.horizontal, Self.inset)
                            .padding(.top, Self.inset)
                            .frame(
                                maxHeight: (isExpanded ? .infinity : maxHeight)
                            )
                    }
                    
                    if (maxHeight < height && !isExpanded) {
                        Text("messageBubbleReadMore".localized())
                            .bold()
                            .font(.system(size: Values.smallFontSize))
                            .foregroundColor(themeColor: bodyLabelTextColor)
                            .padding(.horizontal, Self.inset)
                    }
                }
                else {
                    switch messageViewModel.cellType {
                        case .voiceMessage:
                            if let attachment: Attachment = messageViewModel.attachments?.first(where: { $0.isAudio }){
                                // TODO: Playback Info and check if playing function is needed
                                VoiceMessageView_SwiftUI(attachment: attachment)
                                    .padding(.top, Self.inset)
                            }
                        case .audio, .genericAttachment:
                            if let attachment: Attachment = messageViewModel.attachments?.first {
                                DocumentView_SwiftUI(
                                    maxWidth: $maxWidth,
                                    attachment: attachment,
                                    textColor: bodyLabelTextColor
                                )
                                .modifier(MaxWidthEqualizer.notify)
                                .padding(.top, Self.inset)
                                .frame(
                                    width: maxWidth,
                                    alignment: .leading
                                )
                            }
                        default: EmptyView()
                    }
                }
            }
            .padding(.bottom, Self.inset)
            .onTapGesture {
                self.isExpanded = true
            }
        }
    }
}

// MARK: - InfoBlock

struct InfoBlock<Content>: View where Content: View {
    let title: String
    let content: () -> Content
    
    private let minWidth: CGFloat = 100
    
    var body: some View {
        VStack(
            alignment: .leading,
            spacing: Values.verySmallSpacing
        ) {
            Text(self.title)
                .font(.Body.extraLargeBold)
                .foregroundColor(themeColor: .textPrimary)
            self.content()
        }
        .frame(
            minWidth: minWidth,
            alignment: .leading
        )
    }
}

// MARK: - MessageInfoViewController

final class MessageInfoViewController: SessionHostingViewController<MessageInfoScreen> {
    init(
        actions: [ContextMenuVC.Action],
        messageViewModel: MessageViewModel,
        threadCanWrite: Bool,
        onStartThread: (() -> Void)?,
        using dependencies: Dependencies
    ) {
        let messageInfoView = MessageInfoScreen(
            actions: actions,
            messageViewModel: messageViewModel,
            threadCanWrite: threadCanWrite,
            onStartThread: onStartThread,
            using: dependencies
        )
        
        super.init(rootView: messageInfoView)
    }
    
    @MainActor required dynamic init?(coder aDecoder: NSCoder) {
        fatalError("init(coder:) has not been implemented")
    }
    
    override func viewDidLoad() {
        super.viewDidLoad()
        
        let customTitleFontSize = Values.largeFontSize
        setNavBarTitle("messageInfo".localized(), customFontSize: customTitleFontSize)
    }
}

// MARK: - Preview

struct MessageInfoView_Previews: PreviewProvider {
    static var messageViewModel: MessageViewModel {
        let dependencies: Dependencies = .createEmpty()
        let result = MessageViewModel(
            optimisticMessageId: UUID(),
            threadId: "d4f1g54sdf5g1d5f4g65ds4564df65f4g65d54gdfsg",
            threadVariant: .contact,
            threadExpirationType: nil,
            threadExpirationTimer: nil,
            threadOpenGroupServer: nil,
            threadOpenGroupPublicKey: nil,
            threadContactNameInternal: "Test",
            timestampMs: dependencies[cache: .snodeAPI].currentOffsetTimestampMs(),
            receivedAtTimestampMs: dependencies[cache: .snodeAPI].currentOffsetTimestampMs(),
            authorId: "d4f1g54sdf5g1d5f4g65ds4564df65f4g65d54gdfsg",
            authorNameInternal: "Test",
            body: "Mauris sapien dui, sagittis et fringilla eget, tincidunt vel mauris. Mauris bibendum quis ipsum ac pulvinar. Integer semper elit vitae placerat efficitur. Quisque blandit scelerisque orci, a fringilla dui. In a sollicitudin tortor. Vivamus consequat sollicitudin felis, nec pretium dolor bibendum sit amet. Integer non congue risus, id imperdiet diam. Proin elementum enim at felis commodo semper. Pellentesque magna magna, laoreet nec hendrerit in, suscipit sit amet risus. Nulla et imperdiet massa. Donec commodo felis quis arcu dignissim lobortis. Praesent nec fringilla felis, ut pharetra sapien. Donec ac dignissim nisi, non lobortis justo. Nulla congue velit nec sodales bibendum. Nullam feugiat, mauris ac consequat posuere, eros sem dignissim nulla, ac convallis dolor sem rhoncus dolor. Cras ut luctus risus, quis viverra mauris.",
            expiresStartedAtMs: nil,
            expiresInSeconds: nil,
            isProMessage: true,
            state: .failed,
            isSenderModeratorOrAdmin: false,
            currentUserProfile: Profile(
                id: "0588672ccb97f40bb57238989226cf429b575ba355443f47bc76c5ab144a96c65b",
                name: "TestUser"
            ),
            quote: nil,
            quoteAttachment: nil,
            linkPreview: nil,
            linkPreviewAttachment: nil,
            attachments: nil
        )
        
        return result
    }
    
    static var actions: [ContextMenuVC.Action] {
        return [
            .reply(messageViewModel, nil),
            .retry(messageViewModel, nil),
            .delete(messageViewModel, nil)
        ]
    }
    
    static var previews: some View {
        MessageInfoScreen(
            actions: actions,
            messageViewModel: messageViewModel,
            threadCanWrite: true,
            onStartThread: nil,
            using: Dependencies.createEmpty()
        )
    }
}<|MERGE_RESOLUTION|>--- conflicted
+++ resolved
@@ -221,13 +221,8 @@
                                 spacing: Values.mediumSpacing
                             ) {
                                 InfoBlock(title: "attachmentsFileId".localized()) {
-<<<<<<< HEAD
-                                    Text(attachment.downloadUrl.map { Attachment.fileId(for: $0) } ?? "")
+                                    Text(attachment.downloadUrl.map { Network.FileServer.fileId(for: $0) } ?? "")
                                         .font(.Body.largeRegular)
-=======
-                                    Text(attachment.downloadUrl.map { Network.FileServer.fileId(for: $0) } ?? "")
-                                        .font(.system(size: Values.mediumFontSize))
->>>>>>> efd5f98f
                                         .foregroundColor(themeColor: .textPrimary)
                                 }
                                 
