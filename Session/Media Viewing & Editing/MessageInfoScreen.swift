// Copyright © 2023 Rangeproof Pty Ltd. All rights reserved.

import SwiftUI
import SessionUIKit
import SessionNetworkingKit
import SessionUtilitiesKit
import SessionMessagingKit
import Lucide

struct MessageInfoScreen: View {
    public struct ViewModel {
        let dependencies: Dependencies
        let actions: [ContextMenuVC.Action]
        let messageViewModel: MessageViewModel
        let threadCanWrite: Bool
        let onStartThread: (@MainActor () -> Void)?
        let isMessageFailed: Bool
        let isCurrentUser: Bool
        let profileInfo: ProfilePictureView.Info?
        
        /// These are the features that were enabled at the time the message was received
        let proFeatures: [ProFeature]
        
        /// This flag is separate to the `proFeatures` because it should be based on the _current_ pro state of the user rather than
        /// the state the user was in when the message was sent
        let shouldShowProBadge: Bool
        
        let displayNameRetriever: DisplayNameRetriever
        
        func ctaVariant(currentUserIsPro: Bool) -> ProCTAModal.Variant {
            guard let firstFeature: ProFeature = proFeatures.first, proFeatures.count > 1 else {
                return .generic
            }
            
            switch firstFeature {
                case .proBadge: return .generic
                case .increasedMessageLength: return .longerMessages
                case .animatedDisplayPicture: return .animatedProfileImage(isSessionProActivated: currentUserIsPro)
            }
        }
    }
    
    public enum ProFeature: Equatable {
        case proBadge
        case increasedMessageLength
        case animatedDisplayPicture
        
        var title: String {
            switch self {
                case .proBadge:
                    return "appProBadge"
                        .put(key: "app_pro", value: Constants.app_pro)
                        .localized()
                    
                case .increasedMessageLength: return "proIncreasedMessageLengthFeature".localized()
                case .animatedDisplayPicture: return "proAnimatedDisplayPictureFeature".localized()
            }
        }
        
        static func from(
            messageFeatures: SessionPro.MessageFeatures,
            profileFeatures: SessionPro.ProfileFeatures
        ) -> [ProFeature] {
            var result: [ProFeature] = []
            
            if profileFeatures.contains(.proBadge) {
                result.append(.proBadge)
            }
            
            if messageFeatures.contains(.largerCharacterLimit) {
                result.append(.increasedMessageLength)
            }
            
            if profileFeatures.contains(.animatedAvatar) {
                result.append(.animatedDisplayPicture)
            }
            
            return result
        }
    }
    
    @EnvironmentObject var host: HostWrapper
    
    @State var index = 1
    @State var feedbackMessage: String? = nil
    @State var isExpanded: Bool = false
    
    static private let cornerRadius: CGFloat = 17
    
    var viewModel: ViewModel
    
    public init(
        actions: [ContextMenuVC.Action],
        messageViewModel: MessageViewModel,
        threadCanWrite: Bool,
        onStartThread: (@MainActor () -> Void)?,
        displayNameRetriever: @escaping DisplayNameRetriever,
        using dependencies: Dependencies
    ) {
        self.viewModel = ViewModel(
            dependencies: dependencies,
            actions: actions.filter { $0.actionType != .emoji },    // Exclude emoji actions
            messageViewModel: messageViewModel,
            threadCanWrite: threadCanWrite,
            onStartThread: onStartThread,
            isMessageFailed: [.failed, .failedToSync].contains(messageViewModel.state),
            isCurrentUser: messageViewModel.currentUserSessionIds.contains(messageViewModel.authorId),
            profileInfo: ProfilePictureView.Info.generateInfoFrom(
                size: .message,
                publicKey: messageViewModel.profile.id,
                threadVariant: .contact,    // Always show the display picture in 'contact' mode
                displayPictureUrl: nil,
                profile: messageViewModel.profile,
                profileIcon: (messageViewModel.isSenderModeratorOrAdmin ? .crown : .none),
                using: dependencies
            ).front,
            proFeatures: ProFeature.from(
                messageFeatures: messageViewModel.proMessageFeatures,
                profileFeatures: messageViewModel.proProfileFeatures
            ),
            shouldShowProBadge: messageViewModel.profile.proFeatures.contains(.proBadge),
            displayNameRetriever: displayNameRetriever
        )
    }
    
    var body: some View {
        ZStack (alignment: .topLeading) {
            ScrollView(.vertical, showsIndicators: false) {
                VStack(
                    alignment: .leading,
                    spacing: 10
                ) {
                    VStack(
                        alignment: .leading,
                        spacing: 0
                    ) {
                        // Message bubble snapshot
                        MessageBubble(
                            messageViewModel: viewModel.messageViewModel,
                            attachmentOnly: false,
                            displayNameRetriever: viewModel.displayNameRetriever,
                            dependencies: viewModel.dependencies
                        )
                        .clipShape(
                            RoundedRectangle(cornerRadius: Self.cornerRadius)
                        )
                        .background(
                            RoundedRectangle(cornerRadius: Self.cornerRadius)
                                .fill(
                                    themeColor: (viewModel.messageViewModel.variant == .standardIncoming || viewModel.messageViewModel.variant == .standardIncomingDeleted || viewModel.messageViewModel.variant == .standardIncomingDeletedLocally ?
                                        .messageBubble_incomingBackground :
                                            .messageBubble_outgoingBackground)
                                )
                        )
                        .frame(
                            maxWidth: .infinity,
                            maxHeight: .infinity,
                            alignment: .topLeading
                        )
                        .fixedSize(horizontal: false, vertical: true)
                        .padding(.top, Values.smallSpacing)
                        .padding(.bottom, Values.verySmallSpacing)
                        .padding(.horizontal, Values.largeSpacing)
                        
                        
                        if viewModel.isMessageFailed {
                            let (image, statusText, tintColor) = viewModel.messageViewModel.state.statusIconInfo(
                                variant: viewModel.messageViewModel.variant,
                                hasBeenReadByRecipient: viewModel.messageViewModel.hasBeenReadByRecipient,
                                hasAttachments: !viewModel.messageViewModel.attachments.isEmpty
                            )
                            
                            HStack(spacing: 6) {
                                if let image: UIImage = image?.withRenderingMode(.alwaysTemplate) {
                                    Image(uiImage: image)
                                        .resizable()
                                        .scaledToFit()
                                        .foregroundColor(themeColor: tintColor)
                                        .frame(width: 13, height: 12)
                                }
                                
                                if let statusText: String = statusText {
                                    Text(statusText)
                                        .font(.system(size: Values.verySmallFontSize))
                                        .foregroundColor(themeColor: tintColor)
                                }
                            }
                            .padding(.bottom, Values.verySmallSpacing)
                            .padding(.horizontal, Values.largeSpacing)
                        }
                        
                        if !viewModel.messageViewModel.attachments.isEmpty {
                            let attachments: [Attachment] = viewModel.messageViewModel.attachments
                            
                            switch viewModel.messageViewModel.cellType {
                                case .mediaMessage:
                                    let attachment: Attachment = attachments[(index - 1 + attachments.count) % attachments.count]
                                    
                                    ZStack(alignment: .bottomTrailing) {
                                        if attachments.count > 1 {
                                            // Attachment carousel view
                                            SessionCarouselView_SwiftUI(
                                                index: $index,
                                                isOutgoing: (viewModel.messageViewModel.variant == .standardOutgoing),
                                                contentInfos: attachments,
                                                using: viewModel.dependencies
                                            )
                                            .frame(
                                                maxWidth: .infinity,
                                                maxHeight: .infinity,
                                                alignment: .topLeading
                                            )
                                        } else {
                                            MediaView_SwiftUI(
                                                attachment: attachments[0],
                                                isOutgoing: (viewModel.messageViewModel.variant == .standardOutgoing),
                                                shouldSupressControls: true,
                                                cornerRadius: 0,
                                                using: viewModel.dependencies
                                            )
                                            .frame(
                                                maxWidth: .infinity,
                                                maxHeight: .infinity,
                                                alignment: .topLeading
                                            )
                                            .aspectRatio(1, contentMode: .fit)
                                            .clipShape(RoundedRectangle(cornerRadius: 15))
                                            .padding(.horizontal, Values.largeSpacing)
                                        }
                                        
                                        if [ .downloaded, .uploaded ].contains(attachment.state) {
                                            Button {
                                                self.showMediaFullScreen(attachment: attachment)
                                            } label: {
                                                ZStack {
                                                    Circle()
                                                        .foregroundColor(.init(white: 0, opacity: 0.4))
                                                    Image(systemName: "arrow.up.left.and.arrow.down.right")
                                                        .font(.system(size: 13))
                                                        .foregroundColor(.white)
                                                }
                                                .frame(width: 26, height: 26)
                                            }
                                            .padding(.bottom, Values.smallSpacing)
                                            .padding(.trailing, 38)
                                        }
                                    }
                                    .padding(.vertical, Values.verySmallSpacing)
                                    
                                default:
                                    MessageBubble(
                                        messageViewModel: viewModel.messageViewModel,
                                        attachmentOnly: true,
                                        displayNameRetriever: viewModel.displayNameRetriever,
                                        dependencies: viewModel.dependencies
                                    )
                                    .clipShape(
                                        RoundedRectangle(cornerRadius: Self.cornerRadius)
                                    )
                                    .background(
                                        RoundedRectangle(cornerRadius: Self.cornerRadius)
                                            .fill(
                                                themeColor: (viewModel.messageViewModel.variant == .standardIncoming || viewModel.messageViewModel.variant == .standardIncomingDeleted || viewModel.messageViewModel.variant == .standardIncomingDeletedLocally ?
                                                    .messageBubble_incomingBackground :
                                                        .messageBubble_outgoingBackground)
                                            )
                                    )
                                    .frame(
                                        maxWidth: .infinity,
                                        maxHeight: .infinity,
                                        alignment: .topLeading
                                    )
                                    .fixedSize(horizontal: false, vertical: true)
                                    .padding(.bottom, Values.verySmallSpacing)
                                    .padding(.horizontal, Values.largeSpacing)
                            }
                        }
                    }
                        
                    // Attachment Info
                    if !viewModel.messageViewModel.attachments.isEmpty {
                        let attachments: [Attachment] = viewModel.messageViewModel.attachments
                        let attachment: Attachment = attachments[(index - 1 + attachments.count) % attachments.count]
                        
                        ZStack {
                            VStack(
                                alignment: .leading,
                                spacing: Values.mediumSpacing
                            ) {
                                InfoBlock(title: "attachmentsFileId".localized()) {
                                    Text(attachment.downloadUrl.map { Network.FileServer.fileId(for: URL(string: $0)?.strippingQueryAndFragment?.absoluteString) } ?? "")
                                        .font(.Body.largeRegular)
                                        .foregroundColor(themeColor: .textPrimary)
                                }
                                
                                HStack(
                                    alignment: .center
                                ) {
                                    InfoBlock(title: "attachmentsFileType".localized()) {
                                        Text(attachment.contentType)
                                            .font(.Body.largeRegular)
                                            .foregroundColor(themeColor: .textPrimary)
                                    }
                                    
                                    Spacer()
                                    
                                    InfoBlock(title: "attachmentsFileSize".localized()) {
                                        Text(Format.fileSize(attachment.byteCount))
                                            .font(.Body.largeRegular)
                                            .foregroundColor(themeColor: .textPrimary)
                                    }
                                    
                                    Spacer()
                                }
                                HStack(
                                    alignment: .center
                                ) {
                                    let resolution: String = {
                                        guard let width = attachment.width, let height = attachment.height else { return "attachmentsNa".localized() }
                                        return "\(width)×\(height)"
                                    }()
                                    InfoBlock(title: "attachmentsResolution".localized()) {
                                        Text(resolution)
                                            .font(.Body.largeRegular)
                                            .foregroundColor(themeColor: .textPrimary)
                                    }
                                    
                                    Spacer()
                                    
                                    let duration: String = {
                                        guard let duration = attachment.duration else { return "attachmentsNa".localized() }
                                        return floor(duration).formatted(format: .videoDuration)
                                    }()
                                    InfoBlock(title: "attachmentsDuration".localized()) {
                                        Text(duration)
                                            .font(.Body.largeRegular)
                                            .foregroundColor(themeColor: .textPrimary)
                                    }
                                    
                                    Spacer()
                                }
                            }
                            .frame(
                                maxWidth: .infinity,
                                maxHeight: .infinity,
                                alignment: .topLeading
                            )
                            .padding(.all, Values.largeSpacing)
                        }
                        .frame(maxHeight: .infinity)
                        .backgroundColor(themeColor: .backgroundSecondary)
                        .cornerRadius(Self.cornerRadius)
                        .fixedSize(horizontal: false, vertical: true)
                        .padding(.vertical, Values.verySmallSpacing)
                        .padding(.horizontal, Values.largeSpacing)
                    }

                    // Message Info
                    ZStack {
                        VStack(
                            alignment: .leading,
                            spacing: Values.mediumSpacing
                        ) {
                            // Pro feature message
                            if viewModel.proFeatures.count > 0 {
                                VStack(
                                    alignment: .leading,
                                    spacing: Values.mediumSpacing
                                ) {
                                    HStack(spacing: Values.verySmallSpacing) {
                                        SessionProBadge_SwiftUI(size: .small)
                                        Text("message".localized())
                                            .font(.Body.extraLargeBold)
                                            .foregroundColor(themeColor: .textPrimary)
                                    }
                                    .onTapGesture {
                                        showSessionProCTAIfNeeded()
                                    }
                                    
                                    Text(
                                        "proMessageInfoFeatures"
                                            .put(key: "app_pro", value: Constants.app_pro)
                                            .localized()
                                    )
                                    .font(.Body.largeRegular)
                                    .foregroundColor(themeColor: .textPrimary)
                                    
                                    VStack(
                                        alignment: .leading,
                                        spacing: Values.smallSpacing
                                    ) {
                                        ForEach(viewModel.proFeatures, id: \.self) { feature in
                                            HStack(spacing: Values.smallSpacing) {
                                                AttributedText(Lucide.Icon.circleCheck.attributedString(size: 17))
                                                    .font(.system(size: 17))
                                                    .foregroundColor(themeColor: .primary)
                                                
                                                Text(feature.title)
                                                    .font(.Body.largeRegular)
                                                    .foregroundColor(themeColor: .textPrimary)
                                            }
                                        }
                                    }
                                }
                            }
                            
                            if viewModel.isMessageFailed {
                                let failureText: String = viewModel.messageViewModel.mostRecentFailureText ?? "messageStatusFailedToSend".localized()
                                InfoBlock(title: "theError".localized() + ":") {
                                    Text(failureText)
                                        .font(.Body.largeRegular)
                                        .foregroundColor(themeColor: .danger)
                                }
                            } else {
                                InfoBlock(title: "sent".localized()) {
                                    Text(viewModel.messageViewModel.dateForUI.fromattedForMessageInfo)
                                        .font(.Body.largeRegular)
                                        .foregroundColor(themeColor: .textPrimary)
                                }
                                
                                InfoBlock(title: "received".localized()) {
                                    Text(viewModel.messageViewModel.receivedDateForUI.fromattedForMessageInfo)
                                        .font(.Body.largeRegular)
                                        .foregroundColor(themeColor: .textPrimary)
                                }
                            }
                            
                            InfoBlock(title: "from".localized()) {
                                HStack(
                                    spacing: 10
                                ) {
                                    let size: ProfilePictureView.Info.Size = .list
                                    
                                    if let info: ProfilePictureView.Info = viewModel.profileInfo {
                                        ProfilePictureSwiftUI(
                                            size: size,
                                            info: info,
                                            additionalInfo: nil,
                                            dataManager: viewModel.dependencies[singleton: .imageDataManager]
                                        )
                                        .frame(
                                            width: size.viewSize,
                                            height: size.viewSize,
                                            alignment: .topLeading
                                        )
                                    }
                                    
                                    VStack(
                                        alignment: .leading,
                                        spacing: Values.verySmallSpacing
                                    ) {
                                        HStack(spacing: Values.verySmallSpacing) {
                                            if viewModel.isCurrentUser {
                                                Text("you".localized())
                                                    .font(.Body.extraLargeBold)
                                                    .foregroundColor(themeColor: .textPrimary)
                                            }
                                            else if !viewModel.messageViewModel.authorName().isEmpty {
                                                Text(viewModel.messageViewModel.authorName())
                                                    .font(.Body.extraLargeBold)
                                                    .foregroundColor(themeColor: .textPrimary)
                                            }
                                            
                                            if viewModel.proFeatures.contains(.proBadge) {
                                                SessionProBadge_SwiftUI(size: .small)
                                                    .onTapGesture {
                                                        showSessionProCTAIfNeeded()
                                                    }
                                            }
                                        }
                                        
                                        Text(viewModel.messageViewModel.authorId)
                                            .font(.Display.base)
                                            .foregroundColor(
                                                themeColor: {
                                                    if
                                                        viewModel.messageViewModel.authorId.hasPrefix(SessionId.Prefix.blinded15.rawValue) ||
                                                        viewModel.messageViewModel.authorId.hasPrefix(SessionId.Prefix.blinded25.rawValue)
                                                    {
                                                        return .textSecondary
                                                    }
                                                    else {
                                                        return .textPrimary
                                                    }
                                                }()
                                            )
                                    }
                                }
                            }
                            .onTapGesture {
                                showUserProfileModal()
                            }
                        }
                        .frame(
                            maxWidth: .infinity,
                            maxHeight: .infinity,
                            alignment: .topLeading
                        )
                        .padding(.all, Values.largeSpacing)
                    }
                    .frame(maxHeight: .infinity)
                    .backgroundColor(themeColor: .backgroundSecondary)
                    .cornerRadius(Self.cornerRadius)
                    .fixedSize(horizontal: false, vertical: true)
                    .padding(.vertical, Values.verySmallSpacing)
                    .padding(.horizontal, Values.largeSpacing)

                    // Actions
                    if !viewModel.actions.isEmpty {
                        ZStack {
                            VStack(
                                alignment: .leading,
                                spacing: 0
                            ) {
                                ForEach(
                                    0...(viewModel.actions.count - 1),
                                    id: \.self
                                ) { index in
                                    let tintColor: ThemeValue = viewModel.actions[index].themeColor
                                    Button(
                                        action: {
                                            viewModel.actions[index].work() {
                                                switch (viewModel.actions[index].shouldDismissInfoScreen, viewModel.actions[index].feedback) {
                                                    case (false, _): break
                                                    case (true, .some):
                                                        DispatchQueue.main.asyncAfter(deadline: .now() + 2, execute: {
                                                            dismiss()
                                                        })
                                                    default: dismiss()
                                                }
                                            }
                                            feedbackMessage = viewModel.actions[index].feedback
                                        },
                                        label: {
                                            HStack(spacing: Values.largeSpacing) {
                                                if let icon: UIImage = viewModel.actions[index].icon?.withRenderingMode(.alwaysTemplate) {
                                                    Image(uiImage: icon)
                                                        .resizable()
                                                        .scaledToFit()
                                                        .scaleEffect(x: (viewModel.actions[index].flipIconForRTL ? -1 : 1), y: 1)
                                                        .foregroundColor(themeColor: tintColor)
                                                        .frame(width: 26, height: 26)
                                                }
                                                
                                                Text(viewModel.actions[index].title)
                                                    .font(.Headings.H8)
                                                    .foregroundColor(themeColor: tintColor)
                                            }
                                            .frame(maxWidth: .infinity, alignment: .topLeading)
                                        }
                                    )
                                    .frame(height: 60)
                                    
                                    if index < (viewModel.actions.count - 1) {
                                        Divider()
                                            .foregroundColor(themeColor: .borderSeparator)
                                    }
                                }
                            }
                            .frame(
                                maxWidth: .infinity,
                                maxHeight: .infinity,
                                alignment: .topLeading
                            )
                            .padding(.horizontal, Values.largeSpacing)
                        }
                        .frame(maxHeight: .infinity)
                        .backgroundColor(themeColor: .backgroundSecondary)
                        .cornerRadius(Self.cornerRadius)
                        .fixedSize(horizontal: false, vertical: true)
                        .padding(.vertical, Values.verySmallSpacing)
                        .padding(.horizontal, Values.largeSpacing)
                    }
                }
            }
        }
        .backgroundColor(themeColor: .backgroundPrimary)
        .toastView(message: $feedbackMessage)
    }
    
    private func showSessionProCTAIfNeeded() {
        guard
            viewModel.dependencies[feature: .sessionProEnabled] &&
            !viewModel.dependencies[singleton: .sessionProManager].currentUserIsCurrentlyPro
        else { return }
        
        let sessionProModal: ModalHostingViewController = ModalHostingViewController(
            modal: ProCTAModal(
                variant: viewModel.ctaVariant(
                    currentUserIsPro: viewModel.dependencies[singleton: .sessionProManager].currentUserIsCurrentlyPro
                ),
                dataManager: viewModel.dependencies[singleton: .imageDataManager],
                sessionProUIManager: viewModel.dependencies[singleton: .sessionProManager],
                onConfirm: { [dependencies = viewModel.dependencies] in
                    // TODO: [PRO] Need to sort this out
                    dependencies[singleton: .sessionProState].upgradeToPro(
                        plan: SessionProPlan(variant: .threeMonths),
                        originatingPlatform: .iOS,
                        completion: nil
                    )
                }
            )
        )
        self.host.controller?.present(sessionProModal, animated: true)
    }
    
    func showUserProfileModal() {
        guard
            viewModel.threadCanWrite,
            let info: UserProfileModal.Info = viewModel.messageViewModel.createUserProfileModalInfo(
                onStartThread: viewModel.onStartThread,
                onProBadgeTapped: self.showSessionProCTAIfNeeded,
                using: viewModel.dependencies
            )
        else { return }
        
        let userProfileModal: ModalHostingViewController = ModalHostingViewController(
            modal: UserProfileModal(
                info: info,
                dataManager: viewModel.dependencies[singleton: .imageDataManager]
            )
        )
        self.host.controller?.present(userProfileModal, animated: true, completion: nil)
    }
    
    private func showMediaFullScreen(attachment: Attachment) {
        if let mediaGalleryView = MediaGalleryViewModel.createDetailViewController(
            for: viewModel.messageViewModel.threadId,
            threadVariant: viewModel.messageViewModel.threadVariant,
            interactionId: viewModel.messageViewModel.id,
            selectedAttachmentId: attachment.id,
            options: [ .sliderEnabled ],
            useTransitioningDelegate: false,
            using: viewModel.dependencies
        ) {
            self.host.controller?.present(mediaGalleryView, animated: true)
        }
    }
    
    func dismiss() {
        self.host.controller?.navigationController?.popViewController(animated: true)
    }
}

// MARK: - MessageBubble

struct MessageBubble: View {
    @State private var maxWidth: CGFloat?
    @State private var isExpanded: Bool = false
    
    static private let cornerRadius: CGFloat = 18
    static private let inset: CGFloat = 12
    
    let messageViewModel: MessageViewModel
    let attachmentOnly: Bool
    let displayNameRetriever: DisplayNameRetriever
    let dependencies: Dependencies
    
    var bodyLabelTextColor: ThemeValue {
        messageViewModel.variant == .standardOutgoing ?
            .messageBubble_outgoingText :
            .messageBubble_incomingText
    }
    
    var body: some View {
        ZStack {
            let maxWidth: CGFloat = (
                VisibleMessageCell.getMaxWidth(
                    for: messageViewModel,
                    cellWidth: UIScreen.main.bounds.width
                ) - 2 * Self.inset
            )
            let maxHeight: CGFloat = VisibleMessageCell.getMaxHeightAfterTruncation(for: messageViewModel)
            let height: CGFloat = VisibleMessageCell.getBodyLabel(
                for: messageViewModel,
                with: maxWidth,
                textColor: bodyLabelTextColor,
                searchText: nil,
<<<<<<< HEAD
                delegate: nil,
                displayNameRetriever: displayNameRetriever
=======
                using: dependencies
>>>>>>> 21681a64
            ).height
            
            VStack(
                alignment: .leading,
                spacing: 0
            ) {
                if !attachmentOnly {
                    // FIXME: We should support rendering link previews alongside quotes (bigger refactor)
                    if let linkPreview: LinkPreview = messageViewModel.linkPreview {
                        switch linkPreview.variant {
                            case .standard:
                                LinkPreviewView_SwiftUI(
                                    viewModel: linkPreview.sentState(
                                        imageAttachment: messageViewModel.linkPreviewAttachment,
                                        using: dependencies
                                    ),
                                    dataManager: dependencies[singleton: .imageDataManager],
                                    isOutgoing: (messageViewModel.variant == .standardOutgoing),
                                    maxWidth: maxWidth,
                                    messageViewModel: messageViewModel,
                                    bodyLabelTextColor: bodyLabelTextColor,
                                    lastSearchText: nil
                                )
                                
                            case .openGroupInvitation:
                                OpenGroupInvitationView_SwiftUI(
                                    name: (linkPreview.title ?? ""),
                                    url: linkPreview.url,
                                    textColor: bodyLabelTextColor,
                                    isOutgoing: (messageViewModel.variant == .standardOutgoing))
                        }
                    }
                    else {
                        if let quoteViewModel: QuoteViewModel = messageViewModel.quoteViewModel {
                            QuoteView_SwiftUI(
<<<<<<< HEAD
                                viewModel: quoteViewModel,
=======
                                viewModel: quoteViewModel.with(
                                    direction: (messageViewModel.variant == .standardOutgoing ? .outgoing : .incoming),
                                    currentUserSessionIds: (messageViewModel.currentUserSessionIds ?? []),
                                    showProBadge: dependencies.mutate(cache: .libSession) {
                                        $0.validateSessionProState(for: quoteViewModel.authorId)
                                    },
                                    thumbnailSource: .thumbnailFrom(
                                        quoteViewModel: quoteViewModel,
                                        using: dependencies
                                    ),
                                    displayNameRetriever: Profile.defaultDisplayNameRetriever(
                                        threadVariant: messageViewModel.threadVariant,
                                        using: dependencies
                                    )
                                ),
>>>>>>> 21681a64
                                dataManager: dependencies[singleton: .imageDataManager]
                            )
                            .fixedSize(horizontal: false, vertical: true)
                            .padding(.top, Self.inset)
                            .padding(.horizontal, Self.inset)
                            .padding(.bottom, (messageViewModel.body?.isEmpty == false ?
                                -Values.smallSpacing :
                                Self.inset
                            ))
                        }
                    }
                    
                    if let bodyText: ThemedAttributedString = VisibleMessageCell.getBodyAttributedText(
                        for: messageViewModel,
                        textColor: bodyLabelTextColor,
                        searchText: nil,
                        displayNameRetriever: displayNameRetriever
                    ) {
                        AttributedLabel(bodyText, maxWidth: maxWidth)
                            .padding(.horizontal, Self.inset)
                            .padding(.top, Self.inset)
                            .frame(
                                maxHeight: (isExpanded ? .infinity : maxHeight)
                            )
                    }
                    
                    if (maxHeight < height && !isExpanded) {
                        Text("messageBubbleReadMore".localized())
                            .bold()
                            .font(.system(size: Values.smallFontSize))
                            .foregroundColor(themeColor: bodyLabelTextColor)
                            .padding(.horizontal, Self.inset)
                    }
                }
                else {
                    switch messageViewModel.cellType {
                        case .voiceMessage:
                            if let attachment: Attachment = messageViewModel.attachments.first(where: { $0.isAudio }){
                                // TODO: Playback Info and check if playing function is needed
                                VoiceMessageView_SwiftUI(attachment: attachment)
                                    .padding(.top, Self.inset)
                            }
                        case .audio, .genericAttachment:
                            if let attachment: Attachment = messageViewModel.attachments.first {
                                DocumentView_SwiftUI(
                                    maxWidth: $maxWidth,
                                    attachment: attachment,
                                    textColor: bodyLabelTextColor
                                )
                                .modifier(MaxWidthEqualizer.notify)
                                .padding(.top, Self.inset)
                                .frame(
                                    width: maxWidth,
                                    alignment: .leading
                                )
                            }
                        default: EmptyView()
                    }
                }
            }
            .padding(.bottom, Self.inset)
            .onTapGesture {
                self.isExpanded = true
            }
        }
    }
}

// MARK: - InfoBlock

struct InfoBlock<Content>: View where Content: View {
    let title: String
    let content: () -> Content
    
    private let minWidth: CGFloat = 100
    
    var body: some View {
        VStack(
            alignment: .leading,
            spacing: Values.verySmallSpacing
        ) {
            Text(self.title)
                .font(.Body.extraLargeBold)
                .foregroundColor(themeColor: .textPrimary)
            self.content()
        }
        .frame(
            minWidth: minWidth,
            alignment: .leading
        )
    }
}

// MARK: - MessageInfoViewController

final class MessageInfoViewController: SessionHostingViewController<MessageInfoScreen> {
    init(
        actions: [ContextMenuVC.Action],
        messageViewModel: MessageViewModel,
        threadCanWrite: Bool,
        onStartThread: (() -> Void)?,
        displayNameRetriever: @escaping DisplayNameRetriever,
        using dependencies: Dependencies
    ) {
        let messageInfoView = MessageInfoScreen(
            actions: actions,
            messageViewModel: messageViewModel,
            threadCanWrite: threadCanWrite,
            onStartThread: onStartThread,
            displayNameRetriever: displayNameRetriever,
            using: dependencies
        )
        
        super.init(rootView: messageInfoView)
    }
    
    @MainActor required dynamic init?(coder aDecoder: NSCoder) {
        fatalError("init(coder:) has not been implemented")
    }
    
    override func viewDidLoad() {
        super.viewDidLoad()
        
        let customTitleFontSize = Values.largeFontSize
        setNavBarTitle("messageInfo".localized(), customFontSize: customTitleFontSize)
    }
}

// MARK: - Preview

struct MessageInfoView_Previews: PreviewProvider {
    static var messageViewModel: MessageViewModel {
        let dependencies: Dependencies = .createEmpty()
        let result = MessageViewModel(
            optimisticMessageId: 0,
            threadId: "d4f1g54sdf5g1d5f4g65ds4564df65f4g65d54gdfsg",
            threadVariant: .contact,
            threadIsTrusted: true,
            threadDisappearingConfiguration: nil,
            interaction: Interaction(
                threadId: "d4f1g54sdf5g1d5f4g65ds4564df65f4g65d54gdfsg",
                threadVariant: .contact,
                authorId: "d4f1g54sdf5g1d5f4g65ds4564df65f4g65d54gdfsg",
                variant: .standardIncoming,
                body: "Mauris sapien dui, sagittis et fringilla eget, tincidunt vel mauris. Mauris bibendum quis ipsum ac pulvinar. Integer semper elit vitae placerat efficitur. Quisque blandit scelerisque orci, a fringilla dui. In a sollicitudin tortor. Vivamus consequat sollicitudin felis, nec pretium dolor bibendum sit amet. Integer non congue risus, id imperdiet diam. Proin elementum enim at felis commodo semper. Pellentesque magna magna, laoreet nec hendrerit in, suscipit sit amet risus. Nulla et imperdiet massa. Donec commodo felis quis arcu dignissim lobortis. Praesent nec fringilla felis, ut pharetra sapien. Donec ac dignissim nisi, non lobortis justo. Nulla congue velit nec sodales bibendum. Nullam feugiat, mauris ac consequat posuere, eros sem dignissim nulla, ac convallis dolor sem rhoncus dolor. Cras ut luctus risus, quis viverra mauris.",
                timestampMs: dependencies[cache: .snodeAPI].currentOffsetTimestampMs(),
                state: .failed,
                proMessageFeatures: .largerCharacterLimit,
                using: dependencies
            ),
            reactionInfo: nil,
            maybeUnresolvedQuotedInfo: nil,
            profileCache: [
                "d4f1g54sdf5g1d5f4g65ds4564df65f4g65d54gdfsg": Profile.with(
                    id: "0588672ccb97f40bb57238989226cf429b575ba355443f47bc76c5ab144a96c65b",
                    name: "TestUser",
                    proFeatures: .proBadge
                )
            ],
            attachmentCache: [:],
            linkPreviewCache: [:],
            attachmentMap: [:],
            unblindedIdMap: [:],
            isSenderModeratorOrAdmin: false,
            userSessionId: SessionId(.standard, hex: "0588672ccb97f40bb57238989226cf429b575ba355443f47bc76c5ab144a961111"),
            currentUserSessionIds: ["d4f1g54sdf5g1d5f4g65ds4564df65f4g65d54gdfsg"],
            previousInteraction: nil,
            nextInteraction: nil,
            isLast: true,
            isLastOutgoing: false,
            using: dependencies
        )
        
        return result!
    }
    
    static var actions: [ContextMenuVC.Action] {
        return [
            .reply(messageViewModel, nil),
            .retry(messageViewModel, nil),
            .delete(messageViewModel, nil)
        ]
    }
    
    static var previews: some View {
        MessageInfoScreen(
            actions: actions,
            messageViewModel: messageViewModel,
            threadCanWrite: true,
            onStartThread: nil,
            displayNameRetriever: { _, _ in nil },
            using: Dependencies.createEmpty()
        )
    }
}<|MERGE_RESOLUTION|>--- conflicted
+++ resolved
@@ -676,12 +676,7 @@
                 with: maxWidth,
                 textColor: bodyLabelTextColor,
                 searchText: nil,
-<<<<<<< HEAD
-                delegate: nil,
                 displayNameRetriever: displayNameRetriever
-=======
-                using: dependencies
->>>>>>> 21681a64
             ).height
             
             VStack(
@@ -717,25 +712,7 @@
                     else {
                         if let quoteViewModel: QuoteViewModel = messageViewModel.quoteViewModel {
                             QuoteView_SwiftUI(
-<<<<<<< HEAD
                                 viewModel: quoteViewModel,
-=======
-                                viewModel: quoteViewModel.with(
-                                    direction: (messageViewModel.variant == .standardOutgoing ? .outgoing : .incoming),
-                                    currentUserSessionIds: (messageViewModel.currentUserSessionIds ?? []),
-                                    showProBadge: dependencies.mutate(cache: .libSession) {
-                                        $0.validateSessionProState(for: quoteViewModel.authorId)
-                                    },
-                                    thumbnailSource: .thumbnailFrom(
-                                        quoteViewModel: quoteViewModel,
-                                        using: dependencies
-                                    ),
-                                    displayNameRetriever: Profile.defaultDisplayNameRetriever(
-                                        threadVariant: messageViewModel.threadVariant,
-                                        using: dependencies
-                                    )
-                                ),
->>>>>>> 21681a64
                                 dataManager: dependencies[singleton: .imageDataManager]
                             )
                             .fixedSize(horizontal: false, vertical: true)
