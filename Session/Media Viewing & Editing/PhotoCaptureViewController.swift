--- conflicted
+++ resolved
@@ -5,11 +5,7 @@
 import AVFoundation
 import SessionUIKit
 import SignalUtilitiesKit
-<<<<<<< HEAD
-import SignalCoreKit
 import SessionMessagingKit
-=======
->>>>>>> 304423f3
 import SessionUtilitiesKit
 
 protocol PhotoCaptureViewControllerDelegate: AnyObject {
@@ -40,8 +36,24 @@
 
     weak var delegate: PhotoCaptureViewControllerDelegate?
 
+    private let dependencies: Dependencies
     private var photoCapture: PhotoCapture!
-
+    var isRecordingMovie: Bool = false
+    let recordingTimerView: RecordingTimerView
+    
+    // MARK: - Initialization
+    
+    init(using dependencies: Dependencies) {
+        self.dependencies = dependencies
+        recordingTimerView = RecordingTimerView(using: dependencies)
+        
+        super.init()
+    }
+    
+    required init?(coder: NSCoder) {
+        fatalError("init(coder:) has not been implemented")
+    }
+    
     deinit {
         UIDevice.current.endGeneratingDeviceOrientationNotifications()
         if let photoCapture = photoCapture {
@@ -85,8 +97,6 @@
     }
 
     // MARK: -
-    var isRecordingMovie: Bool = false
-    let recordingTimerView = RecordingTimerView()
 
     func updateNavigationItems() {
         if isRecordingMovie {
@@ -299,7 +309,7 @@
     }
 
     private func setupPhotoCapture() {
-        photoCapture = PhotoCapture()
+        photoCapture = PhotoCapture(using: dependencies)
         photoCapture.delegate = self
         captureButton.delegate = photoCapture
         previewView = CapturePreviewView(session: photoCapture.session)
@@ -580,11 +590,13 @@
 }
 
 class RecordingTimerView: UIView {
-
+    private let dependencies: Dependencies
     let stackViewSpacing: CGFloat = 4
 
-    override init(frame: CGRect) {
-        super.init(frame: frame)
+    init(using dependencies: Dependencies) {
+        self.dependencies = dependencies
+        
+        super.init(frame: .zero)
 
         let stackView = UIStackView(arrangedSubviews: [icon, label])
         stackView.axis = .horizontal
@@ -635,7 +647,7 @@
 
     func startCounting() {
         recordingStartTime = CACurrentMediaTime()
-        timer = Timer.scheduledTimerOnMainThread(withTimeInterval: 0.1, repeats: true) { [weak self] _ in
+        timer = Timer.scheduledTimerOnMainThread(withTimeInterval: 0.1, repeats: true, using: dependencies) { [weak self] _ in
             self?.updateView()
         }
         UIView.animate(
