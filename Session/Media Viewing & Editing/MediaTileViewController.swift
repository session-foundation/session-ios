// Copyright © 2022 Rangeproof Pty Ltd. All rights reserved.

import UIKit
import QuartzCore
import GRDB
import DifferenceKit
import SessionUIKit
import SignalUtilitiesKit
<<<<<<< HEAD
import SignalCoreKit
import SessionMessagingKit
=======
>>>>>>> 304423f3
import SessionUtilitiesKit

public class MediaTileViewController: UIViewController, UICollectionViewDataSource, UICollectionViewDelegate, UICollectionViewDelegateFlowLayout {
    
    /// This should be larger than one screen size so we don't have to call it multiple times in rapid succession, but not
    /// so large that loading get's really chopping
    static let itemPageSize: Int = Int(11 * itemsPerPortraitRow)
    static let itemsPerPortraitRow: CGFloat = 4
    static let interItemSpacing: CGFloat = 2
    static let footerBarHeight: CGFloat = 40
    static let loadMoreHeaderHeight: CGFloat = 100
    
    private let dependencies: Dependencies
    public let viewModel: MediaGalleryViewModel
    private var hasLoadedInitialData: Bool = false
    private var didFinishInitialLayout: Bool = false
    private var isAutoLoadingNextPage: Bool = false
    private var currentTargetOffset: CGPoint?
    
    public weak var delegate: MediaTileViewControllerDelegate?
    
    var isInBatchSelectMode = false {
        didSet {
            collectionView.allowsMultipleSelection = isInBatchSelectMode
            updateSelectButton(updatedData: self.viewModel.galleryData, inBatchSelectMode: isInBatchSelectMode)
            updateDeleteButton()
        }
    }
    
    // MARK: - Initialization

    init(viewModel: MediaGalleryViewModel, using dependencies: Dependencies) {
        self.dependencies = dependencies
        self.viewModel = viewModel
        dependencies[singleton: .storage].addObserver(viewModel.pagedDataObserver)

        super.init(nibName: nil, bundle: nil)
    }

    required public init?(coder aDecoder: NSCoder) {
        fatalError("init(coder:) has not been implemented")
    }
    
    deinit {
        NotificationCenter.default.removeObserver(self)
    }
    
    // MARK: - UI
    
    override public var supportedInterfaceOrientations: UIInterfaceOrientationMask {
        if UIDevice.current.isIPad {
            return .all
        }

        return .allButUpsideDown
    }
    
    var footerBarBottomConstraint: NSLayoutConstraint?

    fileprivate lazy var mediaTileViewLayout: MediaTileViewLayout = {
        let result: MediaTileViewLayout = MediaTileViewLayout()
        result.sectionInsetReference = .fromSafeArea
        result.minimumInteritemSpacing = MediaTileViewController.interItemSpacing
        result.minimumLineSpacing = MediaTileViewController.interItemSpacing
        result.sectionHeadersPinToVisibleBounds = true

        return result
    }()
    
    lazy var collectionView: UICollectionView = {
        let result: UICollectionView = UICollectionView(frame: .zero, collectionViewLayout: mediaTileViewLayout)
        result.translatesAutoresizingMaskIntoConstraints = false
        result.themeBackgroundColor = .newConversation_background
        result.delegate = self
        result.dataSource = self
        result.register(view: PhotoGridViewCell.self)
        result.register(view: MediaGallerySectionHeader.self, ofKind: UICollectionView.elementKindSectionHeader)
        result.register(view: MediaGalleryStaticHeader.self, ofKind: UICollectionView.elementKindSectionHeader)
        
        // Feels a bit weird to have content smashed all the way to the bottom edge.
        result.contentInset = UIEdgeInsets(top: 0, left: 0, bottom: 20, right: 0)
        
        return result
    }()

    lazy var footerBar: UIToolbar = {
        let result: UIToolbar = UIToolbar()
        result.setItems(
            [
                UIBarButtonItem(barButtonSystemItem: .flexibleSpace, target: nil, action: nil),
                deleteButton,
                UIBarButtonItem(barButtonSystemItem: .flexibleSpace, target: nil, action: nil)
            ],
            animated: false
        )

        result.themeBarTintColor = .backgroundPrimary
        result.themeTintColor = .textPrimary

        return result
    }()

    lazy var deleteButton: UIBarButtonItem = {
        let result: UIBarButtonItem = UIBarButtonItem(
            barButtonSystemItem: .trash,
            target: self,
            action: #selector(didPressDelete)
        )
        result.themeTintColor = .textPrimary

        return result
    }()

    // MARK: - Lifecycle
    
    override public func viewDidLoad() {
        super.viewDidLoad()
        
        view.themeBackgroundColor = .newConversation_background

        // Add a custom back button if this is the only view controller
        if self.navigationController?.viewControllers.first == self {
            let backButton = UIViewController.createOWSBackButton(target: self, selector: #selector(didPressDismissButton), using: dependencies)
            self.navigationItem.leftBarButtonItem = backButton
        }
        
        ViewControllerUtilities.setUpDefaultSessionStyle(
            for: self,
            title: MediaStrings.allMedia,
            hasCustomBackButton: false
        )

        view.addSubview(self.collectionView)
        collectionView.pin(to: view)
        
        view.addSubview(self.footerBar)
        footerBar.set(.width, to: .width, of: view)
        footerBar.set(.height, to: MediaTileViewController.footerBarHeight)
        footerBarBottomConstraint = footerBar.pin(.bottom, to: .bottom, of: view, withInset: -MediaTileViewController.footerBarHeight)

        self.updateSelectButton(updatedData: self.viewModel.galleryData, inBatchSelectMode: false)
        self.mediaTileViewLayout.invalidateLayout()
        
        // Notifications
        NotificationCenter.default.addObserver(
            self,
            selector: #selector(applicationDidBecomeActive(_:)),
            name: UIApplication.didBecomeActiveNotification,
            object: nil
        )
        NotificationCenter.default.addObserver(
            self,
            selector: #selector(applicationDidResignActive(_:)),
            name: UIApplication.didEnterBackgroundNotification, object: nil
        )
    }
    
    public override func viewWillAppear(_ animated: Bool) {
        super.viewWillAppear(animated)
        
        startObservingChanges()
    }
    
    public override func viewDidAppear(_ animated: Bool) {
        super.viewDidAppear(animated)
        
        self.didFinishInitialLayout = true
    }
    
    public override func viewWillDisappear(_ animated: Bool) {
        super.viewWillDisappear(animated)
        
        stopObservingChanges()
    }
    
    @objc func applicationDidBecomeActive(_ notification: Notification) {
        /// Need to dispatch to the next run loop to prevent a possible crash caused by the database resuming mid-query
        DispatchQueue.main.async { [weak self] in
            self?.startObservingChanges(didReturnFromBackground: true)
        }
    }
    
    @objc func applicationDidResignActive(_ notification: Notification) {
        stopObservingChanges()
    }

    override public func viewWillTransition(to size: CGSize, with coordinator: UIViewControllerTransitionCoordinator) {
        self.mediaTileViewLayout.invalidateLayout()
    }

    public override func viewWillLayoutSubviews() {
        super.viewWillLayoutSubviews()
        
        self.updateLayout()
    }
    
    // MARK: - Updating
    
    private func performInitialScrollIfNeeded() {
        // Ensure this hasn't run before and that we have data (The 'galleryData' will always
        // contain something as the 'empty' state is a section within 'galleryData')
        guard !self.didFinishInitialLayout && self.hasLoadedInitialData else { return }
        
        // If we have a focused item then we want to scroll to it
        guard let focusedIndexPath: IndexPath = self.viewModel.focusedIndexPath else { return }
        
        Log.debug("[MediaTileViewController] Scrolling to focused item at indexPath: \(focusedIndexPath)")
        
        // Note: For some reason 'scrollToItem' doesn't always work properly so we need to manually
        // calculate what the offset should be to do the initial scroll
        self.view.layoutIfNeeded()
        
        let availableHeight: CGFloat = {
            // Note: This height will be set before we have properly performed a layout and fitted
            // this screen within it's parent UIPagedViewController so we need to try to calculate
            // the "actual" height of the collection view
            var finalHeight: CGFloat = self.collectionView.frame.height
            
            if let navController: UINavigationController = self.parent?.navigationController {
                finalHeight -= navController.navigationBar.frame.height
                finalHeight -= (UIApplication.shared.keyWindow?.windowScene?.statusBarManager?.statusBarFrame.height ?? 0)
            }
            
            if let tabBar: TabBar = self.parent?.parent?.view.subviews.first as? TabBar {
                finalHeight -= tabBar.frame.height
            }
            
            return finalHeight
        }()
        let focusedRect: CGRect = (self.collectionView.layoutAttributesForItem(at: focusedIndexPath)?.frame)
            .defaulting(to: .zero)
        self.collectionView.contentOffset = CGPoint(
            x: 0,
            y: (focusedRect.origin.y - (availableHeight / 2) + (focusedRect.height / 2))
        )
        self.collectionView.collectionViewLayout.invalidateLayout()
        
        // Now that the data has loaded we need to check if either of the "load more" sections are
        // visible and trigger them if so
        //
        // Note: We do it this way as we want to trigger the load behaviour for the first section
        // if it has one before trying to trigger the load behaviour for the last section
        self.autoLoadNextPageIfNeeded()
    }
    
    private func autoLoadNextPageIfNeeded() {
        guard self.hasLoadedInitialData && !self.isAutoLoadingNextPage else { return }
        
        self.isAutoLoadingNextPage = true
        
        DispatchQueue.main.asyncAfter(deadline: .now() + PagedData.autoLoadNextPageDelay) { [weak self] in
            self?.isAutoLoadingNextPage = false
            
            // Note: We sort the headers as we want to prioritise loading newer pages over older ones
            let sortedVisibleIndexPaths: [IndexPath] = (self?.collectionView
                .indexPathsForVisibleSupplementaryElements(ofKind: UICollectionView.elementKindSectionHeader))
                .defaulting(to: [])
                .sorted()
            
            for headerIndexPath in sortedVisibleIndexPaths {
                let section: MediaGalleryViewModel.SectionModel? = self?.viewModel.galleryData[safe: headerIndexPath.section]
                
                switch section?.model {
                    case .loadNewer, .loadOlder:
                        // Attachments are loaded in descending order so 'loadOlder' actually corresponds with
                        // 'pageAfter' in this case
                        DispatchQueue.global(qos: .userInitiated).async { [weak self] in
                            self?.viewModel.pagedDataObserver?.load(section?.model == .loadOlder ?
                                .pageAfter :
                                .pageBefore
                            )
                        }
                        return
                        
                    default: continue
                }
            }
        }
    }
    
    private func startObservingChanges(didReturnFromBackground: Bool = false) {
        // Start observing for data changes (will callback on the main thread)
        self.viewModel.onGalleryChange = { [weak self] updatedGalleryData, changeset in
            self?.handleUpdates(updatedGalleryData, changeset: changeset)
        }
        
        // Note: When returning from the background we could have received notifications but the
        // PagedDatabaseObserver won't have them so we need to force a re-fetch of the current
        // data to ensure everything is up to date
        if didReturnFromBackground {
            self.viewModel.pagedDataObserver?.reload()
        }
    }
    
    private func stopObservingChanges() {
        // Note: The 'pagedDataObserver' will continue to get changes but
        // we don't want to trigger any UI updates
        self.viewModel.onGalleryChange = nil
    }
    
    private func handleUpdates(
        _ updatedGalleryData: [MediaGalleryViewModel.SectionModel],
        changeset: StagedChangeset<[MediaGalleryViewModel.SectionModel]>
    ) {
        // Ensure the first load runs without animations (if we don't do this the cells will animate
        // in from a frame of CGRect.zero)
        guard hasLoadedInitialData else {
            self.viewModel.updateGalleryData(updatedGalleryData)
            self.updateSelectButton(updatedData: updatedGalleryData, inBatchSelectMode: isInBatchSelectMode)
            
            UIView.performWithoutAnimation {
                self.collectionView.reloadData()
                self.hasLoadedInitialData = true
                self.performInitialScrollIfNeeded()
            }
            return
        }
        
        // Determine if we are inserting content at the top of the collectionView
        let isInsertingAtTop: Bool = {
            let oldFirstSectionIsLoadMore: Bool = (
                self.viewModel.galleryData.first?.model == .loadNewer ||
                self.viewModel.galleryData.first?.model == .loadOlder
            )
            let oldTargetSectionIndex: Int = (oldFirstSectionIsLoadMore ? 1 : 0)
            
            guard
                let newTargetSectionIndex = updatedGalleryData
                    .firstIndex(where: { $0.model == self.viewModel.galleryData[safe: oldTargetSectionIndex]?.model }),
                let oldFirstItem: MediaGalleryViewModel.Item = self.viewModel.galleryData[safe: oldTargetSectionIndex]?.elements.first,
                let newFirstItemIndex = updatedGalleryData[safe: newTargetSectionIndex]?.elements.firstIndex(of: oldFirstItem)
            else { return false }
            
            return (newTargetSectionIndex > oldTargetSectionIndex || newFirstItemIndex > 0)
        }()
        
        // We want to maintain the same content offset between the updates if content was added to
        // the top, the mediaTileViewLayout will adjust content offset to compensate for the change
        // in content height so that the same content is visible after the update
        //
        // Using the `CollectionViewLayout.prepare` approach (rather than calling setContentOffset
        // in the batchUpdate completion block) avoids a distinct flicker (we also have to
        // disable animations for this to avoid buggy animations)
        CATransaction.begin()
        
        if isInsertingAtTop { CATransaction.setDisableActions(true) }
        
        self.mediaTileViewLayout.isInsertingCellsToTop = isInsertingAtTop
        self.mediaTileViewLayout.contentSizeBeforeInsertingToTop = self.collectionView.contentSize
        self.collectionView.reload(
            using: changeset,
            interrupt: { $0.changeCount > MediaTileViewController.itemPageSize }
        ) { [weak self] updatedData in
            self?.viewModel.updateGalleryData(updatedData)
        }
        
        CATransaction.setCompletionBlock { [weak self] in
            // Need to manually reset these here as the 'reload' method above can actually trigger
            // multiple updates (eg. inserting sections and then items)
            self?.mediaTileViewLayout.isInsertingCellsToTop = false
            self?.mediaTileViewLayout.contentSizeBeforeInsertingToTop = nil
            
            // If one of the "load more" sections is still visible once the animation completes then
            // trigger another "load more" (after a small delay to minimize animation bugginess)
            self?.autoLoadNextPageIfNeeded()
        }
        CATransaction.commit()
        
        // Update the select button (should be hidden if there is no data)
        self.updateSelectButton(updatedData: updatedGalleryData, inBatchSelectMode: isInBatchSelectMode)
    }
    
    // MARK: - Interactions
    
    @objc public func didPressDismissButton() {
        let presentedNavController: UINavigationController? = (self.presentingViewController as? UINavigationController)
        let mediaPageViewController: MediaPageViewController? = (
            (presentedNavController?.viewControllers.last as? MediaPageViewController) ??
            (self.presentingViewController as? MediaPageViewController)
        )
        
        // If the album was presented from a 'MediaPageViewController' and it has no more data (ie.
        // all album items had been deleted) then dismiss to the screen before that one
        guard mediaPageViewController?.viewModel.albumData.isEmpty != true else {
            presentedNavController?.presentingViewController?.dismiss(animated: true, completion: nil)
            return
        }
        
        dismiss(animated: true, completion: nil)
    }
    
    // MARK: - UIScrollViewDelegate
    
    public func scrollViewDidEndDecelerating(_ scrollView: UIScrollView) {
        self.currentTargetOffset = nil
    }
    
    public func scrollViewWillEndDragging(_ scrollView: UIScrollView, withVelocity velocity: CGPoint, targetContentOffset: UnsafeMutablePointer<CGPoint>) {
        self.currentTargetOffset = targetContentOffset.pointee
    }
    
    // MARK: - UICollectionViewDataSource

    public func numberOfSections(in collectionView: UICollectionView) -> Int {
        return self.viewModel.galleryData.count
    }
    
    public func collectionView(_ collectionView: UICollectionView, numberOfItemsInSection section: Int) -> Int {
        let section: MediaGalleryViewModel.SectionModel = self.viewModel.galleryData[section]
        
        return section.elements.count
    }

    public func collectionView(_ collectionView: UICollectionView, viewForSupplementaryElementOfKind kind: String, at indexPath: IndexPath) -> UICollectionReusableView {
        let section: MediaGalleryViewModel.SectionModel = self.viewModel.galleryData[indexPath.section]
        
        switch section.model {
            case .emptyGallery, .loadOlder, .loadNewer:
                let sectionHeader: MediaGalleryStaticHeader = collectionView.dequeue(type: MediaGalleryStaticHeader.self, ofKind: kind, for: indexPath)
                sectionHeader.configure(
                    title: {
                        switch section.model {
                            case .emptyGallery: return "GALLERY_TILES_EMPTY_GALLERY".localized()
                            case .loadOlder: return "GALLERY_TILES_LOADING_OLDER_LABEL".localized()
                            case .loadNewer: return "GALLERY_TILES_LOADING_MORE_RECENT_LABEL".localized()
                            case .galleryMonth: return ""   // Impossible case
                        }
                    }()
                )
                
                return sectionHeader
                
            case .galleryMonth(let date):
                let sectionHeader: MediaGallerySectionHeader = collectionView.dequeue(type: MediaGallerySectionHeader.self, ofKind: kind, for: indexPath)
                sectionHeader.configure(
                    title: date.localizedString
                )
                
                return sectionHeader
        }
    }

    public func collectionView(_ collectionView: UICollectionView, cellForItemAt indexPath: IndexPath) -> UICollectionViewCell {
        let section: MediaGalleryViewModel.SectionModel = self.viewModel.galleryData[indexPath.section]
        let cell: PhotoGridViewCell = collectionView.dequeue(type: PhotoGridViewCell.self, for: indexPath)
        cell.configure(
            item: GalleryGridCellItem(
                galleryItem: section.elements[indexPath.row]
            )
        )

        return cell
    }
    
    public func collectionView(_ collectionView: UICollectionView, willDisplaySupplementaryView view: UICollectionReusableView, forElementKind elementKind: String, at indexPath: IndexPath) {
        // Want to ensure the initial content load has completed before we try to load any more data
        guard self.didFinishInitialLayout else { return }
        
        let section: MediaGalleryViewModel.SectionModel = self.viewModel.galleryData[indexPath.section]
        
        switch section.model {
            case .loadOlder, .loadNewer:
                UIScrollView.fastEndScrollingThen(collectionView, self.currentTargetOffset) { [weak self] in
                    // Attachments are loaded in descending order so 'loadOlder' actually corresponds with
                    // 'pageAfter' in this case
                    DispatchQueue.global(qos: .userInitiated).async { [weak self] in
                        self?.viewModel.pagedDataObserver?.load(section.model == .loadOlder ?
                            .pageAfter :
                            .pageBefore
                        )
                    }
                }
                
            case .emptyGallery, .galleryMonth: break
        }
    }

    // MARK: - UICollectionViewDelegate

    public func collectionView(_ collectionView: UICollectionView, shouldSelectItemAt indexPath: IndexPath) -> Bool {
        let section: MediaGalleryViewModel.Section = self.viewModel.galleryData[indexPath.section].model

        switch section {
            case .emptyGallery, .loadOlder, .loadNewer: return false
            case .galleryMonth: return true
        }
    }

    public func collectionView(_ collectionView: UICollectionView, shouldDeselectItemAt indexPath: IndexPath) -> Bool {
        let section: MediaGalleryViewModel.Section = self.viewModel.galleryData[indexPath.section].model

        switch section {
            case .emptyGallery, .loadOlder, .loadNewer: return false
            case .galleryMonth: return true
        }
    }

    public func collectionView(_ collectionView: UICollectionView, shouldHighlightItemAt indexPath: IndexPath) -> Bool {
        let section: MediaGalleryViewModel.Section = self.viewModel.galleryData[indexPath.section].model

        switch section {
            case .emptyGallery, .loadOlder, .loadNewer: return false
            case .galleryMonth: return true
        }
    }

    public func collectionView(_ collectionView: UICollectionView, didSelectItemAt indexPath: IndexPath) {
        let section: MediaGalleryViewModel.SectionModel = self.viewModel.galleryData[indexPath.section]
        
        switch section.model {
            case .emptyGallery, .loadOlder, .loadNewer: return
            case .galleryMonth: break
        }
        
        guard !isInBatchSelectMode else {
            updateDeleteButton()
            return
        }
        
        collectionView.deselectItem(at: indexPath, animated: true)
        
        let galleryItem: MediaGalleryViewModel.Item = section.elements[indexPath.row]
        
        // First check if this screen was presented
        guard let presentingViewController: UIViewController = self.presentingViewController else {
            // If we got to the gallery via conversation settings, present the detail view
            // on top of the tile view
            //
            // == ViewController Schematic ==
            //
            // [DetailView] <--,
            // [TileView] -----'
            // [ConversationSettingsView]
            // [ConversationView]
            //
            let detailViewController: UIViewController? = MediaGalleryViewModel.createDetailViewController(
                for: self.viewModel.threadId,
                threadVariant: self.viewModel.threadVariant,
                interactionId: galleryItem.interactionId,
                selectedAttachmentId: galleryItem.attachment.id,
                options: [ .sliderEnabled ],
                using: dependencies
            )
            
            guard let detailViewController: UIViewController = detailViewController else { return }
            
            delegate?.presentdetailViewController(detailViewController, animated: true)
            return
        }
        
        // Check if we were presented via the 'MediaPageViewController'
        guard let existingDetailPageView: MediaPageViewController = (presentingViewController as? UINavigationController)?.viewControllers.first as? MediaPageViewController else {
            self.navigationController?.dismiss(animated: true)
            return
        }
        
        // If we got to the gallery via the conversation view, pop the tile view
        // to return to the detail view
        //
        // == ViewController Schematic ==
        //
        // [TileView] -----,
        // [DetailView] <--'
        // [ConversationView]
        //
        existingDetailPageView.setCurrentItem(galleryItem, direction: .forward, animated: false)
        existingDetailPageView.willBePresentedAgain()
        self.viewModel.updateFocusedItem(attachmentId: galleryItem.attachment.id, indexPath: indexPath)
        self.navigationController?.dismiss(animated: true)
    }

    public func collectionView(_ collectionView: UICollectionView, didDeselectItemAt indexPath: IndexPath) {
        if isInBatchSelectMode {
            updateDeleteButton()
        }
    }

    // MARK: - UICollectionViewDelegateFlowLayout
    
    func updateLayout() {
        let screenWidth: CGFloat = min(UIScreen.main.bounds.width, UIScreen.main.bounds.height)
        let approxItemWidth: CGFloat = (screenWidth / MediaTileViewController.itemsPerPortraitRow)
        let itemSectionInsets: UIEdgeInsets = self.collectionView(
            collectionView,
            layout: mediaTileViewLayout,
            insetForSectionAt: 1
        )
        let widthInset: CGFloat = (itemSectionInsets.left + itemSectionInsets.right)
        let containerWidth: CGFloat = (collectionView.frame.width > CGFloat.leastNonzeroMagnitude ?
            collectionView.frame.width :
            view.bounds.width
        )
        let collectionViewWidth: CGFloat = (containerWidth - widthInset)
        let itemCount: CGFloat = round(collectionViewWidth / approxItemWidth)
        let spaceWidth: CGFloat = ((itemCount - 1) * MediaTileViewController.interItemSpacing)
        let availableWidth: CGFloat = (collectionViewWidth - spaceWidth)
        
        let itemWidth = floor(availableWidth / CGFloat(itemCount))
        let newItemSize = CGSize(width: itemWidth, height: itemWidth)

        if newItemSize != mediaTileViewLayout.itemSize {
            mediaTileViewLayout.itemSize = newItemSize
            mediaTileViewLayout.invalidateLayout()
        }
    }
    
    public func collectionView(_ collectionView: UICollectionView, layout collectionViewLayout: UICollectionViewLayout, insetForSectionAt section: Int) -> UIEdgeInsets {
        return .zero
    }

    public func collectionView(_ collectionView: UICollectionView, layout collectionViewLayout: UICollectionViewLayout, referenceSizeForHeaderInSection section: Int) -> CGSize {
        let section: MediaGalleryViewModel.SectionModel = self.viewModel.galleryData[section]
        
        switch section.model {
            case .emptyGallery, .loadOlder, .loadNewer:
                return CGSize(width: 0, height: MediaTileViewController.loadMoreHeaderHeight)
            
            case .galleryMonth: return CGSize(width: 0, height: 50)
        }
    }

    // MARK: Batch Selection

    func updateDeleteButton() {
        self.deleteButton.isEnabled = ((collectionView.indexPathsForSelectedItems?.count ?? 0) > 0)
    }

    func updateSelectButton(updatedData: [MediaGalleryViewModel.SectionModel], inBatchSelectMode: Bool) {
        delegate?.updateSelectButton(updatedData: updatedData, inBatchSelectMode: inBatchSelectMode)
    }

    @objc func didTapSelect(_ sender: Any) {
        isInBatchSelectMode = true
        
        // show toolbar
        let view: UIView = self.view
<<<<<<< HEAD
        UIView.animate(withDuration: 0.1, delay: 0, options: .curveEaseInOut, animations: { [weak self, view] in
=======
        UIView.animate(withDuration: 0.1, delay: 0, options: .curveEaseInOut, animations: { [weak self] in
>>>>>>> 304423f3
            self?.footerBarBottomConstraint?.isActive = false
            self?.footerBarBottomConstraint = self?.footerBar.pin(.bottom, to: .bottom, of: view.safeAreaLayoutGuide)
            self?.footerBar.superview?.layoutIfNeeded()

            // Ensure toolbar doesn't cover bottom row.
            self?.collectionView.contentInset.bottom += MediaTileViewController.footerBarHeight
        }, completion: nil)
    }

    @objc func didCancelSelect(_ sender: Any) {
        endSelectMode()
    }

    func endSelectMode() {
        isInBatchSelectMode = false

        // hide toolbar
        let view: UIView = self.view
<<<<<<< HEAD
        UIView.animate(withDuration: 0.1, delay: 0, options: .curveEaseInOut, animations: { [weak self, view] in
=======
        UIView.animate(withDuration: 0.1, delay: 0, options: .curveEaseInOut, animations: { [weak self] in
>>>>>>> 304423f3
            self?.footerBarBottomConstraint?.isActive = false
            self?.footerBarBottomConstraint = self?.footerBar.pin(.bottom, to: .bottom, of: view, withInset: -MediaTileViewController.footerBarHeight)
            self?.footerBar.superview?.layoutIfNeeded()

            // Undo "Ensure toolbar doesn't cover bottom row."
            self?.collectionView.contentInset.bottom -= MediaTileViewController.footerBarHeight
        }, completion: nil)

        // Deselect any selected
        collectionView.indexPathsForSelectedItems?.forEach { collectionView.deselectItem(at: $0, animated: false)}
    }

    @objc func didPressDelete(_ sender: Any) {
        guard let indexPaths = collectionView.indexPathsForSelectedItems else {
            Log.error("[MediaTileViewController] indexPaths was unexpectedly nil")
            return
        }

        let items: [MediaGalleryViewModel.Item] = indexPaths.map {
            self.viewModel.galleryData[$0.section].elements[$0.item]
        }
        let confirmationTitle: String = {
            if indexPaths.count == 1 {
                return "MEDIA_GALLERY_DELETE_SINGLE_MESSAGE".localized()
            }
            
            return String(
                format: "MEDIA_GALLERY_DELETE_MULTIPLE_MESSAGES_FORMAT".localized(),
                indexPaths.count
            )
        }()

        let deleteAction = UIAlertAction(title: confirmationTitle, style: .destructive) { [weak self] _ in
            Dependencies()[singleton: .storage].writeAsync { db in
                let interactionIds: Set<Int64> = items
                    .map { $0.interactionId }
                    .asSet()
                
                _ = try Attachment
                    .filter(ids: items.map { $0.attachment.id })
                    .deleteAll(db)
                
                // Add the garbage collection job to delete orphaned attachment files
                Dependencies()[singleton: .jobRunner].add(
                    db,
                    job: Job(
                        variant: .garbageCollection,
                        behaviour: .runOnce,
                        details: GarbageCollectionJob.Details(
                            typesToCollect: [.orphanedAttachmentFiles]
                        )
                    ),
                    canStartJob: true,
                    using: Dependencies()
                )
                
                // Delete any interactions which had all of their attachments removed
                _ = try Interaction
                    .filter(ids: interactionIds)
                    .having(Interaction.interactionAttachments.isEmpty)
                    .deleteAll(db)
            }
            
            self?.endSelectMode()
        }

        let actionSheet = UIAlertController(title: nil, message: nil, preferredStyle: .actionSheet)
        actionSheet.addAction(deleteAction)
        actionSheet.addAction(UIAlertAction(title: "TXT_CANCEL_TITLE".localized(), style: .cancel))

        Modal.setupForIPadIfNeeded(actionSheet, targetView: self.view)
        self.present(actionSheet, animated: true)
    }
}

// MARK: - Private Helper Classes

// Accomodates remaining scrolled to the same "apparent" position when new content is inserted
// into the top of a collectionView. There are multiple ways to solve this problem, but this
// is the only one which avoided a perceptible flicker.
private class MediaTileViewLayout: UICollectionViewFlowLayout {
    fileprivate var isInsertingCellsToTop: Bool = false
    fileprivate var contentSizeBeforeInsertingToTop: CGSize?

    override public func prepare() {
        super.prepare()

        if isInsertingCellsToTop {
            if let collectionView = collectionView, let oldContentSize = contentSizeBeforeInsertingToTop {
                let newContentSize = collectionViewContentSize
                let contentOffsetY = collectionView.contentOffset.y + (newContentSize.height - oldContentSize.height)
                let newOffset = CGPoint(x: collectionView.contentOffset.x, y: contentOffsetY)
                collectionView.setContentOffset(newOffset, animated: false)
                
                // Update the content size in case there is a subsequent update
                contentSizeBeforeInsertingToTop = newContentSize
            }
        }
    }
}

private class MediaGallerySectionHeader: UICollectionReusableView {

    static let reuseIdentifier = "MediaGallerySectionHeader"

    // HACK: scrollbar incorrectly appears *behind* section headers
    // in collection view on iOS11 =(
    private class AlwaysOnTopLayer: CALayer {
        override var zPosition: CGFloat {
            get { return 0 }
            set {}
        }
    }

    let label: UILabel

    override class var layerClass: AnyClass {
        get {
            // HACK: scrollbar incorrectly appears *behind* section headers
            // in collection view on iOS11 =(
            return AlwaysOnTopLayer.self
        }
    }

    override init(frame: CGRect) {
        label = UILabel()
        label.themeTextColor = .textPrimary

        super.init(frame: frame)

        self.themeBackgroundColor = .clear
        
        let backgroundView: UIView = UIView()
        backgroundView.themeBackgroundColor = .newConversation_background
        addSubview(backgroundView)
        backgroundView.pin(to: self)

        self.addSubview(label)
        label.pin(.leading, to: .leading, of: self, withInset: Values.largeSpacing)
        label.pin(.trailing, to: .trailing, of: self, withInset: -Values.largeSpacing)
        label.center(.vertical, in: self)
    }

    @available(*, unavailable, message: "Unimplemented")
    required init?(coder aDecoder: NSCoder) {
        fatalError("init(coder:) has not been implemented")
    }

    public func configure(title: String) {
        self.label.text = title
    }

    override public func prepareForReuse() {
        super.prepareForReuse()

        self.label.text = nil
    }
}

private class MediaGalleryStaticHeader: UICollectionViewCell {

    static let reuseIdentifier = "MediaGalleryStaticHeader"

    let label = UILabel()

    override init(frame: CGRect) {
        super.init(frame: frame)

        addSubview(label)

        label.themeTextColor = .textPrimary
        label.textAlignment = .center
        label.numberOfLines = 0
        label.pin(.top, toMargin: .top, of: self)
        label.pin(.leading, toMargin: .leading, of: self, withInset: Values.largeSpacing)
        label.pin(.trailing, toMargin: .trailing, of: self, withInset: -Values.largeSpacing)
        label.pin(.bottom, toMargin: .bottom, of: self)
    }

    @available(*, unavailable, message: "Unimplemented")
    required public init?(coder aDecoder: NSCoder) {
        fatalError("init(coder:) has not been implemented")
    }

    public func configure(title: String) {
        self.label.text = title
    }

    public override func prepareForReuse() {
        self.label.text = nil
    }
}

class GalleryGridCellItem: PhotoGridItem {
    let galleryItem: MediaGalleryViewModel.Item

    init(galleryItem: MediaGalleryViewModel.Item) {
        self.galleryItem = galleryItem
    }

    var type: PhotoGridItemType {
        if galleryItem.isVideo {
            return .video
        }
        
        if galleryItem.isAnimated {
            return .animated
        }
        
        return .photo
    }

    func asyncThumbnail(completion: @escaping (UIImage?) -> Void) {
        galleryItem.thumbnailImage(async: completion)
    }
}

// MARK: - UIViewControllerTransitioningDelegate

extension MediaTileViewController: UIViewControllerTransitioningDelegate {
    public func animationController(forPresented presented: UIViewController, presenting: UIViewController, source: UIViewController) -> UIViewControllerAnimatedTransitioning? {
        guard
            self == presented ||
            self.navigationController == presented ||
            self.parent == presented ||
            self.parent?.navigationController == presented
        else { return nil }
        guard let focusedIndexPath: IndexPath = self.viewModel.focusedIndexPath else { return nil }

        return MediaDismissAnimationController(
            galleryItem: self.viewModel.galleryData[focusedIndexPath.section].elements[focusedIndexPath.item]
        )
    }

    public func animationController(forDismissed dismissed: UIViewController) -> UIViewControllerAnimatedTransitioning? {
        guard
            self == dismissed ||
            self.navigationController == dismissed ||
            self.parent == dismissed ||
            self.parent?.navigationController == dismissed
        else { return nil }
        guard let focusedIndexPath: IndexPath = self.viewModel.focusedIndexPath else { return nil }

        return MediaZoomAnimationController(
            galleryItem: self.viewModel.galleryData[focusedIndexPath.section].elements[focusedIndexPath.item],
            shouldBounce: false
        )
    }
}

// MARK: - MediaPresentationContextProvider

extension MediaTileViewController: MediaPresentationContextProvider {
    func mediaPresentationContext(mediaItem: Media, in coordinateSpace: UICoordinateSpace) -> MediaPresentationContext? {
        guard case let .gallery(galleryItem) = mediaItem else { return nil }

        // Note: According to Apple's docs the 'indexPathsForVisibleRows' method returns an
        // unsorted array which means we can't use it to determine the desired 'visibleCell'
        // we are after, due to this we will need to iterate all of the visible cells to find
        // the one we want
        let maybeGridCell: PhotoGridViewCell? = collectionView.visibleCells
            .first { cell -> Bool in
                guard
                    let cell: PhotoGridViewCell = cell as? PhotoGridViewCell,
                    let item: GalleryGridCellItem = cell.item as? GalleryGridCellItem,
                    item.galleryItem.attachment.id == galleryItem.attachment.id
                else { return false }
                
                return true
            }
            .map { $0 as? PhotoGridViewCell }
        
        guard
            let gridCell: PhotoGridViewCell = maybeGridCell,
            let mediaSuperview: UIView = gridCell.imageView.superview
        else { return nil }
        
        let presentationFrame: CGRect = coordinateSpace.convert(gridCell.imageView.frame, from: mediaSuperview)
        
        return MediaPresentationContext(
            mediaView: gridCell.imageView,
            presentationFrame: presentationFrame,
            cornerRadius: 0,
            cornerMask: CACornerMask()
        )
    }

    func snapshotOverlayView(in coordinateSpace: UICoordinateSpace) -> (UIView, CGRect)? {
        return self.navigationController?.navigationBar.generateSnapshot(in: coordinateSpace)
    }
}

// MARK: - MediaTileViewControllerDelegate

public protocol MediaTileViewControllerDelegate: AnyObject {
    func presentdetailViewController(_ detailViewController: UIViewController, animated: Bool)
    func updateSelectButton(updatedData: [MediaGalleryViewModel.SectionModel], inBatchSelectMode: Bool)
}<|MERGE_RESOLUTION|>--- conflicted
+++ resolved
@@ -6,11 +6,7 @@
 import DifferenceKit
 import SessionUIKit
 import SignalUtilitiesKit
-<<<<<<< HEAD
-import SignalCoreKit
 import SessionMessagingKit
-=======
->>>>>>> 304423f3
 import SessionUtilitiesKit
 
 public class MediaTileViewController: UIViewController, UICollectionViewDataSource, UICollectionViewDelegate, UICollectionViewDelegateFlowLayout {
@@ -458,7 +454,8 @@
         let cell: PhotoGridViewCell = collectionView.dequeue(type: PhotoGridViewCell.self, for: indexPath)
         cell.configure(
             item: GalleryGridCellItem(
-                galleryItem: section.elements[indexPath.row]
+                galleryItem: section.elements[indexPath.row],
+                using: dependencies
             )
         )
 
@@ -647,11 +644,7 @@
         
         // show toolbar
         let view: UIView = self.view
-<<<<<<< HEAD
-        UIView.animate(withDuration: 0.1, delay: 0, options: .curveEaseInOut, animations: { [weak self, view] in
-=======
         UIView.animate(withDuration: 0.1, delay: 0, options: .curveEaseInOut, animations: { [weak self] in
->>>>>>> 304423f3
             self?.footerBarBottomConstraint?.isActive = false
             self?.footerBarBottomConstraint = self?.footerBar.pin(.bottom, to: .bottom, of: view.safeAreaLayoutGuide)
             self?.footerBar.superview?.layoutIfNeeded()
@@ -670,11 +663,7 @@
 
         // hide toolbar
         let view: UIView = self.view
-<<<<<<< HEAD
-        UIView.animate(withDuration: 0.1, delay: 0, options: .curveEaseInOut, animations: { [weak self, view] in
-=======
         UIView.animate(withDuration: 0.1, delay: 0, options: .curveEaseInOut, animations: { [weak self] in
->>>>>>> 304423f3
             self?.footerBarBottomConstraint?.isActive = false
             self?.footerBarBottomConstraint = self?.footerBar.pin(.bottom, to: .bottom, of: view, withInset: -MediaTileViewController.footerBarHeight)
             self?.footerBar.superview?.layoutIfNeeded()
@@ -707,8 +696,8 @@
             )
         }()
 
-        let deleteAction = UIAlertAction(title: confirmationTitle, style: .destructive) { [weak self] _ in
-            Dependencies()[singleton: .storage].writeAsync { db in
+        let deleteAction = UIAlertAction(title: confirmationTitle, style: .destructive) { [weak self, dependencies = viewModel.dependencies] _ in
+            dependencies[singleton: .storage].writeAsync { db in
                 let interactionIds: Set<Int64> = items
                     .map { $0.interactionId }
                     .asSet()
@@ -718,7 +707,7 @@
                     .deleteAll(db)
                 
                 // Add the garbage collection job to delete orphaned attachment files
-                Dependencies()[singleton: .jobRunner].add(
+                dependencies[singleton: .jobRunner].add(
                     db,
                     job: Job(
                         variant: .garbageCollection,
@@ -727,8 +716,7 @@
                             typesToCollect: [.orphanedAttachmentFiles]
                         )
                     ),
-                    canStartJob: true,
-                    using: Dependencies()
+                    canStartJob: true
                 )
                 
                 // Delete any interactions which had all of their attachments removed
@@ -777,9 +765,6 @@
 }
 
 private class MediaGallerySectionHeader: UICollectionReusableView {
-
-    static let reuseIdentifier = "MediaGallerySectionHeader"
-
     // HACK: scrollbar incorrectly appears *behind* section headers
     // in collection view on iOS11 =(
     private class AlwaysOnTopLayer: CALayer {
@@ -835,9 +820,6 @@
 }
 
 private class MediaGalleryStaticHeader: UICollectionViewCell {
-
-    static let reuseIdentifier = "MediaGalleryStaticHeader"
-
     let label = UILabel()
 
     override init(frame: CGRect) {
@@ -869,9 +851,11 @@
 }
 
 class GalleryGridCellItem: PhotoGridItem {
+    private let dependencies: Dependencies
     let galleryItem: MediaGalleryViewModel.Item
 
-    init(galleryItem: MediaGalleryViewModel.Item) {
+    init(galleryItem: MediaGalleryViewModel.Item, using dependencies: Dependencies) {
+        self.dependencies = dependencies
         self.galleryItem = galleryItem
     }
 
@@ -888,7 +872,7 @@
     }
 
     func asyncThumbnail(completion: @escaping (UIImage?) -> Void) {
-        galleryItem.thumbnailImage(async: completion)
+        galleryItem.thumbnailImage(using: dependencies, async: completion)
     }
 }
 
@@ -905,7 +889,8 @@
         guard let focusedIndexPath: IndexPath = self.viewModel.focusedIndexPath else { return nil }
 
         return MediaDismissAnimationController(
-            galleryItem: self.viewModel.galleryData[focusedIndexPath.section].elements[focusedIndexPath.item]
+            galleryItem: self.viewModel.galleryData[focusedIndexPath.section].elements[focusedIndexPath.item],
+            using: dependencies
         )
     }
 
@@ -920,7 +905,8 @@
 
         return MediaZoomAnimationController(
             galleryItem: self.viewModel.galleryData[focusedIndexPath.section].elements[focusedIndexPath.item],
-            shouldBounce: false
+            shouldBounce: false,
+            using: dependencies
         )
     }
 }
@@ -929,7 +915,7 @@
 
 extension MediaTileViewController: MediaPresentationContextProvider {
     func mediaPresentationContext(mediaItem: Media, in coordinateSpace: UICoordinateSpace) -> MediaPresentationContext? {
-        guard case let .gallery(galleryItem) = mediaItem else { return nil }
+        guard case let .gallery(galleryItem, _) = mediaItem else { return nil }
 
         // Note: According to Apple's docs the 'indexPathsForVisibleRows' method returns an
         // unsorted array which means we can't use it to determine the desired 'visibleCell'
