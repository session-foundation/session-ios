--- conflicted
+++ resolved
@@ -383,13 +383,8 @@
                         return
                     }
 
-<<<<<<< HEAD
-                    let dataSource = DataSourcePath(filePath: asset.filePath, shouldDeleteOnDeinit: false, using: dependencies)
+                    let dataSource = DataSourcePath(filePath: asset.filePath, sourceFilename: URL(fileURLWithPath: asset.filePath).pathExtension, shouldDeleteOnDeinit: false, using: dependencies)
                     let attachment = SignalAttachment.attachment(dataSource: dataSource, type: rendition.type, imageQuality: .medium, using: dependencies)
-=======
-                    let dataSource = DataSourcePath(filePath: asset.filePath, sourceFilename: URL(fileURLWithPath: asset.filePath).pathExtension, shouldDeleteOnDeinit: false)
-                    let attachment = SignalAttachment.attachment(dataSource: dataSource, type: rendition.type, imageQuality: .medium)
->>>>>>> a9c3a4da
 
                     self?.dismiss(animated: true) {
                         // Delegate presents view controllers, so it's important that *this* controller be dismissed before that occurs.
