--- conflicted
+++ resolved
@@ -114,7 +114,6 @@
             self.useAPNS = dependencies[defaults: .standard, key: .isUsingFullAPNs]
             self.hasInitialDisplayName = !displayName.isEmpty
             
-<<<<<<< HEAD
             Task { [self] in
                 syncState.update(state: .completed)
                 await stateStream.send(.completed)
@@ -132,12 +131,6 @@
         // MARK: - Functions
         
         public func loadInitialState() async throws {
-            /// Try to load the users `ed25519KeyPair` from the database and generate the `x25519KeyPair` from it
-            ed25519KeyPair = try await dependencies[singleton: .storage].readAsync { db in
-                Identity.fetchUserEd25519KeyPair(db) ?? .empty
-            }
-            x25519KeyPair = {
-=======
             /// Try to load the users `ed25519SecretKey` from the general cache and generate the key pairs from it
             let ed25519SecretKey: [UInt8] = dependencies[cache: .general].ed25519SecretKey
             let ed25519KeyPair: KeyPair = {
@@ -154,7 +147,6 @@
                 return ed25519KeyPair
             }()
             let x25519KeyPair: KeyPair = {
->>>>>>> ba184ac0
                 guard
                     ed25519KeyPair != .empty,
                     let x25519PublicKey: [UInt8] = dependencies[singleton: .crypto].generate(
