--- conflicted
+++ resolved
@@ -33,12 +33,13 @@
         case missingName
         case completed
         
+        // stringlint:ignore_contents
         public var description: String {
             switch self {
-                case .noUser: return "No User"                                  // stringlint:disable
-                case .noUserFailedIdentity: return "No User Failed Identity"    // stringlint:disable
-                case .missingName: return "Missing Name"                        // stringlint:disable
-                case .completed: return "Completed"                             // stringlint:disable
+                case .noUser: return "No User"
+                case .noUserFailedIdentity: return "No User Failed Identity"
+                case .missingName: return "Missing Name"
+                case .completed: return "Completed"
             }
         }
     }
@@ -88,21 +89,11 @@
             _displayNamePublisher ?? Fail(error: NetworkError.notFound).eraseToAnyPublisher()
         }
         
-<<<<<<< HEAD
         public var onboardingCompletePublisher: AnyPublisher<Void, Never> {
             completionSubject
                 .filter { $0 }
                 .map { _ in () }
                 .eraseToAnyPublisher()
-=======
-        // stringlint:ignore_contents
-        var description: String {
-            switch self {
-                case .newUser: return "New User"
-                case .missingName: return "Missing Name"
-                case .completed: return "Completed"
-            }
->>>>>>> 83911cf9
         }
         
         // MARK: - Initialization
@@ -224,7 +215,7 @@
             /// **Note:** We trigger this as a "background poll" as doing so means the received messages will be
             /// processed immediately rather than async as part of a Job
             let poller: CurrentUserPoller = CurrentUserPoller(
-                pollerName: "Onboarding Poller", // stringlint:disable
+                pollerName: "Onboarding Poller", // stringlint:ignore
                 pollerQueue: Threading.pollerQueue,
                 pollerDestination: .swarm(self.userSessionId.hexString),
                 pollerDrainBehaviour: .alwaysRandom,
