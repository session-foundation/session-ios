// Copyright © 2022 Rangeproof Pty Ltd. All rights reserved.

import Foundation
import Combine
import GRDB
import SessionUtilitiesKit
import SessionMessagingKit
import SessionSnodeKit

<<<<<<< HEAD
// MARK: - Cache

public extension Cache {
    static let onboarding: CacheConfig<OnboardingCacheType, OnboardingImmutableCacheType> = Dependencies.create(
        identifier: "onboarding",
        createInstance: { dependencies in Onboarding.Cache(flow: .none, using: dependencies) },
        mutableInstance: { $0 },
        immutableInstance: { $0 }
    )
}

// MARK: - Log.Category

public extension Log.Category {
    static let onboarding: Log.Category = .create("Onboarding", defaultLevel: .info)
}

// MARK: - Onboarding

public enum Onboarding {
    public enum State: CustomStringConvertible {
        case noUser
        case noUserFailedIdentity
        case missingName
        case completed
        
        // stringlint:ignore_contents
        public var description: String {
            switch self {
                case .noUser: return "No User"
                case .noUserFailedIdentity: return "No User Failed Identity"
                case .missingName: return "Missing Name"
                case .completed: return "Completed"
=======
enum Onboarding {
    @ThreadSafe private static var profileNameRetrievalIdentifier: UUID? = nil
    @ThreadSafeObject private static var profileNameRetrievalPublisher: AnyPublisher<String?, Error>? = nil
    public static var profileNamePublisher: AnyPublisher<String?, Error> {
        guard let existingPublisher: AnyPublisher<String?, Error> = profileNameRetrievalPublisher else {
            return _profileNameRetrievalPublisher.performUpdateAndMap { value in
                let requestId: UUID = UUID()
                let result: AnyPublisher<String?, Error> = createProfileNameRetrievalPublisher(requestId)
                
                profileNameRetrievalIdentifier = requestId
                return (result, result)
>>>>>>> 3a91bc52
            }
        }
    }
    
<<<<<<< HEAD
    public enum Flow {
        case none
        case register
        case restore
        case devSettings
=======
    private static func createProfileNameRetrievalPublisher(
        _ requestId: UUID,
        using dependencies: Dependencies = Dependencies()
    ) -> AnyPublisher<String?, Error> {
        let userPublicKey: String = getUserHexEncodedPublicKey(using: dependencies)
        
        return CurrentUserPoller()
            .poll(
                namespaces: [.configUserProfile],
                for: userPublicKey,
                drainBehaviour: .alwaysRandom,
                forceSynchronousProcessing: true,
                using: dependencies
            )
            .map { _ -> String? in
                guard requestId == profileNameRetrievalIdentifier else { return nil }
                
                return Storage.shared.read { db in
                    try Profile
                        .filter(id: userPublicKey)
                        .select(.name)
                        .asRequest(of: String.self)
                        .fetchOne(db)
                }
            }
            .shareReplay(1)
            .eraseToAnyPublisher()
>>>>>>> 3a91bc52
    }
    
    enum SeedSource {
        case qrCode
        case mnemonic
        
        var genericErrorMessage: String {
            switch self {
                case .qrCode: "qrNotRecoveryPassword".localized()
                case .mnemonic: "recoveryPasswordErrorMessageGeneric".localized()
            }
        }
    }
}

// MARK: - Onboarding.Cache

extension Onboarding {
    class Cache: OnboardingCacheType {
        private let dependencies: Dependencies
        public let id: UUID = UUID()
        public let initialFlow: Onboarding.Flow
        public var state: State
        private let completionSubject: CurrentValueSubject<Bool, Never> = CurrentValueSubject(false)
        
        public var seed: Data
        public var ed25519KeyPair: KeyPair
        public var x25519KeyPair: KeyPair
        public var userSessionId: SessionId
        public var useAPNS: Bool
        
        public var displayName: String
        public var _displayNamePublisher: AnyPublisher<String?, Error>?
        private var userProfileConfigMessage: ProcessedMessage?
        private var disposables: Set<AnyCancellable> = Set()
        
        public var displayNamePublisher: AnyPublisher<String?, Error> {
            _displayNamePublisher ?? Fail(error: NetworkError.notFound).eraseToAnyPublisher()
        }
        
        public var onboardingCompletePublisher: AnyPublisher<Void, Never> {
            completionSubject
                .filter { $0 }
                .map { _ in () }
                .eraseToAnyPublisher()
        }
        
        // MARK: - Initialization
        
        init(flow: Onboarding.Flow, using dependencies: Dependencies) {
            self.dependencies = dependencies
            self.initialFlow = flow
            
            /// Determine the current state based on what's in the database
            typealias StoredData = (
                state: State,
                displayName: String,
                ed25519KeyPair: KeyPair,
                x25519KeyPair: KeyPair
            )
            let storedData: StoredData = dependencies[singleton: .storage].read { db -> StoredData in
                // If we have no ed25519KeyPair then the user doesn't have an account
                guard
                    let x25519KeyPair: KeyPair = Identity.fetchUserKeyPair(db),
                    let ed25519KeyPair: KeyPair = Identity.fetchUserEd25519KeyPair(db)
                else { return (.noUser, "", KeyPair.empty, KeyPair.empty) }
                
<<<<<<< HEAD
                // If we have no display name then collect one (this can happen if the
                // app crashed during onboarding which would leave the user in an invalid
                // state with no display name)
                let displayName: String = Profile.fetchOrCreateCurrentUser(db, using: dependencies).name
                guard !displayName.isEmpty else { return (.missingName, "anonymous".localized(), x25519KeyPair, ed25519KeyPair) }
                
                // Otherwise we have enough for a full user and can start the app
                return (.completed, displayName, x25519KeyPair, ed25519KeyPair)
            }.defaulting(to: (.noUser, "", KeyPair.empty, KeyPair.empty))

            /// Store the initial `displayName` value in case we need it
            self.displayName = storedData.displayName
=======
                try SessionThread.deleteAll(db)
                try Profile.deleteAll(db)
                try Contact.deleteAll(db)
                try Identity.deleteAll(db)
                try ConfigDump.deleteAll(db)
                try SnodeReceivedMessageInfo.deleteAll(db)
            }
            
            // Clear the profile name retrieve publisher
            profileNameRetrievalIdentifier = nil
            _profileNameRetrievalPublisher.set(to: nil)
            
            // Clear the cached 'encodedPublicKey' if needed
            dependencies.caches.mutate(cache: .general) { $0.encodedPublicKey = nil }
>>>>>>> 3a91bc52
            
            /// Update the cached values depending on the `initialState`
            switch storedData.state {
                case .noUser, .noUserFailedIdentity:
                    /// Remove the `LibSession.Cache` just in case (to ensure no previous state remains)
                    dependencies.remove(cache: .libSession)
                    
                    /// Try to generate the identity data
                    guard
                        let finalSeedData: Data = dependencies[singleton: .crypto].generate(.randomBytes(16)),
                        let identity: (ed25519KeyPair: KeyPair, x25519KeyPair: KeyPair) = try? Identity.generate(
                            from: finalSeedData,
                            using: dependencies
                        )
                    else {
                        /// Seed or identity generation failed so leave the `Onboarding.Cache` in an invalid state for the UI to
                        /// recover somehow
                        self.state = .noUserFailedIdentity
                        self.seed = Data()
                        self.ed25519KeyPair = KeyPair(publicKey: [], secretKey: [])
                        self.x25519KeyPair = KeyPair(publicKey: [], secretKey: [])
                        self.userSessionId = .invalid
                        self.useAPNS = false
                        return
                    }
                    
                    /// The identity data was successfully generated so store it for the onboarding process
                    self.state = .noUser
                    self.seed = finalSeedData
                    self.ed25519KeyPair = identity.ed25519KeyPair
                    self.x25519KeyPair = identity.x25519KeyPair
                    self.userSessionId = SessionId(.standard, publicKey: x25519KeyPair.publicKey)
                    self.useAPNS = false
                    
                case .missingName, .completed:
                    self.state = storedData.state
                    self.seed = Data()
                    self.ed25519KeyPair = storedData.ed25519KeyPair
                    self.x25519KeyPair = storedData.x25519KeyPair
                    self.userSessionId = dependencies[cache: .general].sessionId
                    self.useAPNS = dependencies[defaults: .standard, key: .isUsingFullAPNs]
                    
                    /// If we are already in a completed state then updated the completion subject accordingly
                    if self.state == .completed {
                        self.completionSubject.send(true)
                    }
            }
        }
        
        /// This initializer should only be used in the `DeveloperSettingsViewModel` when swapping between network service layers
        init(
            ed25519KeyPair: KeyPair,
            x25519KeyPair: KeyPair,
            displayName: String,
            using dependencies: Dependencies
        ) {
            self.dependencies = dependencies
            self.state = .completed
            self.initialFlow = .devSettings
            self.seed = Data()
            self.ed25519KeyPair = ed25519KeyPair
            self.x25519KeyPair = x25519KeyPair
            self.userSessionId = SessionId(.standard, publicKey: x25519KeyPair.publicKey)
            self.useAPNS = dependencies[defaults: .standard, key: .isUsingFullAPNs]
            self.displayName = displayName
            self._displayNamePublisher = nil
        }
        
        // MARK: - Functions
        
        public func setSeedData(_ seedData: Data) throws {
            /// Reset the disposables in case this was called with different data/
            disposables = Set()
            
            /// Generate the keys and store them
            let identity: (ed25519KeyPair: KeyPair, x25519KeyPair: KeyPair) = try Identity.generate(
                from: seedData,
                using: dependencies
            )
            self.seed = seedData
            self.ed25519KeyPair = identity.ed25519KeyPair
            self.x25519KeyPair = identity.x25519KeyPair
            self.userSessionId = SessionId(.standard, publicKey: identity.x25519KeyPair.publicKey)
            
            /// **Note:** We trigger this as a "background poll" as doing so means the received messages will be
            /// processed immediately rather than async as part of a Job
            let poller: CurrentUserPoller = CurrentUserPoller(
                pollerName: "Onboarding Poller", // stringlint:ignore
                pollerQueue: Threading.pollerQueue,
                pollerDestination: .swarm(self.userSessionId.hexString),
                pollerDrainBehaviour: .alwaysRandom,
                namespaces: [.configUserProfile],
                shouldStoreMessages: false,
                logStartAndStopCalls: false,
                customAuthMethod: Authentication.standard(
                    sessionId: userSessionId,
                    ed25519KeyPair: identity.ed25519KeyPair
                ),
                using: dependencies
            )
            
            typealias PollResult = (configMessage: ProcessedMessage, displayName: String)
            let publisher: AnyPublisher<String?, Error> = poller
                .poll(forceSynchronousProcessing: true)
                .tryMap { [userSessionId, dependencies] messages, _, _, _ -> PollResult? in
                    guard
                        let targetMessage: ProcessedMessage = messages.last, /// Just in case there are multiple
                        case let .config(_, _, serverHash, serverTimestampMs, data) = targetMessage
                    else { return nil }
                    
                    /// In order to process the config message we need to create and load a `libSession` cache, but we don't want to load this into
                    /// memory at this stage in case the user cancels the onboarding process part way through
                    let cache: LibSession.Cache = LibSession.Cache(userSessionId: userSessionId, using: dependencies)
                    cache.loadDefaultStatesFor(
                        userConfigVariants: [.userProfile],
                        groups: [],
                        userSessionId: userSessionId,
                        userEd25519KeyPair: identity.ed25519KeyPair
                    )
<<<<<<< HEAD
                    try cache.unsafeDirectMergeConfigMessage(
                        swarmPublicKey: userSessionId.hexString,
                        messages: [
                            ConfigMessageReceiveJob.Details.MessageInfo(
                                namespace: .configUserProfile,
                                serverHash: serverHash,
                                serverTimestampMs: serverTimestampMs,
                                data: data
                            )
                        ]
=======

                /// Create the 'Note to Self' thread (not visible by default)
                ///
                /// **Note:** We need to explicitly `updateAllAndConfig` the `shouldBeVisible` value to `false`
                /// otherwise it won't actually get synced correctly
                try SessionThread.upsert(
                    db,
                    id: x25519PublicKey,
                    variant: .contact,
                    values: SessionThread.TargetValues(shouldBeVisible: .setTo(false)),
                    using: dependencies
                )
                
                try SessionThread
                    .filter(id: x25519PublicKey)
                    .updateAllAndConfig(
                        db,
                        SessionThread.Columns.shouldBeVisible.set(to: false),
                        using: dependencies
>>>>>>> 3a91bc52
                    )
                    
                    return (targetMessage, cache.userProfileDisplayName)
                }
                .handleEvents(
                    receiveOutput: { [weak self] result in
                        guard let result: PollResult = result else { return }
                        
                        /// Only store the `displayName` returned from the swarm if the user hasn't provided one in the display
                        /// name step (otherwise the user could enter a display name and have it immediately overwritten due to the
                        /// config request running slow)
                        if self?.displayName.isEmpty == true {
                            self?.displayName = result.displayName
                        }
                        
                        self?.userProfileConfigMessage = result.configMessage
                    }
                )
                .map { result -> String? in result?.displayName }
                .catch { error -> AnyPublisher<String?, Error> in
                    Log.warn(.onboarding, "Failed to retrieve existing profile information due to error: \(error).")
                    return Just(nil)
                        .setFailureType(to: Error.self)
                        .eraseToAnyPublisher()
                }
                .shareReplay(1)
                .eraseToAnyPublisher()
            
            /// Store the publisher and cancelable so we only make one request during onboarding
            _displayNamePublisher = publisher
            publisher
                .subscribe(on: DispatchQueue.global(qos: .userInitiated), using: dependencies)
                .sink(receiveCompletion: { _ in }, receiveValue: { _ in })
                .store(in: &disposables)
        }
        
        func setUserAPNS(_ useAPNS: Bool) {
            self.useAPNS = useAPNS
        }
        
        func setDisplayName(_ displayName: String) {
            self.displayName = displayName
        }
        
        func completeRegistration(onComplete: @escaping (() -> Void)) {
            DispatchQueue.global(qos: .userInitiated).async(using: dependencies) { [weak self, initialFlow, userSessionId, ed25519KeyPair, x25519KeyPair, useAPNS, displayName, userProfileConfigMessage, dependencies] in
                /// Cache the users session id (so we don't need to fetch it from the database every time)
                dependencies.mutate(cache: .general) {
                    $0.setCachedSessionId(sessionId: userSessionId)
                }
                
                /// If we had a proper `initialFlow` then create a new `libSession` cache for the user
                if initialFlow != .none {
                    dependencies.set(
                        cache: .libSession,
                        to: LibSession.Cache(
                            userSessionId: userSessionId,
                            using: dependencies
                        )
                    )
                }
                
                dependencies[singleton: .storage].write { db in
                    /// Only update the identity/contact/Note to Self state if we have a proper `initialFlow`
                    if initialFlow != .none {
                        /// Store the user identity information
                        try Identity.store(db, ed25519KeyPair: ed25519KeyPair, x25519KeyPair: x25519KeyPair)
                        
                        /// No need to show the seed again if the user is restoring
                        db[.hasViewedSeed] = (initialFlow == .restore)
                        
                        /// Create a contact for the current user and set their approval/trusted statuses so they don't get weird behaviours
                        try Contact
                            .fetchOrCreate(db, id: userSessionId.hexString, using: dependencies)
                            .upsert(db)
                        try Contact
                            .filter(id: userSessionId.hexString)
                            .updateAll( /// Current user `Contact` record not synced so no need to use `updateAllAndConfig`
                                db,
                                Contact.Columns.isTrusted.set(to: true),    /// Always trust the current user
                                Contact.Columns.isApproved.set(to: true),
                                Contact.Columns.didApproveMe.set(to: true)
                            )
                        
                        /// Create the 'Note to Self' thread (not visible by default)
                        try SessionThread.upsert(
                            db,
                            id: userSessionId.hexString,
                            variant: .contact,
                            values: SessionThread.TargetValues(shouldBeVisible: .setTo(false)),
                            calledFromConfig: nil,
                            using: dependencies
                        )
                        
                        /// Load the initial `libSession` state (won't have been created on launch due to lack of ed25519 key)
                        dependencies.mutate(cache: .libSession) {
                            $0.loadState(db)
                            
                            /// If we have a `userProfileConfigMessage` then we should try to handle it here as if we don't then
                            /// we won't even process it (because the hash may be deduped via another process)
                            if let userProfileConfigMessage: ProcessedMessage = userProfileConfigMessage {
                                try? $0.handleConfigMessages(
                                    db,
                                    swarmPublicKey: userSessionId.hexString,
                                    messages: ConfigMessageReceiveJob
                                        .Details(messages: [userProfileConfigMessage])
                                        .messages
                                )
                            }
                        }
                        
                        /// Clear the `lastNameUpdate` timestamp and forcibly set the `displayName` provided during the onboarding
                        /// step (we do this after handling the config message because we want the value provided during onboarding to
                        /// superseed any retrieved from the config)
                        try Profile
                            .filter(id: userSessionId.hexString)
                            .updateAll(db, Profile.Columns.lastNameUpdate.set(to: nil))
                        try Profile.updateIfNeeded(
                            db,
                            publicKey: userSessionId.hexString,
                            displayNameUpdate: .currentUserUpdate(displayName),
                            displayPictureUpdate: .none,
                            sentTimestamp: dependencies.dateNow.timeIntervalSince1970,
                            calledFromConfig: nil,
                            using: dependencies
                        )
                    }
                    
                    /// Now that everything is saved we should update the `Onboarding.Cache` `state` to be `completed` (we do
                    /// this within the db write query because then `updateAllAndConfig` below will trigger a config sync which is
                    /// dependant on this `state` being updated)
                    self?.state = .completed
                    
                    /// We need to explicitly `updateAllAndConfig` the `shouldBeVisible` value to `false` for new accounts otherwise it
                    /// won't actually get synced correctly and could result in linking a second device and having the 'Note to Self' conversation incorrectly
                    /// being visible
                    if initialFlow == .register {
                        try SessionThread
                            .filter(id: userSessionId.hexString)
                            .updateAllAndConfig(
                                db,
                                SessionThread.Columns.shouldBeVisible.set(to: false),
                                SessionThread.Columns.pinnedPriority.set(to: LibSession.hiddenPriority),
                                calledFromConfig: nil,
                                using: dependencies
                            )
                    }
                }
                
                /// Store whether the user wants to use APNS
                dependencies[defaults: .standard, key: .isUsingFullAPNs] = useAPNS
                
                /// Set `hasSyncedInitialConfiguration` to true so that when we hit the home screen a configuration sync is
                /// triggered (yes, the logic is a bit weird). This is needed so that if the user registers and immediately links a device,
                /// there'll be a configuration in their swarm.
                dependencies[defaults: .standard, key: .hasSyncedInitialConfiguration] = (initialFlow == .register)
                
                /// Send an event indicating that registration is complete
                self?.completionSubject.send(true)
             
                DispatchQueue.main.async(using: dependencies) {
                    onComplete()
                }
            }
        }
    }
}

// MARK: - OnboardingCacheType

/// This is a read-only version of the Cache designed to avoid unintentionally mutating the instance in a non-thread-safe way
public protocol OnboardingImmutableCacheType: ImmutableCacheType {
    var id: UUID { get }
    var state: Onboarding.State { get }
    var initialFlow: Onboarding.Flow { get }
    
    var seed: Data { get }
    var ed25519KeyPair: KeyPair { get }
    var x25519KeyPair: KeyPair { get }
    var userSessionId: SessionId { get }
    var useAPNS: Bool { get }
    
    var displayName: String { get }
    var displayNamePublisher: AnyPublisher<String?, Error> { get }
    var onboardingCompletePublisher: AnyPublisher<Void, Never> { get }
}

public protocol OnboardingCacheType: OnboardingImmutableCacheType, MutableCacheType {
    var id: UUID { get }
    var state: Onboarding.State { get }
    var initialFlow: Onboarding.Flow { get }
    
    var seed: Data { get }
    var ed25519KeyPair: KeyPair { get }
    var x25519KeyPair: KeyPair { get }
    var userSessionId: SessionId { get }
    var useAPNS: Bool { get }
    
    var displayName: String { get }
    var displayNamePublisher: AnyPublisher<String?, Error> { get }
    var onboardingCompletePublisher: AnyPublisher<Void, Never> { get }
    
    func setSeedData(_ seedData: Data) throws
    func setUserAPNS(_ useAPNS: Bool)
    func setDisplayName(_ displayName: String)
    
    /// Complete the registration process storing the created/updated user state in the database and creating
    /// the `libSession` state if needed
    ///
    /// **Note:** The `onComplete` callback will be run on the main thread
    func completeRegistration(onComplete: @escaping (() -> Void))
}

public extension OnboardingCacheType {
    func completeRegistration() { completeRegistration(onComplete: {}) }
}<|MERGE_RESOLUTION|>--- conflicted
+++ resolved
@@ -7,7 +7,6 @@
 import SessionMessagingKit
 import SessionSnodeKit
 
-<<<<<<< HEAD
 // MARK: - Cache
 
 public extension Cache {
@@ -41,58 +40,15 @@
                 case .noUserFailedIdentity: return "No User Failed Identity"
                 case .missingName: return "Missing Name"
                 case .completed: return "Completed"
-=======
-enum Onboarding {
-    @ThreadSafe private static var profileNameRetrievalIdentifier: UUID? = nil
-    @ThreadSafeObject private static var profileNameRetrievalPublisher: AnyPublisher<String?, Error>? = nil
-    public static var profileNamePublisher: AnyPublisher<String?, Error> {
-        guard let existingPublisher: AnyPublisher<String?, Error> = profileNameRetrievalPublisher else {
-            return _profileNameRetrievalPublisher.performUpdateAndMap { value in
-                let requestId: UUID = UUID()
-                let result: AnyPublisher<String?, Error> = createProfileNameRetrievalPublisher(requestId)
-                
-                profileNameRetrievalIdentifier = requestId
-                return (result, result)
->>>>>>> 3a91bc52
             }
         }
     }
     
-<<<<<<< HEAD
     public enum Flow {
         case none
         case register
         case restore
         case devSettings
-=======
-    private static func createProfileNameRetrievalPublisher(
-        _ requestId: UUID,
-        using dependencies: Dependencies = Dependencies()
-    ) -> AnyPublisher<String?, Error> {
-        let userPublicKey: String = getUserHexEncodedPublicKey(using: dependencies)
-        
-        return CurrentUserPoller()
-            .poll(
-                namespaces: [.configUserProfile],
-                for: userPublicKey,
-                drainBehaviour: .alwaysRandom,
-                forceSynchronousProcessing: true,
-                using: dependencies
-            )
-            .map { _ -> String? in
-                guard requestId == profileNameRetrievalIdentifier else { return nil }
-                
-                return Storage.shared.read { db in
-                    try Profile
-                        .filter(id: userPublicKey)
-                        .select(.name)
-                        .asRequest(of: String.self)
-                        .fetchOne(db)
-                }
-            }
-            .shareReplay(1)
-            .eraseToAnyPublisher()
->>>>>>> 3a91bc52
     }
     
     enum SeedSource {
@@ -160,7 +116,6 @@
                     let ed25519KeyPair: KeyPair = Identity.fetchUserEd25519KeyPair(db)
                 else { return (.noUser, "", KeyPair.empty, KeyPair.empty) }
                 
-<<<<<<< HEAD
                 // If we have no display name then collect one (this can happen if the
                 // app crashed during onboarding which would leave the user in an invalid
                 // state with no display name)
@@ -173,22 +128,6 @@
 
             /// Store the initial `displayName` value in case we need it
             self.displayName = storedData.displayName
-=======
-                try SessionThread.deleteAll(db)
-                try Profile.deleteAll(db)
-                try Contact.deleteAll(db)
-                try Identity.deleteAll(db)
-                try ConfigDump.deleteAll(db)
-                try SnodeReceivedMessageInfo.deleteAll(db)
-            }
-            
-            // Clear the profile name retrieve publisher
-            profileNameRetrievalIdentifier = nil
-            _profileNameRetrievalPublisher.set(to: nil)
-            
-            // Clear the cached 'encodedPublicKey' if needed
-            dependencies.caches.mutate(cache: .general) { $0.encodedPublicKey = nil }
->>>>>>> 3a91bc52
             
             /// Update the cached values depending on the `initialState`
             switch storedData.state {
@@ -308,7 +247,6 @@
                         userSessionId: userSessionId,
                         userEd25519KeyPair: identity.ed25519KeyPair
                     )
-<<<<<<< HEAD
                     try cache.unsafeDirectMergeConfigMessage(
                         swarmPublicKey: userSessionId.hexString,
                         messages: [
@@ -319,27 +257,6 @@
                                 data: data
                             )
                         ]
-=======
-
-                /// Create the 'Note to Self' thread (not visible by default)
-                ///
-                /// **Note:** We need to explicitly `updateAllAndConfig` the `shouldBeVisible` value to `false`
-                /// otherwise it won't actually get synced correctly
-                try SessionThread.upsert(
-                    db,
-                    id: x25519PublicKey,
-                    variant: .contact,
-                    values: SessionThread.TargetValues(shouldBeVisible: .setTo(false)),
-                    using: dependencies
-                )
-                
-                try SessionThread
-                    .filter(id: x25519PublicKey)
-                    .updateAllAndConfig(
-                        db,
-                        SessionThread.Columns.shouldBeVisible.set(to: false),
-                        using: dependencies
->>>>>>> 3a91bc52
                     )
                     
                     return (targetMessage, cache.userProfileDisplayName)
@@ -430,7 +347,6 @@
                             id: userSessionId.hexString,
                             variant: .contact,
                             values: SessionThread.TargetValues(shouldBeVisible: .setTo(false)),
-                            calledFromConfig: nil,
                             using: dependencies
                         )
                         
