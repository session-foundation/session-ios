// Copyright © 2022 Rangeproof Pty Ltd. All rights reserved.

import UIKit
import AVFoundation
import SessionUIKit
import SessionUtilitiesKit
import SessionSnodeKit
import SignalUtilitiesKit

final class LinkDeviceVC: BaseVC, UIPageViewControllerDataSource, UIPageViewControllerDelegate, QRScannerDelegate {
    private let dependencies: Dependencies
    private let pageVC = UIPageViewController(transitionStyle: .scroll, navigationOrientation: .horizontal, options: nil)
    private var pages: [UIViewController] = []
    private var targetVCIndex: Int?
    private var tabBarTopConstraint: NSLayoutConstraint!
    private var activityIndicatorModal: ModalActivityIndicatorViewController?
    
    // MARK: - Components
    
    private lazy var tabBar: TabBar = {
        let tabs = [
            TabBar.Tab(title: "vc_link_device_recovery_phrase_tab_title".localized()) { [weak self] in
                guard let self = self else { return }
                self.pageVC.setViewControllers([ self.pages[0] ], direction: .forward, animated: false, completion: nil)
            },
            TabBar.Tab(title: "vc_link_device_scan_qr_code_tab_title".localized()) { [weak self] in
                guard let self = self else { return }
                self.pageVC.setViewControllers([ self.pages[1] ], direction: .forward, animated: false, completion: nil)
            }
        ]
        return TabBar(tabs: tabs)
    }()
    
    private lazy var recoveryPhraseVC: RecoveryPhraseVC = {
        let result = RecoveryPhraseVC()
        result.linkDeviceVC = self
        return result
    }()
    
    private lazy var scanQRCodePlaceholderVC: ScanQRCodePlaceholderVC = {
        let result = ScanQRCodePlaceholderVC(using: dependencies)
        result.linkDeviceVC = self
        return result
    }()
    
    private lazy var scanQRCodeWrapperVC: ScanQRCodeWrapperVC = {
        let message = "vc_link_device_scan_qr_code_explanation".localized()
        let result = ScanQRCodeWrapperVC(message: message)
        result.delegate = self
        return result
    }()
    
    // MARK: - Initialization
<<<<<<< HEAD

    init(using dependencies: Dependencies) {
        self.dependencies = dependencies

        super.init(nibName: nil, bundle: nil)
    }

=======
    
    init(using dependencies: Dependencies) {
        self.dependencies = dependencies
        
        super.init(nibName: nil, bundle: nil)
    }
    
>>>>>>> 304423f3
    required init?(coder: NSCoder) {
        fatalError("init(coder:) has not been implemented")
    }
    
    // MARK: - Lifecycle
    
    override func viewDidLoad() {
        super.viewDidLoad()
        
        setNavBarTitle("vc_link_device_title".localized())
        
        // Page VC
        let hasCameraAccess = (AVCaptureDevice.authorizationStatus(for: .video) == .authorized)
        pages = [ recoveryPhraseVC, (hasCameraAccess ? scanQRCodeWrapperVC : scanQRCodePlaceholderVC) ]
        pageVC.dataSource = self
        pageVC.delegate = self
        pageVC.setViewControllers([ recoveryPhraseVC ], direction: .forward, animated: false, completion: nil)
        
        // Tab bar
        view.addSubview(tabBar)
        tabBar.pin(.leading, to: .leading, of: view)
        tabBarTopConstraint = tabBar.pin(.top, to: .top, of: view.safeAreaLayoutGuide)
        view.pin(.trailing, to: .trailing, of: tabBar)
        
        // Page VC constraints
        let pageVCView = pageVC.view!
        view.addSubview(pageVCView)
        pageVCView.pin(.leading, to: .leading, of: view)
        pageVCView.pin(.top, to: .bottom, of: tabBar)
        view.pin(.trailing, to: .trailing, of: pageVCView)
        view.pin(.bottom, to: .bottom, of: pageVCView)
        
        let screen = UIScreen.main.bounds
        pageVCView.set(.width, to: screen.width)
        let statusBarHeight = UIApplication.shared.statusBarFrame.height
        let height = (navigationController?.view.bounds.height ?? 0) - (navigationController?.navigationBar.bounds.height ?? 0) - TabBar.snHeight - statusBarHeight
        pageVCView.set(.height, to: height)
        recoveryPhraseVC.constrainHeight(to: height)
        scanQRCodePlaceholderVC.constrainHeight(to: height)
    }
    
    override func viewWillAppear(_ animated: Bool) {
        super.viewWillAppear(animated)
        
        Onboarding.Flow.register.unregister(using: dependencies)
    }
    
    override func viewDidAppear(_ animated: Bool) {
        super.viewDidAppear(animated)
        tabBarTopConstraint.constant = navigationController!.navigationBar.bounds.height
    }
    
    // MARK: - General
    
    func pageViewController(_ pageViewController: UIPageViewController, viewControllerBefore viewController: UIViewController) -> UIViewController? {
        guard let index = pages.firstIndex(of: viewController), index != 0 else { return nil }
        return pages[index - 1]
    }
    
    func pageViewController(_ pageViewController: UIPageViewController, viewControllerAfter viewController: UIViewController) -> UIViewController? {
        guard let index = pages.firstIndex(of: viewController), index != (pages.count - 1) else { return nil }
        return pages[index + 1]
    }
    
    fileprivate func handleCameraAccessGranted() {
        DispatchQueue.main.async {
            self.pages[1] = self.scanQRCodeWrapperVC
            self.pageVC.setViewControllers([ self.scanQRCodeWrapperVC ], direction: .forward, animated: false, completion: nil)
        }
    }
    
    // MARK: - Updating
    
    func pageViewController(_ pageViewController: UIPageViewController, willTransitionTo pendingViewControllers: [UIViewController]) {
        guard let targetVC = pendingViewControllers.first, let index = pages.firstIndex(of: targetVC) else { return }
        targetVCIndex = index
    }
    
    func pageViewController(_ pageViewController: UIPageViewController, didFinishAnimating isFinished: Bool, previousViewControllers: [UIViewController], transitionCompleted isCompleted: Bool) {
        guard isCompleted, let index = targetVCIndex else { return }
        tabBar.selectTab(at: index)
    }
    
    // MARK: - Interaction
    
    func controller(_ controller: QRCodeScanningViewController, didDetectQRCodeWith string: String, onError: (() -> ())?) {
        let seed = Data(hex: string)
        continueWithSeed(seed, onError: onError)
    }
    
    func continueWithSeed(_ seed: Data, onError: (() -> ())?) {
        if (seed.count != 16) {
            let modal: ConfirmationModal = ConfirmationModal(
                info: ConfirmationModal.Info(
                    title: "invalid_recovery_phrase".localized(),
                    body: .text("INVALID_RECOVERY_PHRASE_MESSAGE".localized()),
                    cancelTitle: "BUTTON_OK".localized(),
                    cancelStyle: .alert_text,
                    afterClosed: onError
                )
            )
            present(modal, animated: true)
            return
        }
        let (ed25519KeyPair, x25519KeyPair) = try! Identity.generate(from: seed, using: dependencies)
        
        Onboarding.Flow.link
            .preregister(
                ed25519KeyPair: ed25519KeyPair,
                x25519KeyPair: x25519KeyPair,
                using: dependencies
            )
        
        // Otherwise continue on to request push notifications permissions
        let pnModeVC: PNModeVC = PNModeVC(flow: .link, using: dependencies)
        self.navigationController?.pushViewController(pnModeVC, animated: true)
    }
}

private final class RecoveryPhraseVC: UIViewController {
    weak var linkDeviceVC: LinkDeviceVC!
    private var spacer1HeightConstraint: NSLayoutConstraint!
    private var spacer2HeightConstraint: NSLayoutConstraint!
    private var restoreButtonBottomOffsetConstraint: NSLayoutConstraint!
    private var bottomConstraint: NSLayoutConstraint!
    
    private lazy var mnemonicTextView: TextView = {
        let result = TextView(placeholder: "vc_restore_seed_text_field_hint".localized())
        result.themeBorderColor = .textPrimary
        result.accessibilityLabel = "Enter your recovery phrase"
        
        return result
    }()
    
    // MARK: - Lifecycle
    
    override func viewDidLoad() {
        view.themeBackgroundColor = .clear
        
        // Title label
        let titleLabel = UILabel()
        titleLabel.font = .boldSystemFont(ofSize: isIPhone5OrSmaller ? Values.largeFontSize : Values.veryLargeFontSize)
        titleLabel.text = "vc_enter_recovery_phrase_title".localized()
        titleLabel.themeTextColor = .textPrimary
        titleLabel.lineBreakMode = .byWordWrapping
        titleLabel.numberOfLines = 0
        
        // Explanation label
        let explanationLabel = UILabel()
        explanationLabel.font = .systemFont(ofSize: Values.smallFontSize)
        explanationLabel.text = "vc_enter_recovery_phrase_explanation".localized()
        explanationLabel.themeTextColor = .textPrimary
        explanationLabel.lineBreakMode = .byWordWrapping
        explanationLabel.numberOfLines = 0
        
        // Spacers
        let topSpacer = UIView.vStretchingSpacer()
        let spacer1 = UIView()
        spacer1HeightConstraint = spacer1.set(.height, to: isIPhone5OrSmaller ? Values.smallSpacing : Values.veryLargeSpacing)
        let spacer2 = UIView()
        spacer2HeightConstraint = spacer2.set(.height, to: isIPhone5OrSmaller ? Values.smallSpacing : Values.veryLargeSpacing)
        let bottomSpacer = UIView.vStretchingSpacer()
        let restoreButtonBottomOffsetSpacer = UIView()
        restoreButtonBottomOffsetConstraint = restoreButtonBottomOffsetSpacer.set(.height, to: Values.onboardingButtonBottomOffset)
        
        // Continue button
        let continueButton = SessionButton(style: .filled, size: .large)
        continueButton.accessibilityLabel = "Link device"
        continueButton.setTitle("continue_2".localized(), for: UIControl.State.normal)
        continueButton.addTarget(self, action: #selector(handleContinueButtonTapped), for: UIControl.Event.touchUpInside)
        
        // Continue button container
        let continueButtonContainer = UIView(wrapping: continueButton, withInsets: UIEdgeInsets(top: 0, leading: Values.massiveSpacing, bottom: 0, trailing: Values.massiveSpacing), shouldAdaptForIPadWithWidth: Values.iPadButtonWidth)
        
        // Top stack view
        let topStackView = UIStackView(arrangedSubviews: [ titleLabel, spacer1, explanationLabel, spacer2, mnemonicTextView ])
        topStackView.axis = .vertical
        topStackView.alignment = .fill
        
        // Top stack view container
        let topStackViewContainer = UIView()
        topStackViewContainer.addSubview(topStackView)
        topStackView.pin(.leading, to: .leading, of: topStackViewContainer, withInset: Values.veryLargeSpacing)
        topStackView.pin(.top, to: .top, of: topStackViewContainer)
        topStackViewContainer.pin(.trailing, to: .trailing, of: topStackView, withInset: Values.veryLargeSpacing)
        topStackViewContainer.pin(.bottom, to: .bottom, of: topStackView)
        
        // Main stack view
        let mainStackView = UIStackView(arrangedSubviews: [ topSpacer, topStackViewContainer, bottomSpacer, continueButtonContainer, restoreButtonBottomOffsetSpacer ])
        mainStackView.axis = .vertical
        mainStackView.alignment = .fill
        view.addSubview(mainStackView)
        mainStackView.pin(.leading, to: .leading, of: view)
        mainStackView.pin(.top, to: .top, of: view)
        mainStackView.pin(.trailing, to: .trailing, of: view)
        bottomConstraint = mainStackView.pin(.bottom, to: .bottom, of: view)
        topSpacer.heightAnchor.constraint(equalTo: bottomSpacer.heightAnchor, multiplier: 1).isActive = true
        
        // Dismiss keyboard on tap
        let tapGestureRecognizer = UITapGestureRecognizer(target: self, action: #selector(dismissKeyboard))
        view.addGestureRecognizer(tapGestureRecognizer)
        
        // Listen to keyboard notifications
        let notificationCenter = NotificationCenter.default
        notificationCenter.addObserver(self, selector: #selector(handleKeyboardWillChangeFrameNotification(_:)), name: UIResponder.keyboardWillChangeFrameNotification, object: nil)
        notificationCenter.addObserver(self, selector: #selector(handleKeyboardWillHideNotification(_:)), name: UIResponder.keyboardWillHideNotification, object: nil)
        
        // Set up width constraint
        view.set(.width, to: UIScreen.main.bounds.width)
    }
    
    deinit {
        NotificationCenter.default.removeObserver(self)
    }
    
    // MARK: - General
    
    func constrainHeight(to height: CGFloat) {
        view.set(.height, to: height)
    }
    
    @objc private func dismissKeyboard() {
        mnemonicTextView.resignFirstResponder()
    }
    
    // MARK: - Updating
    
    @objc private func handleKeyboardWillChangeFrameNotification(_ notification: Notification) {
        guard let newHeight = (notification.userInfo?[UIResponder.keyboardFrameEndUserInfoKey] as? NSValue)?.cgRectValue.size.height else { return }
        bottomConstraint.constant = -newHeight // Negative due to how the constraint is set up
        restoreButtonBottomOffsetConstraint.constant = isIPhone6OrSmaller ? Values.smallSpacing : Values.largeSpacing
        spacer1HeightConstraint.constant = isIPhone6OrSmaller ? Values.smallSpacing : Values.mediumSpacing
        spacer2HeightConstraint.constant = isIPhone6OrSmaller ? Values.smallSpacing : Values.mediumSpacing
        UIView.animate(withDuration: 0.25) {
            self.view.layoutIfNeeded()
        }
    }
    
    @objc private func handleKeyboardWillHideNotification(_ notification: Notification) {
        bottomConstraint.constant = 0
        restoreButtonBottomOffsetConstraint.constant = Values.onboardingButtonBottomOffset
        spacer1HeightConstraint.constant = isIPhone5OrSmaller ? Values.smallSpacing : Values.veryLargeSpacing
        spacer2HeightConstraint.constant = isIPhone5OrSmaller ? Values.smallSpacing : Values.veryLargeSpacing
        UIView.animate(withDuration: 0.25) {
            self.view.layoutIfNeeded()
        }
    }
    
    // MARK: - Interaction
    
    @objc private func handleContinueButtonTapped() {
        func showError(title: String, message: String = "") {
            let modal: ConfirmationModal = ConfirmationModal(
                targetView: self.view,
                info: ConfirmationModal.Info(
                    title: title,
                    body: .text(message),
                    cancelTitle: "BUTTON_OK".localized(),
                    cancelStyle: .alert_text
                )
            )
            self.present(modal, animated: true)
        }
        
        do {
            let mnemonic = (mnemonicTextView.text ?? "").lowercased()
            let hexEncodedSeed = try Mnemonic.decode(mnemonic: mnemonic)
            let seed = Data(hex: hexEncodedSeed)
            mnemonicTextView.resignFirstResponder()
            linkDeviceVC.continueWithSeed(seed, onError: nil)
        } catch let error {
            let error = error as? Mnemonic.DecodingError ?? Mnemonic.DecodingError.generic
            showError(title: error.errorDescription!)
        }
    }
}

private final class ScanQRCodePlaceholderVC: UIViewController {
    private let dependencies: Dependencies
    weak var linkDeviceVC: LinkDeviceVC!
    
    // MARK: - Initialization

    init(using dependencies: Dependencies) {
        self.dependencies = dependencies

        super.init(nibName: nil, bundle: nil)
    }

    required init?(coder: NSCoder) {
        fatalError("init(coder:) has not been implemented")
    }

    // MARK: - Lifecycle
    
    override func viewDidLoad() {
        // Remove background color
        view.themeBackgroundColor = .clear
        
        // Set up explanation label
        let explanationLabel = UILabel()
        explanationLabel.font = .systemFont(ofSize: Values.smallFontSize)
        explanationLabel.text = "vc_scan_qr_code_camera_access_explanation".localized()
        explanationLabel.themeTextColor = .textPrimary
        explanationLabel.textAlignment = .center
        explanationLabel.lineBreakMode = .byWordWrapping
        explanationLabel.numberOfLines = 0
        
        // Set up call to action button
        let callToActionButton = UIButton()
        callToActionButton.titleLabel?.font = .boldSystemFont(ofSize: Values.mediumFontSize)
        callToActionButton.setTitle("continue_2".localized(), for: .normal)
        callToActionButton.setThemeTitleColor(.primary, for: .normal)
        callToActionButton.addTarget(self, action: #selector(requestCameraAccess), for: .touchUpInside)
        
        // Set up stack view
        let stackView = UIStackView(arrangedSubviews: [ explanationLabel, callToActionButton ])
        stackView.axis = .vertical
        stackView.spacing = Values.mediumSpacing
        stackView.alignment = .center
        
        // Set up constraints
        view.set(.width, to: UIScreen.main.bounds.width)
        view.addSubview(stackView)
        stackView.pin(.leading, to: .leading, of: view, withInset: Values.massiveSpacing)
        view.pin(.trailing, to: .trailing, of: stackView, withInset: Values.massiveSpacing)
        let verticalCenteringConstraint = stackView.center(.vertical, in: view)
        verticalCenteringConstraint.constant = -16 // Makes things appear centered visually
    }
    
    func constrainHeight(to height: CGFloat) {
        view.set(.height, to: height)
    }
    
    @objc private func requestCameraAccess() {
        Permissions.requestCameraPermissionIfNeeded(using: dependencies) { [weak self] in
            self?.linkDeviceVC.handleCameraAccessGranted()
        }
    }
}<|MERGE_RESOLUTION|>--- conflicted
+++ resolved
@@ -51,7 +51,6 @@
     }()
     
     // MARK: - Initialization
-<<<<<<< HEAD
 
     init(using dependencies: Dependencies) {
         self.dependencies = dependencies
@@ -59,15 +58,6 @@
         super.init(nibName: nil, bundle: nil)
     }
 
-=======
-    
-    init(using dependencies: Dependencies) {
-        self.dependencies = dependencies
-        
-        super.init(nibName: nil, bundle: nil)
-    }
-    
->>>>>>> 304423f3
     required init?(coder: NSCoder) {
         fatalError("init(coder:) has not been implemented")
     }
@@ -109,12 +99,6 @@
         scanQRCodePlaceholderVC.constrainHeight(to: height)
     }
     
-    override func viewWillAppear(_ animated: Bool) {
-        super.viewWillAppear(animated)
-        
-        Onboarding.Flow.register.unregister(using: dependencies)
-    }
-    
     override func viewDidAppear(_ animated: Bool) {
         super.viewDidAppear(animated)
         tabBarTopConstraint.constant = navigationController!.navigationBar.bounds.height
@@ -159,11 +143,11 @@
     }
     
     func continueWithSeed(_ seed: Data, onError: (() -> ())?) {
-        if (seed.count != 16) {
+        func showError(title: String, message: String = "") {
             let modal: ConfirmationModal = ConfirmationModal(
                 info: ConfirmationModal.Info(
-                    title: "invalid_recovery_phrase".localized(),
-                    body: .text("INVALID_RECOVERY_PHRASE_MESSAGE".localized()),
+                    title: title,
+                    body: .text(message),
                     cancelTitle: "BUTTON_OK".localized(),
                     cancelStyle: .alert_text,
                     afterClosed: onError
@@ -172,17 +156,23 @@
             present(modal, animated: true)
             return
         }
-        let (ed25519KeyPair, x25519KeyPair) = try! Identity.generate(from: seed, using: dependencies)
-        
-        Onboarding.Flow.link
-            .preregister(
-                ed25519KeyPair: ed25519KeyPair,
-                x25519KeyPair: x25519KeyPair,
-                using: dependencies
+        
+        if (seed.count != 16) {
+            return showError(
+                title: "invalid_recovery_phrase".localized(),
+                message: "INVALID_RECOVERY_PHRASE_MESSAGE".localized()
             )
-        
-        // Otherwise continue on to request push notifications permissions
-        let pnModeVC: PNModeVC = PNModeVC(flow: .link, using: dependencies)
+        }
+        
+        do {
+            try dependencies.mutate(cache: .onboarding) { try $0.setSeedData(seed) }
+        }
+        catch let error {
+            return showError(title: Mnemonic.DecodingError.generic.errorDescription!)
+        }
+        
+        // Continue on to request push notifications permissions
+        let pnModeVC: PNModeVC = PNModeVC(using: dependencies)
         self.navigationController?.pushViewController(pnModeVC, animated: true)
     }
 }
