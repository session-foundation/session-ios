--- conflicted
+++ resolved
@@ -167,7 +167,6 @@
     }
     
     func snDismiss() {
-<<<<<<< HEAD
         UIView.animate(
             withDuration: 0.25,
             animations: { [weak self] in
@@ -177,17 +176,8 @@
             },
             completion: { [weak self] _ in
                 self?.dismiss()
+                self.delegate?.contextMenuDismissed()
             }
         )
-=======
-        UIView.animate(withDuration: 0.25, animations: {
-            self.blurView.effect = nil
-            self.menuView.alpha = 0
-            self.timestampLabel.alpha = 0
-        }, completion: { _ in
-            self.dismiss()
-            self.delegate?.contextMenuDismissed()
-        })
->>>>>>> cf1f1b0e
     }
 }