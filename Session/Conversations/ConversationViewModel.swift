--- conflicted
+++ resolved
@@ -745,13 +745,8 @@
                 body: text
             ),
             expiresInSeconds: threadData.disappearingMessagesConfiguration?.expiresInSeconds(),
-<<<<<<< HEAD
             linkPreviewUrl: linkPreviewViewModel?.urlString,
-            isProMessage: dependencies[cache: .libSession].isSessionPro,
-=======
-            linkPreviewUrl: linkPreviewDraft?.urlString,
             isProMessage: (text.defaulting(to: "").utf16.count > LibSession.CharacterLimit),
->>>>>>> bf21b170
             using: dependencies
         )
         var optimisticAttachments: [Attachment]?
