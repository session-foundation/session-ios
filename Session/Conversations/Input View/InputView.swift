--- conflicted
+++ resolved
@@ -331,13 +331,8 @@
         characterLimitLabelTapGestureRecognizer.isEnabled = (numberOfCharactersLeft < Self.thresholdForCharacterLimit)
     }
 
-<<<<<<< HEAD
-    func didPasteImageDataFromPasteboard(_ inputTextView: InputTextView, imageData: Data) {
+    @MainActor func didPasteImageDataFromPasteboard(_ inputTextView: InputTextView, imageData: Data) {
         delegate?.didPasteImageDataFromPasteboard(imageData)
-=======
-    @MainActor func didPasteImageFromPasteboard(_ inputTextView: InputTextView, image: UIImage) {
-        delegate?.didPasteImageFromPasteboard(image)
->>>>>>> 36e8d5a9
     }
 
     // We want to show either a link preview or a quote draft, but never both at the same time. When trying to
@@ -672,16 +667,6 @@
 // MARK: - Delegate
 
 protocol InputViewDelegate: ExpandingAttachmentsButtonDelegate, VoiceMessageRecordingViewDelegate {
-<<<<<<< HEAD
-    func showLinkPreviewSuggestionModal()
-    func handleSendButtonTapped()
-    func handleDisabledInputTapped()
-    func handleDisabledVoiceMessageButtonTapped()
-    func handleCharacterLimitLabelTapped()
-    func inputTextViewDidChangeContent(_ inputTextView: InputTextView)
-    func handleMentionSelected(_ mentionInfo: MentionInfo, from view: MentionSelectionView)
-    func didPasteImageDataFromPasteboard(_ imageData: Data)
-=======
     @MainActor func showLinkPreviewSuggestionModal()
     @MainActor func handleSendButtonTapped()
     @MainActor func handleDisabledInputTapped()
@@ -689,6 +674,5 @@
     @MainActor func handleCharacterLimitLabelTapped()
     @MainActor func inputTextViewDidChangeContent(_ inputTextView: InputTextView)
     @MainActor func handleMentionSelected(_ mentionInfo: MentionInfo, from view: MentionSelectionView)
-    @MainActor func didPasteImageFromPasteboard(_ image: UIImage)
->>>>>>> 36e8d5a9
+    @MainActor func didPasteImageDataFromPasteboard(_ image: UIImage)
 }