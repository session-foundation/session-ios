--- conflicted
+++ resolved
@@ -121,43 +121,6 @@
         .eraseToAnyPublisher()
     
     lazy var observation: TargetObservation = ObservationBuilder
-<<<<<<< HEAD
-        .databaseObservation(self) { [dependencies, threadId = self.threadId] db -> SessionThreadViewModel? in
-            let userPublicKey: String = getUserHexEncodedPublicKey(db, using: dependencies)
-            
-            return try SessionThreadViewModel
-                .conversationSettingsQuery(threadId: threadId, userPublicKey: userPublicKey)
-                .fetchOne(db)
-        }
-        .map { [weak self, config, dependencies, threadId = self.threadId] maybeThreadViewModel -> [SectionModel] in
-            return [
-                SectionModel(
-                    model: .content,
-                    elements: [
-                        SessionCell.Info(
-                            id: "off".localized(),
-                            title: "off".localized(),
-                            rightAccessory: .radio(
-                                isSelected: { (self?.currentSelection.value == 0) }
-                            ),
-                            isEnabled: (
-                                (
-                                    maybeThreadViewModel?.threadVariant != .legacyGroup &&
-                                    maybeThreadViewModel?.threadVariant != .group
-                                ) ||
-                                maybeThreadViewModel?.currentUserIsClosedGroupMember == true
-                            ),
-                            onTap: { self?.currentSelection.send(0) }
-                        )
-                    ].appending(
-                        contentsOf: DisappearingMessagesConfiguration.validDurationsSeconds
-                            .map { duration in
-                                let title: String = duration.formatted(format: .long)
-                                
-                                return SessionCell.Info(
-                                    id: title,
-                                    title: title,
-=======
         .subject(currentSelection)
         .map { [weak self, threadVariant, isNoteToSelf, config, currentUserIsClosedGroupMember, currentUserIsClosedGroupAdmin] currentSelection -> [SectionModel] in
             switch (threadVariant, isNoteToSelf) {
@@ -167,9 +130,8 @@
                             model: .type,
                             elements: [
                                 SessionCell.Info(
-                                    id: "DISAPPEARING_MESSAGES_OFF".localized(),
-                                    title: "DISAPPEARING_MESSAGES_OFF".localized(),
->>>>>>> 7c96dcd5
+                                    id: "off".localized(),
+                                    title: "off".localized(),
                                     rightAccessory: .radio(
                                         isSelected: { (self?.currentSelection.value.isEnabled == false) }
                                     ),
