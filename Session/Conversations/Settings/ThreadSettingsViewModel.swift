--- conflicted
+++ resolved
@@ -345,7 +345,6 @@
                 ),
                 SessionListScreenContent.ListItemInfo(
                     id: .displayName,
-<<<<<<< HEAD
                     variant: .tappableText(
                         info: .init(
                             text: threadViewModel.displayName,
@@ -354,29 +353,6 @@
                             imageAttachmentGenerator: {
                                 guard !threadViewModel.threadIsNoteToSelf else { return nil }
                                 guard (viewModel.dependencies.mutate(cache: .libSession) { $0.validateSessionProState(for: viewModel.threadId) }) else { return nil }
-=======
-                    title: SessionCell.TextInfo(
-                        threadViewModel.displayName,
-                        font: .titleLarge,
-                        alignment: .center,
-                        trailingImage: {
-                            guard !threadViewModel.threadIsNoteToSelf else { return nil }
-                            guard (dependencies.mutate(cache: .libSession) { $0.validateSessionProState(for: threadId) }) else { return nil }
-                            
-                            return SessionProBadge.trailingImage(
-                                size: .medium,
-                                themeBackgroundColor: .primary
-                            )
-                        }()
-                    ),
-                    styling: SessionCell.StyleInfo(
-                        alignment: .centerHugging,
-                        customPadding: SessionCell.Padding(
-                            top: Values.smallSpacing,
-                            bottom: {
-                                guard threadViewModel.threadVariant != .contact else { return Values.mediumSpacing }
-                                guard threadViewModel.threadDescription == nil else { return Values.smallSpacing }
->>>>>>> b1e2bc8d
                                 
                                 return {
                                     UIView.image(
