--- conflicted
+++ resolved
@@ -1698,13 +1698,9 @@
                     confirmTitle: "save".localized(),
                     confirmEnabled: .afterChange { info in
                         switch info.body {
-<<<<<<< HEAD
                             case .image(let source, _, _, _, _, _, _):
                                 return (source?.contentExists == true)
-                                
-=======
-                            case .image(let source, _, _, _, _, _, _, _, _): return (source?.imageData != nil)
->>>>>>> 36e8d5a9
+                            
                             default: return false
                         }
                     },
@@ -1714,13 +1710,7 @@
                     dismissOnConfirm: false,
                     onConfirm: { [weak self] modal in
                         switch modal.info.body {
-<<<<<<< HEAD
                             case .image(.some(let source), _, _, let style, _, _, _):
-=======
-                            case .image(.some(let source), _, _, _, _, _, _, _, _):
-                                guard let imageData: Data = source.imageData else { return }
-                                
->>>>>>> 36e8d5a9
                                 self?.updateGroupDisplayPicture(
                                     displayPictureUpdate: .groupUploadImage(
                                         source: source,
@@ -1785,7 +1775,6 @@
                     case .groupRemove, .groupUpdateTo: break
                     case .groupUploadImage(let source, let cropRect):
                         /// Show a blocking loading indicator while uploading but not while updating or syncing the group configs
-<<<<<<< HEAD
                         indicator = await MainActor.run { [weak self] in
                             let indicator: ModalActivityIndicatorViewController = ModalActivityIndicatorViewController(onAppear: { _ in })
                             self?.transitionToScreen(indicator, transitionType: .present)
@@ -1801,45 +1790,6 @@
                                 attachment: pendingAttachment,
                                 fallbackIfConversionTakesTooLong: true,
                                 cropRect: cropRect
-=======
-                        return dependencies[singleton: .displayPictureManager]
-                            .prepareAndUploadDisplayPicture(imageData: data, compression: true)
-                            .showingBlockingLoading(in: self?.navigatableState)
-                            .map { url, filePath, key, _ -> DisplayPictureManager.Update in
-                                .groupUpdateTo(url: url, key: key, filePath: filePath)
-                            }
-                            .mapError { $0 as Error }
-                            .handleEvents(
-                                receiveCompletion: { result in
-                                    switch result {
-                                        case .failure(let error):
-                                            let message: String = {
-                                                switch (displayPictureUpdate, error) {
-                                                    case (.groupRemove, _): return "profileDisplayPictureRemoveError".localized()
-                                                    case (_, DisplayPictureError.uploadMaxFileSizeExceeded):
-                                                        return "profileDisplayPictureSizeError".localized()
-                                                    
-                                                    default: return "errorConnection".localized()
-                                                }
-                                            }()
-                                            
-                                            self?.transitionToScreen(
-                                                ConfirmationModal(
-                                                    info: ConfirmationModal.Info(
-                                                        title: "deleteAfterLegacyGroupsGroupUpdateErrorTitle".localized(),
-                                                        body: .text(message),
-                                                        cancelTitle: "okay".localized(),
-                                                        cancelStyle: .alert_text,
-                                                        dismissType: .single
-                                                    )
-                                                ),
-                                                transitionType: .present
-                                            )
-                                        
-                                        case .finished: onUploadComplete()
-                                    }
-                                }
->>>>>>> 36e8d5a9
                             )
                         let result = try await dependencies[singleton: .displayPictureManager]
                             .uploadDisplayPicture(preparedAttachment: preparedAttachment)
