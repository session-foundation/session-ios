// Copyright © 2022 Rangeproof Pty Ltd. All rights reserved.

import SwiftUI
import Foundation
import PhotosUI
import Combine
import Lucide
import GRDB
import DifferenceKit
import SessionUIKit
import SessionMessagingKit
import SignalUtilitiesKit
import SessionUtilitiesKit
import SessionNetworkingKit

// MARK: - Log.Category

public extension Log.Category {
    static let threadSettingsViewModel: Log.Category = .create("ThreadSettingsViewModel", defaultLevel: .warn)
}

// MARK: - ThreadSettingsViewModel

class ThreadSettingsViewModel: SessionTableViewModel, NavigationItemSource, NavigatableStateHolder, ObservableTableSource {
    public let dependencies: Dependencies
    public let navigatableState: NavigatableState = NavigatableState()
    public let state: TableDataState<Section, TableItem> = TableDataState()
    public let observableState: ObservableTableSourceState<Section, TableItem> = ObservableTableSourceState()
    
    private let didTriggerSearch: () -> ()
    private var updatedName: String?
    private var updatedDescription: String?
    private var onDisplayPictureSelected: ((ImageDataManager.DataSource, CGRect?) -> Void)?
    private lazy var imagePickerHandler: ImagePickerHandler = ImagePickerHandler(
        onTransition: { [weak self] in self?.transitionToScreen($0, transitionType: $1) },
        onImagePicked: { [weak self] source, cropRect in
            self?.onDisplayPictureSelected?(source, cropRect)
        },
        using: dependencies
    )
    
    /// This value is the current state of the view
    @MainActor @Published private(set) var internalState: State
    private var observationTask: Task<Void, Never>?
    
    // MARK: - Initialization
    
    @MainActor init(
        threadInfo: ConversationInfoViewModel,
        didTriggerSearch: @escaping () -> (),
        using dependencies: Dependencies
    ) {
        self.dependencies = dependencies
        self.didTriggerSearch = didTriggerSearch
        self.internalState = State.initialState(threadInfo: threadInfo, using: dependencies)
        self.observationTask = nil
        
        /// Bind the state
        self.observationTask = ObservationBuilder
            .initialValue(self.internalState)
            .debounce(for: .milliseconds(10))   /// Changes trigger multiple events at once so debounce them
            .using(dependencies: dependencies)
            .query(ThreadSettingsViewModel.queryState)
            .assign { [weak self] updatedState in
                guard let self = self else { return }
                
                // FIXME: To slightly reduce the size of the changes this new observation mechanism is currently wired into the old SessionTableViewController observation mechanism, we should refactor it so everything uses the new mechanism
                self.internalState = updatedState
                self.pendingTableDataSubject.send(updatedState.sections(viewModel: self))
            }
    }
    
    // MARK: - Config
    
    enum ProfileImageStatus: Equatable, Hashable {
        case image(expanded: Bool)
        case qrCode(expanded: Bool)
        
        var isQRCode: Bool {
            switch self {
                case .image: return false
                case .qrCode: return true
            }
        }
        
        var isExpanded: Bool {
            switch self {
                case .image(let expanded), .qrCode(let expanded): return expanded
            }
        }
        
        func toggleState() -> ProfileImageStatus {
            switch self {
                case .image(let expanded): return .qrCode(expanded: expanded)
                case .qrCode(let expanded): return .image(expanded: expanded)
            }
        }
        
        func toggleExpansion() -> ProfileImageStatus {
            switch self {
                case .image(let expanded): return .image(expanded: !expanded)
                case .qrCode(let expanded): return .qrCode(expanded: !expanded)
            }
        }
    }
    
    enum NavItem: Equatable {
        case edit
    }
    
    public enum Section: SessionTableSection {
        case conversationInfo
        case sessionId
        case sessionIdNoteToSelf
        case content
        case adminActions
        case destructiveActions
        
        public var title: String? {
            switch self {
                case .sessionId: return "accountId".localized()
                case .sessionIdNoteToSelf: return "accountIdYours".localized()
                case .adminActions: return "adminSettings".localized()
                default: return nil
            }
        }
        
        public var style: SessionTableSectionStyle {
            switch self {
                case .sessionId, .sessionIdNoteToSelf: return .titleSeparator
                case .destructiveActions: return .padding
                case .adminActions: return .titleRoundedContent
                default: return .none
            }
        }
    }
    
    public enum TableItem: Differentiable {
        case avatar
        case qrCode
        case displayName
        case contactName
        case threadDescription
        case sessionId
        
        case copyThreadId
        case searchConversation
        case disappearingMessages
        case pinConversation
        case notifications
        case addToOpenGroup
        case groupMembers
        case attachments
        
        case editGroup
        case promoteAdmins
        
        case blockUser
        case hideNoteToSelf
        case clearAllMessages
        case leaveCommunity
        case leaveGroup
        case deleteConversation
        case deleteContact
        
        case debugDeleteAttachmentsBeforeNow
    }
    
    public struct ThreadSettingsViewModelEvent: Hashable {
        let profileImageStatus: ProfileImageStatus
    }
    
    // MARK: - State

    public struct State: ObservableKeyProvider {
        let profileImageStatus: ProfileImageStatus
        
        let threadInfo: ConversationInfoViewModel
        let dataCache: ConversationDataCache
        
        @MainActor public func sections(viewModel: ThreadSettingsViewModel) -> [SectionModel] {
            ThreadSettingsViewModel.sections(state: self, viewModel: viewModel)
        }
        
        public var observedKeys: Set<ObservableKey> {
            var result: Set<ObservableKey> = [
                .appLifecycle(.willEnterForeground),
                .databaseLifecycle(.resumed),
                .updateScreen(ThreadSettingsViewModel.self),
                .conversationUpdated(threadInfo.id),
                .conversationDeleted(threadInfo.id),
                .profile(threadInfo.userSessionId.hexString),
                .typingIndicator(threadInfo.id),
                .messageCreated(threadId: threadInfo.id),
                .recentReactionsUpdated
            ]
            
            if SessionId.Prefix.isCommunityBlinded(threadInfo.id) {
                result.insert(.anyContactUnblinded)
            }
            
            result.insert(contentsOf: threadInfo.observedKeys)
            
            return result
        }
        
        static func initialState(
            threadInfo: ConversationInfoViewModel,
            using dependencies: Dependencies
        ) -> State {
            let dataCache: ConversationDataCache = ConversationDataCache(
                userSessionId: dependencies[cache: .general].sessionId,
                context: ConversationDataCache.Context(
                    source: .conversationSettings(threadId: threadInfo.id),
                    requireFullRefresh: false,
                    requireAuthMethodFetch: false,
                    requiresMessageRequestCountUpdate: false,
                    requiresInitialUnreadInteractionInfo: false,
                    requireRecentReactionEmojiUpdate: false
                )
            )
            
            return State(
                profileImageStatus: .image(expanded: false),
                threadInfo: threadInfo,
                dataCache: dataCache
            )
        }
    }
    
    lazy var rightNavItems: AnyPublisher<[SessionNavItem<NavItem>], Never> = $internalState
        .map { [weak self] state -> [SessionNavItem<NavItem>] in
            let canEditDisplayName: Bool = (
                !state.threadInfo.isNoteToSelf &&
                (
                    state.threadInfo.variant == .contact ||
                    state.threadInfo.groupInfo?.currentUserRole == .admin
                )
            )
            
            guard canEditDisplayName else { return [] }
            
            return [
                SessionNavItem(
                    id: .edit,
                    image: Lucide.image(icon: .pencil, size: 22)?
                        .withRenderingMode(.alwaysTemplate),
                    style: .plain,
                    accessibilityIdentifier: "Edit Nickname",
                    action: { [weak self] in
                        guard let info: ConfirmationModal.Info = self?.updateDisplayNameModal(state: state) else {
                            return
                        }
                        
                        self?.transitionToScreen(ConfirmationModal(info: info), transitionType: .present)
                    }
                )
            ]
        }
        .eraseToAnyPublisher()
    
    // MARK: - Content
    
    @MainActor var title: String {
        switch internalState.threadInfo.variant {
            case .contact: return "sessionSettings".localized()
            case .legacyGroup, .group, .community: return "deleteAfterGroupPR1GroupSettings".localized()
        }
    }
    
    @Sendable private static func queryState(
        previousState: State,
        events: [ObservedEvent],
        isInitialQuery: Bool,
        using dependencies: Dependencies
    ) async -> State {
        var profileImageStatus: ProfileImageStatus = previousState.profileImageStatus
        var threadInfo: ConversationInfoViewModel = previousState.threadInfo
        var dataCache: ConversationDataCache = previousState.dataCache
        
        /// If there are no events we want to process then just return the current state
        guard isInitialQuery || !events.isEmpty else { return previousState }
        
        /// Split the events between those that need database access and those that don't
        let changes: EventChangeset = events.split(by: { $0.handlingStrategy })
        
        /// Update the context
        dataCache.withContext(
            source: .conversationSettings(threadId: threadInfo.id),
            requireFullRefresh: (
                isInitialQuery ||
                changes.containsAny(
                    .appLifecycle(.willEnterForeground),
                    .databaseLifecycle(.resumed)
                )
            )
        )
        
        /// Process cache updates first
        dataCache = await ConversationDataHelper.applyNonDatabaseEvents(
            changes,
            currentCache: dataCache,
            using: dependencies
        )
        
        /// Then determine the fetch requirements
        let fetchRequirements: ConversationDataHelper.FetchRequirements = ConversationDataHelper.determineFetchRequirements(
            for: changes,
            currentCache: dataCache,
            itemCache: [threadInfo.id: threadInfo],
            loadPageEvent: nil
        )
        
        /// Peform any `libSession` changes
        if fetchRequirements.needsAnyFetch {
            do {
                dataCache = try ConversationDataHelper.fetchFromLibSession(
                    requirements: fetchRequirements,
                    cache: dataCache,
                    using: dependencies
                )
            }
            catch {
                Log.warn(.threadSettingsViewModel, "Failed to handle \(changes.libSessionEvents.count) libSession event(s) due to error: \(error).")
            }
        }
        
        /// Peform any database changes
        if !dependencies[singleton: .storage].isSuspended, fetchRequirements.needsAnyFetch {
            do {
                try await dependencies[singleton: .storage].readAsync { db in
                    /// Fetch any required data from the cache
                    dataCache = try ConversationDataHelper.fetchFromDatabase(
                        db,
                        requirements: fetchRequirements,
                        currentCache: dataCache,
                        using: dependencies
                    )
                }
            } catch {
                let eventList: String = changes.databaseEvents.map { $0.key.rawValue }.joined(separator: ", ")
                Log.critical(.threadSettingsViewModel, "Failed to fetch state for events [\(eventList)], due to error: \(error)")
            }
        }
        else if !changes.databaseEvents.isEmpty {
            Log.warn(.threadSettingsViewModel, "Ignored \(changes.databaseEvents.count) database event(s) sent while storage was suspended.")
        }
        
        if let updatedValue: ThreadSettingsViewModelEvent = changes.latestGeneric(.updateScreen, as: ThreadSettingsViewModelEvent.self) {
            profileImageStatus = updatedValue.profileImageStatus
        }
        
        /// Regenerate the `threadInfo` now that the `dataCache` is updated
        if let thread: SessionThread = dataCache.thread(for: threadInfo.id) {
            threadInfo = ConversationInfoViewModel(
                thread: thread,
                dataCache: dataCache,
                using: dependencies
            )
        }

        /// Generate the new state
        return State(
            profileImageStatus: profileImageStatus,
            threadInfo: threadInfo,
            dataCache: dataCache
        )
    }
    
    private static func sections(state: State, viewModel: ThreadSettingsViewModel) -> [SectionModel] {
        let threadDisplayName: String = state.threadInfo.displayName.deformatted()
        let isThreadHidden: Bool = (
            !state.threadInfo.shouldBeVisible ||
            state.threadInfo.pinnedPriority == LibSession.hiddenPriority
        )
        let showThreadPubkey: Bool = (
            state.threadInfo.variant == .contact || (
                state.threadInfo.variant == .group &&
                viewModel.dependencies[feature: .groupsShowPubkeyInConversationSettings]
            )
        )
        // MARK: - Conversation Info
        
        let conversationInfoSection: SectionModel = SectionModel(
            model: .conversationInfo,
            elements: [
                (state.profileImageStatus.isQRCode ?
                    SessionCell.Info(
                        id: .qrCode,
                        accessory: .qrCode(
                            for: state.threadInfo.qrCodeString,
                            hasBackground: false,
                            logo: "SessionWhite40", // stringlint:ignore
                            themeStyle: ThemeManager.currentTheme.interfaceStyle
                        ),
                        styling: SessionCell.StyleInfo(
                            alignment: .centerHugging,
                            customPadding: SessionCell.Padding(bottom: Values.smallSpacing),
                            backgroundStyle: .noBackground
                        ),
                        onTapView: { [weak viewModel, dependencies = viewModel.dependencies] targetView in
                            let didTapProfileIcon: Bool = !(targetView is UIImageView)
                            
                            if didTapProfileIcon {
                                dependencies.notifyAsync(
                                    priority: .immediate,
                                    key: .updateScreen(ThreadSettingsViewModel.self),
                                    value: ThreadSettingsViewModelEvent(
                                        profileImageStatus: state.profileImageStatus.toggleState()
                                    )
                                )
                            } else {
                                viewModel?.showQRCodeLightBox(for: state.threadInfo)
                            }
                        }
                    )
                :
                    SessionCell.Info(
                        id: .avatar,
                        accessory: .profile(
                            id: state.threadInfo.id,
                            size: (state.profileImageStatus.isExpanded ? .expanded : .hero),
                            threadVariant: state.threadInfo.variant,
                            displayPictureUrl: state.threadInfo.displayPictureUrl,
                            profile: state.threadInfo.profile,
                            profileIcon: (state.threadInfo.isNoteToSelf || state.threadInfo.variant == .group ? .none : .qrCode),
                            additionalProfile: state.threadInfo.additionalProfile,
                            accessibility: nil
                        ),
                        styling: SessionCell.StyleInfo(
                            alignment: .centerHugging,
                            customPadding: SessionCell.Padding(
                                leading: 0,
                                bottom: Values.smallSpacing
                            ),
                            backgroundStyle: .noBackground
                        ),
                        onTapView: { [dependencies = viewModel.dependencies] targetView in
                            let didTapQRCodeIcon: Bool = !(targetView is ProfilePictureView)
                            
                            if didTapQRCodeIcon {
                                dependencies.notifyAsync(
                                    priority: .immediate,
                                    key: .updateScreen(ThreadSettingsViewModel.self),
                                    value: ThreadSettingsViewModelEvent(
                                        profileImageStatus: state.profileImageStatus.toggleState()
                                    )
                                )
                            } else {
                                dependencies.notifyAsync(
                                    priority: .immediate,
                                    key: .updateScreen(ThreadSettingsViewModel.self),
                                    value: ThreadSettingsViewModelEvent(
                                        profileImageStatus: state.profileImageStatus.toggleExpansion()
                                    )
                                )
                            }
                        }
                    )
                ),
                SessionCell.Info(
                    id: .displayName,
                    title: SessionCell.TextInfo(
                        threadDisplayName,
                        font: .titleLarge,
                        alignment: .center,
                        trailingImage: {
                            guard
                                state.threadInfo.shouldShowProBadge &&
                                !state.threadInfo.isNoteToSelf
                            else { return nil }
                            
                            return SessionProBadge.trailingImage(
                                size: .medium,
                                themeBackgroundColor: .primary
                            )
                        }()
                    ),
                    styling: SessionCell.StyleInfo(
                        alignment: .centerHugging,
                        customPadding: SessionCell.Padding(
                            top: Values.smallSpacing,
                            bottom: {
                                guard state.threadInfo.variant != .contact else { return Values.mediumSpacing }
                                guard state.threadInfo.conversationDescription == nil else {
                                    return Values.smallSpacing
                                }
                                
                                return Values.largeSpacing
                            }(),
                            interItem: 0
                        ),
                        backgroundStyle: .noBackground
                    ),
                    accessibility: Accessibility(
                        identifier: "Username",
                        label: threadDisplayName
                    ),
                    onTapView: { [weak viewModel, dependencies = viewModel.dependencies] targetView in
                        guard
                            targetView is SessionProBadge,
                            !dependencies[singleton: .sessionProManager].currentUserIsCurrentlyPro
                        else {
                            guard let info: ConfirmationModal.Info = viewModel?.updateDisplayNameModal(state: state) else {
                                return
                            }
                            
                            viewModel?.transitionToScreen(ConfirmationModal(info: info), transitionType: .present)
                            return
                        }
                        
                        let proCTAModalVariant: ProCTAModal.Variant = {
                            switch state.threadInfo.variant {
                                case .group:
                                    return .groupLimit(
                                        isAdmin: (state.threadInfo.groupInfo?.currentUserRole == .admin),
                                        isSessionProActivated: (state.threadInfo.groupInfo?.isProGroup == true),
                                        proBadgeImage: UIView.image(
                                            for: .themedKey(
                                                SessionProBadge.Size.mini.cacheKey,
                                                themeBackgroundColor: .primary
                                            ),
                                            generator: { SessionProBadge(size: .mini) }
                                        )
                                    )
                                default:
                                    return .generic(
                                        renew: dependencies[singleton: .sessionProManager]
                                            .currentUserCurrentProState
                                            .status == .expired
                                    )
                            }
                        }()
                        
                        dependencies[singleton: .sessionProManager].showSessionProCTAIfNeeded(
                            proCTAModalVariant,
                            onConfirm: {
                                dependencies[singleton: .sessionProManager].showSessionProBottomSheetIfNeeded(
                                    presenting: { [weak viewModel] bottomSheet in
                                        viewModel?.transitionToScreen(bottomSheet, transitionType: .present)
                                    }
                                )
                            },
                            presenting: { [weak viewModel] modal in
                                viewModel?.transitionToScreen(modal, transitionType: .present)
                            }
                        )
                    }
                ),
                
                (state.threadInfo.contactInfo == nil || threadDisplayName == state.threadInfo.contactInfo?.displayName ? nil :
                    SessionCell.Info(
                        id: .contactName,
                        subtitle: SessionCell.TextInfo(
                            "(\(state.threadInfo.contactInfo?.displayName ?? ""))", // stringlint:ignore
                            font: .subtitle,
                            alignment: .center
                        ),
                        styling: SessionCell.StyleInfo(
                            tintColor: .textSecondary,
                            customPadding: SessionCell.Padding(
                                top: 0,
                                bottom: Values.largeSpacing
                            ),
                            backgroundStyle: .noBackground
                        )
                    )
                ),
                
                state.threadInfo.conversationDescription.map { conversationDescription in
                    SessionCell.Info(
                        id: .threadDescription,
                        description: SessionCell.TextInfo(
                            conversationDescription,
                            font: .subtitle,
                            alignment: .center,
                            interaction: .expandable
                        ),
                        styling: SessionCell.StyleInfo(
                            tintColor: .textSecondary,
                            customPadding: SessionCell.Padding(
                                top: 0,
                                bottom: (state.threadInfo.variant != .contact ? Values.largeSpacing : nil)
                            ),
                            backgroundStyle: .noBackground
                        ),
                        accessibility: Accessibility(
                            identifier: "Description",
                            label: conversationDescription
                        )
                    )
                }
            ].compactMap { $0 }
        )
        
        // MARK: - Session Id
        
        let sessionIdSection: SectionModel = SectionModel(
            model: (state.threadInfo.isNoteToSelf ? .sessionIdNoteToSelf : .sessionId),
            elements: [
                SessionCell.Info(
                    id: .sessionId,
                    subtitle: SessionCell.TextInfo(
                        state.threadInfo.id,
                        font: .monoLarge,
                        alignment: .center,
                        interaction: .copy
                    ),
                    styling: SessionCell.StyleInfo(
                        customPadding: SessionCell.Padding(bottom: Values.smallSpacing),
                        backgroundStyle: .noBackground
                    ),
                    accessibility: Accessibility(
                        identifier: "Session ID",
                        label: state.threadInfo.id
                    )
                )
            ]
        )
        
        // MARK: - Users kicked from groups
        
        guard state.threadInfo.groupInfo?.wasKicked != true else {
            return [
                conversationInfoSection,
                SectionModel(
                    model: .destructiveActions,
                    elements: [
                        SessionCell.Info(
                            id: .leaveGroup,
                            leadingAccessory: .icon(.trash2),
                            title: "groupDelete".localized(),
                            styling: SessionCell.StyleInfo(tintColor: .danger),
                            accessibility: Accessibility(
                                identifier: "Leave group",
                                label: "Leave group"
                            ),
                            confirmationInfo: ConfirmationModal.Info(
                                title: "groupDelete".localized(),
                                body: .attributedText(
                                    "groupDeleteDescriptionMember"
                                        .put(key: "group_name", value: threadDisplayName)
                                        .localizedFormatted(baseFont: ConfirmationModal.explanationFont)
                                ),
                                confirmTitle: "delete".localized(),
                                confirmStyle: .danger,
                                cancelStyle: .alert_text
                            ),
                            onTap: { [weak viewModel, dependencies = viewModel.dependencies] in
                                viewModel?.dismissScreen(type: .popToRoot) {
                                    dependencies[singleton: .storage].writeAsync { db in
                                        try SessionThread.deleteOrLeave(
                                            db,
                                            type: .leaveGroupAsync,
                                            threadId: state.threadInfo.id,
                                            threadVariant: state.threadInfo.variant,
                                            using: dependencies
                                        )
                                    }
                                }
                            }
                        )
                    ]
                )
            ]
        }
        
        // MARK: - Standard Actions
        
        let standardActionsSection: SectionModel = SectionModel(
            model: .content,
            elements: [
                (state.threadInfo.variant == .legacyGroup || state.threadInfo.variant == .group ? nil :
                    SessionCell.Info(
                        id: .copyThreadId,
                        leadingAccessory: .icon(.copy),
                        title: (state.threadInfo.variant == .community ?
                            "communityUrlCopy".localized() :
                            "accountIDCopy".localized()
                        ),
                        accessibility: Accessibility(
                            identifier: "\(ThreadSettingsViewModel.self).copy_thread_id",
                            label: "Copy Session ID"
                        ),
                        onTap: { [weak viewModel] in
                            switch state.threadInfo.variant {
                                case .contact, .legacyGroup, .group:
                                    UIPasteboard.general.string = state.threadInfo.id

                                case .community:
                                    guard
                                        let communityInfo: ConversationInfoViewModel.CommunityInfo = state.threadInfo.communityInfo,
                                        let urlString: String = LibSession.communityUrlFor(
                                            server: communityInfo.server,
                                            roomToken: communityInfo.roomToken,
                                            publicKey: communityInfo.publicKey
                                        )
                                    else { return }

                                    UIPasteboard.general.string = urlString
                            }

                            viewModel?.showToast(
                                text: "copied".localized(),
                                backgroundColor: .backgroundSecondary
                            )
                        }
                    )
                ),

                SessionCell.Info(
                    id: .searchConversation,
                    leadingAccessory: .icon(.search),
                    title: "searchConversation".localized(),
                    accessibility: Accessibility(
                        identifier: "\(ThreadSettingsViewModel.self).search",
                        label: "Search"
                    ),
                    onTap: { [weak viewModel] in viewModel?.didTriggerSearch() }
                ),
                
                (
                    state.threadInfo.variant == .community ||
                    state.threadInfo.isBlocked ||
                    state.threadInfo.groupInfo?.currentUserRole == .admin ? nil :
                    SessionCell.Info(
                        id: .disappearingMessages,
                        leadingAccessory: .icon(.timer),
                        title: "disappearingMessages".localized(),
                        subtitle: {
                            guard
                                let config: DisappearingMessagesConfiguration = state.threadInfo.disappearingMessagesConfiguration,
                                config.isEnabled
                            else { return "off".localized() }
                            
                            return (config.type ?? .unknown).localizedState(
                                durationString: config.durationString
                            )
                        }(),
                        accessibility: Accessibility(
                            identifier: "Disappearing messages",
                            label: "\(ThreadSettingsViewModel.self).disappearing_messages"
                        ),
                        onTap: { [weak viewModel, dependencies = viewModel.dependencies] in
                            viewModel?.transitionToScreen(
                                SessionTableViewController(
                                    viewModel: ThreadDisappearingMessagesSettingsViewModel(
                                        threadId: state.threadInfo.id,
                                        threadVariant: state.threadInfo.variant,
                                        currentUserRole: state.threadInfo.groupInfo?.currentUserRole,
                                        config: (
                                            state.threadInfo.disappearingMessagesConfiguration ??
                                            DisappearingMessagesConfiguration.defaultWith(state.threadInfo.id)
                                        ),
                                        using: dependencies
                                    )
                                )
                            )
                        }
                    )
                ),
                
                (state.threadInfo.isBlocked ? nil :
                    SessionCell.Info(
                        id: .pinConversation,
                        leadingAccessory: .icon(
                            (state.threadInfo.pinnedPriority > 0 ?
                                .pinOff :
                                .pin
                            )
                        ),
                        title: (state.threadInfo.pinnedPriority > 0 ?
                                "pinUnpinConversation".localized() :
                                "pinConversation".localized()
                            ),
                        accessibility: Accessibility(
                            identifier: "\(ThreadSettingsViewModel.self).pin_conversation",
                            label: "Pin Conversation"
                        ),
                        onTap: { [weak viewModel] in
                            Task {
                                await viewModel?.toggleConversationPinnedStatus(
                                    threadInfo: state.threadInfo
                                )
                            }
                        }
                    )
                 ),
                
                (state.threadInfo.isNoteToSelf || state.threadInfo.isBlocked ? nil :
                    SessionCell.Info(
                        id: .notifications,
                        leadingAccessory: .icon(
                            {
                                if state.threadInfo.onlyNotifyForMentions {
                                    return .atSign
                                }
                                
                                if state.threadInfo.mutedUntilTimestamp != nil {
                                    return .volumeOff
                                }
                                
                                return .volume2
                            }()
                        ),
                        title: "sessionNotifications".localized(),
                        subtitle: {
                            if state.threadInfo.onlyNotifyForMentions {
                                return "notificationsMentionsOnly".localized()
                            }
                            
                            if state.threadInfo.mutedUntilTimestamp != nil {
                                return "notificationsMuted".localized()
                            }
                            
                            return "notificationsAllMessages".localized()
                        }(),
                        accessibility: Accessibility(
                            identifier: "\(ThreadSettingsViewModel.self).notifications",
                            label: "Notifications"
                        ),
                        onTap: { [weak viewModel, dependencies = viewModel.dependencies] in
                            viewModel?.transitionToScreen(
                                SessionTableViewController(
                                    viewModel: ThreadNotificationSettingsViewModel(
                                        threadId: state.threadInfo.id,
                                        threadVariant: state.threadInfo.variant,
                                        threadOnlyNotifyForMentions: state.threadInfo.onlyNotifyForMentions,
                                        threadMutedUntilTimestamp: state.threadInfo.mutedUntilTimestamp,
                                        using: dependencies
                                    )
                                )
                            )
                        }
                    )
                ),
                
                (state.threadInfo.variant != .community ? nil :
                    SessionCell.Info(
                        id: .addToOpenGroup,
                        leadingAccessory: .icon(.userRoundPlus),
                        title: "membersInvite".localized(),
                        accessibility: Accessibility(
                            identifier: "\(ThreadSettingsViewModel.self).add_to_open_group"
                        ),
                        onTap: { [weak viewModel] in viewModel?.inviteUsersToCommunity(threadInfo: state.threadInfo) }
                    )
                ),
                
                (state.threadInfo.groupInfo?.currentUserRole == nil ? nil :
                    SessionCell.Info(
                        id: .groupMembers,
                        leadingAccessory: .icon(.usersRound),
                        title: "groupMembers".localized(),
                        accessibility: Accessibility(
                            identifier: "Group members",
                            label: "Group members"
                        ),
                        onTap: { [weak viewModel] in viewModel?.viewMembers(state: state) }
                    )
                ),
                
                SessionCell.Info(
                    id: .attachments,
                    leadingAccessory: .icon(.file),
                    title: "attachments".localized(),
                    accessibility: Accessibility(
                        identifier: "\(ThreadSettingsViewModel.self).all_media",
                        label: "All media"
                    ),
                    onTap: { [weak viewModel, dependencies = viewModel.dependencies] in
                        viewModel?.transitionToScreen(
                            MediaGalleryViewModel.createAllMediaViewController(
                                threadId: state.threadInfo.id,
                                threadVariant: state.threadInfo.variant,
                                threadTitle: threadDisplayName,
                                focusedAttachmentId: nil,
                                using: dependencies
                            )
                        )
                    }
                )
            ].compactMap { $0 }
        )
        
        // MARK: - Admin Actions
        
        let adminActionsSection: SectionModel? = (
            state.threadInfo.groupInfo?.currentUserRole != .admin ? nil :
                SectionModel(
                    model: .adminActions,
                    elements: [
                        SessionCell.Info(
                            id: .editGroup,
                            leadingAccessory: .icon(.userRoundPen),
                            title: "manageMembers".localized(),
                            accessibility: Accessibility(
                                identifier: "Edit group",
                                label: "Edit group"
                            ),
                            onTap: { [weak viewModel, dependencies = viewModel.dependencies] in
                                viewModel?.transitionToScreen(
                                    SessionTableViewController(
                                        viewModel: EditGroupViewModel(
                                            threadId: state.threadInfo.id,
                                            using: dependencies
                                        )
                                    )
                                )
                            }
                        ),
                        
                        (!viewModel.dependencies[feature: .updatedGroupsAllowPromotions] ? nil :
                            SessionCell.Info(
                                id: .promoteAdmins,
                                leadingAccessory: .icon(
                                    UIImage(named: "table_ic_group_edit")?
                                        .withRenderingMode(.alwaysTemplate)
                                ),
                                title: "adminPromote".localized(),
                                accessibility: Accessibility(
                                    identifier: "Promote admins",
                                    label: "Promote admins"
                                ),
                                onTap: { [weak viewModel] in
                                    viewModel?.promoteAdmins(state: state)
                                }
                            )
                        ),
                        
                        SessionCell.Info(
                            id: .disappearingMessages,
                            leadingAccessory: .icon(.timer),
                            title: "disappearingMessages".localized(),
                            subtitle: {
                                guard
                                    let config: DisappearingMessagesConfiguration = state.threadInfo.disappearingMessagesConfiguration,
                                    config.isEnabled
                                else { return "off".localized() }
                                
                                return (config.type ?? .unknown)
                                    .localizedState(durationString: config.durationString)
                            }(),
                            accessibility: Accessibility(
                                identifier: "Disappearing messages",
                                label: "\(ThreadSettingsViewModel.self).disappearing_messages"
                            ),
                            onTap: { [weak viewModel, dependencies = viewModel.dependencies] in
                                viewModel?.transitionToScreen(
                                    SessionTableViewController(
                                        viewModel: ThreadDisappearingMessagesSettingsViewModel(
                                            threadId: state.threadInfo.id,
                                            threadVariant: state.threadInfo.variant,
                                            currentUserRole: state.threadInfo.groupInfo?.currentUserRole,
                                            config: (
                                                state.threadInfo.disappearingMessagesConfiguration ??
                                                DisappearingMessagesConfiguration.defaultWith(state.threadInfo.id)
                                            ),
                                            using: dependencies
                                        )
                                    )
                                )
                            }
                        )
                    ].compactMap { $0 }
                )
        )
        
        // MARK: - Destructive Actions
        
        let destructiveActionsSection: SectionModel = SectionModel(
            model: .destructiveActions,
            elements: [
                (state.threadInfo.isNoteToSelf || state.threadInfo.variant != .contact ? nil :
                    SessionCell.Info(
                        id: .blockUser,
                        leadingAccessory: (state.threadInfo.isBlocked ?
                            .icon(.userRoundCheck) :
                            .icon(UIImage(named: "ic_user_round_ban")?.withRenderingMode(.alwaysTemplate))
                        ),
                        title: (state.threadInfo.isBlocked ?
                            "blockUnblock".localized() :
                            "block".localized()
                        ),
                        styling: SessionCell.StyleInfo(tintColor: .danger),
                        accessibility: Accessibility(
                            identifier: "\(ThreadSettingsViewModel.self).block",
                            label: "Block"
                        ),
                        confirmationInfo: ConfirmationModal.Info(
                            title: (state.threadInfo.isBlocked ?
                                "blockUnblock".localized() :
                                "block".localized()
                            ),
                            body: (state.threadInfo.isBlocked ?
                                .attributedText(
                                    "blockUnblockName"
                                        .put(key: "name", value: threadDisplayName)
                                        .localizedFormatted(baseFont: ConfirmationModal.explanationFont)
                                ) :
                                .attributedText(
                                    "blockDescription"
                                        .put(key: "name", value: threadDisplayName)
                                        .localizedFormatted(baseFont: ConfirmationModal.explanationFont)
                                )
                            ),
                            confirmTitle: (state.threadInfo.isBlocked ?
                                "blockUnblock".localized() :
                                "block".localized()
                            ),
                            confirmStyle: .danger,
                            cancelStyle: .alert_text
                        ),
                        onTap: { [weak viewModel] in
                            viewModel?.updateBlockedState(
                                from: state.threadInfo.isBlocked,
                                isBlocked: !state.threadInfo.isBlocked,
                                threadId: state.threadInfo.id,
                                displayName: threadDisplayName
                            )
                        }
                    )
                ),
                
                (!state.threadInfo.isNoteToSelf ? nil :
                    SessionCell.Info(
                        id: .hideNoteToSelf,
                        leadingAccessory: .icon(isThreadHidden ? .eye : .eyeOff),
                        title: isThreadHidden ? "showNoteToSelf".localized() : "noteToSelfHide".localized(),
                        styling: SessionCell.StyleInfo(tintColor: isThreadHidden ? .textPrimary : .danger),
                        accessibility: Accessibility(
                            identifier: "\(ThreadSettingsViewModel.self).hide_note_to_self",
                            label: "Hide Note to Self"
                        ),
                        confirmationInfo: ConfirmationModal.Info(
                            title: isThreadHidden ? "showNoteToSelf".localized() : "noteToSelfHide".localized(),
                            body: .attributedText(
                                isThreadHidden ?
                                "showNoteToSelfDescription"
                                    .localizedFormatted(baseFont: ConfirmationModal.explanationFont) :
                                "hideNoteToSelfDescription"
                                    .localizedFormatted(baseFont: ConfirmationModal.explanationFont)
                            ),
                            confirmTitle: isThreadHidden ? "show".localized() : "hide".localized(),
                            confirmStyle: isThreadHidden ? .alert_text : .danger,
                            cancelStyle: .alert_text
                        ),
                        onTap: { [dependencies = viewModel.dependencies] in
                            dependencies[singleton: .storage].writeAsync { db in
                                if isThreadHidden {
                                    try SessionThread.updateVisibility(
                                        db,
                                        threadId: state.threadInfo.id,
                                        threadVariant: state.threadInfo.variant,
                                        isVisible: true,
                                        using: dependencies
                                    )
                                } else {
                                    try SessionThread.deleteOrLeave(
                                        db,
                                        type: .hideContactConversation,
                                        threadId: state.threadInfo.id,
                                        threadVariant: state.threadInfo.variant,
                                        using: dependencies
                                    )
                                }
                            }
                        }
                    )
                ),
                
                SessionCell.Info(
                    id: .clearAllMessages,
                    leadingAccessory: .icon(
                        UIImage(named: "ic_message_trash")?.withRenderingMode(.alwaysTemplate)
                    ),
                    title: "clearMessages".localized(),
                    styling: SessionCell.StyleInfo(tintColor: .danger),
                    accessibility: Accessibility(
                        identifier: "\(ThreadSettingsViewModel.self).clear_all_messages",
                        label: "Clear All Messages"
                    ),
                    confirmationInfo: ConfirmationModal.Info(
                        title: "clearMessages".localized(),
                        body: {
                            guard !state.threadInfo.isNoteToSelf else {
                                return .attributedText(
                                    "clearMessagesNoteToSelfDescriptionUpdated"
                                        .localizedFormatted(baseFont: ConfirmationModal.explanationFont)
                                )
                            }
                            
                            switch state.threadInfo.variant {
                                case .contact:
                                    return .attributedText(
                                        "clearMessagesChatDescriptionUpdated"
                                            .put(key: "name", value: threadDisplayName)
                                            .localizedFormatted(baseFont: ConfirmationModal.explanationFont)
                                    )
                                case .legacyGroup:
                                    return .attributedText(
                                        "clearMessagesGroupDescriptionUpdated"
                                            .put(key: "group_name", value: threadDisplayName)
                                            .localizedFormatted(baseFont: ConfirmationModal.explanationFont)
                                    )
                                case .community:
                                    return .attributedText(
                                        "clearMessagesCommunityUpdated"
                                            .put(key: "community_name", value: threadDisplayName)
                                            .localizedFormatted(baseFont: ConfirmationModal.explanationFont)
                                    )
                                case .group:
                                    if state.threadInfo.groupInfo?.currentUserRole == .admin {
                                        return .radio(
                                            explanation: "clearMessagesGroupAdminDescriptionUpdated"
                                                .put(key: "group_name", value: threadDisplayName)
                                                .localizedFormatted(baseFont: ConfirmationModal.explanationFont),
                                            warning: nil,
                                            options: [
                                                ConfirmationModal.Info.Body.RadioOptionInfo(
                                                    title: "clearOnThisDevice".localized(),
                                                    enabled: true,
                                                    selected: true,
                                                    accessibility: Accessibility(
                                                        identifier: "",
                                                        label: ""
                                                    )
                                                ),
                                                ConfirmationModal.Info.Body.RadioOptionInfo(
                                                    title: "clearMessagesForEveryone".localized(),
                                                    enabled: true,
                                                    selected: false,
                                                    accessibility: Accessibility(
                                                        identifier: "",
                                                        label: ""
                                                    )
                                                )
                                            ]
                                        )
                                    } else {
                                        return .attributedText(
                                            "clearMessagesGroupDescriptionUpdated"
                                                .put(key: "group_name", value: threadDisplayName)
                                                .localizedFormatted(baseFont: ConfirmationModal.explanationFont)
                                        )
                                    }
                            }
                        }(),
                        confirmTitle: "clear".localized(),
                        confirmStyle: .danger,
                        cancelStyle: .alert_text,
                        dismissOnConfirm: false,
                        onConfirm: { [weak viewModel, dependencies = viewModel.dependencies] modal in
                            if state.threadInfo.variant == .group && state.threadInfo.groupInfo?.currentUserRole == .admin {
                                /// Determine the selected action index
                                let selectedIndex: Int = {
                                    switch modal.info.body {
                                        case .radio(_, _, let options):
                                            return options
                                                .enumerated()
                                                .first(where: { _, value in value.selected })
                                                .map { index, _ in index }
                                                .defaulting(to: 0)
                                        
                                        default: return 0
                                    }
                                }()
                                
                                // Don't update the group if the selected option is `Clear on this device`
                                if selectedIndex != 0 {
<<<<<<< HEAD
                                    viewModel?.deleteAllMessagesBeforeNow(state: state)
=======
                                    self?.deleteAllMessagesBeforeNow()
>>>>>>> 9427200e
                                }
                            }
                            
                            dependencies[singleton: .storage].writeAsync(
                                updates: { db in
                                    try Interaction.markAllAsDeleted(
                                        db,
                                        threadId: state.threadInfo.id,
                                        threadVariant: state.threadInfo.variant,
                                        options: [.local, .noArtifacts],
                                        using: dependencies
                                    )
                                },
                                completion: { [weak viewModel] result in
                                    switch result {
                                        case .failure(let error):
                                            Log.error("Failed to clear messages due to error: \(error)")
                                            DispatchQueue.main.async {
                                                modal.dismiss(animated: true) {
                                                    viewModel?.showToast(
                                                        text: "deleteMessageFailed"
                                                            .putNumber(0)
                                                            .localized(),
                                                        backgroundColor: .backgroundSecondary
                                                    )
                                                }
                                            }
                                            
                                        case .success:
                                            DispatchQueue.main.async {
                                                modal.dismiss(animated: true) {
                                                    viewModel?.showToast(
                                                        text: "deleteMessageDeleted"
                                                            .putNumber(0)
                                                            .localized(),
                                                        backgroundColor: .backgroundSecondary
                                                    )
                                                }
                                            }
                                            
                                    }
                                }
                            )
                        }
                    )
                ),
                
                (state.threadInfo.variant != .community ? nil :
                    SessionCell.Info(
                        id: .leaveCommunity,
                        leadingAccessory: .icon(.logOut),
                        title: "communityLeave".localized(),
                        styling: SessionCell.StyleInfo(tintColor: .danger),
                        accessibility: Accessibility(
                            identifier: "\(ThreadSettingsViewModel.self).leave_community",
                            label: "Leave Community"
                        ),
                        confirmationInfo: ConfirmationModal.Info(
                            title: "communityLeave".localized(),
                            body: .attributedText(
                                "groupLeaveDescription"
                                    .put(key: "group_name", value: threadDisplayName)
                                    .localizedFormatted(baseFont: ConfirmationModal.explanationFont)
                            ),
                            confirmTitle: "leave".localized(),
                            confirmStyle: .danger,
                            cancelStyle: .alert_text
                        ),
                        onTap: { [weak viewModel, dependencies = viewModel.dependencies] in
                            viewModel?.dismissScreen(type: .popToRoot) {
                                dependencies[singleton: .storage].writeAsync { db in
                                    try SessionThread.deleteOrLeave(
                                        db,
                                        type: .deleteCommunityAndContent,
                                        threadId: state.threadInfo.id,
                                        threadVariant: state.threadInfo.variant,
                                        using: dependencies
                                    )
                                }
                            }
                        }
                    )
                ),
                
                (state.threadInfo.groupInfo?.currentUserRole == nil ? nil :
                    SessionCell.Info(
                        id: .leaveGroup,
                        leadingAccessory: .icon(state.threadInfo.groupInfo?.currentUserRole == .admin ?
                            .trash2 :
                            .logOut
                        ),
                        title: (state.threadInfo.groupInfo?.currentUserRole == .admin ?
                            "groupDelete".localized() :
                            "groupLeave".localized()
                        ),
                        styling: SessionCell.StyleInfo(tintColor: .danger),
                        accessibility: Accessibility(
                            identifier: "Leave group",
                            label: "Leave group"
                        ),
                        confirmationInfo: ConfirmationModal.Info(
                            title: (state.threadInfo.groupInfo?.currentUserRole == .admin ?
                                "groupDelete".localized() :
                                "groupLeave".localized()
                            ),
                            body: (state.threadInfo.groupInfo?.currentUserRole == .admin ?
                                .attributedText(
                                    "groupDeleteDescription"
                                        .put(key: "group_name", value: threadDisplayName)
                                        .localizedFormatted(baseFont: ConfirmationModal.explanationFont)
                                ) :
                                .attributedText(
                                    "groupLeaveDescription"
                                        .put(key: "group_name", value: threadDisplayName)
                                        .localizedFormatted(baseFont: ConfirmationModal.explanationFont)
                                )
                            ),
                            confirmTitle: (state.threadInfo.groupInfo?.currentUserRole == .admin ?
                                "delete".localized() :
                                "leave".localized()
                            ),
                            confirmStyle: .danger,
                            cancelStyle: .alert_text
                        ),
                        onTap: { [weak viewModel, dependencies = viewModel.dependencies] in
                            viewModel?.dismissScreen(type: .popToRoot) {
                                dependencies[singleton: .storage].writeAsync { db in
                                    try SessionThread.deleteOrLeave(
                                        db,
                                        type: .leaveGroupAsync,
                                        threadId: state.threadInfo.id,
                                        threadVariant: state.threadInfo.variant,
                                        using: dependencies
                                    )
                                }
                            }
                        }
                    )
                ),
                
                (state.threadInfo.variant != .contact || state.threadInfo.isNoteToSelf ? nil :
                    SessionCell.Info(
                        id: .deleteConversation,
                        leadingAccessory: .icon(.trash2),
                        title: "conversationsDelete".localized(),
                        styling: SessionCell.StyleInfo(tintColor: .danger),
                        accessibility: Accessibility(
                            identifier: "\(ThreadSettingsViewModel.self).delete_conversation",
                            label: "Delete Conversation"
                        ),
                        confirmationInfo: ConfirmationModal.Info(
                            title: "conversationsDelete".localized(),
                            body: .attributedText(
                                "deleteConversationDescription"
                                    .put(key: "name", value: threadDisplayName)
                                    .localizedFormatted(baseFont: ConfirmationModal.explanationFont)
                            ),
                            confirmTitle: "delete".localized(),
                            confirmStyle: .danger,
                            cancelStyle: .alert_text
                        ),
                        onTap: { [weak viewModel, dependencies = viewModel.dependencies] in
                            viewModel?.dismissScreen(type: .popToRoot) {
                                dependencies[singleton: .storage].writeAsync { db in
                                    try SessionThread.deleteOrLeave(
                                        db,
                                        type: .deleteContactConversationAndMarkHidden,
                                        threadId: state.threadInfo.id,
                                        threadVariant: state.threadInfo.variant,
                                        using: dependencies
                                    )
                                }
                            }
                        }
                    )
                 ),
                
                (state.threadInfo.variant != .contact || state.threadInfo.isNoteToSelf ? nil :
                    SessionCell.Info(
                        id: .deleteContact,
                        leadingAccessory: .icon(
                            UIImage(named: "ic_user_round_trash")?.withRenderingMode(.alwaysTemplate)
                        ),
                        title: "contactDelete".localized(),
                        styling: SessionCell.StyleInfo(tintColor: .danger),
                        accessibility: Accessibility(
                            identifier: "\(ThreadSettingsViewModel.self).delete_contact",
                            label: "Delete Contact"
                        ),
                        confirmationInfo: ConfirmationModal.Info(
                            title: "contactDelete".localized(),
                            body: .attributedText(
                                "deleteContactDescription"
                                    .put(key: "name", value: threadDisplayName)
                                    .localizedFormatted(baseFont: ConfirmationModal.explanationFont),
                                scrollMode: .never
                            ),
                            confirmTitle: "delete".localized(),
                            confirmStyle: .danger,
                            cancelStyle: .alert_text
                        ),
                        onTap: { [weak viewModel, dependencies = viewModel.dependencies] in
                            viewModel?.dismissScreen(type: .popToRoot) {
                                dependencies[singleton: .storage].writeAsync { db in
                                    try SessionThread.deleteOrLeave(
                                        db,
                                        type: .deleteContactConversationAndContact,
                                        threadId: state.threadInfo.id,
                                        threadVariant: state.threadInfo.variant,
                                        using: dependencies
                                    )
                                }
                            }
                        }
                    )
                ),
                
                // FIXME: [GROUPS REBUILD] Need to build this properly in a future release
                (!viewModel.dependencies[feature: .updatedGroupsDeleteAttachmentsBeforeNow] || state.threadInfo.variant != .group ? nil :
                    SessionCell.Info(
                        id: .debugDeleteAttachmentsBeforeNow,
                        leadingAccessory: .icon(
                            Lucide.image(icon: .trash2, size: 24)?
                                .withRenderingMode(.alwaysTemplate),
                            customTint: .danger
                        ),
                        title: "[DEBUG] Delete all arrachments before now",    // stringlint:disable
                        styling: SessionCell.StyleInfo(
                            tintColor: .danger
                        ),
                        confirmationInfo: ConfirmationModal.Info(
                            title: "delete".localized(),
                            body: .text("Are you sure you want to delete all attachments (and their associated messages) sent before now for all group members?"),   // stringlint:disable
                            confirmTitle: "delete".localized(),
                            confirmStyle: .danger,
                            cancelStyle: .alert_text
                        ),
                        onTap: { [weak viewModel] in viewModel?.deleteAllAttachmentsBeforeNow(state: state) }
                    )
                )
            ].compactMap { $0 }
        )
        
        return [
            conversationInfoSection,
            (!showThreadPubkey ? nil : sessionIdSection),
            standardActionsSection,
            adminActionsSection,
            destructiveActionsSection
        ].compactMap { $0 }
    }
    
    // MARK: - Functions
    
    private func inviteUsersToCommunity(threadInfo: ConversationInfoViewModel) {
        guard
            let communityInfo: ConversationInfoViewModel.CommunityInfo = threadInfo.communityInfo,
            let communityUrl: String = LibSession.communityUrlFor(
                server: communityInfo.server,
                roomToken: communityInfo.roomToken,
                publicKey: communityInfo.publicKey
            )
        else { return }
        
        let contact: TypedTableAlias<Contact> = TypedTableAlias()
        let groupMember: TypedTableAlias<GroupMember> = TypedTableAlias()
        
        self.transitionToScreen(
            SessionTableViewController(
                viewModel: UserListViewModel<Contact>(
                    title: "membersInvite".localized(),
                    emptyState: "contactNone".localized(),
                    showProfileIcons: false,
                    request: SQLRequest("""
                        SELECT \(contact.allColumns)
                        FROM \(contact)
                        LEFT JOIN \(groupMember) ON (
                            \(groupMember[.groupId]) = \(threadInfo.id) AND
                            \(groupMember[.profileId]) = \(contact[.id])
                        )
                        WHERE (
                            \(groupMember[.profileId]) IS NULL AND
                            \(contact[.isApproved]) = TRUE AND
                            \(contact[.didApproveMe]) = TRUE AND
                            \(contact[.isBlocked]) = FALSE AND
                            \(contact[.id]) NOT IN \(threadInfo.currentUserSessionIds)
                        )
                    """),
                    footerTitle: "membersInviteTitle".localized(),
                    footerAccessibility: Accessibility(
                        identifier: "Invite contacts button"
                    ),
                    onSubmit: .callback { [dependencies] viewModel, selectedUserInfo in
                        viewModel?.showToast(
                            text: "groupInviteSending"
                                .putNumber(selectedUserInfo.count)
                                .localized(),
                            backgroundColor: .backgroundSecondary
                        )
                        dependencies[singleton: .storage].writeAsync { db in
                            try selectedUserInfo.forEach { userInfo in
                                let sentTimestampMs: Int64 = dependencies[cache: .snodeAPI].currentOffsetTimestampMs()
                                let thread: SessionThread = try SessionThread.upsert(
                                    db,
                                    id: userInfo.profileId,
                                    variant: .contact,
                                    values: SessionThread.TargetValues(
                                        creationDateTimestamp: .useExistingOrSetTo(TimeInterval(sentTimestampMs) / 1000),
                                        shouldBeVisible: .useExisting
                                    ),
                                    using: dependencies
                                )
                                
                                try LinkPreview(
                                    url: communityUrl,
                                    variant: .openGroupInvitation,
                                    title: communityInfo.name,
                                    using: dependencies
                                )
                                .upsert(db)
                                
                                let destinationDisappearingMessagesConfiguration: DisappearingMessagesConfiguration? = try? DisappearingMessagesConfiguration
                                    .filter(id: userInfo.profileId)
                                    .filter(DisappearingMessagesConfiguration.Columns.isEnabled == true)
                                    .fetchOne(db)
                                let interaction: Interaction = try Interaction(
                                    threadId: thread.id,
                                    threadVariant: thread.variant,
                                    authorId: threadInfo.userSessionId.hexString,
                                    variant: .standardOutgoing,
                                    timestampMs: sentTimestampMs,
                                    expiresInSeconds: destinationDisappearingMessagesConfiguration?.expiresInSeconds(),
                                    expiresStartedAtMs: destinationDisappearingMessagesConfiguration?.initialExpiresStartedAtMs(
                                        sentTimestampMs: Double(sentTimestampMs)
                                    ),
                                    linkPreviewUrl: communityUrl,
                                    using: dependencies
                                )
                                .inserted(db)
                                
                                try MessageSender.send(
                                    db,
                                    interaction: interaction,
                                    threadId: thread.id,
                                    threadVariant: thread.variant,
                                    using: dependencies
                                )
                                
                                // Trigger disappear after read
                                dependencies[singleton: .jobRunner].upsert(
                                    db,
                                    job: DisappearingMessagesJob.updateNextRunIfNeeded(
                                        db,
                                        interaction: interaction,
                                        startedAtMs: Double(sentTimestampMs),
                                        using: dependencies
                                    ),
                                    canStartJob: true
                                )
                            }
                        }
                    },
                    using: dependencies
                )
            ),
            transitionType: .push
        )
    }
    
    public static func createMemberListViewController(
        threadId: String,
        transitionToConversation: @escaping @MainActor (ConversationInfoViewModel?) -> Void,
        using dependencies: Dependencies
    ) -> UIViewController {
        return SessionTableViewController(
            viewModel: UserListViewModel(
                title: "groupMembers".localized(),
                showProfileIcons: true,
                request: GroupMember
                    .select(
                        GroupMember.Columns.groupId,
                        GroupMember.Columns.profileId,
                        max(GroupMember.Columns.role).forKey(GroupMember.Columns.role.name),
                        GroupMember.Columns.roleStatus,
                        GroupMember.Columns.isHidden
                    )
                    .filter(GroupMember.Columns.groupId == threadId)
                    .group(GroupMember.Columns.profileId),
                onTap: .callback { _, memberInfo in
                    let maybeThreadInfo: ConversationInfoViewModel? = try? await dependencies[singleton: .storage].writeAsync { db in
                        try SessionThread.upsert(
                            db,
                            id: memberInfo.profileId,
                            variant: .contact,
                            values: SessionThread.TargetValues(
                                creationDateTimestamp: .useExistingOrSetTo(
                                    dependencies[cache: .snodeAPI].currentOffsetTimestampMs() / 1000
                                ),
                                shouldBeVisible: .useExisting,
                                isDraft: .useExistingOrSetTo(true)
                            ),
                            using: dependencies
                        )
                        
                        return try ConversationViewModel.fetchConversationInfo(
                            db,
                            threadId: memberInfo.profileId,
                            using: dependencies
                        )
                    }
                    
                    await MainActor.run {
                        transitionToConversation(maybeThreadInfo)
                    }
                },
                using: dependencies
            )
        )
    }
    
    private func viewMembers(state: State) {
        self.transitionToScreen(
            ThreadSettingsViewModel.createMemberListViewController(
                threadId: state.threadInfo.id,
                transitionToConversation: { [weak self, dependencies] maybeThreadInfo in
                    guard let threadInfo: ConversationInfoViewModel = maybeThreadInfo else {
                        self?.transitionToScreen(
                            ConfirmationModal(
                                info: ConfirmationModal.Info(
                                    title: "theError".localized(),
                                    body: .text("errorUnknown".localized()),
                                    cancelTitle: "okay".localized(),
                                    cancelStyle: .alert_text
                                )
                            ),
                            transitionType: .present
                        )
                        return
                    }
                    
                    self?.transitionToScreen(
                        ConversationVC(
                            threadInfo: threadInfo,
                            focusedInteractionInfo: nil,
                            using: dependencies
                        ),
                        transitionType: .push
                    )
                },
                using: dependencies
            )
        )
    }
    
    private func promoteAdmins(state: State) {
        guard dependencies[feature: .updatedGroupsAllowPromotions] else { return }
        
        let groupMember: TypedTableAlias<GroupMember> = TypedTableAlias()
        
        /// Submitting and resending using the same logic
        func send(
            _ viewModel: UserListViewModel<GroupMember>?,
            _ memberInfo: [(id: String, profile: Profile?)],
            isResend: Bool
        ) {
            /// Show a toast immediately that we are sending invitations
            viewModel?.showToast(
                text: "adminSendingPromotion"
                    .putNumber(memberInfo.count)
                    .localized(),
                backgroundColor: .backgroundSecondary
            )
            
            /// Actually trigger the sending process
            MessageSender
                .promoteGroupMembers(
                    groupSessionId: SessionId(.group, hex: state.threadInfo.id),
                    members: memberInfo,
                    isResend: isResend,
                    using: dependencies
                )
                .subscribe(on: DispatchQueue.global(qos: .userInitiated), using: dependencies)
                .receive(on: DispatchQueue.main, using: dependencies)
                .sinkUntilComplete(
                    receiveCompletion: { [dependencies] result in
                        switch result {
                            case .finished: break
                            case .failure:
                                let memberIds: [String] = memberInfo.map(\.id)
                                
                                /// Flag the members as failed
                                dependencies[singleton: .storage].writeAsync { db in
                                    try? GroupMember
                                        .filter(GroupMember.Columns.groupId == state.threadInfo.id)
                                        .filter(memberIds.contains(GroupMember.Columns.profileId))
                                        .updateAllAndConfig(
                                            db,
                                            GroupMember.Columns.roleStatus.set(to: GroupMember.RoleStatus.failed),
                                            using: dependencies
                                        )
                                }
                                
                                /// Show a toast that the promotions failed to send
                                viewModel?.showToast(
                                    text: GroupPromoteMemberJob.failureMessage(
                                        groupName: (state.threadInfo.groupInfo?.name ?? "groupUnknown".localized()),
                                        memberIds: memberIds,
                                        profileInfo: memberInfo.reduce(into: [:]) { result, next in
                                            result[next.id] = next.profile
                                        }
                                    ),
                                    backgroundColor: .backgroundSecondary
                                )
                        }
                    }
                )
        }
        
        /// Show the selection list
        self.transitionToScreen(
            SessionTableViewController(
                viewModel: UserListViewModel<GroupMember>(
                    title: "promote".localized(),
                    // FIXME: Localise this
                    emptyState: "There are no group members which can be promoted.",
                    showProfileIcons: true,
                    request: SQLRequest("""
                        SELECT \(groupMember.allColumns)
                        FROM \(groupMember)
                        WHERE (
                            \(groupMember[.groupId]) == \(state.threadInfo.id) AND (
                                \(groupMember[.role]) == \(GroupMember.Role.admin) OR
                                (
                                    \(groupMember[.role]) != \(GroupMember.Role.admin) AND
                                    \(groupMember[.roleStatus]) == \(GroupMember.RoleStatus.accepted)
                                )
                            )
                        )
                        GROUP BY \(groupMember[.profileId])
                    """),
                    footerTitle: "promote".localized(),
                    onTap: .conditionalAction(
                        action: { memberInfo in
                            guard memberInfo.profileId != memberInfo.currentUserSessionId.hexString else {
                                return .none
                            }
                            
                            switch (memberInfo.value.role, memberInfo.value.roleStatus) {
                                case (.standard, _): return .radio
                                default:
                                    return .custom(
                                        trailingAccessory: { _ in
                                            .highlightingBackgroundLabel(
                                                title: "resend".localized()
                                            )
                                        },
                                        onTap: { viewModel, info in
                                            send(viewModel, [(info.profileId, info.profile)], isResend: true)
                                        }
                                    )
                            }
                        }
                    ),
                    onSubmit: .callback { viewModel, selectedInfo in
                        send(viewModel, selectedInfo.map { ($0.profileId, $0.profile) }, isResend: false)
                    },
                    using: dependencies
                )
            ),
            transitionType: .push
        )
    }
    
    private func updateNickname(
        state: State,
        current: String?,
        displayName: String
    ) -> ConfirmationModal.Info {
        /// Set `updatedName` to `current` so we can disable the "save" button when there are no changes and don't need to worry about retrieving them in the confirmation closure
        self.updatedName = current
        let currentUserSessionId: SessionId = dependencies[cache: .general].sessionId
        
        return ConfirmationModal.Info(
            title: "nicknameSet".localized(),
            body: .input(
                explanation: "nicknameDescription"
                    .put(key: "name", value: displayName)
                    .localizedFormatted(baseFont: ConfirmationModal.explanationFont),
                info: ConfirmationModal.Info.Body.InputInfo(
                    placeholder: "nicknameEnter".localized(),
                    initialValue: current,
                    accessibility: Accessibility(
                        identifier: "Username input"
                    ),
                    inputChecker: { text in
                        let nickname: String = text.trimmingCharacters(in: .whitespacesAndNewlines)
                        
                        guard !Profile.isTooLong(profileName: nickname) else {
                            return "nicknameErrorShorter".localized()
                        }
                        
                        return nil
                    }
                ),
                onChange: { [weak self] updatedName in self?.updatedName = updatedName }
            ),
            confirmTitle: "save".localized(),
            confirmEnabled: .afterChange { [weak self] _ in
                self?.updatedName != current &&
                self?.updatedName?.trimmingCharacters(in: .whitespacesAndNewlines).isEmpty == false
            },
            cancelTitle: "remove".localized(),
            cancelStyle: .danger,
            cancelEnabled: .bool(current?.trimmingCharacters(in: .whitespacesAndNewlines).isEmpty == false),
            hasCloseButton: true,
            dismissOnConfirm: false,
            onConfirm: { [weak self, dependencies] modal in
                guard
                    let finalNickname: String = (self?.updatedName ?? "")
                        .trimmingCharacters(in: .whitespacesAndNewlines)
                        .nullIfEmpty
                else { return }
                
                /// Check if the data violates the size constraints
                guard !Profile.isTooLong(profileName: finalNickname) else {
                    modal.updateContent(withError: "nicknameErrorShorter".localized())
                    return
                }
                
                /// Update the nickname
                dependencies[singleton: .storage].writeAsync(
                    updates: { db in
                        try Profile.updateIfNeeded(
                            db,
                            publicKey: state.threadInfo.id,
                            nicknameUpdate: .set(to: finalNickname),
                            profileUpdateTimestamp: nil,                              /// Not set for `nickname`
                            currentUserSessionIds: [currentUserSessionId.hexString],  /// Contact thread
                            using: dependencies
                        )
                    },
                    completion: { _ in
                        DispatchQueue.main.async {
                            modal.dismiss(animated: true)
                        }
                    }
                )
            },
            onCancel: { [dependencies] modal in
                /// Remove the nickname
                dependencies[singleton: .storage].writeAsync(
                    updates: { db in
                        try Profile.updateIfNeeded(
                            db,
                            publicKey: state.threadInfo.id,
                            nicknameUpdate: .set(to: nil),
                            profileUpdateTimestamp: nil,                              /// Not set for `nickname`
                            currentUserSessionIds: [currentUserSessionId.hexString],  /// Contact thread
                            using: dependencies
                        )
                    },
                    completion: { _ in
                        DispatchQueue.main.async {
                            modal.dismiss(animated: true)
                        }
                    }
                )
            }
        )
    }
    
    private func updateGroupNameAndDescription(
        state: State,
        currentName: String,
        currentDescription: String?,
        isUpdatedGroup: Bool
    ) -> ConfirmationModal.Info {
        /// Set the `updatedName` and `updatedDescription` values to the current values so we can disable the "save" button when there are
        /// no changes and don't need to worry about retrieving them in the confirmation closure
        self.updatedName = currentName
        self.updatedDescription = currentDescription
        return ConfirmationModal.Info(
            title: "updateGroupInformation".localized(),
            body: { [weak self] in
                return .dualInput(
                    explanation: "updateGroupInformationDescription"
                        .localizedFormatted(baseFont: ConfirmationModal.explanationFont),
                    firstInfo: ConfirmationModal.Info.Body.InputInfo(
                        placeholder: "groupNameEnter".localized(),
                        initialValue: currentName,
                        clearButton: true,
                        accessibility: Accessibility(
                            identifier: "Group name text field"
                        ),
                        inputChecker: { text in
                            let groupName: String = text.trimmingCharacters(in: .whitespacesAndNewlines)
                            guard !LibSession.isTooLong(groupName: groupName) else {
                                return "groupNameEnterShorter".localized()
                            }
                            return nil
                        }
                    ),
                    secondInfo: ConfirmationModal.Info.Body.InputInfo(
                        placeholder: "groupDescriptionEnter".localized(),
                        initialValue: currentDescription,
                        clearButton: true,
                        accessibility: Accessibility(
                            identifier: "Group description text field"
                        ),
                        inputChecker: { text in
                            let groupDescription: String = text.trimmingCharacters(in: .whitespacesAndNewlines)
                            guard !LibSession.isTooLong(groupDescription: groupDescription) else {
                                return "updateGroupInformationEnterShorterDescription".localized()
                            }
                            return nil
                        }
                    ),
                    onChange: { updatedName, updatedDescription in
                        self?.updatedName = updatedName
                        self?.updatedDescription = updatedDescription
                    }
                )
            }(),
            confirmTitle: "save".localized(),
            confirmEnabled: .afterChange { [weak self] _ in
                self?.updatedName?.trimmingCharacters(in: .whitespacesAndNewlines).isEmpty == false && (
                    self?.updatedName != currentName ||
                    self?.updatedDescription != currentDescription
                )
            },
            cancelStyle: .danger,
            dismissOnConfirm: false,
            onConfirm: { [weak self, dependencies] modal in
                guard
                    let finalName: String = (self?.updatedName ?? "")
                        .trimmingCharacters(in: .whitespacesAndNewlines)
                        .nullIfEmpty
                else { return }
                
                let finalDescription: String? = self?.updatedDescription
                    .map { $0.trimmingCharacters(in: .whitespacesAndNewlines) }
                
                /// Check if the data violates any of the size constraints
                let maybeNameError: String? = LibSession.isTooLong(groupName: finalName) ?
                    "groupNameEnterShorter".localized() : nil
                let maybeDescriptionError: String? = LibSession.isTooLong(groupDescription: (finalDescription ?? "")) ?
                    "updateGroupInformationEnterShorterDescription".localized() : nil
                
                guard maybeNameError == nil && maybeDescriptionError == nil else {
                    modal.updateContent(withError: maybeNameError, additionalError: maybeDescriptionError)
                    return
                }
                
                /// Update the group appropriately
                MessageSender
                    .updateGroup(
                        groupSessionId: state.threadInfo.id,
                        name: finalName,
                        groupDescription: finalDescription,
                        using: dependencies
                    )
                    .subscribe(on: DispatchQueue.global(qos: .userInitiated), using: dependencies)
                    .receive(on: DispatchQueue.main, using: dependencies)
                    .sinkUntilComplete()
                
                modal.dismiss(animated: true)
            }
        )
    }
    
    private func updateGroupDisplayPicture(state: State, currentUrl: String?) {
        guard dependencies[feature: .updatedGroupsAllowDisplayPicture] else { return }
        
        let iconName: String = "profile_placeholder" // stringlint:ignore
        var hasSetNewProfilePicture: Bool = false
        let currentSource: ImageDataManager.DataSource? = {
            let source: ImageDataManager.DataSource? = currentUrl
                .map { try? dependencies[singleton: .displayPictureManager].path(for: $0) }
                .map { ImageDataManager.DataSource.url(URL(fileURLWithPath: $0)) }
            
            return (source?.contentExists == true ? source : nil)
        }()
        let body: ConfirmationModal.Info.Body = .image(
            source: nil,
            placeholder: (
                currentSource ??
                Lucide.image(icon: .image, size: 40).map { image in
                    ImageDataManager.DataSource.image(
                        iconName,
                        image
                            .withTintColor(#colorLiteral(red: 0.631372549, green: 0.6352941176, blue: 0.631372549, alpha: 1), renderingMode: .alwaysTemplate)
                            .withCircularBackground(backgroundColor: #colorLiteral(red: 0.1764705882, green: 0.1764705882, blue: 0.1764705882, alpha: 1))
                    )
                }
            ),
            icon: (currentUrl != nil ? .pencil : .rightPlus),
            style: .circular,
            description: nil,   // FIXME: Need to add Group Pro display pic description
            accessibility: Accessibility(
                identifier: "Upload",
                label: "Upload"
            ),
            dataManager: dependencies[singleton: .imageDataManager],
            onProBageTapped: nil,   // FIXME: Need to add Group Pro display pic CTA
            onClick: { [weak self] onDisplayPictureSelected in
                self?.onDisplayPictureSelected = { source, cropRect in
                    onDisplayPictureSelected(.image(
                        source: source,
                        cropRect: cropRect,
                        replacementIcon: .pencil,
                        replacementCancelTitle: "clear".localized()
                    ))
                    hasSetNewProfilePicture = true
                }
                self?.showPhotoLibraryForAvatar()
            }
        )
        
        self.transitionToScreen(
            ConfirmationModal(
                info: ConfirmationModal.Info(
                    title: "groupSetDisplayPicture".localized(),
                    body: body,
                    confirmTitle: "save".localized(),
                    confirmEnabled: .afterChange { info in
                        switch info.body {
                            case .image(.some(let source), _, _, _, _, _, _, _, _): return source.contentExists
                            default: return false
                        }
                    },
                    cancelTitle: "remove".localized(),
                    cancelEnabled: (currentUrl != nil ? .bool(true) : .afterChange { info in
                        switch info.body {
                            case .image(.some(let source), _, _, _, _, _, _, _, _): return source.contentExists
                            default: return false
                        }
                    }),
                    hasCloseButton: true,
                    dismissOnConfirm: false,
                    onConfirm: { [weak self] modal in
                        switch modal.info.body {
                            case .image(.some(let source), _, _, let style, _, _, _, _, _):
                                // FIXME: Need to add Group Pro display pic CTA
                                self?.updateGroupDisplayPicture(
                                    state: state,
                                    displayPictureUpdate: .groupUploadImage(
                                        source: source,
                                        cropRect: style.cropRect
                                    ),
                                    onUploadComplete: { [weak modal] in
                                        Task { @MainActor in modal?.close() }
                                    }
                                )
                                
                            default: modal.close()
                        }
                    },
                    onCancel: { [weak self] modal in
                        if hasSetNewProfilePicture {
                            modal.updateContent(
                                with: modal.info.with(
                                    body: body,
                                    cancelTitle: "remove".localized()
                                )
                            )
                            hasSetNewProfilePicture = false
                        } else {
                            self?.updateGroupDisplayPicture(
                                state: state,
                                displayPictureUpdate: .groupRemove,
                                onUploadComplete: { [weak modal] in
                                    Task { @MainActor in modal?.close() }
                                }
                            )
                        }
                    }
                )
            ),
            transitionType: .present
        )
    }
    
    @MainActor private func showPhotoLibraryForAvatar() {
        Permissions.requestLibraryPermissionIfNeeded(isSavingMedia: false, using: dependencies) { [weak self] granted in
            guard granted else { return }
            
            DispatchQueue.main.async {
                var configuration: PHPickerConfiguration = PHPickerConfiguration()
                configuration.selectionLimit = 1
                configuration.filter = .any(of: [.images, .livePhotos])
                
                let picker: PHPickerViewController = PHPickerViewController(configuration: configuration)
                picker.delegate = self?.imagePickerHandler
                
                self?.transitionToScreen(picker, transitionType: .present)
            }
        }
    }
    
    private func updateGroupDisplayPicture(
        state: State,
        displayPictureUpdate: DisplayPictureManager.Update,
        onUploadComplete: @escaping () -> ()
    ) {
        switch displayPictureUpdate {
            case .none: onUploadComplete()
            default: break
        }
        
        Task.detached(priority: .userInitiated) { [weak self, dependencies] in
            var targetUpdate: DisplayPictureManager.Update = displayPictureUpdate
            var indicator: ModalActivityIndicatorViewController?
            
            do {
                switch displayPictureUpdate {
                    case .none, .currentUserRemove, .currentUserUpdateTo, .contactRemove,
                        .contactUpdateTo:
                        throw AttachmentError.invalidStartState
                        
                    case .groupRemove, .groupUpdateTo: break
                    case .groupUploadImage(let source, let cropRect):
                        /// Show a blocking loading indicator while uploading but not while updating or syncing the group configs
                        indicator = await MainActor.run { [weak self] in
                            let indicator: ModalActivityIndicatorViewController = ModalActivityIndicatorViewController(onAppear: { _ in })
                            self?.transitionToScreen(indicator, transitionType: .present)
                            return indicator
                        }
                        
                        let pendingAttachment: PendingAttachment = PendingAttachment(
                            source: .media(source),
                            using: dependencies
                        )
                        let preparedAttachment: PreparedAttachment = try await dependencies[singleton: .displayPictureManager]
                            .prepareDisplayPicture(
                                attachment: pendingAttachment,
                                fallbackIfConversionTakesTooLong: true,
                                cropRect: cropRect
                            )
                        let result = try await dependencies[singleton: .displayPictureManager]
                            .uploadDisplayPicture(preparedAttachment: preparedAttachment)
                        await MainActor.run { onUploadComplete() }
                        
                        targetUpdate = .groupUpdateTo(
                            url: result.downloadUrl,
                            key: result.encryptionKey
                        )
                }
            }
            catch {
                let message: String = {
                    switch (displayPictureUpdate, error) {
                        case (.groupRemove, _): return "profileDisplayPictureRemoveError".localized()
                        case (_, AttachmentError.fileSizeTooLarge):
                            return "profileDisplayPictureSizeError".localized()
                            
                        default: return "errorConnection".localized()
                    }
                }()
                
                await indicator?.dismiss { [weak self] in
                    self?.transitionToScreen(
                        ConfirmationModal(
                            info: ConfirmationModal.Info(
                                title: "deleteAfterLegacyGroupsGroupUpdateErrorTitle".localized(),
                                body: .text(message),
                                cancelTitle: "okay".localized(),
                                cancelStyle: .alert_text,
                                dismissType: .single
                            )
                        ),
                        transitionType: .present
                    )
                }
                return
            }
            
            let existingDownloadUrl: String? = try? await dependencies[singleton: .storage].readAsync { db in
                try? ClosedGroup
                    .filter(id: state.threadInfo.id)
                    .select(.displayPictureUrl)
                    .asRequest(of: String.self)
                    .fetchOne(db)
            }
            
            do {
                try await MessageSender.updateGroup(
                    groupSessionId: state.threadInfo.id,
                    displayPictureUpdate: targetUpdate,
                    using: dependencies
                )
                
                /// Remove any cached avatar image value (only want to do so if the above update succeeded)
                if
                    let existingDownloadUrl: String = existingDownloadUrl,
                    let existingFilePath: String = try? dependencies[singleton: .displayPictureManager]
                        .path(for: existingDownloadUrl)
                {
                    Task { [dependencies] in
                        await dependencies[singleton: .imageDataManager].removeImage(
                            identifier: existingFilePath
                        )
                        try? dependencies[singleton: .fileManager].removeItem(atPath: existingFilePath)
                    }
                }
            }
            catch {}
            
            await indicator?.dismiss()
        }
    }
    
    private func updateBlockedState(
        from oldBlockedState: Bool,
        isBlocked: Bool,
        threadId: String,
        displayName: String
    ) {
        guard oldBlockedState != isBlocked else { return }
        
        dependencies[singleton: .storage].writeAsync { [dependencies] db in
            try Contact
                .filter(id: threadId)
                .updateAllAndConfig(
                    db,
                    Contact.Columns.isBlocked.set(to: isBlocked),
                    using: dependencies
                )
            db.addContactEvent(id: threadId, change: .isBlocked(isBlocked))
        }
    }
    
    private func toggleConversationPinnedStatus(threadInfo: ConversationInfoViewModel) async {
        let isCurrentlyPinned: Bool = (threadInfo.pinnedPriority > LibSession.visiblePriority)
        let sessionProState: SessionPro.State = await dependencies[singleton: .sessionProManager]
            .state
            .first(defaultValue: .invalid)
        
        if sessionProState.sessionProEnabled && !isCurrentlyPinned && sessionProState.status != .active {
            // TODO: [Database Relocation] Retrieve the full conversation list from lib session and check the pinnedPriority that way instead of using the database
            do {
                let numPinnedConversations: Int = try await dependencies[singleton: .storage].writeAsync { [dependencies] db in
                    let numPinnedConversations: Int = try SessionThread
                        .filter(SessionThread.Columns.pinnedPriority > LibSession.visiblePriority)
                        .fetchCount(db)
                    
                    guard numPinnedConversations < SessionPro.PinnedConversationLimit else {
                        return numPinnedConversations
                    }
                    
                    /// We have the space to pin the conversation, so do so
                    try SessionThread.updateVisibility(
                        db,
                        threadId: threadInfo.id,
                        threadVariant: threadInfo.variant,
                        isVisible: true,
                        customPriority: (threadInfo.pinnedPriority <= LibSession.visiblePriority ? 1 : LibSession.visiblePriority),
                        using: dependencies
                    )
                    
                    return -1
                }
                
                /// If we already have too many conversations pinned then we need to show the CTA modal
                guard numPinnedConversations > 0 else { return }
                
                _ = await MainActor.run { [weak self, dependencies] in
                    dependencies[singleton: .sessionProManager].showSessionProCTAIfNeeded(
                        .morePinnedConvos(
                            isGrandfathered: (numPinnedConversations > SessionPro.PinnedConversationLimit),
                            renew: (sessionProState.status == .expired)
                        ),
                        onConfirm: { [weak self] in
                            dependencies[singleton: .sessionProManager].showSessionProBottomSheetIfNeeded(
                                presenting: { [weak self] bottomSheet in
                                    self?.transitionToScreen(bottomSheet, transitionType: .present)
                                }
                            )
                        },
                        presenting: { [weak self] modal in
                            self?.transitionToScreen(modal, transitionType: .present)
                        }
                    )
                }
            }
            catch {}
            return
        }
        
        // If we are unpinning then no need to check the current count, just unpin immediately
        try? await dependencies[singleton: .storage].writeAsync { [dependencies] db in
            try SessionThread.updateVisibility(
                db,
                threadId: threadInfo.id,
                threadVariant: threadInfo.variant,
                isVisible: true,
                customPriority: (threadInfo.pinnedPriority <= LibSession.visiblePriority ? 1 : LibSession.visiblePriority),
                using: dependencies
            )
        }
    }
    
    private func deleteAllMessagesBeforeNow(state: State) {
        guard state.threadInfo.variant == .group else { return }
        
        dependencies[singleton: .storage].writeAsync { [dependencies] db in
            try LibSession.deleteMessagesBefore(
                db,
                groupSessionId: SessionId(.group, hex: state.threadInfo.id),
                timestamp: (dependencies[cache: .snodeAPI].currentOffsetTimestampMs() / 1000),
                using: dependencies
            )
        }
    }
    
    private func deleteAllAttachmentsBeforeNow(state: State) {
        guard state.threadInfo.variant == .group else { return }
        
        dependencies[singleton: .storage].writeAsync { [dependencies] db in
            try LibSession.deleteAttachmentsBefore(
                db,
                groupSessionId: SessionId(.group, hex: state.threadInfo.id),
                timestamp: (dependencies[cache: .snodeAPI].currentOffsetTimestampMs() / 1000),
                using: dependencies
            )
        }
    }
    
    // MARK: - Confirmation Modals
    
    private func updateDisplayNameModal(state: State) -> ConfirmationModal.Info? {
        guard !state.threadInfo.isNoteToSelf else { return nil }
        
        switch (state.threadInfo.variant, state.threadInfo.groupInfo?.currentUserRole) {
            case (.contact, _):
                return self.updateNickname(
                    state: state,
                    current: state.threadInfo.profile?.nickname,
                    displayName: (
                        /// **Note:** We want to use the `profile` directly rather than `threadViewModel.displayName`
                        /// as the latter would use the `nickname` here which is incorrect
                        state.threadInfo.profile?.displayName(ignoreNickname: true) ??
                        state.threadInfo.displayName.deformatted()
                    )
                )
            
            case (.group, .admin), (.legacyGroup, .admin):
                return self.updateGroupNameAndDescription(
                    state: state,
                    currentName: state.threadInfo.displayName.deformatted(),
                    currentDescription: state.threadInfo.conversationDescription,
                    isUpdatedGroup: (state.threadInfo.variant == .group)
                )
            
            case (.community, _), (.legacyGroup, _), (.group, _): return nil
        }
    }
    
    private func showQRCodeLightBox(for threadInfo: ConversationInfoViewModel) {
        let qrCodeImage: UIImage = QRCode.generate(
            for: threadInfo.qrCodeString,
            hasBackground: false,
            iconName: "SessionWhite40" // stringlint:ignore
        )
        .withRenderingMode(.alwaysTemplate)
        
        let viewController = SessionHostingViewController(
            rootView: LightBox(
                itemsToShare: [
                    QRCode.qrCodeImageWithBackground(
                        image: qrCodeImage,
                        size: CGSize(width: 400, height: 400),
                        insets: UIEdgeInsets(top: 20, left: 20, bottom: 20, right: 20)
                    )
                ]
            ) {
                VStack {
                    Spacer()
                    
                    QRCodeView(
                        qrCodeImage: qrCodeImage,
                        themeStyle: ThemeManager.currentTheme.interfaceStyle
                    )
                    .aspectRatio(1, contentMode: .fit)
                    .frame(
                        maxWidth: .infinity,
                        maxHeight: .infinity
                    )
                    
                    Spacer()
                }
                .backgroundColor(themeColor: .newConversation_background)
            },
            customizedNavigationBackground: .backgroundSecondary
        )
        viewController.modalPresentationStyle = .fullScreen
        self.transitionToScreen(viewController, transitionType: .present)
    }
}

// MARK: - Convenience

private extension ObservedEvent {
    var handlingStrategy: EventHandlingStrategy {
        let threadInfoStrategy: EventHandlingStrategy? = ConversationInfoViewModel.handlingStrategy(for: self)
        let localStrategy: EventHandlingStrategy = {
            switch (key, key.generic) {
                case (.appLifecycle(.willEnterForeground), _): return .databaseQuery
                case (.databaseLifecycle(.resumed), _): return .databaseQuery
                
                default: return .directCacheUpdate
            }
        }()
        
        return localStrategy.union(threadInfoStrategy ?? .none)
    }
}

private extension ConversationInfoViewModel {
    var qrCodeString: String {
        switch self.variant {
            case .contact, .legacyGroup, .group: return id
            case .community:
                guard
                    let communityInfo: CommunityInfo = self.communityInfo,
                    let urlString: String = LibSession.communityUrlFor(
                        server: communityInfo.server,
                        roomToken: communityInfo.roomToken,
                        publicKey: communityInfo.publicKey
                    )
                else { return "" }

                return urlString
        }
    }
}<|MERGE_RESOLUTION|>--- conflicted
+++ resolved
@@ -1168,11 +1168,7 @@
                                 
                                 // Don't update the group if the selected option is `Clear on this device`
                                 if selectedIndex != 0 {
-<<<<<<< HEAD
                                     viewModel?.deleteAllMessagesBeforeNow(state: state)
-=======
-                                    self?.deleteAllMessagesBeforeNow()
->>>>>>> 9427200e
                                 }
                             }
                             
