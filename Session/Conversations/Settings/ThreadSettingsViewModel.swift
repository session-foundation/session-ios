--- conflicted
+++ resolved
@@ -345,25 +345,13 @@
                             return
                         }
                         
-                        switch threadViewModel.threadVariant {
-                            case .group:
-                                dependencies[singleton: .sessionProState].showSessionProCTAIfNeeded(
-                                    .groupLimit(
+                        let proCTAModalVariant: ProCTAModal.Variant = {
+                            switch threadViewModel.threadVariant {
+                                case .group:
+                                    return .groupLimit(
                                         isAdmin: currentUserIsClosedGroupAdmin,
                                         isSessionProActivated: (dependencies.mutate(cache: .libSession) { $0.validateSessionProState(for: threadId) }),
                                         proBadgeImage: SessionProBadge(size: .mini).toImage(using: dependencies)
-<<<<<<< HEAD
-                                    ),
-                                    onConfirm: { [weak self] in
-                                        
-                                    },
-                                    presenting: { modal in
-                                        self?.transitionToScreen(modal, transitionType: .present)
-                                    }
-                                )
-                            default: break
-                        }
-=======
                                     )
                                 default: return .generic
                             }
@@ -371,11 +359,13 @@
                         
                         dependencies[singleton: .sessionProState].showSessionProCTAIfNeeded(
                             proCTAModalVariant,
+                            onConfirm: { [weak self] in
+                                
+                            },
                             presenting: { modal in
                                 self?.transitionToScreen(modal, transitionType: .present)
                             }
                         )
->>>>>>> 6ab80587
                     }
                 ),
                 
