// Copyright © 2022 Rangeproof Pty Ltd. All rights reserved.

import SwiftUI
import Foundation
import Combine
import Lucide
import GRDB
import DifferenceKit
import SessionUIKit
import SessionMessagingKit
import SignalUtilitiesKit
import SessionUtilitiesKit
import SessionNetworkingKit

class ThreadSettingsViewModel: SessionTableViewModel, NavigationItemSource, NavigatableStateHolder, ObservableTableSource {
    public let dependencies: Dependencies
    public let navigatableState: NavigatableState = NavigatableState()
    public let state: TableDataState<Section, TableItem> = TableDataState()
    public let observableState: ObservableTableSourceState<Section, TableItem> = ObservableTableSourceState()
    
    private let threadId: String
    private let threadVariant: SessionThread.Variant
    private let didTriggerSearch: () -> ()
    private var updatedName: String?
    private var updatedDescription: String?
    private var onDisplayPictureSelected: ((ConfirmationModal.ValueUpdate) -> Void)?
    private lazy var imagePickerHandler: ImagePickerHandler = ImagePickerHandler(
        onTransition: { [weak self] in self?.transitionToScreen($0, transitionType: $1) },
        onImageDataPicked: { [weak self] identifier, resultImageData in
            self?.onDisplayPictureSelected?(.image(identifier: identifier, data: resultImageData))
        }
    )
    private var profileImageStatus: (previous: ProfileImageStatus?, current: ProfileImageStatus?)
    // TODO: Refactor this with SessionThreadViewModel
    private var threadViewModelSubject: CurrentValueSubject<SessionThreadViewModel?, Never>
    
    // MARK: - Initialization
    
    init(
        threadId: String,
        threadVariant: SessionThread.Variant,
        didTriggerSearch: @escaping () -> (),
        using dependencies: Dependencies
    ) {
        self.dependencies = dependencies
        self.threadId = threadId
        self.threadVariant = threadVariant
        self.didTriggerSearch = didTriggerSearch
        self.threadViewModelSubject = CurrentValueSubject(nil)
        self.profileImageStatus = (previous: nil, current: .normal)
    }
    
    // MARK: - Config
    enum ProfileImageStatus: Equatable {
        case normal
        case expanded
        case qrCode
    }
    
    enum NavItem: Equatable {
        case edit
    }
    
    public enum Section: SessionTableSection {
        case conversationInfo
        case sessionId
        case sessionIdNoteToSelf
        case content
        case adminActions
        case destructiveActions
        
        public var title: String? {
            switch self {
                case .sessionId: return "accountId".localized()
                case .sessionIdNoteToSelf: return "accountIdYours".localized()
                case .adminActions: return "adminSettings".localized()
                default: return nil
            }
        }
        
        public var style: SessionTableSectionStyle {
            switch self {
                case .sessionId, .sessionIdNoteToSelf: return .titleSeparator
                case .destructiveActions: return .padding
                case .adminActions: return .titleRoundedContent
                default: return .none
            }
        }
    }
    
    public enum TableItem: Differentiable {
        case avatar
        case qrCode
        case displayName
        case contactName
        case threadDescription
        case sessionId
        
        case copyThreadId
        case searchConversation
        case disappearingMessages
        case pinConversation
        case notifications
        case addToOpenGroup
        case groupMembers
        case attachments
        
        case editGroup
        case promoteAdmins
        
        case blockUser
        case hideNoteToSelf
        case clearAllMessages
        case leaveCommunity
        case leaveGroup
        case deleteConversation
        case deleteContact
        
        case debugDeleteAttachmentsBeforeNow
    }
    
    lazy var rightNavItems: AnyPublisher<[SessionNavItem<NavItem>], Never> = threadViewModelSubject
        .map { [weak self] threadViewModel -> [SessionNavItem<NavItem>] in
            guard let threadViewModel: SessionThreadViewModel = threadViewModel else { return [] }
           
            let currentUserIsClosedGroupAdmin: Bool = (
                [.legacyGroup, .group].contains(threadViewModel.threadVariant) &&
                threadViewModel.currentUserIsClosedGroupAdmin == true
            )
            
            let canEditDisplayName: Bool = (
                threadViewModel.threadIsNoteToSelf != true &&
                (
                    threadViewModel.threadVariant == .contact ||
                    currentUserIsClosedGroupAdmin
                )
            )
            
            guard canEditDisplayName else { return [] }
            
            return [
                SessionNavItem(
                    id: .edit,
                    image: Lucide.image(icon: .pencil, size: 22)?
                        .withRenderingMode(.alwaysTemplate),
                    style: .plain,
                    accessibilityIdentifier: "Edit Nickname",
                    action: { [weak self] in
                        guard
                            let info: ConfirmationModal.Info = self?.updateDisplayNameModal(
                                threadViewModel: threadViewModel,
                                currentUserIsClosedGroupAdmin: currentUserIsClosedGroupAdmin
                            )
                        else { return }
                        
                        self?.transitionToScreen(ConfirmationModal(info: info), transitionType: .present)
                    }
                )
            ]
        }
        .eraseToAnyPublisher()
    
    // MARK: - Content
    
    private struct State: Equatable {
        let threadViewModel: SessionThreadViewModel?
        let disappearingMessagesConfig: DisappearingMessagesConfiguration
    }
    
    var title: String {
        switch threadVariant {
            case .contact: return "sessionSettings".localized()
            case .legacyGroup, .group, .community: return "deleteAfterGroupPR1GroupSettings".localized()
        }
    }
    
    lazy var observation: TargetObservation = ObservationBuilderOld
        .databaseObservation(self) { [ weak self, dependencies, threadId = self.threadId] db -> State in
            let userSessionId: SessionId = dependencies[cache: .general].sessionId
            let threadViewModel: SessionThreadViewModel? = try SessionThreadViewModel
                .conversationSettingsQuery(threadId: threadId, userSessionId: userSessionId)
                .fetchOne(db)
            let disappearingMessagesConfig: DisappearingMessagesConfiguration = try DisappearingMessagesConfiguration
                .fetchOne(db, id: threadId)
                .defaulting(to: DisappearingMessagesConfiguration.defaultWith(threadId))
            
            self?.threadViewModelSubject.send(threadViewModel)
            
            return State(
                threadViewModel: threadViewModel,
                disappearingMessagesConfig: disappearingMessagesConfig
            )
        }
        .compactMap { [weak self] current -> [SectionModel]? in
            self?.content(
                current,
                profileImageStatus: self?.profileImageStatus
            )
        }
    
    private func content(_ current: State, profileImageStatus: (previous: ProfileImageStatus?, current: ProfileImageStatus?)?) -> [SectionModel] {
        // If we don't get a `SessionThreadViewModel` then it means the thread was probably deleted
        // so dismiss the screen
        guard let threadViewModel: SessionThreadViewModel = current.threadViewModel else {
            self.dismissScreen(type: .popToRoot)
            return []
        }
        
        let isGroup: Bool = (
            threadViewModel.threadVariant == .legacyGroup ||
            threadViewModel.threadVariant == .group
        )
        let currentUserKickedFromGroup: Bool = (
            isGroup &&
            threadViewModel.currentUserIsClosedGroupMember != true
        )
        
        let currentUserIsClosedGroupMember: Bool = (
            isGroup &&
            threadViewModel.currentUserIsClosedGroupMember == true
        )
        let currentUserIsClosedGroupAdmin: Bool = (
            isGroup &&
            threadViewModel.currentUserIsClosedGroupAdmin == true
        )
        let isThreadHidden: Bool = (
            threadViewModel.threadShouldBeVisible != true &&
            threadViewModel.threadPinnedPriority == LibSession.hiddenPriority
        )
        
        // MARK: - Conversation Info
        
        let conversationInfoSection: SectionModel = SectionModel(
            model: .conversationInfo,
            elements: [
                (profileImageStatus?.current == .qrCode ?
                    SessionCell.Info(
                        id: .qrCode,
                        accessory: .qrCode(
                            for: threadViewModel.getQRCodeString(),
                            hasBackground: false,
                            logo: "SessionWhite40", // stringlint:ignore
                            themeStyle: ThemeManager.currentTheme.interfaceStyle
                        ),
                        styling: SessionCell.StyleInfo(
                            alignment: .centerHugging,
                            customPadding: SessionCell.Padding(bottom: Values.smallSpacing),
                            backgroundStyle: .noBackground
                        ),
                        onTapView: { [weak self] targetView in
                            let didTapProfileIcon: Bool = !(targetView is UIImageView)
                            
                            if didTapProfileIcon {
                                self?.profileImageStatus = (previous: profileImageStatus?.current, current: profileImageStatus?.previous)
                                self?.forceRefresh(type: .postDatabaseQuery)
                            } else {
                                self?.showQRCodeLightBox(for: threadViewModel)
                            }
<<<<<<< HEAD
                        }
                    ) :
=======
                        },
                    )
                :
>>>>>>> 6e593ed7
                    SessionCell.Info(
                        id: .avatar,
                        accessory: .profile(
                            id: threadViewModel.id,
                            size: (profileImageStatus?.current == .expanded ? .expanded : .hero),
                            threadVariant: threadViewModel.threadVariant,
                            displayPictureUrl: threadViewModel.threadDisplayPictureUrl,
                            profile: threadViewModel.profile,
<<<<<<< HEAD
                            profileIcon: ((threadViewModel.threadIsNoteToSelf || threadVariant == .group) ? .none : .qrCode),
=======
                            profileIcon: (threadViewModel.threadIsNoteToSelf || threadVariant == .group ? .none : .qrCode),
>>>>>>> 6e593ed7
                            additionalProfile: threadViewModel.additionalProfile,
                            accessibility: nil
                        ),
                        styling: SessionCell.StyleInfo(
                            alignment: .centerHugging,
<<<<<<< HEAD
                            customPadding: SessionCell.Padding(bottom: Values.smallSpacing),
=======
                            customPadding: SessionCell.Padding(
                                leading: 0,
                                bottom: Values.smallSpacing
                            ),
>>>>>>> 6e593ed7
                            backgroundStyle: .noBackground
                        ),
                        onTapView: { [weak self] targetView in
                            let didTapQRCodeIcon: Bool = !(targetView is ProfilePictureView)
                            
                            switch (threadViewModel.threadVariant, currentUserIsClosedGroupAdmin, didTapQRCodeIcon) {
                                case (.group, true, _):
                                    self?.updateGroupDisplayPicture(currentUrl: threadViewModel.threadDisplayPictureUrl)
                                case (.group, _, _):
                                    break
                                case (_, _, true):
                                    self?.profileImageStatus = (previous: profileImageStatus?.current, current: .qrCode)
                                    self?.forceRefresh(type: .postDatabaseQuery)
                                case (_, _, false):
                                    self?.profileImageStatus = (
                                        previous: profileImageStatus?.current,
                                        current: (profileImageStatus?.current == .expanded ? .normal : .expanded)
                                    )
                                    self?.forceRefresh(type: .postDatabaseQuery)
                            }
                        }
                    )
                ),
                SessionCell.Info(
                    id: .displayName,
                    title: SessionCell.TextInfo(
                        threadViewModel.displayName,
                        font: .titleLarge,
                        alignment: .center,
                        trailingImage: (
                            (dependencies.mutate(cache: .libSession) { $0.validateSessionProState(for: threadId) }) ?
                            ("ProBadge", { [dependencies] in SessionProBadge(size: .medium).toImage(using: dependencies) }) :
                            nil
                        )
                    ),
                    styling: SessionCell.StyleInfo(
                        alignment: .centerHugging,
                        customPadding: SessionCell.Padding(
                            top: Values.smallSpacing,
                            bottom: {
                                guard threadViewModel.threadVariant != .contact else { return Values.mediumSpacing }
                                guard threadViewModel.threadDescription == nil else { return Values.smallSpacing }
                                
                                return Values.largeSpacing
                            }(),
                            interItem: 0
                        ),
                        backgroundStyle: .noBackground
                    ),
                    accessibility: Accessibility(
                        identifier: "Username",
                        label: threadViewModel.displayName
                    ),
                    onTapView: { [weak self, threadId, dependencies] targetView in
                        guard targetView is SessionProBadge else {
                            guard
                                let info: ConfirmationModal.Info = self?.updateDisplayNameModal(
                                    threadViewModel: threadViewModel,
                                    currentUserIsClosedGroupAdmin: currentUserIsClosedGroupAdmin
                                )
                            else { return }
                            
                            self?.transitionToScreen(ConfirmationModal(info: info), transitionType: .present)
                            return
                        }
                        
                        let proCTAModalVariant: ProCTAModal.Variant = {
                            switch threadViewModel.threadVariant {
                                case .group:
                                    return .groupLimit(
                                        isAdmin: currentUserIsClosedGroupAdmin,
                                        isSessionProActivated: (dependencies.mutate(cache: .libSession) { $0.validateSessionProState(for: threadId) })
                                    )
                                default: return .generic
                            }
                        }()
                        
                        self?.showSessionProCTAIfNeeded(proCTAModalVariant)
                    }
                ),
                
                (threadViewModel.displayName == threadViewModel.contactDisplayName ? nil :
                    SessionCell.Info(
                        id: .contactName,
                        subtitle: SessionCell.TextInfo(
                            "(\(threadViewModel.contactDisplayName))", // stringlint:ignore
                            font: .subtitle,
                            alignment: .center
                        ),
                        styling: SessionCell.StyleInfo(
                            tintColor: .textSecondary,
                            customPadding: SessionCell.Padding(
                                top: 0,
                                bottom: 0
                            ),
                            backgroundStyle: .noBackground
                        )
                    )
                ),
                
                threadViewModel.threadDescription.map { threadDescription in
                    SessionCell.Info(
                        id: .threadDescription,
                        description: SessionCell.TextInfo(
                            threadDescription,
                            font: .subtitle,
                            alignment: .center,
                            interaction: .expandable
                        ),
                        styling: SessionCell.StyleInfo(
                            tintColor: .textSecondary,
                            customPadding: SessionCell.Padding(
                                top: 0,
                                bottom: (threadViewModel.threadVariant != .contact ? Values.largeSpacing : nil)
                            ),
                            backgroundStyle: .noBackground
                        ),
                        accessibility: Accessibility(
                            identifier: "Description",
                            label: threadDescription
                        ),
                        onTap: { [weak self] in
                            guard
                                let info: ConfirmationModal.Info = self?.updateDisplayNameModal(
                                    threadViewModel: threadViewModel,
                                    currentUserIsClosedGroupAdmin: currentUserIsClosedGroupAdmin
                                )
                            else { return }
                            
                            self?.transitionToScreen(ConfirmationModal(info: info), transitionType: .present)
                        }
                    )
                }
            ].compactMap { $0 }
        )
        
        // MARK: - Session Id
        
        let sessionIdSection: SectionModel = SectionModel(
            model: (threadViewModel.threadIsNoteToSelf == true ? .sessionIdNoteToSelf : .sessionId),
            elements: [
                SessionCell.Info(
                    id: .sessionId,
                    subtitle: SessionCell.TextInfo(
                        threadViewModel.id,
                        font: .monoLarge,
                        alignment: .center,
                        interaction: .copy
                    ),
                    styling: SessionCell.StyleInfo(
                        customPadding: SessionCell.Padding(bottom: Values.smallSpacing),
                        backgroundStyle: .noBackground
                    ),
                    accessibility: Accessibility(
                        identifier: "Session ID",
                        label: threadViewModel.id
                    )
                )
            ]
        )
        
        // MARK: - Users kicked from groups
        
        guard !currentUserKickedFromGroup else {
            return [
                conversationInfoSection,
                SectionModel(
                    model: .destructiveActions,
                    elements: [
                        SessionCell.Info(
                            id: .leaveGroup,
                            leadingAccessory: .icon(.trash2),
                            title: "groupDelete".localized(),
                            styling: SessionCell.StyleInfo(tintColor: .danger),
                            accessibility: Accessibility(
                                identifier: "Leave group",
                                label: "Leave group"
                            ),
                            confirmationInfo: ConfirmationModal.Info(
                                title: "groupDelete".localized(),
                                body: .attributedText(
                                    "groupDeleteDescriptionMember"
                                        .put(key: "group_name", value: threadViewModel.displayName)
                                        .localizedFormatted(baseFont: ConfirmationModal.explanationFont)
                                ),
                                confirmTitle: "delete".localized(),
                                confirmStyle: .danger,
                                cancelStyle: .alert_text
                            ),
                            onTap: { [weak self, dependencies] in
                                self?.dismissScreen(type: .popToRoot) {
                                    dependencies[singleton: .storage].writeAsync { db in
                                        try SessionThread.deleteOrLeave(
                                            db,
                                            type: .leaveGroupAsync,
                                            threadId: threadViewModel.threadId,
                                            threadVariant: threadViewModel.threadVariant,
                                            using: dependencies
                                        )
                                    }
                                }
                            }
                        )
                    ]
                )
            ]
        }
        
        // MARK: - Standard Actions
        
        let standardActionsSection: SectionModel = SectionModel(
            model: .content,
            elements: [
                (threadViewModel.threadVariant == .legacyGroup || threadViewModel.threadVariant == .group ? nil :
                    SessionCell.Info(
                        id: .copyThreadId,
                        leadingAccessory: .icon(.copy),
                        title: (threadViewModel.threadVariant == .community ?
                            "communityUrlCopy".localized() :
                            "accountIDCopy".localized()
                        ),
                        accessibility: Accessibility(
                            identifier: "\(ThreadSettingsViewModel.self).copy_thread_id",
                            label: "Copy Session ID"
                        ),
                        onTap: { [weak self] in
                            switch threadViewModel.threadVariant {
                                case .contact, .legacyGroup, .group:
                                    UIPasteboard.general.string = threadViewModel.threadId

                                case .community:
                                    guard
                                        let urlString: String = LibSession.communityUrlFor(
                                            server: threadViewModel.openGroupServer,
                                            roomToken: threadViewModel.openGroupRoomToken,
                                            publicKey: threadViewModel.openGroupPublicKey
                                        )
                                    else { return }

                                    UIPasteboard.general.string = urlString
                            }

                            self?.showToast(
                                text: "copied".localized(),
                                backgroundColor: .backgroundSecondary
                            )
                        }
                    )
                ),

                SessionCell.Info(
                    id: .searchConversation,
                    leadingAccessory: .icon(.search),
                    title: "searchConversation".localized(),
                    accessibility: Accessibility(
                        identifier: "\(ThreadSettingsViewModel.self).search",
                        label: "Search"
                    ),
                    onTap: { [weak self] in self?.didTriggerSearch() }
                ),
                
                (
                    threadViewModel.threadVariant == .community ||
                    threadViewModel.threadIsBlocked == true ||
                    currentUserIsClosedGroupAdmin ? nil :
                    SessionCell.Info(
                        id: .disappearingMessages,
                        leadingAccessory: .icon(.timer),
                        title: "disappearingMessages".localized(),
                        subtitle: {
                            guard current.disappearingMessagesConfig.isEnabled else {
                                return "off".localized()
                            }
                            
                            return (current.disappearingMessagesConfig.type ?? .unknown)
                                .localizedState(
                                    durationString: current.disappearingMessagesConfig.durationString
                                )
                        }(),
                        accessibility: Accessibility(
                            identifier: "Disappearing messages",
                            label: "\(ThreadSettingsViewModel.self).disappearing_messages"
                        ),
                        onTap: { [weak self, dependencies] in
                            self?.transitionToScreen(
                                SessionTableViewController(
                                    viewModel: ThreadDisappearingMessagesSettingsViewModel(
                                        threadId: threadViewModel.threadId,
                                        threadVariant: threadViewModel.threadVariant,
                                        currentUserIsClosedGroupMember: threadViewModel.currentUserIsClosedGroupMember,
                                        currentUserIsClosedGroupAdmin: threadViewModel.currentUserIsClosedGroupAdmin,
                                        config: current.disappearingMessagesConfig,
                                        using: dependencies
                                    )
                                )
                            )
                        }
                    )
                ),
                
                (threadViewModel.threadIsBlocked == true ? nil :
                    SessionCell.Info(
                        id: .pinConversation,
                        leadingAccessory: .icon(
                            (threadViewModel.threadPinnedPriority > 0 ?
                                .pinOff :
                                .pin
                            )
                        ),
                        title: (threadViewModel.threadPinnedPriority > 0 ?
                                "pinUnpinConversation".localized() :
                                "pinConversation".localized()
                            ),
                        accessibility: Accessibility(
                            identifier: "\(ThreadSettingsViewModel.self).pin_conversation",
                            label: "Pin Conversation"
                        ),
                        onTap: { [weak self] in
                            self?.toggleConversationPinnedStatus(
                                currentPinnedPriority: threadViewModel.threadPinnedPriority
                            )
                        }
                    )
                 ),
                
                ((threadViewModel.threadIsNoteToSelf == true || threadViewModel.threadIsBlocked == true) ? nil :
                    SessionCell.Info(
                        id: .notifications,
                        leadingAccessory: .icon(
                            {
                                if threadViewModel.threadOnlyNotifyForMentions == true {
                                    return .atSign
                                }
                                
                                if threadViewModel.threadMutedUntilTimestamp != nil {
                                    return .volumeOff
                                }
                                
                                return .volume2
                            }()
                        ),
                        title: "sessionNotifications".localized(),
                        subtitle: {
                            if threadViewModel.threadOnlyNotifyForMentions == true {
                                return "notificationsMentionsOnly".localized()
                            }
                            
                            if threadViewModel.threadMutedUntilTimestamp != nil {
                                return "notificationsMuted".localized()
                            }
                            
                            return "notificationsAllMessages".localized()
                        }(),
                        accessibility: Accessibility(
                            identifier: "\(ThreadSettingsViewModel.self).notifications",
                            label: "Notifications"
                        ),
                        onTap: { [weak self, dependencies] in
                            self?.transitionToScreen(
                                SessionTableViewController(
                                    viewModel: ThreadNotificationSettingsViewModel(
                                        threadId: threadViewModel.threadId,
                                        threadVariant: threadViewModel.threadVariant,
                                        threadOnlyNotifyForMentions: threadViewModel.threadOnlyNotifyForMentions,
                                        threadMutedUntilTimestamp: threadViewModel.threadMutedUntilTimestamp,
                                        using: dependencies
                                    )
                                )
                            )
                        }
                    )
                ),
                
                (threadViewModel.threadVariant != .community ? nil :
                    SessionCell.Info(
                        id: .addToOpenGroup,
                        leadingAccessory: .icon(.userRoundPlus),
                        title: "membersInvite".localized(),
                        accessibility: Accessibility(
                            identifier: "\(ThreadSettingsViewModel.self).add_to_open_group"
                        ),
                        onTap: { [weak self] in self?.inviteUsersToCommunity(threadViewModel: threadViewModel) }
                    )
                ),
                
                (!currentUserIsClosedGroupMember ? nil :
                    SessionCell.Info(
                        id: .groupMembers,
                        leadingAccessory: .icon(.usersRound),
                        title: "groupMembers".localized(),
                        accessibility: Accessibility(
                            identifier: "Group members",
                            label: "Group members"
                        ),
                        onTap: { [weak self] in self?.viewMembers() }
                    )
                ),
                
                SessionCell.Info(
                    id: .attachments,
                    leadingAccessory: .icon(.file),
                    title: "attachments".localized(),
                    accessibility: Accessibility(
                        identifier: "\(ThreadSettingsViewModel.self).all_media",
                        label: "All media"
                    ),
                    onTap: { [weak self, dependencies] in
                        self?.transitionToScreen(
                            MediaGalleryViewModel.createAllMediaViewController(
                                threadId: threadViewModel.threadId,
                                threadVariant: threadViewModel.threadVariant,
                                threadTitle: threadViewModel.displayName,
                                focusedAttachmentId: nil,
                                using: dependencies
                            )
                        )
                    }
                )
            ].compactMap { $0 }
        )
        
        // MARK: - Admin Actions
        
        let adminActionsSection: SectionModel? = (
            !currentUserIsClosedGroupAdmin ? nil :
                SectionModel(
                    model: .adminActions,
                    elements: [
                        SessionCell.Info(
                            id: .editGroup,
                            leadingAccessory: .icon(.userRoundPen),
                            title: "manageMembers".localized(),
                            accessibility: Accessibility(
                                identifier: "Edit group",
                                label: "Edit group"
                            ),
                            onTap: { [weak self, dependencies] in
                                self?.transitionToScreen(
                                    SessionTableViewController(
                                        viewModel: EditGroupViewModel(
                                            threadId: threadViewModel.threadId,
                                            using: dependencies
                                        )
                                    )
                                )
                            }
                        ),
                        
                        (!dependencies[feature: .updatedGroupsAllowPromotions] ? nil :
                            SessionCell.Info(
                                id: .promoteAdmins,
                                leadingAccessory: .icon(
                                    UIImage(named: "table_ic_group_edit")?
                                        .withRenderingMode(.alwaysTemplate)
                                ),
                                title: "adminPromote".localized(),
                                accessibility: Accessibility(
                                    identifier: "Promote admins",
                                    label: "Promote admins"
                                ),
                                onTap: { [weak self] in
                                    self?.promoteAdmins(currentGroupName: threadViewModel.closedGroupName)
                                }
                            )
                        ),
                        
                        SessionCell.Info(
                            id: .disappearingMessages,
                            leadingAccessory: .icon(.timer),
                            title: "disappearingMessages".localized(),
                            subtitle: {
                                guard current.disappearingMessagesConfig.isEnabled else {
                                    return "off".localized()
                                }
                                
                                return (current.disappearingMessagesConfig.type ?? .unknown)
                                    .localizedState(
                                        durationString: current.disappearingMessagesConfig.durationString
                                    )
                            }(),
                            accessibility: Accessibility(
                                identifier: "Disappearing messages",
                                label: "\(ThreadSettingsViewModel.self).disappearing_messages"
                            ),
                            onTap: { [weak self, dependencies] in
                                self?.transitionToScreen(
                                    SessionTableViewController(
                                        viewModel: ThreadDisappearingMessagesSettingsViewModel(
                                            threadId: threadViewModel.threadId,
                                            threadVariant: threadViewModel.threadVariant,
                                            currentUserIsClosedGroupMember: threadViewModel.currentUserIsClosedGroupMember,
                                            currentUserIsClosedGroupAdmin: threadViewModel.currentUserIsClosedGroupAdmin,
                                            config: current.disappearingMessagesConfig,
                                            using: dependencies
                                        )
                                    )
                                )
                            }
                        )
                    ].compactMap { $0 }
                )
        )
        
        // MARK: - Destructive Actions
        
        let destructiveActionsSection: SectionModel = SectionModel(
            model: .destructiveActions,
            elements: [
                (threadViewModel.threadIsNoteToSelf || threadViewModel.threadVariant != .contact ? nil :
                    SessionCell.Info(
                        id: .blockUser,
                        leadingAccessory: (
                            threadViewModel.threadIsBlocked == true ?
                                .icon(.userRoundCheck) :
                                .icon(UIImage(named: "ic_user_round_ban")?.withRenderingMode(.alwaysTemplate))
                        ),
                        title: (
                            threadViewModel.threadIsBlocked == true ?
                                "blockUnblock".localized() :
                                "block".localized()
                        ),
                        styling: SessionCell.StyleInfo(tintColor: .danger),
                        accessibility: Accessibility(
                            identifier: "\(ThreadSettingsViewModel.self).block",
                            label: "Block"
                        ),
                        confirmationInfo: ConfirmationModal.Info(
                            title: (threadViewModel.threadIsBlocked == true ?
                                "blockUnblock".localized() :
                                "block".localized()
                            ),
                            body: (threadViewModel.threadIsBlocked == true ?
                                .attributedText(
                                    "blockUnblockName"
                                        .put(key: "name", value: threadViewModel.displayName)
                                        .localizedFormatted(baseFont: ConfirmationModal.explanationFont)
                                ) :
                                .attributedText(
                                    "blockDescription"
                                        .put(key: "name", value: threadViewModel.displayName)
                                        .localizedFormatted(baseFont: ConfirmationModal.explanationFont)
                                )
                            ),
                            confirmTitle: (threadViewModel.threadIsBlocked == true ?
                                "blockUnblock".localized() :
                                "block".localized()
                            ),
                            confirmStyle: .danger,
                            cancelStyle: .alert_text
                        ),
                        onTap: { [weak self] in
                            let isBlocked: Bool = (threadViewModel.threadIsBlocked == true)
                            
                            self?.updateBlockedState(
                                from: isBlocked,
                                isBlocked: !isBlocked,
                                threadId: threadViewModel.threadId,
                                displayName: threadViewModel.displayName
                            )
                        }
                    )
                ),
                
                (threadViewModel.threadIsNoteToSelf != true ? nil :
                    SessionCell.Info(
                        id: .hideNoteToSelf,
                        leadingAccessory: .icon(isThreadHidden ? .eye : .eyeOff),
                        title: isThreadHidden ? "showNoteToSelf".localized() : "noteToSelfHide".localized(),
                        styling: SessionCell.StyleInfo(tintColor: isThreadHidden ? .textPrimary : .danger),
                        accessibility: Accessibility(
                            identifier: "\(ThreadSettingsViewModel.self).hide_note_to_self",
                            label: "Hide Note to Self"
                        ),
                        confirmationInfo: ConfirmationModal.Info(
                            title: isThreadHidden ? "showNoteToSelf".localized() : "noteToSelfHide".localized(),
                            body: .attributedText(
                                isThreadHidden ?
                                "showNoteToSelfDescription"
                                    .localizedFormatted(baseFont: ConfirmationModal.explanationFont) :
                                "hideNoteToSelfDescription"
                                    .localizedFormatted(baseFont: ConfirmationModal.explanationFont)
                            ),
                            confirmTitle: isThreadHidden ? "show".localized() : "hide".localized(),
                            confirmStyle: isThreadHidden ? .alert_text : .danger,
                            cancelStyle: .alert_text
                        ),
                        onTap: { [dependencies] in
                            dependencies[singleton: .storage].writeAsync { db in
                                if isThreadHidden {
                                    try SessionThread.updateVisibility(
                                        db,
                                        threadId: threadViewModel.threadId,
                                        isVisible: true,
                                        using: dependencies
                                    )
                                } else {
                                    try SessionThread.deleteOrLeave(
                                        db,
                                        type: .hideContactConversation,
                                        threadId: threadViewModel.threadId,
                                        threadVariant: threadViewModel.threadVariant,
                                        using: dependencies
                                    )
                                }
                            }
                        }
                    )
                ),
                
                SessionCell.Info(
                    id: .clearAllMessages,
                    leadingAccessory: .icon(
                        UIImage(named: "ic_message_trash")?.withRenderingMode(.alwaysTemplate)
                    ),
                    title: "clearMessages".localized(),
                    styling: SessionCell.StyleInfo(tintColor: .danger),
                    accessibility: Accessibility(
                        identifier: "\(ThreadSettingsViewModel.self).clear_all_messages",
                        label: "Clear All Messages"
                    ),
                    confirmationInfo: ConfirmationModal.Info(
                        title: "clearMessages".localized(),
                        body: {
                            guard threadViewModel.threadIsNoteToSelf != true else {
                                return .attributedText(
                                    "clearMessagesNoteToSelfDescriptionUpdated"
                                        .localizedFormatted(baseFont: ConfirmationModal.explanationFont)
                                )
                            }
                            switch threadVariant {
                                case .contact:
                                    return .attributedText(
                                        "clearMessagesChatDescriptionUpdated"
                                            .put(key: "name", value: threadViewModel.displayName)
                                            .localizedFormatted(baseFont: ConfirmationModal.explanationFont)
                                    )
                                case .legacyGroup:
                                    return .attributedText(
                                        "clearMessagesGroupDescriptionUpdated"
                                            .put(key: "group_name", value: threadViewModel.displayName)
                                            .localizedFormatted(baseFont: ConfirmationModal.explanationFont)
                                    )
                                case .community:
                                    return .attributedText(
                                        "clearMessagesCommunityUpdated"
                                            .put(key: "community_name", value: threadViewModel.displayName)
                                            .localizedFormatted(baseFont: ConfirmationModal.explanationFont)
                                    )
                                case .group:
                                    if currentUserIsClosedGroupAdmin {
                                        return .radio(
                                            explanation: "clearMessagesGroupAdminDescriptionUpdated"
                                                .put(key: "group_name", value: threadViewModel.displayName)
                                                .localizedFormatted(baseFont: ConfirmationModal.explanationFont),
                                            warning: nil,
                                            options: [
                                                ConfirmationModal.Info.Body.RadioOptionInfo(
                                                    title: "clearOnThisDevice".localized(),
                                                    enabled: true,
                                                    selected: true,
                                                    accessibility: Accessibility(
                                                        identifier: "",
                                                        label: ""
                                                    )
                                                ),
                                                ConfirmationModal.Info.Body.RadioOptionInfo(
                                                    title: "clearMessagesForEveryone".localized(),
                                                    enabled: true,
                                                    selected: false,
                                                    accessibility: Accessibility(
                                                        identifier: "",
                                                        label: ""
                                                    )
                                                )
                                            ]
                                        )
                                    } else {
                                        return .attributedText(
                                            "clearMessagesGroupDescriptionUpdated"
                                                .put(key: "group_name", value: threadViewModel.displayName)
                                                .localizedFormatted(baseFont: ConfirmationModal.explanationFont)
                                        )
                                    }
                            }
                        }(),
                        confirmTitle: "clear".localized(),
                        confirmStyle: .danger,
                        cancelStyle: .alert_text,
                        dismissOnConfirm: false,
                        onConfirm: { [weak self, threadVariant, dependencies] modal in
                            if threadVariant == .group && currentUserIsClosedGroupAdmin {
                                /// Determine the selected action index
                                let selectedIndex: Int = {
                                    switch modal.info.body {
                                        case .radio(_, _, let options):
                                            return options
                                                .enumerated()
                                                .first(where: { _, value in value.selected })
                                                .map { index, _ in index }
                                                .defaulting(to: 0)
                                        
                                        default: return 0
                                    }
                                }()
                                
                                // Return if the selected option is `Clear on this device`
                                guard selectedIndex != 0 else { return }
                                self?.deleteAllMessagesBeforeNow()
                            }
                            dependencies[singleton: .storage].writeAsync(
                                updates: { db in
                                    try Interaction.markAllAsDeleted(
                                        db,
                                        threadId: threadViewModel.id,
                                        threadVariant: threadViewModel.threadVariant,
                                        options: [.local, .noArtifacts],
                                        using: dependencies
                                    )
                                }, completion: { [weak self] result in
                                    switch result {
                                        case .failure(let error):
                                            Log.error("Failed to clear messages due to error: \(error)")
                                            DispatchQueue.main.async {
                                                modal.dismiss(animated: true) {
                                                    self?.showToast(
                                                        text: "deleteMessageFailed"
                                                            .putNumber(0)
                                                            .localized(),
                                                        backgroundColor: .backgroundSecondary
                                                    )
                                                }
                                            }
                                            
                                        case .success:
                                            DispatchQueue.main.async {
                                                modal.dismiss(animated: true) {
                                                    self?.showToast(
                                                        text: "deleteMessageDeleted"
                                                            .putNumber(0)
                                                            .localized(),
                                                        backgroundColor: .backgroundSecondary
                                                    )
                                                }
                                            }
                                            
                                    }
                                }
                            )
                        }
                    )
                ),
                
                (threadViewModel.threadVariant != .community ? nil :
                    SessionCell.Info(
                        id: .leaveCommunity,
                        leadingAccessory: .icon(.logOut),
                        title: "communityLeave".localized(),
                        styling: SessionCell.StyleInfo(tintColor: .danger),
                        accessibility: Accessibility(
                            identifier: "\(ThreadSettingsViewModel.self).leave_community",
                            label: "Leave Community"
                        ),
                        confirmationInfo: ConfirmationModal.Info(
                            title: "communityLeave".localized(),
                            body: .attributedText(
                                "groupLeaveDescription"
                                    .put(key: "group_name", value: threadViewModel.displayName)
                                    .localizedFormatted(baseFont: ConfirmationModal.explanationFont)
                            ),
                            confirmTitle: "leave".localized(),
                            confirmStyle: .danger,
                            cancelStyle: .alert_text
                        ),
                        onTap: { [weak self, dependencies] in
                            self?.dismissScreen(type: .popToRoot) {
                                dependencies[singleton: .storage].writeAsync { db in
                                    try SessionThread.deleteOrLeave(
                                        db,
                                        type: .deleteCommunityAndContent,
                                        threadId: threadViewModel.threadId,
                                        threadVariant: threadViewModel.threadVariant,
                                        using: dependencies
                                    )
                                }
                            }
                        }
                    )
                ),
                
                (!currentUserIsClosedGroupMember ? nil :
                    SessionCell.Info(
                        id: .leaveGroup,
                        leadingAccessory: .icon(currentUserIsClosedGroupAdmin ? .trash2 : .logOut),
                        title: currentUserIsClosedGroupAdmin ? "groupDelete".localized() : "groupLeave".localized(),
                        styling: SessionCell.StyleInfo(tintColor: .danger),
                        accessibility: Accessibility(
                            identifier: "Leave group",
                            label: "Leave group"
                        ),
                        confirmationInfo: ConfirmationModal.Info(
                            title: currentUserIsClosedGroupAdmin ? "groupDelete".localized() : "groupLeave".localized(),
                            body: (currentUserIsClosedGroupAdmin ?
                                .attributedText(
                                    "groupDeleteDescription"
                                        .put(key: "group_name", value: threadViewModel.displayName)
                                        .localizedFormatted(baseFont: ConfirmationModal.explanationFont)
                                ) :
                                .attributedText(
                                    "groupLeaveDescription"
                                        .put(key: "group_name", value: threadViewModel.displayName)
                                        .localizedFormatted(baseFont: ConfirmationModal.explanationFont)
                                )
                            ),
                            confirmTitle: currentUserIsClosedGroupAdmin ? "delete".localized() : "leave".localized(),
                            confirmStyle: .danger,
                            cancelStyle: .alert_text
                        ),
                        onTap: { [weak self, dependencies] in
                            self?.dismissScreen(type: .popToRoot) {
                                dependencies[singleton: .storage].writeAsync { db in
                                    try SessionThread.deleteOrLeave(
                                        db,
                                        type: .leaveGroupAsync,
                                        threadId: threadViewModel.threadId,
                                        threadVariant: threadViewModel.threadVariant,
                                        using: dependencies
                                    )
                                }
                            }
                        }
                    )
                ),
                
                (threadVariant != .contact || threadViewModel.threadIsNoteToSelf == true ? nil :
                    SessionCell.Info(
                        id: .deleteConversation,
                        leadingAccessory: .icon(.trash2),
                        title: "conversationsDelete".localized(),
                        styling: SessionCell.StyleInfo(tintColor: .danger),
                        accessibility: Accessibility(
                            identifier: "\(ThreadSettingsViewModel.self).delete_conversation",
                            label: "Delete Conversation"
                        ),
                        confirmationInfo: ConfirmationModal.Info(
                            title: "conversationsDelete".localized(),
                            body: .attributedText(
                                "deleteConversationDescription"
                                    .put(key: "name", value: threadViewModel.displayName)
                                    .localizedFormatted(baseFont: ConfirmationModal.explanationFont)
                            ),
                            confirmTitle: "delete".localized(),
                            confirmStyle: .danger,
                            cancelStyle: .alert_text
                        ),
                        onTap: { [weak self, dependencies] in
                            self?.dismissScreen(type: .popToRoot) {
                                dependencies[singleton: .storage].writeAsync { db in
                                    try SessionThread.deleteOrLeave(
                                        db,
                                        type: .deleteContactConversationAndMarkHidden,
                                        threadId: threadViewModel.threadId,
                                        threadVariant: threadViewModel.threadVariant,
                                        using: dependencies
                                    )
                                }
                            }
                        }
                    )
                 ),
                
                (threadVariant != .contact || threadViewModel.threadIsNoteToSelf == true ? nil :
                    SessionCell.Info(
                        id: .deleteContact,
                        leadingAccessory: .icon(
                            UIImage(named: "ic_user_round_trash")?.withRenderingMode(.alwaysTemplate)
                        ),
                        title: "contactDelete".localized(),
                        styling: SessionCell.StyleInfo(tintColor: .danger),
                        accessibility: Accessibility(
                            identifier: "\(ThreadSettingsViewModel.self).delete_contact",
                            label: "Delete Contact"
                        ),
                        confirmationInfo: ConfirmationModal.Info(
                            title: "contactDelete".localized(),
                            body: .attributedText(
                                "deleteContactDescription"
                                    .put(key: "name", value: threadViewModel.displayName)
                                    .localizedFormatted(baseFont: ConfirmationModal.explanationFont),
                                scrollMode: .never
                            ),
                            confirmTitle: "delete".localized(),
                            confirmStyle: .danger,
                            cancelStyle: .alert_text
                        ),
                        onTap: { [weak self, dependencies] in
                            self?.dismissScreen(type: .popToRoot) {
                                dependencies[singleton: .storage].writeAsync { db in
                                    try SessionThread.deleteOrLeave(
                                        db,
                                        type: .deleteContactConversationAndContact,
                                        threadId: threadViewModel.threadId,
                                        threadVariant: threadViewModel.threadVariant,
                                        using: dependencies
                                    )
                                }
                            }
                        }
                    )
                ),
                
                // FIXME: [GROUPS REBUILD] Need to build this properly in a future release
                (!dependencies[feature: .updatedGroupsDeleteAttachmentsBeforeNow] || threadViewModel.threadVariant != .group ? nil :
                    SessionCell.Info(
                        id: .debugDeleteAttachmentsBeforeNow,
                        leadingAccessory: .icon(
                            Lucide.image(icon: .trash2, size: 24)?
                                .withRenderingMode(.alwaysTemplate),
                            customTint: .danger
                        ),
                        title: "[DEBUG] Delete all arrachments before now",    // stringlint:disable
                        styling: SessionCell.StyleInfo(
                            tintColor: .danger
                        ),
                        confirmationInfo: ConfirmationModal.Info(
                            title: "delete".localized(),
                            body: .text("Are you sure you want to delete all attachments (and their associated messages) sent before now for all group members?"),   // stringlint:disable
                            confirmTitle: "delete".localized(),
                            confirmStyle: .danger,
                            cancelStyle: .alert_text
                        ),
                        onTap: { [weak self] in self?.deleteAllAttachmentsBeforeNow() }
                    )
                )
            ].compactMap { $0 }
        )
        
        return [
            conversationInfoSection,
            (threadViewModel.threadVariant != .contact ? nil : sessionIdSection),
            standardActionsSection,
            adminActionsSection,
            destructiveActionsSection
        ].compactMap { $0 }
    }
    
    // MARK: - Functions
    
    private func inviteUsersToCommunity(threadViewModel: SessionThreadViewModel) {
        guard
            let name: String = threadViewModel.openGroupName,
            let server: String = threadViewModel.openGroupServer,
            let roomToken: String = threadViewModel.openGroupRoomToken,
            let publicKey: String = threadViewModel.openGroupPublicKey,
            let communityUrl: String = LibSession.communityUrlFor(
                server: threadViewModel.openGroupServer,
                roomToken: threadViewModel.openGroupRoomToken,
                publicKey: threadViewModel.openGroupPublicKey
            )
        else { return }
        
        let openGroupCapabilityInfo: LibSession.OpenGroupCapabilityInfo = LibSession.OpenGroupCapabilityInfo(
            roomToken: roomToken,
            server: server,
            publicKey: publicKey,
            capabilities: (threadViewModel.openGroupCapabilities ?? [])
        )
        let currentUserSessionIds: Set<String> = Set([
            dependencies[cache: .general].sessionId.hexString,
            SessionThread.getCurrentUserBlindedSessionId(
                threadId: threadId,
                threadVariant: threadVariant,
                blindingPrefix: .blinded15,
                openGroupCapabilityInfo: openGroupCapabilityInfo,
                using: dependencies
            )?.hexString,
            SessionThread.getCurrentUserBlindedSessionId(
                threadId: threadId,
                threadVariant: threadVariant,
                blindingPrefix: .blinded25,
                openGroupCapabilityInfo: openGroupCapabilityInfo,
                using: dependencies
            )?.hexString
        ].compactMap { $0 })
        let contact: TypedTableAlias<Contact> = TypedTableAlias()
        let groupMember: TypedTableAlias<GroupMember> = TypedTableAlias()
        
        self.transitionToScreen(
            SessionTableViewController(
                viewModel: UserListViewModel<Contact>(
                    title: "membersInvite".localized(),
                    emptyState: "contactNone".localized(),
                    showProfileIcons: false,
                    request: SQLRequest("""
                        SELECT \(contact.allColumns)
                        FROM \(contact)
                        LEFT JOIN \(groupMember) ON (
                            \(groupMember[.groupId]) = \(threadId) AND
                            \(groupMember[.profileId]) = \(contact[.id])
                        )
                        WHERE (
                            \(groupMember[.profileId]) IS NULL AND
                            \(contact[.isApproved]) = TRUE AND
                            \(contact[.didApproveMe]) = TRUE AND
                            \(contact[.isBlocked]) = FALSE AND
                            \(contact[.id]) NOT IN \(currentUserSessionIds)
                        )
                    """),
                    footerTitle: "membersInviteTitle".localized(),
                    footerAccessibility: Accessibility(
                        identifier: "Invite contacts button"
                    ),
                    onSubmit: .callback { [dependencies] viewModel, selectedUserInfo in
                        viewModel?.showToast(
                            text: "groupInviteSending"
                                .putNumber(selectedUserInfo.count)
                                .localized(),
                            backgroundColor: .backgroundSecondary
                        )
                        dependencies[singleton: .storage].writeAsync { db in
                            try selectedUserInfo.forEach { userInfo in
                                let sentTimestampMs: Int64 = dependencies[cache: .snodeAPI].currentOffsetTimestampMs()
                                let thread: SessionThread = try SessionThread.upsert(
                                    db,
                                    id: userInfo.profileId,
                                    variant: .contact,
                                    values: SessionThread.TargetValues(
                                        creationDateTimestamp: .useExistingOrSetTo(TimeInterval(sentTimestampMs) / 1000),
                                        shouldBeVisible: .useExisting
                                    ),
                                    using: dependencies
                                )
                                
                                try LinkPreview(
                                    url: communityUrl,
                                    variant: .openGroupInvitation,
                                    title: name,
                                    using: dependencies
                                )
                                .upsert(db)
                                
                                let destinationDisappearingMessagesConfiguration: DisappearingMessagesConfiguration? = try? DisappearingMessagesConfiguration
                                    .filter(id: userInfo.profileId)
                                    .filter(DisappearingMessagesConfiguration.Columns.isEnabled == true)
                                    .fetchOne(db)
                                let interaction: Interaction = try Interaction(
                                    threadId: thread.id,
                                    threadVariant: thread.variant,
                                    authorId: threadViewModel.currentUserSessionId,
                                    variant: .standardOutgoing,
                                    timestampMs: sentTimestampMs,
                                    expiresInSeconds: destinationDisappearingMessagesConfiguration?.expiresInSeconds(),
                                    expiresStartedAtMs: destinationDisappearingMessagesConfiguration?.initialExpiresStartedAtMs(
                                        sentTimestampMs: Double(sentTimestampMs)
                                    ),
                                    linkPreviewUrl: communityUrl,
                                    using: dependencies
                                )
                                .inserted(db)
                                
                                try MessageSender.send(
                                    db,
                                    interaction: interaction,
                                    threadId: thread.id,
                                    threadVariant: thread.variant,
                                    using: dependencies
                                )
                                
                                // Trigger disappear after read
                                dependencies[singleton: .jobRunner].upsert(
                                    db,
                                    job: DisappearingMessagesJob.updateNextRunIfNeeded(
                                        db,
                                        interaction: interaction,
                                        startedAtMs: Double(sentTimestampMs),
                                        using: dependencies
                                    ),
                                    canStartJob: true
                                )
                            }
                        }
                    },
                    using: dependencies
                )
            ),
            transitionType: .push
        )
    }
    
    public static func createMemberListViewController(
        threadId: String,
        transitionToConversation: @escaping @MainActor (String) -> Void,
        using dependencies: Dependencies
    ) -> UIViewController {
        return SessionTableViewController(
            viewModel: UserListViewModel(
                title: "groupMembers".localized(),
                showProfileIcons: true,
                request: GroupMember
                    .select(
                        GroupMember.Columns.groupId,
                        GroupMember.Columns.profileId,
                        max(GroupMember.Columns.role).forKey(GroupMember.Columns.role.name),
                        GroupMember.Columns.roleStatus,
                        GroupMember.Columns.isHidden
                    )
                    .filter(GroupMember.Columns.groupId == threadId)
                    .group(GroupMember.Columns.profileId),
                onTap: .callback { _, memberInfo in
                    dependencies[singleton: .storage].writeAsync(
                        updates: { db in
                            try SessionThread.upsert(
                                db,
                                id: memberInfo.profileId,
                                variant: .contact,
                                values: SessionThread.TargetValues(
                                    creationDateTimestamp: .useExistingOrSetTo(
                                        dependencies[cache: .snodeAPI].currentOffsetTimestampMs() / 1000
                                    ),
                                    shouldBeVisible: .useExisting,
                                    isDraft: .useExistingOrSetTo(true)
                                ),
                                using: dependencies
                            )
                        },
                        completion: { _ in
                            Task { @MainActor in
                                transitionToConversation(memberInfo.profileId)
                            }
                        }
                    )
                },
                using: dependencies
            )
        )
    }
    
    private func viewMembers() {
        self.transitionToScreen(
            ThreadSettingsViewModel.createMemberListViewController(
                threadId: threadId,
                transitionToConversation: { [weak self, dependencies] selectedMemberId in
                    self?.transitionToScreen(
                        ConversationVC(
                            threadId: selectedMemberId,
                            threadVariant: .contact,
                            using: dependencies
                        ),
                        transitionType: .push
                    )
                },
                using: dependencies
            )
        )
    }
    
    private func promoteAdmins(currentGroupName: String?) {
        guard dependencies[feature: .updatedGroupsAllowPromotions] else { return }
        
        let groupMember: TypedTableAlias<GroupMember> = TypedTableAlias()
        
        /// Submitting and resending using the same logic
        func send(
            _ viewModel: UserListViewModel<GroupMember>?,
            _ memberInfo: [(id: String, profile: Profile?)],
            isResend: Bool
        ) {
            /// Show a toast immediately that we are sending invitations
            viewModel?.showToast(
                text: "adminSendingPromotion"
                    .putNumber(memberInfo.count)
                    .localized(),
                backgroundColor: .backgroundSecondary
            )
            
            /// Actually trigger the sending process
            MessageSender
                .promoteGroupMembers(
                    groupSessionId: SessionId(.group, hex: threadId),
                    members: memberInfo,
                    isResend: isResend,
                    using: dependencies
                )
                .subscribe(on: DispatchQueue.global(qos: .userInitiated), using: dependencies)
                .receive(on: DispatchQueue.main, using: dependencies)
                .sinkUntilComplete(
                    receiveCompletion: { [threadId, dependencies] result in
                        switch result {
                            case .finished: break
                            case .failure:
                                let memberIds: [String] = memberInfo.map(\.id)
                                
                                /// Flag the members as failed
                                dependencies[singleton: .storage].writeAsync { db in
                                    try? GroupMember
                                        .filter(GroupMember.Columns.groupId == threadId)
                                        .filter(memberIds.contains(GroupMember.Columns.profileId))
                                        .updateAllAndConfig(
                                            db,
                                            GroupMember.Columns.roleStatus.set(to: GroupMember.RoleStatus.failed),
                                            using: dependencies
                                        )
                                }
                                
                                /// Show a toast that the promotions failed to send
                                viewModel?.showToast(
                                    text: GroupPromoteMemberJob.failureMessage(
                                        groupName: (currentGroupName ?? "groupUnknown".localized()),
                                        memberIds: memberIds,
                                        profileInfo: memberInfo.reduce(into: [:]) { result, next in
                                            result[next.id] = next.profile
                                        }
                                    ),
                                    backgroundColor: .backgroundSecondary
                                )
                        }
                    }
                )
        }
        
        /// Show the selection list
        self.transitionToScreen(
            SessionTableViewController(
                viewModel: UserListViewModel<GroupMember>(
                    title: "promote".localized(),
                    // FIXME: Localise this
                    emptyState: "There are no group members which can be promoted.",
                    showProfileIcons: true,
                    request: SQLRequest("""
                        SELECT \(groupMember.allColumns)
                        FROM \(groupMember)
                        WHERE (
                            \(groupMember[.groupId]) == \(threadId) AND (
                                \(groupMember[.role]) == \(GroupMember.Role.admin) OR
                                (
                                    \(groupMember[.role]) != \(GroupMember.Role.admin) AND
                                    \(groupMember[.roleStatus]) == \(GroupMember.RoleStatus.accepted)
                                )
                            )
                        )
                        GROUP BY \(groupMember[.profileId])
                    """),
                    footerTitle: "promote".localized(),
                    onTap: .conditionalAction(
                        action: { memberInfo in
                            guard memberInfo.profileId != memberInfo.currentUserSessionId.hexString else {
                                return .none
                            }
                            
                            switch (memberInfo.value.role, memberInfo.value.roleStatus) {
                                case (.standard, _): return .radio
                                default:
                                    return .custom(
                                        trailingAccessory: { _ in
                                            .highlightingBackgroundLabel(
                                                title: "resend".localized()
                                            )
                                        },
                                        onTap: { viewModel, info in
                                            send(viewModel, [(info.profileId, info.profile)], isResend: true)
                                        }
                                    )
                            }
                        }
                    ),
                    onSubmit: .callback { viewModel, selectedInfo in
                        send(viewModel, selectedInfo.map { ($0.profileId, $0.profile) }, isResend: false)
                    },
                    using: dependencies
                )
            ),
            transitionType: .push
        )
    }
    
    private func updateNickname(
        current: String?,
        displayName: String
    ) -> ConfirmationModal.Info {
        /// Set `updatedName` to `current` so we can disable the "save" button when there are no changes and don't need to worry
        /// about retrieving them in the confirmation closure
        self.updatedName = current
        return ConfirmationModal.Info(
            title: "nicknameSet".localized(),
            body: .input(
                explanation: "nicknameDescription"
                    .put(key: "name", value: displayName)
                    .localizedFormatted(baseFont: ConfirmationModal.explanationFont),
                info: ConfirmationModal.Info.Body.InputInfo(
                    placeholder: "nicknameEnter".localized(),
                    initialValue: current,
                    accessibility: Accessibility(
                        identifier: "Username input"
                    ),
                    inputChecker: { text in
                        let nickname: String = text.trimmingCharacters(in: .whitespacesAndNewlines)
                        
                        guard !Profile.isTooLong(profileName: nickname) else {
                            return "nicknameErrorShorter".localized()
                        }
                        
                        return nil
                    }
                ),
                onChange: { [weak self] updatedName in self?.updatedName = updatedName }
            ),
            confirmTitle: "save".localized(),
            confirmEnabled: .afterChange { [weak self] _ in
                self?.updatedName != current &&
                self?.updatedName?.trimmingCharacters(in: .whitespacesAndNewlines).isEmpty == false
            },
            cancelTitle: "remove".localized(),
            cancelStyle: .danger,
            cancelEnabled: .bool(current?.trimmingCharacters(in: .whitespacesAndNewlines).isEmpty == false),
            hasCloseButton: true,
            dismissOnConfirm: false,
            onConfirm: { [weak self, dependencies, threadId] modal in
                guard
                    let finalNickname: String = (self?.updatedName ?? "")
                        .trimmingCharacters(in: .whitespacesAndNewlines)
                        .nullIfEmpty
                else { return }
                
                /// Check if the data violates the size constraints
                guard !Profile.isTooLong(profileName: finalNickname) else {
                    modal.updateContent(withError: "nicknameErrorShorter".localized())
                    return
                }
                
                /// Update the nickname
                dependencies[singleton: .storage].writeAsync(
                    updates: { db in
                        try Profile
                            .filter(id: threadId)
                            .updateAllAndConfig(
                                db,
                                Profile.Columns.nickname.set(to: finalNickname),
                                using: dependencies
                            )
                        db.addProfileEvent(id: threadId, change: .nickname(finalNickname))
                        db.addConversationEvent(id: threadId, type: .updated(.displayName(finalNickname)))
                    },
                    completion: { _ in
                        DispatchQueue.main.async {
                            modal.dismiss(animated: true)
                        }
                    }
                )
            },
            onCancel: { [dependencies, threadId] modal in
                /// Remove the nickname
                dependencies[singleton: .storage].writeAsync(
                    updates: { db in
                        try Profile
                            .filter(id: threadId)
                            .updateAllAndConfig(
                                db,
                                Profile.Columns.nickname.set(to: nil),
                                using: dependencies
                            )
                        db.addProfileEvent(id: threadId, change: .nickname(nil))
                        db.addConversationEvent(id: threadId, type: .updated(.displayName(displayName)))
                    },
                    completion: { _ in
                        DispatchQueue.main.async {
                            modal.dismiss(animated: true)
                        }
                    }
                )
            }
        )
    }
    
    private func updateGroupNameAndDescription(
        currentName: String,
        currentDescription: String?,
        isUpdatedGroup: Bool
    ) -> ConfirmationModal.Info {
        /// Set the `updatedName` and `updatedDescription` values to the current values so we can disable the "save" button when there are
        /// no changes and don't need to worry about retrieving them in the confirmation closure
        self.updatedName = currentName
        self.updatedDescription = currentDescription
        return ConfirmationModal.Info(
            title: "updateGroupInformation".localized(),
            body: { [weak self] in
                return .dualInput(
                    explanation: "updateGroupInformationDescription"
                        .localizedFormatted(baseFont: ConfirmationModal.explanationFont),
                    firstInfo: ConfirmationModal.Info.Body.InputInfo(
                        placeholder: "groupNameEnter".localized(),
                        initialValue: currentName,
                        clearButton: true,
                        accessibility: Accessibility(
                            identifier: "Group name text field"
                        ),
                        inputChecker: { text in
                            let groupName: String = text.trimmingCharacters(in: .whitespacesAndNewlines)
                            guard !LibSession.isTooLong(groupName: groupName) else {
                                return "groupNameEnterShorter".localized()
                            }
                            return nil
                        }
                    ),
                    secondInfo: ConfirmationModal.Info.Body.InputInfo(
                        placeholder: "groupDescriptionEnter".localized(),
                        initialValue: currentDescription,
                        clearButton: true,
                        accessibility: Accessibility(
                            identifier: "Group description text field"
                        ),
                        inputChecker: { text in
                            let groupDescription: String = text.trimmingCharacters(in: .whitespacesAndNewlines)
                            guard !LibSession.isTooLong(groupDescription: groupDescription) else {
                                return "updateGroupInformationEnterShorterDescription".localized()
                            }
                            return nil
                        }
                    ),
                    onChange: { updatedName, updatedDescription in
                        self?.updatedName = updatedName
                        self?.updatedDescription = updatedDescription
                    }
                )
            }(),
            confirmTitle: "save".localized(),
            confirmEnabled: .afterChange { [weak self] _ in
                self?.updatedName?.trimmingCharacters(in: .whitespacesAndNewlines).isEmpty == false && (
                    self?.updatedName != currentName ||
                    self?.updatedDescription != currentDescription
                )
            },
            cancelStyle: .danger,
            dismissOnConfirm: false,
            onConfirm: { [weak self, dependencies, threadId] modal in
                guard
                    let finalName: String = (self?.updatedName ?? "")
                        .trimmingCharacters(in: .whitespacesAndNewlines)
                        .nullIfEmpty
                else { return }
                
                let finalDescription: String? = self?.updatedDescription
                    .map { $0.trimmingCharacters(in: .whitespacesAndNewlines) }
                
                /// Check if the data violates any of the size constraints
                let maybeNameError: String? = LibSession.isTooLong(groupName: finalName) ?
                    "groupNameEnterShorter".localized() : nil
                let maybeDescriptionError: String? = LibSession.isTooLong(groupDescription: (finalDescription ?? "")) ?
                    "updateGroupInformationEnterShorterDescription".localized() : nil
                
                guard maybeNameError == nil && maybeDescriptionError == nil else {
                    modal.updateContent(withError: maybeNameError, additionalError: maybeDescriptionError)
                    return
                }
                
                /// Update the group appropriately
                MessageSender
                    .updateGroup(
                        groupSessionId: threadId,
                        name: finalName,
                        groupDescription: finalDescription,
                        using: dependencies
                    )
                    .subscribe(on: DispatchQueue.global(qos: .userInitiated), using: dependencies)
                    .receive(on: DispatchQueue.main, using: dependencies)
                    .sinkUntilComplete()
                
                modal.dismiss(animated: true)
            }
        )
    }
    
    private func updateGroupDisplayPicture(currentUrl: String?) {
        guard dependencies[feature: .updatedGroupsAllowDisplayPicture] else { return }
        
        let iconName: String = "profile_placeholder" // stringlint:ignore
        
        self.transitionToScreen(
            ConfirmationModal(
                info: ConfirmationModal.Info(
                    title: "groupSetDisplayPicture".localized(),
                    body: .image(
                        source: currentUrl
                            .map { try? dependencies[singleton: .displayPictureManager].path(for: $0) }
                            .map { ImageDataManager.DataSource.url(URL(fileURLWithPath: $0)) },
                        placeholder: UIImage(named: iconName).map {
                            ImageDataManager.DataSource.image(iconName, $0)
                        },
                        icon: .rightPlus,
                        style: .circular,
                        description: nil,
                        accessibility: Accessibility(
                            identifier: "Image picker",
                            label: "Image picker"
                        ),
                        dataManager: dependencies[singleton: .imageDataManager],
                        onProBageTapped: nil,
                        onClick: { [weak self] onDisplayPictureSelected in
                            self?.onDisplayPictureSelected = onDisplayPictureSelected
                            self?.showPhotoLibraryForAvatar()
                        }
                    ),
                    confirmTitle: "save".localized(),
                    confirmEnabled: .afterChange { info in
                        switch info.body {
                            case .image(let source, _, _, _, _, _, _, _, _): return (source?.imageData != nil)
                            default: return false
                        }
                    },
                    cancelTitle: "remove".localized(),
                    cancelEnabled: .bool(currentUrl != nil),
                    hasCloseButton: true,
                    dismissOnConfirm: false,
                    onConfirm: { [weak self] modal in
                        switch modal.info.body {
                            case .image(.some(let source), _, _, _, _, _, _, _, _):
                                guard let imageData: Data = source.imageData else { return }
                                
                                self?.updateGroupDisplayPicture(
                                    displayPictureUpdate: .groupUploadImageData(imageData),
                                    onUploadComplete: { [weak modal] in
                                        Task { @MainActor in modal?.close() }
                                    }
                                )
                                
                            default: modal.close()
                        }
                    },
                    onCancel: { [weak self] modal in
                        self?.updateGroupDisplayPicture(
                            displayPictureUpdate: .groupRemove,
                            onUploadComplete: { [weak modal] in
                                Task { @MainActor in modal?.close() }
                            }
                        )
                    }
                )
            ),
            transitionType: .present
        )
    }
    
    @MainActor private func showPhotoLibraryForAvatar() {
        Permissions.requestLibraryPermissionIfNeeded(isSavingMedia: false, using: dependencies) { [weak self] in
            DispatchQueue.main.async {
                let picker: UIImagePickerController = UIImagePickerController()
                picker.sourceType = .photoLibrary
                picker.mediaTypes = [ "public.image" ]  // stringlint:disable
                picker.delegate = self?.imagePickerHandler
                
                self?.transitionToScreen(picker, transitionType: .present)
            }
        }
    }
    
    private func updateGroupDisplayPicture(
        displayPictureUpdate: DisplayPictureManager.Update,
        onUploadComplete: @escaping () -> ()
    ) {
        switch displayPictureUpdate {
            case .none: onUploadComplete()
            default: break
        }
        
        Just(displayPictureUpdate)
            .setFailureType(to: Error.self)
            .flatMap { [weak self, dependencies] update -> AnyPublisher<DisplayPictureManager.Update, Error> in
                switch displayPictureUpdate {
                    case .none, .currentUserRemove, .currentUserUploadImageData, .currentUserUpdateTo,
                        .contactRemove, .contactUpdateTo:
                        return Fail(error: AttachmentError.invalidStartState).eraseToAnyPublisher()
                        
                    case .groupRemove, .groupUpdateTo:
                        return Just(displayPictureUpdate)
                            .setFailureType(to: Error.self)
                            .eraseToAnyPublisher()
                        
                    case .groupUploadImageData(let data):
                        /// Show a blocking loading indicator while uploading but not while updating or syncing the group configs
                        return dependencies[singleton: .displayPictureManager]
                            .prepareAndUploadDisplayPicture(imageData: data, compression: true)
                            .showingBlockingLoading(in: self?.navigatableState)
                            .map { url, filePath, key, _ -> DisplayPictureManager.Update in
                                .groupUpdateTo(url: url, key: key, filePath: filePath)
                            }
                            .mapError { $0 as Error }
                            .handleEvents(
                                receiveCompletion: { result in
                                    switch result {
                                        case .failure(let error):
                                            let message: String = {
                                                switch (displayPictureUpdate, error) {
                                                    case (.groupRemove, _): return "profileDisplayPictureRemoveError".localized()
                                                    case (_, DisplayPictureError.uploadMaxFileSizeExceeded):
                                                        return "profileDisplayPictureSizeError".localized()
                                                    
                                                    default: return "errorConnection".localized()
                                                }
                                            }()
                                            
                                            self?.transitionToScreen(
                                                ConfirmationModal(
                                                    info: ConfirmationModal.Info(
                                                        title: "deleteAfterLegacyGroupsGroupUpdateErrorTitle".localized(),
                                                        body: .text(message),
                                                        cancelTitle: "okay".localized(),
                                                        cancelStyle: .alert_text,
                                                        dismissType: .single
                                                    )
                                                ),
                                                transitionType: .present
                                            )
                                        
                                        case .finished: onUploadComplete()
                                    }
                                }
                            )
                            .eraseToAnyPublisher()
                }
            }
            .flatMapStorageReadPublisher(using: dependencies) { [threadId] db, displayPictureUpdate -> (DisplayPictureManager.Update, String?) in
                (
                    displayPictureUpdate,
                    try? ClosedGroup
                        .filter(id: threadId)
                        .select(.displayPictureUrl)
                        .asRequest(of: String.self)
                        .fetchOne(db)
                )
            }
            .flatMap { [threadId, dependencies] displayPictureUpdate, existingDownloadUrl -> AnyPublisher<String?, Error> in
                MessageSender
                    .updateGroup(
                        groupSessionId: threadId,
                        displayPictureUpdate: displayPictureUpdate,
                        using: dependencies
                    )
                    .map { _ in existingDownloadUrl }
                    .eraseToAnyPublisher()
            }
            .handleEvents(
                receiveOutput: { [dependencies] existingDownloadUrl in
                    /// Remove any cached avatar image value
                    if
                        let existingDownloadUrl: String = existingDownloadUrl,
                        let existingFilePath: String = try? dependencies[singleton: .displayPictureManager]
                            .path(for: existingDownloadUrl)
                    {
                        Task {
                            await dependencies[singleton: .imageDataManager].removeImage(
                                identifier: existingFilePath
                            )
                            try? dependencies[singleton: .fileManager].removeItem(atPath: existingFilePath)
                        }
                    }
                }
            )
            .subscribe(on: DispatchQueue.global(qos: .userInitiated), using: dependencies)
            .receive(on: DispatchQueue.main, using: dependencies)
            .sinkUntilComplete()
    }
    
    private func updateBlockedState(
        from oldBlockedState: Bool,
        isBlocked: Bool,
        threadId: String,
        displayName: String
    ) {
        guard oldBlockedState != isBlocked else { return }
        
        dependencies[singleton: .storage].writeAsync { [dependencies] db in
            try Contact
                .filter(id: threadId)
                .updateAllAndConfig(
                    db,
                    Contact.Columns.isBlocked.set(to: isBlocked),
                    using: dependencies
                )
            db.addContactEvent(id: threadId, change: .isBlocked(isBlocked))
        }
    }
    
    private func toggleConversationPinnedStatus(currentPinnedPriority: Int32) {
        let isCurrentlyPinned: Bool = (currentPinnedPriority > LibSession.visiblePriority)
        
        if !isCurrentlyPinned && !dependencies[cache: .libSession].isSessionPro {
            // TODO: [Database Relocation] Retrieve the full conversation list from lib session and check the pinnedPriority that way instead of using the database
            dependencies[singleton: .storage].writeAsync (
                updates: { [threadId, dependencies] db in
                    let numPinnedConversations: Int = try SessionThread
                        .filter(SessionThread.Columns.pinnedPriority > LibSession.visiblePriority)
                        .fetchCount(db)
                    
                    guard numPinnedConversations < LibSession.PinnedConversationLimit else {
                        return numPinnedConversations
                    }
                    
                    // We have the space to pin the conversation, so do so
                    try SessionThread.updateVisibility(
                        db,
                        threadId: threadId,
                        isVisible: true,
                        customPriority: (currentPinnedPriority <= LibSession.visiblePriority ? 1 : LibSession.visiblePriority),
                        using: dependencies
                    )
                    
                    return -1
                },
                completion: { [weak self, dependencies] result in
                    guard
                        let numPinnedConversations: Int = try? result.successOrThrow(),
                        numPinnedConversations > 0
                    else { return }
                    
                    let sessionProModal: ModalHostingViewController = ModalHostingViewController(
                        modal: ProCTAModal(
                            variant: .morePinnedConvos(
                                isGrandfathered: (numPinnedConversations > LibSession.PinnedConversationLimit)
                            ),
                            dataManager: dependencies[singleton: .imageDataManager],
                            onConfirm: { [dependencies] in
                                dependencies[singleton: .sessionProState].upgradeToPro(
                                    plan: SessionProPlan(variant: .threeMonths),
                                    completion: nil
                                )
                            }
                        )
                    )
                    self?.transitionToScreen(sessionProModal, transitionType: .present)
                }
            )
            return
        }
        
        // If we are unpinning then no need to check the current count, just unpin immediately
        dependencies[singleton: .storage].writeAsync { [threadId, dependencies] db in
            try SessionThread.updateVisibility(
                db,
                threadId: threadId,
                isVisible: true,
                customPriority: (currentPinnedPriority <= LibSession.visiblePriority ? 1 : LibSession.visiblePriority),
                using: dependencies
            )
        }
    }
    
    private func deleteAllMessagesBeforeNow() {
        guard threadVariant == .group else { return }
        
        dependencies[singleton: .storage].writeAsync { [threadId, dependencies] db in
            try LibSession.deleteMessagesBefore(
                db,
                groupSessionId: SessionId(.group, hex: threadId),
                timestamp: (dependencies[cache: .snodeAPI].currentOffsetTimestampMs() / 1000),
                using: dependencies
            )
        }
    }
    
    private func deleteAllAttachmentsBeforeNow() {
        guard threadVariant == .group else { return }
        
        dependencies[singleton: .storage].writeAsync { [threadId, dependencies] db in
            try LibSession.deleteAttachmentsBefore(
                db,
                groupSessionId: SessionId(.group, hex: threadId),
                timestamp: (dependencies[cache: .snodeAPI].currentOffsetTimestampMs() / 1000),
                using: dependencies
            )
        }
    }
    
    // MARK: - Confirmation Modals
    
    private func updateDisplayNameModal(
        threadViewModel: SessionThreadViewModel,
        currentUserIsClosedGroupAdmin: Bool
    ) -> ConfirmationModal.Info? {
        guard !threadViewModel.threadIsNoteToSelf else { return nil }
        
        switch (threadViewModel.threadVariant, currentUserIsClosedGroupAdmin) {
            case (.contact, _):
                return self.updateNickname(
                    current: threadViewModel.profile?.nickname,
                    displayName: (
                        /// **Note:** We want to use the `profile` directly rather than `threadViewModel.displayName`
                        /// as the latter would use the `nickname` here which is incorrect
                        threadViewModel.profile?.displayName(ignoringNickname: true) ??
                        threadViewModel.threadId.truncated()
                    )
                )
            
            case (.group, true), (.legacyGroup, true):
                return self.updateGroupNameAndDescription(
                    currentName: threadViewModel.displayName,
                    currentDescription: threadViewModel.threadDescription,
                    isUpdatedGroup: (threadViewModel.threadVariant == .group)
                )
            
            case (.community, _), (.legacyGroup, false), (.group, false): return nil
        }
    }
    
    private func showSessionProCTAIfNeeded(_ variant: ProCTAModal.Variant) {
        let shouldShowProCTA: Bool = {
            guard dependencies[feature: .sessionProEnabled] else { return false }
            if case .groupLimit = variant { return true }
            return !dependencies[cache: .libSession].isSessionPro
        }()
        
        guard shouldShowProCTA else { return }
        
        let sessionProModal: ModalHostingViewController = ModalHostingViewController(
            modal: ProCTAModal(
<<<<<<< HEAD
                variant: variant,
                dataManager: dependencies[singleton: .imageDataManager],
                onConfirm: { [dependencies] in
                    dependencies[singleton: .sessionProState].upgradeToPro(
                        plan: SessionProPlan(variant: .threeMonths),
                        completion: nil
                    )
                }
=======
                delegate: dependencies[singleton: .sessionProState],
                variant: variant,
                dataManager: dependencies[singleton: .imageDataManager]
>>>>>>> 6e593ed7
            )
        )
        
        self.transitionToScreen(sessionProModal, transitionType: .present)
    }
    
    private func showQRCodeLightBox(for threadViewModel: SessionThreadViewModel) {
        let qrCodeImage: UIImage = QRCode.generate(
            for: threadViewModel.getQRCodeString(),
            hasBackground: false,
            iconName: "SessionWhite40" // stringlint:ignore
        )
        .withRenderingMode(.alwaysTemplate)
        
        let viewController = SessionHostingViewController(
            rootView: LightBox(
                itemsToShare: [
                    QRCode.qrCodeImageWithTintAndBackground(
                        image: qrCodeImage,
                        themeStyle: ThemeManager.currentTheme.interfaceStyle,
                        size: CGSize(width: 400, height: 400),
                        insets: UIEdgeInsets(top: 20, left: 20, bottom: 20, right: 20)
                    )
                ]
            ) {
                VStack {
                    Spacer()
                    
                    QRCodeView(
                        qrCodeImage: qrCodeImage,
                        themeStyle: ThemeManager.currentTheme.interfaceStyle
                    )
                    .aspectRatio(1, contentMode: .fit)
                    .frame(
                        maxWidth: .infinity,
                        maxHeight: .infinity
                    )
                    
                    Spacer()
                }
                .backgroundColor(themeColor: .newConversation_background)
            },
            customizedNavigationBackground: .backgroundSecondary
        )
        viewController.modalPresentationStyle = .fullScreen
        self.transitionToScreen(viewController, transitionType: .present)
    }
}<|MERGE_RESOLUTION|>--- conflicted
+++ resolved
@@ -256,14 +256,9 @@
                             } else {
                                 self?.showQRCodeLightBox(for: threadViewModel)
                             }
-<<<<<<< HEAD
-                        }
-                    ) :
-=======
                         },
                     )
                 :
->>>>>>> 6e593ed7
                     SessionCell.Info(
                         id: .avatar,
                         accessory: .profile(
@@ -272,24 +267,16 @@
                             threadVariant: threadViewModel.threadVariant,
                             displayPictureUrl: threadViewModel.threadDisplayPictureUrl,
                             profile: threadViewModel.profile,
-<<<<<<< HEAD
-                            profileIcon: ((threadViewModel.threadIsNoteToSelf || threadVariant == .group) ? .none : .qrCode),
-=======
                             profileIcon: (threadViewModel.threadIsNoteToSelf || threadVariant == .group ? .none : .qrCode),
->>>>>>> 6e593ed7
                             additionalProfile: threadViewModel.additionalProfile,
                             accessibility: nil
                         ),
                         styling: SessionCell.StyleInfo(
                             alignment: .centerHugging,
-<<<<<<< HEAD
-                            customPadding: SessionCell.Padding(bottom: Values.smallSpacing),
-=======
                             customPadding: SessionCell.Padding(
                                 leading: 0,
                                 bottom: Values.smallSpacing
                             ),
->>>>>>> 6e593ed7
                             backgroundStyle: .noBackground
                         ),
                         onTapView: { [weak self] targetView in
@@ -2102,7 +2089,6 @@
         
         let sessionProModal: ModalHostingViewController = ModalHostingViewController(
             modal: ProCTAModal(
-<<<<<<< HEAD
                 variant: variant,
                 dataManager: dependencies[singleton: .imageDataManager],
                 onConfirm: { [dependencies] in
@@ -2111,11 +2097,6 @@
                         completion: nil
                     )
                 }
-=======
-                delegate: dependencies[singleton: .sessionProState],
-                variant: variant,
-                dataManager: dependencies[singleton: .imageDataManager]
->>>>>>> 6e593ed7
             )
         )
         
