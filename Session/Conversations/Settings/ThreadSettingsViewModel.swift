--- conflicted
+++ resolved
@@ -531,21 +531,15 @@
                         
                         dependencies[singleton: .sessionProManager].showSessionProCTAIfNeeded(
                             proCTAModalVariant,
-<<<<<<< HEAD
-                            onConfirm: {},
-                            presenting: { [weak viewModel] modal in
-                                viewModel?.transitionToScreen(modal, transitionType: .present)
-=======
                             onConfirm: {
-                                dependencies[singleton: .sessionProState].showSessionProBottomSheetIfNeeded(
+                                dependencies[singleton: .sessionProManager].showSessionProBottomSheetIfNeeded(
                                     presenting: { bottomSheet in
                                         self?.transitionToScreen(bottomSheet, transitionType: .present)
                                     }
                                 )
                             },
-                            presenting: { modal in
-                                self?.transitionToScreen(modal, transitionType: .present)
->>>>>>> c6efa606
+                            presenting: { [weak viewModel] modal in
+                                viewModel?.transitionToScreen(modal, transitionType: .present)
                             }
                         )
                     }
@@ -2203,15 +2197,11 @@
     
     private func toggleConversationPinnedStatus(threadInfo: ConversationInfoViewModel) async {
         let isCurrentlyPinned: Bool = (threadInfo.pinnedPriority > LibSession.visiblePriority)
-        let isSessionPro: Bool = await dependencies[singleton: .sessionProManager]
-            .currentUserIsPro
-            .first(defaultValue: false)
-        
-<<<<<<< HEAD
-        if !isCurrentlyPinned && !isSessionPro {
-=======
-        if !isCurrentlyPinned && dependencies[feature: .sessionProEnabled] && !dependencies[cache: .libSession].isSessionPro {
->>>>>>> c6efa606
+        let sessionProState: SessionPro.State = await dependencies[singleton: .sessionProManager]
+            .state
+            .first(defaultValue: .invalid)
+        
+        if sessionProState.sessionProEnabled && !isCurrentlyPinned && sessionProState.status != .active {
             // TODO: [Database Relocation] Retrieve the full conversation list from lib session and check the pinnedPriority that way instead of using the database
             do {
                 let numPinnedConversations: Int = try await dependencies[singleton: .storage].writeAsync { [dependencies] db in
@@ -2234,7 +2224,6 @@
                     )
                     
                     return -1
-<<<<<<< HEAD
                 }
                 
                 /// If we already have too many conversations pinned then we need to show the CTA modal
@@ -2244,7 +2233,8 @@
                     let sessionProModal: ModalHostingViewController = ModalHostingViewController(
                         modal: ProCTAModal(
                             variant: .morePinnedConvos(
-                                isGrandfathered: (numPinnedConversations > SessionPro.PinnedConversationLimit)
+                                isGrandfathered: (numPinnedConversations > SessionPro.PinnedConversationLimit),
+                                renew: (sessionProState.status == .expired)
                             ),
                             dataManager: dependencies[singleton: .imageDataManager],
                             sessionProUIManager: dependencies[singleton: .sessionProManager],
@@ -2256,36 +2246,9 @@
                                     completion: nil
                                 )
                             }
-=======
-                },
-                completion: { [weak self, dependencies] result in
-                    guard
-                        let numPinnedConversations: Int = try? result.successOrThrow(),
-                        numPinnedConversations > 0
-                    else { return }
-                    
-                    DispatchQueue.main.async {
-                        let sessionProModal: ModalHostingViewController = ModalHostingViewController(
-                            modal: ProCTAModal(
-                                variant: .morePinnedConvos(
-                                    isGrandfathered: (numPinnedConversations > LibSession.PinnedConversationLimit),
-                                    renew: dependencies[singleton: .sessionProState].isSessionProExpired
-                                ),
-                                dataManager: dependencies[singleton: .imageDataManager],
-                                onConfirm: { [dependencies] in
-                                    Task {
-                                        await dependencies[singleton: .sessionProState].upgradeToPro(
-                                            plan: SessionProPlan(variant: .threeMonths),
-                                            originatingPlatform: .iOS,
-                                            completion: nil
-                                        )
-                                    }
-                                }
-                            )
->>>>>>> c6efa606
                         )
-                        self?.transitionToScreen(sessionProModal, transitionType: .present)
-                    }
+                    )
+                    self?.transitionToScreen(sessionProModal, transitionType: .present)
                 }
             }
             catch {}
