--- conflicted
+++ resolved
@@ -2040,31 +2040,21 @@
                         numPinnedConversations > 0
                     else { return }
                     
-<<<<<<< HEAD
-                    let sessionProModal: ModalHostingViewController = ModalHostingViewController(
-                        modal: ProCTAModal(
-                            variant: .morePinnedConvos(
-                                isGrandfathered: (numPinnedConversations > LibSession.PinnedConversationLimit)
-                            ),
-                            dataManager: dependencies[singleton: .imageDataManager],
-                            onConfirm: { [dependencies] in
-                                dependencies[singleton: .sessionProState].upgradeToPro(
-                                    plan: SessionProPlan(variant: .threeMonths),
-                                    originatingPlatform: .iOS,
-                                    completion: nil
-                                )
-                            }
-=======
                     DispatchQueue.main.async {
                         let sessionProModal: ModalHostingViewController = ModalHostingViewController(
                             modal: ProCTAModal(
-                                delegate: dependencies[singleton: .sessionProState],
                                 variant: .morePinnedConvos(
                                     isGrandfathered: (numPinnedConversations > LibSession.PinnedConversationLimit)
                                 ),
-                                dataManager: dependencies[singleton: .imageDataManager]
+                                dataManager: dependencies[singleton: .imageDataManager],
+                                onConfirm: { [dependencies] in
+                                    dependencies[singleton: .sessionProState].upgradeToPro(
+                                        plan: SessionProPlan(variant: .threeMonths),
+                                        originatingPlatform: .iOS,
+                                        completion: nil
+                                    )
+                                }
                             )
->>>>>>> 5d81d9c8
                         )
                         self?.transitionToScreen(sessionProModal, transitionType: .present)
                     }
