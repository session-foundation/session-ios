--- conflicted
+++ resolved
@@ -1561,11 +1561,11 @@
                 cancelTitle: "urlCopy".localized(),
                 cancelStyle: .alert_text,
                 hasCloseButton: true,
-                onConfirm:  { [weak self] modal in
+                onConfirm:  { modal in
                     UIApplication.shared.open(url, options: [:], completionHandler: nil)
                     modal.dismiss(animated: true)
                 },
-                onCancel: { [weak self] modal in
+                onCancel: { modal in
                     UIPasteboard.general.string = url.absoluteString
                 }
             )
@@ -1648,45 +1648,6 @@
             return cellViewModel.profile?.blocksCommunityMessageRequests != true
         }()
         
-<<<<<<< HEAD
-        let userProfileModal: ModalHostingViewController = ModalHostingViewController(
-            modal: UserProfileModal(
-                info: .init(
-                    sessionId: sessionId,
-                    blindedId: blindedId,
-                    qrCodeImage: qrCodeImage,
-                    profileInfo: profileInfo,
-                    displayName: displayName,
-                    contactDisplayName: contactDisplayName,
-                    isProUser: dependencies.mutate(cache: .libSession, { $0.validateProProof(for: cellViewModel.profile) }),
-                    isMessageRequestsEnabled: isMessasgeRequestsEnabled,
-                    onStartThread: { [weak self] in
-                        self?.startThread(
-                            with: cellViewModel.authorId,
-                            openGroupServer: cellViewModel.threadOpenGroupServer,
-                            openGroupPublicKey: cellViewModel.threadOpenGroupPublicKey
-                        )
-                    },
-                    onProBadgeTapped: { [weak self, dependencies] in
-                        dependencies[singleton: .sessionProState].showSessionProCTAIfNeeded(
-                            .generic,
-                            dismissType: .single,
-                            beforePresented: {},
-                            onConfirm: { [weak self] in
-                                self?.snInputView.updateNumberOfCharactersLeft(self?.snInputView.text ?? "")
-                            },
-                            onCancel: { [weak self] in
-                                self?.snInputView.updateNumberOfCharactersLeft(self?.snInputView.text ?? "")
-                            },
-                            afterClosed: {},
-                            presenting: { modal in
-                                dependencies[singleton: .appContext].frontMostViewController?.present(modal, animated: true)
-                            }
-                        )
-                    }
-                ),
-                dataManager: dependencies[singleton: .imageDataManager]
-=======
         DispatchQueue.main.async { [weak self] in
             let userProfileModal: ModalHostingViewController = ModalHostingViewController(
                 modal: UserProfileModal(
@@ -1710,9 +1671,14 @@
                             dependencies[singleton: .sessionProState].showSessionProCTAIfNeeded(
                                 .generic,
                                 dismissType: .single,
-                                afterClosed: { [weak self] in
+                                beforePresented: {},
+                                onConfirm: { [weak self] in
                                     self?.snInputView.updateNumberOfCharactersLeft(self?.snInputView.text ?? "")
                                 },
+                                onCancel: { [weak self] in
+                                    self?.snInputView.updateNumberOfCharactersLeft(self?.snInputView.text ?? "")
+                                },
+                                afterClosed: {},
                                 presenting: { modal in
                                     dependencies[singleton: .appContext].frontMostViewController?.present(modal, animated: true)
                                 }
@@ -1721,7 +1687,6 @@
                     ),
                     dataManager: dependencies[singleton: .imageDataManager]
                 )
->>>>>>> 5d81d9c8
             )
             self?.present(userProfileModal, animated: true, completion: nil)
         }
