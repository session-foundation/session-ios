--- conflicted
+++ resolved
@@ -976,17 +976,12 @@
     
     // MARK: --Attachments
     
-<<<<<<< HEAD
-    func didPasteImageDataFromPasteboard(_ imageData: Data) {
+    @MainActor func didPasteImageDataFromPasteboard(_ imageData: Data) {
         let pendingAttachment: PendingAttachment = PendingAttachment(
             source: .media(UUID().uuidString, imageData),
             sourceFilename: nil,
             using: viewModel.dependencies
         )
-=======
-    @MainActor func didPasteImageFromPasteboard(_ image: UIImage) {
-        guard let imageData = image.jpegData(compressionQuality: 1.0) else { return }
->>>>>>> 36e8d5a9
         
         guard let approvalVC = AttachmentApprovalViewController.wrappedInNavController(
             threadId: self.viewModel.threadData.threadId,
