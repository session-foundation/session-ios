// Copyright © 2022 Rangeproof Pty Ltd. All rights reserved.

import UIKit
import AVKit
import AVFoundation
import Combine
import CoreServices
import Photos
import PhotosUI
import UniformTypeIdentifiers
import GRDB
import SessionUIKit
import SessionMessagingKit
import SessionUtilitiesKit
import SignalUtilitiesKit
import SwiftUI
import SessionSnodeKit

extension ConversationVC:
    InputViewDelegate,
    MessageCellDelegate,
    ContextMenuActionDelegate,
    SendMediaNavDelegate,
    UIDocumentPickerDelegate,
    AttachmentApprovalViewControllerDelegate,
    GifPickerViewControllerDelegate
{
    // MARK: - Open Settings
    
    @objc func handleTitleViewTapped() {
        // Don't take the user to settings for unapproved threads
        guard viewModel.threadData.threadRequiresApproval == false else { return }

        openSettingsFromTitleView()
    }
    
    func openSettingsFromTitleView() {
        switch (titleView.currentLabelType, viewModel.threadData.threadVariant, viewModel.threadData.currentUserIsClosedGroupMember, viewModel.threadData.currentUserIsClosedGroupAdmin) {
            case (.userCount, .group, _, true), (.userCount, .legacyGroup, _, true):
                let viewController = SessionTableViewController(
                    viewModel: EditGroupViewModel(
                        threadId: self.viewModel.threadData.threadId,
                        using: self.viewModel.dependencies
                    )
                )
                navigationController?.pushViewController(viewController, animated: true)
                
            case (.userCount, .group, true, _), (.userCount, .legacyGroup, true, _):
                let viewController: SessionTableViewController = SessionTableViewController(
                    viewModel: UserListViewModel(
                        title: "groupMembers".localized(),
                        showProfileIcons: true,
                        request: GroupMember
                            .filter(GroupMember.Columns.groupId == self.viewModel.threadData.threadId),
                        onTap: .callback { [weak self, dependencies = viewModel.dependencies] _, memberInfo in
                            dependencies[singleton: .storage].write { db in
                                try SessionThread.fetchOrCreate(
                                    db,
                                    id: memberInfo.profileId,
                                    variant: .contact,
                                    creationDateTimestamp: (dependencies[cache: .snodeAPI].currentOffsetTimestampMs() / 1000),
                                    shouldBeVisible: nil,
                                    calledFromConfig: nil,
                                    using: dependencies
                                )
                            }
                            
                            self?.navigationController?.pushViewController(
                                ConversationVC(
                                    threadId: memberInfo.profileId,
                                    threadVariant: .contact,
                                    using: dependencies
                                ),
                                animated: true
                            )
                        },
                        using: self.viewModel.dependencies
                    )
                )
                navigationController?.pushViewController(viewController, animated: true)
                
            case (.disappearingMessageSetting, _, _, _):
                guard let config: DisappearingMessagesConfiguration = self.viewModel.threadData.disappearingMessagesConfiguration else {
                    return openSettings()
                }
                
                let viewController = SessionTableViewController(
                    viewModel: ThreadDisappearingMessagesSettingsViewModel(
                        threadId: self.viewModel.threadData.threadId,
                        threadVariant: self.viewModel.threadData.threadVariant,
                        currentUserIsClosedGroupMember: self.viewModel.threadData.currentUserIsClosedGroupMember,
                        currentUserIsClosedGroupAdmin: self.viewModel.threadData.currentUserIsClosedGroupAdmin,
                        config: config,
                        using: self.viewModel.dependencies
                    )
                )
                navigationController?.pushViewController(viewController, animated: true)
                
            case (.userCount, _, _, _), (.none, _, _, _), (.notificationSettings, _, _, _): openSettings()
        }
    }

    @objc func openSettings() {
        let viewController = SessionTableViewController(viewModel: ThreadSettingsViewModel(
                threadId: self.viewModel.threadData.threadId,
                threadVariant: self.viewModel.threadData.threadVariant,
                didTriggerSearch: { [weak self] in
                    DispatchQueue.main.async {
                        self?.showSearchUI()
                        self?.popAllConversationSettingsViews {
                            // Note: Without this delay the search bar doesn't show
                            DispatchQueue.main.asyncAfter(deadline: .now() + 0.5) {
                                self?.searchController.uiSearchController.searchBar.becomeFirstResponder()
                            }
                        }
                    }
                },
                using: self.viewModel.dependencies
            )
        )
        navigationController?.pushViewController(viewController, animated: true)
    }
    
    // MARK: - Call
    
    @objc func startCall(_ sender: Any?) {
        guard SessionCall.isEnabled else { return }
        guard viewModel.threadData.threadIsBlocked == false else { return }
        guard viewModel.dependencies[singleton: .storage, key: .areCallsEnabled] else {
            let confirmationModal: ConfirmationModal = ConfirmationModal(
                info: ConfirmationModal.Info(
                    title: "callsPermissionsRequired".localized(),
                    body: .text("callsPermissionsRequiredDescription".localized()),
                    confirmTitle: "sessionSettings".localized(),
                    dismissOnConfirm: false // Custom dismissal logic
                ) { [weak self, dependencies = viewModel.dependencies] _ in
                    self?.dismiss(animated: true) {
                        let navController: UINavigationController = StyledNavigationController(
                            rootViewController: SessionTableViewController(
                                viewModel: PrivacySettingsViewModel(
                                    shouldShowCloseButton: true,
                                    using: dependencies
                                )
                            )
                        )
                        navController.modalPresentationStyle = .fullScreen
                        self?.present(navController, animated: true, completion: nil)
                    }
                }
            )
            
            self.navigationController?.present(confirmationModal, animated: true, completion: nil)
            return
        }
        
        Permissions.requestMicrophonePermissionIfNeeded(using: viewModel.dependencies)
        
        let threadId: String = self.viewModel.threadData.threadId
        
        guard
            AVAudioSession.sharedInstance().recordPermission == .granted,
            self.viewModel.threadData.threadVariant == .contact,
            viewModel.dependencies[singleton: .callManager].currentCall == nil,
            let call: SessionCall = viewModel.dependencies[singleton: .storage]
                .read({ [dependencies = viewModel.dependencies] db in
                    SessionCall(
                        db,
                        for: threadId,
                        uuid: UUID().uuidString.lowercased(),
                        mode: .offer,
                        outgoing: true,
                        using: dependencies
                    )
                })
        else { return }
        
        let callVC = CallVC(for: call, using: viewModel.dependencies)
        callVC.conversationVC = self
        hideInputAccessoryView()
        resignFirstResponder()
        
        present(callVC, animated: true, completion: nil)
    }

    // MARK: - Blocking
    
    @objc func unblock() {
        self.showBlockedModalIfNeeded()
    }

    @discardableResult func showBlockedModalIfNeeded() -> Bool {
        guard
            self.viewModel.threadData.threadVariant == .contact &&
            self.viewModel.threadData.threadIsBlocked == true
        else { return false }
        
        let confirmationModal: ConfirmationModal = ConfirmationModal(
            info: ConfirmationModal.Info(
                title: String(
                    format: "blockUnblock".localized(),
                    self.viewModel.threadData.displayName
                ),
                body: .attributedText(
                    "blockUnblockName"
                        .put(key: "name", value: viewModel.threadData.displayName)
                        .localizedFormatted(baseFont: .systemFont(ofSize: Values.smallFontSize))
                ),
                confirmTitle: "blockUnblock".localized(),
                confirmStyle: .danger,
                cancelStyle: .alert_text,
                dismissOnConfirm: false // Custom dismissal logic
            ) { [weak self] _ in
                self?.viewModel.unblockContact()
                self?.dismiss(animated: true, completion: nil)
            }
        )
        present(confirmationModal, animated: true, completion: nil)
        
        return true
    }

    // MARK: - SendMediaNavDelegate

    func sendMediaNavDidCancel(_ sendMediaNavigationController: SendMediaNavigationController?) {
        dismiss(animated: true, completion: nil)
    }

    func sendMediaNav(
        _ sendMediaNavigationController: SendMediaNavigationController,
        didApproveAttachments attachments: [SignalAttachment],
        forThreadId threadId: String,
        threadVariant: SessionThread.Variant,
        messageText: String?
    ) {
        sendMessage(text: (messageText ?? ""), attachments: attachments)
        resetMentions()
        
        dismiss(animated: true) { [weak self] in
            if self?.isFirstResponder == false {
                self?.becomeFirstResponder()
            }
            else {
                self?.reloadInputViews()
            }
        }
    }

    func sendMediaNavInitialMessageText(_ sendMediaNavigationController: SendMediaNavigationController) -> String? {
        return snInputView.text
    }

    func sendMediaNav(_ sendMediaNavigationController: SendMediaNavigationController, didChangeMessageText newMessageText: String?) {
        snInputView.text = (newMessageText ?? "")
    }

    // MARK: - AttachmentApprovalViewControllerDelegate
    
    func attachmentApproval(
        _ attachmentApproval: AttachmentApprovalViewController,
        didApproveAttachments attachments: [SignalAttachment],
        forThreadId threadId: String,
        threadVariant: SessionThread.Variant,
        messageText: String?
    ) {
        sendMessage(text: (messageText ?? ""), attachments: attachments)
        resetMentions()
        
        dismiss(animated: true) { [weak self] in
            if self?.isFirstResponder == false {
                self?.becomeFirstResponder()
            }
            else {
                self?.reloadInputViews()
            }
        }
    }

    func attachmentApprovalDidCancel(_ attachmentApproval: AttachmentApprovalViewController) {
        dismiss(animated: true, completion: nil)
    }

    func attachmentApproval(_ attachmentApproval: AttachmentApprovalViewController, didChangeMessageText newMessageText: String?) {
        snInputView.text = (newMessageText ?? "")
    }
    
    func attachmentApproval(_ attachmentApproval: AttachmentApprovalViewController, didRemoveAttachment attachment: SignalAttachment) {
    }

    func attachmentApprovalDidTapAddMore(_ attachmentApproval: AttachmentApprovalViewController) {
    }

    // MARK: - ExpandingAttachmentsButtonDelegate

    func handleGIFButtonTapped() {
        guard viewModel.dependencies[singleton: .storage, key: .isGiphyEnabled] else {
            let modal: ConfirmationModal = ConfirmationModal(
                info: ConfirmationModal.Info(
                    title: "giphyWarning".localized(),
                    body: .text(
                        "giphyWarningDescription"
                            .put(key: "app_name", value: Constants.app_name)
                            .localized()
                    ),
                    confirmTitle: "theContinue".localized()
                ) { [weak self, dependencies = viewModel.dependencies] _ in
                    dependencies[singleton: .storage].writeAsync(
                        updates: { db in
                            db[.isGiphyEnabled] = true
                        },
                        completion: { _, _ in
                            DispatchQueue.main.async {
                                self?.handleGIFButtonTapped()
                            }
                        }
                    )
                }
            )
            
            present(modal, animated: true, completion: nil)
            return
        }
        
        let gifVC = GifPickerViewController(using: viewModel.dependencies)
        gifVC.delegate = self
        
        let navController = StyledNavigationController(rootViewController: gifVC)
        navController.modalPresentationStyle = .fullScreen
        present(navController, animated: true) { }
    }

    func handleDocumentButtonTapped() {
        // UIDocumentPickerModeImport copies to a temp file within our container.
        // It uses more memory than "open" but lets us avoid working with security scoped URLs.
        let documentPickerVC = UIDocumentPickerViewController(forOpeningContentTypes: [.item], asCopy: true)
        documentPickerVC.delegate = self
        documentPickerVC.modalPresentationStyle = .fullScreen
        
        present(documentPickerVC, animated: true, completion: nil)
    }
    
    func handleLibraryButtonTapped() {
        let threadId: String = self.viewModel.threadData.threadId
        let threadVariant: SessionThread.Variant = self.viewModel.threadData.threadVariant
        
        Permissions.requestLibraryPermissionIfNeeded(isSavingMedia: false, using: viewModel.dependencies) { [weak self, dependencies = viewModel.dependencies] in
            DispatchQueue.main.async {
                let sendMediaNavController = SendMediaNavigationController.showingMediaLibraryFirst(
                    threadId: threadId,
                    threadVariant: threadVariant,
                    using: dependencies
                )
                sendMediaNavController.sendMediaNavDelegate = self
                sendMediaNavController.modalPresentationStyle = .fullScreen
                self?.present(sendMediaNavController, animated: true, completion: nil)
            }
        }
    }
    
    func handleCameraButtonTapped() {
        guard Permissions.requestCameraPermissionIfNeeded(presentingViewController: self, using: viewModel.dependencies) else { return }
        
        Permissions.requestMicrophonePermissionIfNeeded(using: viewModel.dependencies)
        
        if AVAudioSession.sharedInstance().recordPermission != .granted {
            SNLog("Proceeding without microphone access. Any recorded video will be silent.")
        }
        
        let sendMediaNavController = SendMediaNavigationController.showingCameraFirst(
            threadId: self.viewModel.threadData.threadId,
            threadVariant: self.viewModel.threadData.threadVariant,
            using: self.viewModel.dependencies
        )
        sendMediaNavController.sendMediaNavDelegate = self
        sendMediaNavController.modalPresentationStyle = .fullScreen
        
        present(sendMediaNavController, animated: true, completion: nil)
    }
    
    // MARK: - GifPickerViewControllerDelegate
    
    func gifPickerDidSelect(attachment: SignalAttachment) {
        showAttachmentApprovalDialog(for: [ attachment ])
    }
    
    // MARK: - UIDocumentPickerDelegate
    
    func documentPicker(_ controller: UIDocumentPickerViewController, didPickDocumentsAt urls: [URL]) {
        guard let url = urls.first else { return } // TODO: Handle multiple?
        
        let urlResourceValues: URLResourceValues
        do {
            urlResourceValues = try url.resourceValues(forKeys: [ .typeIdentifierKey, .isDirectoryKey, .nameKey ])
        }
        catch {
            DispatchQueue.main.async { [weak self] in
                self?.viewModel.showToast(text: "attachmentsErrorLoad".localized())
            }
            return
        }
        
        let type: UTType = (urlResourceValues.typeIdentifier.map({ UTType($0) }) ?? .data)
        guard urlResourceValues.isDirectory != true else {
            DispatchQueue.main.async { [weak self] in
                let modal: ConfirmationModal = ConfirmationModal(
                    targetView: self?.view,
                    info: ConfirmationModal.Info(
                        title: "attachmentsErrorLoad".localized(),
                        body: .text("attachmentsErrorNotSupported".localized()),
                        cancelTitle: "okay".localized(),
                        cancelStyle: .alert_text
                    )
                )
                self?.present(modal, animated: true)
            }
            return
        }
        
        let fileName: String = (urlResourceValues.name ?? "attachment".localized())
        guard let dataSource = DataSourcePath(fileUrl: url, shouldDeleteOnDeinit: false, using: viewModel.dependencies) else {
            DispatchQueue.main.async { [weak self] in
                self?.viewModel.showToast(text: "attachmentsErrorLoad".localized())
            }
            return
        }
        dataSource.sourceFilename = fileName
        
        // Although we want to be able to send higher quality attachments through the document picker
        // it's more imporant that we ensure the sent format is one all clients can accept (e.g. *not* quicktime .mov)
        guard !SignalAttachment.isInvalidVideo(dataSource: dataSource, type: type) else {
            return showAttachmentApprovalDialogAfterProcessingVideo(at: url, with: fileName)
        }
        
        // "Document picker" attachments _SHOULD NOT_ be resized
        let attachment = SignalAttachment.attachment(dataSource: dataSource, type: type, imageQuality: .original, using: viewModel.dependencies)
        showAttachmentApprovalDialog(for: [ attachment ])
    }

    func showAttachmentApprovalDialog(for attachments: [SignalAttachment]) {
        guard let navController = AttachmentApprovalViewController.wrappedInNavController(
            threadId: self.viewModel.threadData.threadId,
            threadVariant: self.viewModel.threadData.threadVariant,
            attachments: attachments,
            approvalDelegate: self,
            using: self.viewModel.dependencies
        ) else { return }
        navController.modalPresentationStyle = .fullScreen
        
        present(navController, animated: true, completion: nil)
    }

    func showAttachmentApprovalDialogAfterProcessingVideo(at url: URL, with fileName: String) {
        ModalActivityIndicatorViewController.present(fromViewController: self, canCancel: true, message: nil) { [weak self, dependencies = viewModel.dependencies] modalActivityIndicator in
            
            guard let dataSource = DataSourcePath(fileUrl: url, shouldDeleteOnDeinit: false, using: dependencies) else {
                self?.showErrorAlert(for: SignalAttachment.empty(using: dependencies))
                return
            }
            dataSource.sourceFilename = fileName
            
            SignalAttachment
                .compressVideoAsMp4(
                    dataSource: dataSource,
                    type: .mpeg4Movie,
                    using: dependencies
                )
                .attachmentPublisher
                .sinkUntilComplete(
                    receiveValue: { [weak self] attachment in
                        guard !modalActivityIndicator.wasCancelled else { return }
                        
                        modalActivityIndicator.dismiss {
                            guard !attachment.hasError else {
                                self?.showErrorAlert(for: attachment)
                                return
                            }
                            
                            self?.showAttachmentApprovalDialog(for: [ attachment ])
                        }
                    }
                )
        }
    }
    
    // MARK: - InputViewDelegate

    // MARK: --Message Sending
    
    func handleSendButtonTapped() {
        sendMessage(
            text: snInputView.text.trimmingCharacters(in: .whitespacesAndNewlines),
            linkPreviewDraft: snInputView.linkPreviewInfo?.draft,
            quoteModel: snInputView.quoteDraftInfo?.model
        )
    }

    func sendMessage(
        text: String,
        attachments: [SignalAttachment] = [],
        linkPreviewDraft: LinkPreviewDraft? = nil,
        quoteModel: QuotedReplyModel? = nil,
        hasPermissionToSendSeed: Bool = false
    ) {
        guard !showBlockedModalIfNeeded() else { return }
        
        // Handle attachment errors if applicable
        if let failedAttachment: SignalAttachment = attachments.first(where: { $0.hasError }) {
            return showErrorAlert(for: failedAttachment)
        }
        
        let processedText: String = replaceMentions(in: text.trimmingCharacters(in: .whitespacesAndNewlines))
        
        // If we have no content then do nothing
        guard !processedText.isEmpty || !attachments.isEmpty else { return }

        if processedText.contains(mnemonic) && !viewModel.threadData.threadIsNoteToSelf && !hasPermissionToSendSeed {
            // Warn the user if they're about to send their seed to someone
            let modal: ConfirmationModal = ConfirmationModal(
                info: ConfirmationModal.Info(
                    title: "warning".localized(),
                    body: .text("recoveryPasswordWarningSendDescription".localized()),
                    confirmTitle: "send".localized(),
                    confirmStyle: .danger,
                    cancelStyle: .alert_text,
                    onConfirm: { [weak self] _ in
                        self?.sendMessage(
                            text: text,
                            attachments: attachments,
                            linkPreviewDraft: linkPreviewDraft,
                            quoteModel: quoteModel,
                            hasPermissionToSendSeed: true
                        )
                    }
                )
            )
            
            return present(modal, animated: true, completion: nil)
        }
        
        // Clearing this out immediately to make this appear more snappy
        DispatchQueue.main.async { [weak self] in
            self?.snInputView.text = ""
            self?.snInputView.quoteDraftInfo = nil

            self?.resetMentions()
            self?.scrollToBottom(isAnimated: false)
        }

        // Note: 'shouldBeVisible' is set to true the first time a thread is saved so we can
        // use it to determine if the user is creating a new thread and update the 'isApproved'
        // flags appropriately
        let oldThreadShouldBeVisible: Bool = (self.viewModel.threadData.threadShouldBeVisible == true)
        let sentTimestampMs: Int64 = viewModel.dependencies[cache: .snodeAPI].currentOffsetTimestampMs()

        // Optimistically insert the outgoing message (this will trigger a UI update)
        self.viewModel.sentMessageBeforeUpdate = true
        let optimisticData: ConversationViewModel.OptimisticMessageData = self.viewModel.optimisticallyAppendOutgoingMessage(
            text: processedText,
            sentTimestampMs: sentTimestampMs,
            attachments: attachments,
            linkPreviewDraft: linkPreviewDraft,
            quoteModel: quoteModel
        )
        
        // If this was a message request then approve it
        approveMessageRequestIfNeeded(
            for: self.viewModel.threadData.threadId,
            threadVariant: self.viewModel.threadData.threadVariant,
            isNewThread: !oldThreadShouldBeVisible,
            timestampMs: (sentTimestampMs - 1)  // Set 1ms earlier as this is used for sorting
        ).sinkUntilComplete(
            receiveCompletion: { [weak self] _ in
                self?.sendMessage(optimisticData: optimisticData)
            }
        )
    }
    
    private func sendMessage(optimisticData: ConversationViewModel.OptimisticMessageData) {
        let threadId: String = self.viewModel.threadData.threadId
        let threadVariant: SessionThread.Variant = self.viewModel.threadData.threadVariant
        
        DispatchQueue.global(qos:.userInitiated).async(using: viewModel.dependencies) { [dependencies = viewModel.dependencies] in
            // Generate the quote thumbnail if needed (want this to happen outside of the DBWrite thread as
            // this can take up to 0.5s
            let quoteThumbnailAttachment: Attachment? = optimisticData.quoteModel?.attachment?
                .cloneAsQuoteThumbnail(using: dependencies)
            
            // Actually send the message
            dependencies[singleton: .storage]
                .writePublisher { [weak self] db in
                    // Update the thread to be visible (if it isn't already)
                    if self?.viewModel.threadData.threadShouldBeVisible == false {
                        _ = try SessionThread
                            .filter(id: threadId)
                            .updateAllAndConfig(
                                db,
                                SessionThread.Columns.shouldBeVisible.set(to: true),
                                SessionThread.Columns.pinnedPriority.set(to: LibSession.visiblePriority),
                                calledFromConfig: nil,
                                using: dependencies
                            )
                    }
                    
                    // Insert the interaction and associated it with the optimistically inserted message so
                    // we can remove it once the database triggers a UI update
                    let insertedInteraction: Interaction = try optimisticData.interaction.inserted(db)
                    self?.viewModel.associate(optimisticMessageId: optimisticData.id, to: insertedInteraction.id)
                    
                    // If there is a LinkPreview draft then check the state of any existing link previews and
                    // insert a new one if needed
                    if let linkPreviewDraft: LinkPreviewDraft = optimisticData.linkPreviewDraft {
                        let invalidLinkPreviewAttachmentStates: [Attachment.State] = [
                            .failedDownload, .pendingDownload, .downloading, .failedUpload, .invalid
                        ]
                        let linkPreviewAttachmentId: String? = try? insertedInteraction.linkPreview
                            .select(.attachmentId)
                            .asRequest(of: String.self)
                            .fetchOne(db)
                        let linkPreviewAttachmentState: Attachment.State = linkPreviewAttachmentId
                            .map {
                                try? Attachment
                                    .filter(id: $0)
                                    .select(.state)
                                    .asRequest(of: Attachment.State.self)
                                    .fetchOne(db)
                            }
                            .defaulting(to: .invalid)
                        
                        // If we don't have a "valid" existing link preview then upsert a new one
                        if invalidLinkPreviewAttachmentStates.contains(linkPreviewAttachmentState) {
                            try LinkPreview(
                                url: linkPreviewDraft.urlString,
                                title: linkPreviewDraft.title,
                                attachmentId: try optimisticData.linkPreviewAttachment?.inserted(db).id,
                                using: dependencies
                            ).upsert(db)
                        }
                    }
                    
                    // If there is a Quote the insert it now
                    if let interactionId: Int64 = insertedInteraction.id, let quoteModel: QuotedReplyModel = optimisticData.quoteModel {
                        try Quote(
                            interactionId: interactionId,
                            authorId: quoteModel.authorId,
                            timestampMs: quoteModel.timestampMs,
                            body: quoteModel.body,
                            attachmentId: try quoteThumbnailAttachment?.inserted(db).id
                        ).insert(db)
                    }
                    
                    // Process any attachments
                    try Attachment.process(
                        db,
                        attachments: optimisticData.attachmentData,
                        for: insertedInteraction.id
                    )
                    
                    try MessageSender.send(
                        db,
                        interaction: insertedInteraction,
                        threadId: threadId,
                        threadVariant: threadVariant,
                        using: dependencies
                    )
                }
                .subscribe(on: DispatchQueue.global(qos: .userInitiated))
                .sinkUntilComplete(
                    receiveCompletion: { [weak self] result in
                        switch result {
                            case .finished: break
                            case .failure(let error):
                                self?.viewModel.failedToStoreOptimisticOutgoingMessage(id: optimisticData.id, error: error)
                        }
                        
                        self?.handleMessageSent()
                    }
                )
        }
    }

    func handleMessageSent() {
        if viewModel.dependencies[singleton: .storage, key: .playNotificationSoundInForeground] {
            let soundID = Preferences.Sound.systemSoundId(for: .messageSent, quiet: true)
            AudioServicesPlaySystemSound(soundID)
        }
        
        let threadId: String = self.viewModel.threadData.threadId
        
        viewModel.dependencies[singleton: .storage].writeAsync { [dependencies = viewModel.dependencies] db in
            dependencies[singleton: .typingIndicators].didStopTyping(db, threadId: threadId, direction: .outgoing)
            
            _ = try SessionThread
                .filter(id: threadId)
                .updateAll(db, SessionThread.Columns.messageDraft.set(to: ""))
        }
    }

    func showLinkPreviewSuggestionModal() {
        let linkPreviewModal: ConfirmationModal = ConfirmationModal(
            info: ConfirmationModal.Info(
                title: "linkPreviewsEnable".localized(),
                body: .text(
                    "linkPreviewsFirstDescription"
                        .put(key: "app_name", value: Constants.app_name)
                        .localized()
                ),
                confirmTitle: "enable".localized(),
                confirmStyle: .danger,
                cancelStyle: .alert_text
            ) { [weak self, dependencies = viewModel.dependencies] _ in
                dependencies[singleton: .storage].writeAsync { db in
                    db[.areLinkPreviewsEnabled] = true
                }
                
                self?.snInputView.autoGenerateLinkPreview()
            }
        )
        
        present(linkPreviewModal, animated: true, completion: nil)
    }
    
    func inputTextViewDidChangeContent(_ inputTextView: InputTextView) {
        // Note: If there is a 'draft' message then we don't want it to trigger the typing indicator to
        // appear (as that is not expected/correct behaviour)
        guard !viewIsAppearing else { return }
        
        let newText: String = (inputTextView.text ?? "")
        
        if !newText.isEmpty {
            let threadId: String = self.viewModel.threadData.threadId
            let threadVariant: SessionThread.Variant = self.viewModel.threadData.threadVariant
            let threadIsMessageRequest: Bool = (self.viewModel.threadData.threadIsMessageRequest == true)
            let threadIsBlocked: Bool = (self.viewModel.threadData.threadIsBlocked == true)
            let needsToStartTypingIndicator: Bool = viewModel.dependencies[singleton: .typingIndicators].didStartTypingNeedsToStart(
                threadId: threadId,
                threadVariant: threadVariant,
                threadIsBlocked: threadIsBlocked,
                threadIsMessageRequest: threadIsMessageRequest,
                direction: .outgoing,
                timestampMs: viewModel.dependencies[cache: .snodeAPI].currentOffsetTimestampMs()
            )
            
            if needsToStartTypingIndicator {
                viewModel.dependencies[singleton: .storage].writeAsync { [dependencies = viewModel.dependencies] db in
                    dependencies[singleton: .typingIndicators].start(db, threadId: threadId, direction: .outgoing)
                }
            }
        }
        
        updateMentions(for: newText)
    }
    
    // MARK: --Attachments
    
    func didPasteImageFromPasteboard(_ image: UIImage) {
        guard let imageData = image.jpegData(compressionQuality: 1.0) else { return }
        
        let dataSource = DataSourceValue(data: imageData, dataType: .jpeg, using: viewModel.dependencies)
        let attachment = SignalAttachment.attachment(dataSource: dataSource, type: .jpeg, imageQuality: .medium, using: viewModel.dependencies)

        guard let approvalVC = AttachmentApprovalViewController.wrappedInNavController(
            threadId: self.viewModel.threadData.threadId,
            threadVariant: self.viewModel.threadData.threadVariant,
            attachments: [ attachment ],
            approvalDelegate: self,
            using: self.viewModel.dependencies
        ) else { return }
        approvalVC.modalPresentationStyle = .fullScreen
        
        self.present(approvalVC, animated: true, completion: nil)
    }

    // MARK: --Mentions
    
    func handleMentionSelected(_ mentionInfo: MentionInfo, from view: MentionSelectionView) {
        guard let currentMentionStartIndex = currentMentionStartIndex else { return }
        
        mentions.append(mentionInfo)
        
        let newText: String = snInputView.text.replacingCharacters(
            in: currentMentionStartIndex...,
            with: "@\(mentionInfo.profile.displayName(for: self.viewModel.threadData.threadVariant)) " // stringlint:ignore
        )
        
        snInputView.text = newText
        self.currentMentionStartIndex = nil
        snInputView.hideMentionsUI()
        
        mentions = mentions.filter { mentionInfo -> Bool in
            newText.contains(mentionInfo.profile.displayName(for: self.viewModel.threadData.threadVariant))
        }
    }
    
    func updateMentions(for newText: String) {
        guard !newText.isEmpty else {
            if currentMentionStartIndex != nil {
                snInputView.hideMentionsUI()
            }
            
            resetMentions()
            return
        }
        
        let lastCharacterIndex = newText.index(before: newText.endIndex)
        let lastCharacter = newText[lastCharacterIndex]
        
        // Check if there is whitespace before the '@' or the '@' is the first character
        let isCharacterBeforeLastWhiteSpaceOrStartOfLine: Bool
        if newText.count == 1 {
            isCharacterBeforeLastWhiteSpaceOrStartOfLine = true // Start of line
        }
        else {
            let characterBeforeLast = newText[newText.index(before: lastCharacterIndex)]
            isCharacterBeforeLastWhiteSpaceOrStartOfLine = characterBeforeLast.isWhitespace
        }
        
        // stringlint:ignore_start
        if lastCharacter == "@" && isCharacterBeforeLastWhiteSpaceOrStartOfLine {
            currentMentionStartIndex = lastCharacterIndex
            snInputView.showMentionsUI(for: self.viewModel.mentions())
        }
        else if lastCharacter.isWhitespace || lastCharacter == "@" { // the lastCharacter == "@" is to check for @@
            currentMentionStartIndex = nil
            snInputView.hideMentionsUI()
        }
        else {
            if let currentMentionStartIndex = currentMentionStartIndex {
                let query = String(newText[newText.index(after: currentMentionStartIndex)...]) // + 1 to get rid of the @
                snInputView.showMentionsUI(for: self.viewModel.mentions(for: query))
            }
        }
        // stringlint:ignore_stop
    }

    func resetMentions() {
        currentMentionStartIndex = nil
        mentions = []
    }

    // stringlint:ignore_contents
    func replaceMentions(in text: String) -> String {
        var result = text
        for mention in mentions {
            guard let range = result.range(of: "@\(mention.profile.displayName(for: mention.threadVariant))") else { continue }
            result = result.replacingCharacters(in: range, with: "@\(mention.profile.id)")
        }
        
        return result
    }
    
    func hideInputAccessoryView() {
        DispatchQueue.main.async {
            self.inputAccessoryView?.isHidden = true
            self.inputAccessoryView?.alpha = 0
        }
    }
    
    func showInputAccessoryView() {
        UIView.animate(withDuration: 0.25, animations: {
            self.inputAccessoryView?.isHidden = false
            self.inputAccessoryView?.alpha = 1
        })
    }

    // MARK: MessageCellDelegate

    func handleItemLongPressed(_ cellViewModel: MessageViewModel) {
        // Show the context menu if applicable
        guard
            // FIXME: Need to update this when an appropriate replacement is added (see https://teng.pub/technical/2021/11/9/uiapplication-key-window-replacement)
            let keyWindow: UIWindow = UIApplication.shared.keyWindow,
            let sectionIndex: Int = self.viewModel.interactionData
                .firstIndex(where: { $0.model == .messages }),
            let index = self.viewModel.interactionData[sectionIndex]
                .elements
                .firstIndex(of: cellViewModel),
            let cell = tableView.cellForRow(at: IndexPath(row: index, section: sectionIndex)) as? MessageCell,
            let contextSnapshotView: UIView = cell.contextSnapshotView,
            let snapshot = contextSnapshotView.snapshotView(afterScreenUpdates: false),
            contextMenuWindow == nil,
            let actions: [ContextMenuVC.Action] = ContextMenuVC.actions(
                for: cellViewModel,
                recentEmojis: (self.viewModel.threadData.recentReactionEmoji ?? []).compactMap { EmojiWithSkinTones(rawValue: $0) },
                currentUserSessionId: self.viewModel.threadData.currentUserSessionId,
                currentUserBlinded15SessionId: self.viewModel.threadData.currentUserBlinded15SessionId,
                currentUserBlinded25SessionId: self.viewModel.threadData.currentUserBlinded25SessionId,
                currentUserIsOpenGroupModerator: viewModel.dependencies[singleton: .openGroupManager].isUserModeratorOrAdmin(
                    publicKey: self.viewModel.threadData.currentUserSessionId,
                    for: self.viewModel.threadData.openGroupRoomToken,
                    on: self.viewModel.threadData.openGroupServer
                ),
                currentThreadIsMessageRequest: (self.viewModel.threadData.threadIsMessageRequest == true),
                forMessageInfoScreen: false,
                delegate: self,
                using: viewModel.dependencies
            )
        else { return }
        
        /// Lock the contentOffset of the tableView so the transition doesn't look buggy
        self.tableView.lockContentOffset = true
        
        UIImpactFeedbackGenerator(style: .heavy).impactOccurred()
        self.contextMenuWindow = ContextMenuWindow()
        self.contextMenuVC = ContextMenuVC(
            snapshot: snapshot,
            frame: contextSnapshotView.convert(contextSnapshotView.bounds, to: keyWindow),
            cellViewModel: cellViewModel,
            actions: actions,
            using: viewModel.dependencies
        ) { [weak self] in
            self?.contextMenuWindow?.isHidden = true
            self?.contextMenuVC = nil
            self?.contextMenuWindow = nil
            self?.scrollButton.alpha = 0
            
            UIView.animate(
                withDuration: 0.25,
                animations: { self?.updateScrollToBottom() },
                completion: { _ in
                    guard let contentOffset: CGPoint = self?.tableView.contentOffset else { return }
                    
                    // Unlock the contentOffset so everything will be in the right
                    // place when we return
                    self?.tableView.lockContentOffset = false
                    self?.tableView.setContentOffset(contentOffset, animated: false)
                }
            )
        }
        
        self.contextMenuWindow?.themeBackgroundColor = .clear
        self.contextMenuWindow?.rootViewController = self.contextMenuVC
        self.contextMenuWindow?.overrideUserInterfaceStyle = ThemeManager.currentTheme.interfaceStyle
        self.contextMenuWindow?.makeKeyAndVisible()
    }

    func handleItemTapped(
        _ cellViewModel: MessageViewModel,
        cell: UITableViewCell,
        cellLocation: CGPoint
    ) {
        // For call info messages show the "call missed" modal
        guard cellViewModel.variant != .infoCall else {
            // If the failure was due to the mic permission being denied then we want to show the permission modal,
            // otherwise we want to show the call missed tips modal
            guard
                let infoMessageData: Data = (cellViewModel.rawBody ?? "").data(using: .utf8),
                let messageInfo: CallMessage.MessageInfo = try? JSONDecoder().decode(
                    CallMessage.MessageInfo.self,
                    from: infoMessageData
                ),
                messageInfo.state == .permissionDeniedMicrophone
            else {
                let callMissedTipsModal: CallMissedTipsModal = CallMissedTipsModal(caller: cellViewModel.authorName)
                present(callMissedTipsModal, animated: true, completion: nil)
                return
            }
            
            Permissions.requestMicrophonePermissionIfNeeded(presentingViewController: self, using: viewModel.dependencies)
            return
        }
        
        // For disappearing messages config update, show the following settings modal
        guard cellViewModel.variant != .infoDisappearingMessagesUpdate else {
            let messageDisappearingConfig = cellViewModel.messageDisappearingConfiguration()
            let expirationTimerString: String = floor(messageDisappearingConfig.durationSeconds).formatted(format: .long)
            let expirationTypeString: String = (messageDisappearingConfig.type?.localizedName ?? "")
            let modalBodyString: String = {
                if messageDisappearingConfig.isEnabled {
                    return "disappearingMessagesFollowSettingOn"
                        .put(key: "time", value: expirationTimerString)
                        .put(key: "disappearing_messages_type", value: expirationTypeString)
                        .localized()
                } else {
                    return "disappearingMessagesFollowSettingOff"
                        .localized()
                }
            }()
            let modalConfirmTitle: String = messageDisappearingConfig.isEnabled ? "set".localized() : "confirm".localized()
            let confirmationModal: ConfirmationModal = ConfirmationModal(
                info: ConfirmationModal.Info(
                    title: "disappearingMessagesFollowSetting".localized(),
                    body: .attributedText(modalBodyString.formatted(baseFont: .systemFont(ofSize: Values.smallFontSize))),
                    confirmTitle: modalConfirmTitle,
                    confirmStyle: .danger,
                    cancelStyle: .textPrimary,
                    dismissOnConfirm: false // Custom dismissal logic
<<<<<<< HEAD
                ) { [weak self, dependencies = viewModel.dependencies] _ in
                    dependencies[singleton: .storage].writeAsync { db in
                        try messageDisappearingConfig.save(db)
=======
                ) { [weak self] _ in
                    dependencies.storage.writeAsync { db in
                        let userPublicKey: String = getUserHexEncodedPublicKey(db, using: dependencies)
                        let currentTimestampMs: Int64 = SnodeAPI.currentOffsetTimestampMs()
                        
                        let interactionId = try messageDisappearingConfig
                            .saved(db)
                            .insertControlMessage(
                                db,
                                threadVariant: cellViewModel.threadVariant,
                                authorId: userPublicKey,
                                timestampMs: currentTimestampMs,
                                serverHash: nil,
                                serverExpirationTimestamp: nil
                            )
                        
                        let expirationTimerUpdateMessage: ExpirationTimerUpdate = ExpirationTimerUpdate()
                            .with(sentTimestamp: UInt64(currentTimestampMs))
                            .with(messageDisappearingConfig)

                        try MessageSender.send(
                            db,
                            message: expirationTimerUpdateMessage,
                            interactionId: interactionId,
                            threadId: cellViewModel.threadId,
                            threadVariant: cellViewModel.threadVariant,
                            using: dependencies
                        )
                        
>>>>>>> 83911cf9
                        try LibSession
                            .update(
                                db,
                                sessionId: cellViewModel.threadId,
                                disappearingMessagesConfig: messageDisappearingConfig,
                                using: dependencies
                            )
                    }
                    self?.dismiss(animated: true, completion: nil)
                }
            )
            
            present(confirmationModal, animated: true, completion: nil)
            return
        }
        
        // If it's an incoming media message and the thread isn't trusted then show the placeholder view
        if cellViewModel.cellType != .textOnlyMessage && cellViewModel.variant == .standardIncoming && !cellViewModel.threadIsTrusted {
            let message: NSAttributedString = "attachmentsAutoDownloadModalDescription"
                .put(key: "conversation_name", value: cellViewModel.authorName)
                .localizedFormatted(baseFont: .systemFont(ofSize: Values.smallFontSize))
            let confirmationModal: ConfirmationModal = ConfirmationModal(
                info: ConfirmationModal.Info(
                    title: "attachmentsAutoDownloadModalTitle".localized(),
                    body: .attributedText(message),
                    confirmTitle: "download".localized(),
                    dismissOnConfirm: false // Custom dismissal logic
                ) { [weak self] _ in
                    self?.viewModel.trustContact()
                    self?.dismiss(animated: true, completion: nil)
                }
            )
            
            present(confirmationModal, animated: true, completion: nil)
            return
        }
        
        /// Takes the `cell` and a `targetView` and returns `true` if the user tapped a link in the cell body text instead
        /// of the `targetView`
        func handleLinkTapIfNeeded(cell: UITableViewCell, targetView: UIView?) -> Bool {
            let locationInTargetView: CGPoint = cell.convert(cellLocation, to: targetView)
            
            guard
                let visibleCell: VisibleMessageCell = cell as? VisibleMessageCell,
                targetView?.bounds.contains(locationInTargetView) != true,
                visibleCell.bodyTappableLabel?.containsLinks == true
            else { return false }
            
            let tappableLabelPoint: CGPoint = cell.convert(cellLocation, to: visibleCell.bodyTappableLabel)
            visibleCell.bodyTappableLabel?.handleTouch(at: tappableLabelPoint)
            return true
        }
        
        switch cellViewModel.cellType {
            case .voiceMessage: viewModel.playOrPauseAudio(for: cellViewModel)
            
            case .mediaMessage:
                guard
                    let albumView: MediaAlbumView = (cell as? VisibleMessageCell)?.albumView,
                    !handleLinkTapIfNeeded(cell: cell, targetView: albumView)
                else { return }
                
                // Figure out which of the media views was tapped
                let locationInAlbumView: CGPoint = cell.convert(cellLocation, to: albumView)
                guard let mediaView = albumView.mediaView(forLocation: locationInAlbumView) else { return }
                
                switch mediaView.attachment.state {
                    case .pendingDownload, .downloading, .uploading, .invalid: break
                    
                    // Failed uploads should be handled via the "resend" process instead
                    case .failedUpload: break
                        
                    case .failedDownload:
                        let threadId: String = self.viewModel.threadData.threadId
                        
                        // Retry downloading the failed attachment
                        viewModel.dependencies[singleton: .storage].writeAsync { [dependencies = viewModel.dependencies] db in
                            dependencies[singleton: .jobRunner].add(
                                db,
                                job: Job(
                                    variant: .attachmentDownload,
                                    threadId: threadId,
                                    interactionId: cellViewModel.id,
                                    details: AttachmentDownloadJob.Details(
                                        attachmentId: mediaView.attachment.id
                                    )
                                ),
                                canStartJob: true
                            )
                        }
                        break
                        
                    default:
                        // Ignore invalid media
                        guard mediaView.attachment.isValid else { return }
                        
                        guard albumView.numItems > 1 || !mediaView.attachment.isVideo else {
                            guard
                                let originalFilePath: String = mediaView.attachment.originalFilePath(using: viewModel.dependencies),
                                viewModel.dependencies[singleton: .fileManager].fileExists(atPath: originalFilePath)
                            else { return SNLog("Missing video file") }
                            
                            /// When playing media we need to change the AVAudioSession to 'playback' mode so the device "silent mode"
                            /// doesn't prevent video audio from playing
                            try? AVAudioSession.sharedInstance().setCategory(.playback)
                            let viewController: AVPlayerViewController = AVPlayerViewController()
                            viewController.player = AVPlayer(url: URL(fileURLWithPath: originalFilePath))
                            self.navigationController?.present(viewController, animated: true)
                            return
                        }
                        
                        let viewController: UIViewController? = MediaGalleryViewModel.createDetailViewController(
                            for: self.viewModel.threadData.threadId,
                            threadVariant: self.viewModel.threadData.threadVariant,
                            interactionId: cellViewModel.id,
                            selectedAttachmentId: mediaView.attachment.id,
                            options: [ .sliderEnabled, .showAllMediaButton ],
                            using: viewModel.dependencies
                        )
                        
                        if let viewController: UIViewController = viewController {
                            /// Delay becoming the first responder to make the return transition a little nicer (allows
                            /// for the footer on the detail view to slide out rather than instantly vanish)
                            self.delayFirstResponder = true
                            
                            /// Dismiss the input before starting the presentation to make everything look smoother
                            self.resignFirstResponder()
                            
                            /// Delay the actual presentation to give the 'resignFirstResponder' call the chance to complete
                            DispatchQueue.main.asyncAfter(deadline: .now() + .milliseconds(250)) { [weak self] in
                                /// Lock the contentOffset of the tableView so the transition doesn't look buggy
                                self?.tableView.lockContentOffset = true
                                
                                self?.present(viewController, animated: true) { [weak self] in
                                    // Unlock the contentOffset so everything will be in the right
                                    // place when we return
                                    self?.tableView.lockContentOffset = false
                                }
                            }
                        }
                }
                
            case .audio:
                guard
                    !handleLinkTapIfNeeded(cell: cell, targetView: (cell as? VisibleMessageCell)?.documentView),
                    let attachment: Attachment = cellViewModel.attachments?.first,
                    let originalFilePath: String = attachment.originalFilePath(using: viewModel.dependencies)
                else { return }
                
                /// When playing media we need to change the AVAudioSession to 'playback' mode so the device "silent mode"
                /// doesn't prevent video audio from playing
                try? AVAudioSession.sharedInstance().setCategory(.playback)
                let viewController: AVPlayerViewController = AVPlayerViewController()
                viewController.player = AVPlayer(url: URL(fileURLWithPath: originalFilePath))
                self.navigationController?.present(viewController, animated: true)
                
            case .genericAttachment:
                guard
                    !handleLinkTapIfNeeded(cell: cell, targetView: (cell as? VisibleMessageCell)?.documentView),
                    let attachment: Attachment = cellViewModel.attachments?.first,
                    let originalFilePath: String = attachment.originalFilePath(using: viewModel.dependencies)
                else { return }
                
                let fileUrl: URL = URL(fileURLWithPath: originalFilePath)
                
                // Open a preview of the document for text, pdf or microsoft files
                if
                    attachment.isText ||
                    attachment.isMicrosoftDoc ||
                    attachment.contentType == UTType.mimeTypePdf
                {
                    // FIXME: If given an invalid text file (eg with binary data) this hangs forever
                    // Note: I tried dispatching after a short delay, detecting that the new UI is invalid and dismissing it
                    // if so but the dismissal didn't work (we may have to wait on Apple to handle this one)
                    let interactionController: UIDocumentInteractionController = UIDocumentInteractionController(url: fileUrl)
                    interactionController.delegate = self
                    interactionController.presentPreview(animated: true)
                    return
                }
                
                // Otherwise share the file
                let shareVC = UIActivityViewController(activityItems: [ fileUrl ], applicationActivities: nil)
                
                if UIDevice.current.isIPad {
                    shareVC.excludedActivityTypes = []
                    shareVC.popoverPresentationController?.permittedArrowDirections = []
                    shareVC.popoverPresentationController?.sourceView = self.view
                    shareVC.popoverPresentationController?.sourceRect = self.view.bounds
                }
                
                navigationController?.present(shareVC, animated: true, completion: nil)
                
            case .textOnlyMessage:
                guard let visibleCell: VisibleMessageCell = cell as? VisibleMessageCell else { return }
                
                let quotePoint: CGPoint = visibleCell.convert(cellLocation, to: visibleCell.quoteView)
                let linkPreviewPoint: CGPoint = visibleCell.convert(cellLocation, to: visibleCell.linkPreviewView?.previewView)
                let tappableLabelPoint: CGPoint = visibleCell.convert(cellLocation, to: visibleCell.bodyTappableLabel)
                let containsLinks: Bool = (
                    // If there is only a single link and it matches the LinkPreview then consider this _just_ a
                    // LinkPreview
                    visibleCell.bodyTappableLabel?.containsLinks == true && (
                        (visibleCell.bodyTappableLabel?.links.count ?? 0) > 1 ||
                        visibleCell.bodyTappableLabel?.links[cellViewModel.linkPreview?.url ?? ""] == nil
                    )
                )
                let quoteViewContainsTouch: Bool = (visibleCell.quoteView?.bounds.contains(quotePoint) == true)
                let linkPreviewViewContainsTouch: Bool = (visibleCell.linkPreviewView?.previewView.bounds.contains(linkPreviewPoint) == true)
                
                switch (containsLinks, quoteViewContainsTouch, linkPreviewViewContainsTouch, cellViewModel.quote, cellViewModel.linkPreview) {
                    // If the message contains both links and a quote, and the user tapped on the quote; OR the
                    // message only contained a quote, then scroll to the quote
                    case (true, true, _, .some(let quote), _), (false, _, _, .some(let quote), _):
                        let maybeOriginalInteractionInfo: Interaction.TimestampInfo? = viewModel.dependencies[singleton: .storage].read { db in
                            try quote.originalInteraction
                                .select(.id, .timestampMs)
                                .asRequest(of: Interaction.TimestampInfo.self)
                                .fetchOne(db)
                        }
                        
                        guard let interactionInfo: Interaction.TimestampInfo = maybeOriginalInteractionInfo else {
                            return
                        }
                        
                        self.scrollToInteractionIfNeeded(
                            with: interactionInfo,
                            focusBehaviour: .highlight,
                            originalIndexPath: self.tableView.indexPath(for: cell)
                        )
                    
                    // If the message contains both links and a LinkPreview, and the user tapped on
                    // the LinkPreview; OR the message only contained a LinkPreview, then open the link
                    case (true, _, true, _, .some(let linkPreview)), (false, _, _, _, .some(let linkPreview)):
                        switch linkPreview.variant {
                            case .standard: openUrl(linkPreview.url)
                            case .openGroupInvitation: joinOpenGroup(name: linkPreview.title, url: linkPreview.url)
                        }
                    
                    // If the message contained links then interact with them directly
                    case (true, _, _, _, _): visibleCell.bodyTappableLabel?.handleTouch(at: tappableLabelPoint)
                        
                    default: break
                }
                
            default: break
        }
    }
    
    func handleItemDoubleTapped(_ cellViewModel: MessageViewModel) {
        switch cellViewModel.cellType {
            // The user can double tap a voice message when it's playing to speed it up
            case .voiceMessage: self.viewModel.speedUpAudio(for: cellViewModel)
            default: break
        }
    }

    func handleItemSwiped(_ cellViewModel: MessageViewModel, state: SwipeState) {
        switch state {
            case .began: tableView.isScrollEnabled = false
            case .ended, .cancelled: tableView.isScrollEnabled = true
        }
    }
    
    func openUrl(_ urlString: String) {
        guard let url: URL = URL(string: urlString) else { return }
        
        let modal: ConfirmationModal = ConfirmationModal(
            targetView: self.view,
            info: ConfirmationModal.Info(
                title: "urlOpen".localized(),
                body: .attributedText(
                    "urlOpenDescription"
                        .put(key: "url", value: url.absoluteString)
                        .localizedFormatted(baseFont: .systemFont(ofSize: Values.smallFontSize)),
                    canScroll: true
                ),
                confirmTitle: "open".localized(),
                confirmStyle: .danger,
                cancelTitle: "urlCopy".localized(),
                cancelStyle: .alert_text,
                hasCloseButton: true,
                onConfirm:  { [weak self] _ in
                    UIApplication.shared.open(url, options: [:], completionHandler: nil)
                    self?.showInputAccessoryView()
                },
                onCancel: { [weak self] _ in
                    UIPasteboard.general.string = url.absoluteString
                    self?.showInputAccessoryView()
                }
            )
        )
        
        self.present(modal, animated: true)
    }
    
    func handleReplyButtonTapped(for cellViewModel: MessageViewModel) {
        reply(cellViewModel)
    }
    
    func startThread(
        with sessionId: String,
        openGroupServer: String?,
        openGroupPublicKey: String?
    ) {
        guard viewModel.threadData.canWrite(using: viewModel.dependencies) else { return }
        // FIXME: Add in support for starting a thread with a 'blinded25' id (disabled until we support this decoding)
        guard (try? SessionId.Prefix(from: sessionId)) != .blinded25 else { return }
        guard (try? SessionId.Prefix(from: sessionId)) == .blinded15 else {
            viewModel.dependencies[singleton: .storage].write { [dependencies = viewModel.dependencies] db in
                try SessionThread.fetchOrCreate(
                    db,
                    id: sessionId,
                    variant: .contact,
                    creationDateTimestamp: (dependencies[cache: .snodeAPI].currentOffsetTimestampMs() / 1000),
                    shouldBeVisible: nil,
                    calledFromConfig: nil,
                    using: dependencies
                )
            }
            
            let conversationVC: ConversationVC = ConversationVC(
                threadId: sessionId,
                threadVariant: .contact,
                using: viewModel.dependencies
            )
                
            self.navigationController?.pushViewController(conversationVC, animated: true)
            return
        }
        
        // If the sessionId is blinded then check if there is an existing un-blinded thread with the contact
        // and use that, otherwise just use the blinded id
        guard let openGroupServer: String = openGroupServer, let openGroupPublicKey: String = openGroupPublicKey else {
            return
        }
        
        let targetThreadId: String? = viewModel.dependencies[singleton: .storage].write { [dependencies = viewModel.dependencies] db in
            let lookup: BlindedIdLookup = try BlindedIdLookup
                .fetchOrCreate(
                    db,
                    blindedId: sessionId,
                    openGroupServer: openGroupServer,
                    openGroupPublicKey: openGroupPublicKey,
                    isCheckingForOutbox: false,
                    using: dependencies
                )
            
            return try SessionThread
                .fetchOrCreate(
                    db,
                    id: (lookup.sessionId ?? lookup.blindedId),
                    variant: .contact,
                    creationDateTimestamp: (dependencies[cache: .snodeAPI].currentOffsetTimestampMs() / 1000),
                    shouldBeVisible: nil,
                    calledFromConfig: nil,
                    using: dependencies
                )
                .id
        }
        
        guard let threadId: String = targetThreadId else { return }
        
        let conversationVC: ConversationVC = ConversationVC(
            threadId: threadId,
            threadVariant: .contact,
            using: viewModel.dependencies
        )
        self.navigationController?.pushViewController(conversationVC, animated: true)
    }
    
    func showReactionList(_ cellViewModel: MessageViewModel, selectedReaction: EmojiWithSkinTones?) {
        guard
            cellViewModel.reactionInfo?.isEmpty == false &&
            (
                self.viewModel.threadData.threadVariant == .legacyGroup ||
                self.viewModel.threadData.threadVariant == .group ||
                self.viewModel.threadData.threadVariant == .community
            ),
            let allMessages: [MessageViewModel] = self.viewModel.interactionData
                .first(where: { $0.model == .messages })?
                .elements
        else { return }
        
        let reactionListSheet: ReactionListSheet = ReactionListSheet(for: cellViewModel.id, using: viewModel.dependencies) { [weak self] in
            self?.currentReactionListSheet = nil
        }
        reactionListSheet.delegate = self
        reactionListSheet.handleInteractionUpdates(
            allMessages,
            selectedReaction: selectedReaction,
            initialLoad: true,
            shouldShowClearAllButton: viewModel.dependencies[singleton: .openGroupManager].isUserModeratorOrAdmin(
                publicKey: self.viewModel.threadData.currentUserSessionId,
                for: self.viewModel.threadData.openGroupRoomToken,
                on: self.viewModel.threadData.openGroupServer
            )
        )
        reactionListSheet.modalPresentationStyle = .overFullScreen
        present(reactionListSheet, animated: true, completion: nil)
        
        // Store so we can updated the content based on the current VC
        self.currentReactionListSheet = reactionListSheet
    }
    
    func needsLayout(for cellViewModel: MessageViewModel, expandingReactions: Bool) {
        guard
            let messageSectionIndex: Int = self.viewModel.interactionData
                .firstIndex(where: { $0.model == .messages }),
            let targetMessageIndex = self.viewModel.interactionData[messageSectionIndex]
                .elements
                .firstIndex(where: { $0.id == cellViewModel.id })
        else { return }
        
        if expandingReactions {
            self.viewModel.expandReactions(for: cellViewModel.id)
        }
        else {
            self.viewModel.collapseReactions(for: cellViewModel.id)
        }
        
        UIView.setAnimationsEnabled(false)
        tableView.reloadRows(
            at: [IndexPath(row: targetMessageIndex, section: messageSectionIndex)],
            with: .none
        )
        UIView.setAnimationsEnabled(true)
    }
    
    func react(_ cellViewModel: MessageViewModel, with emoji: EmojiWithSkinTones) {
        react(cellViewModel, with: emoji.rawValue, remove: false)
    }
    
    func removeReact(_ cellViewModel: MessageViewModel, for emoji: EmojiWithSkinTones) {
        react(cellViewModel, with: emoji.rawValue, remove: true)
    }
    
    func removeAllReactions(_ cellViewModel: MessageViewModel, for emoji: String) {
        guard cellViewModel.threadVariant == .community else { return }
        
        viewModel.dependencies[singleton: .storage]
            .readPublisher { [dependencies = viewModel.dependencies] db -> (Network.PreparedRequest<OpenGroupAPI.ReactionRemoveAllResponse>, OpenGroupAPI.PendingChange) in
                guard
                    let openGroup: OpenGroup = try? OpenGroup
                        .fetchOne(db, id: cellViewModel.threadId),
                    let openGroupServerMessageId: Int64 = try? Interaction
                        .select(.openGroupServerMessageId)
                        .filter(id: cellViewModel.id)
                        .asRequest(of: Int64.self)
                        .fetchOne(db)
                else { throw StorageError.objectNotFound }
                
                let preparedRequest: Network.PreparedRequest<OpenGroupAPI.ReactionRemoveAllResponse> = try OpenGroupAPI
                    .preparedReactionDeleteAll(
                        db,
                        emoji: emoji,
                        id: openGroupServerMessageId,
                        in: openGroup.roomToken,
                        on: openGroup.server,
                        using: dependencies
                    )
                let pendingChange: OpenGroupAPI.PendingChange = dependencies[singleton: .openGroupManager]
                    .addPendingReaction(
                        emoji: emoji,
                        id: openGroupServerMessageId,
                        in: openGroup.roomToken,
                        on: openGroup.server,
                        type: .removeAll
                    )
                
                return (preparedRequest, pendingChange)
            }
            .subscribe(on: DispatchQueue.global(qos: .userInitiated), using: viewModel.dependencies)
            .flatMap { [dependencies = viewModel.dependencies] preparedRequest, pendingChange in
                preparedRequest.send(using: dependencies)
                    .handleEvents(
                        receiveOutput: { _, response in
                            dependencies[singleton: .openGroupManager].updatePendingChange(
                                pendingChange,
                                seqNo: response.seqNo
                            )
                        }
                    )
                    .eraseToAnyPublisher()
            }
            .sinkUntilComplete(
                receiveCompletion: { [dependencies = viewModel.dependencies] _ in
                    dependencies[singleton: .storage].writeAsync { db in
                        _ = try Reaction
                            .filter(Reaction.Columns.interactionId == cellViewModel.id)
                            .filter(Reaction.Columns.emoji == emoji)
                            .deleteAll(db)
                    }
                }
            )
    }
    
    func react(_ cellViewModel: MessageViewModel, with emoji: String, remove: Bool) {
        guard
            self.viewModel.threadData.threadIsMessageRequest != true && (
                cellViewModel.variant == .standardIncoming ||
                cellViewModel.variant == .standardOutgoing
            )
        else { return }
        
        // Perform local rate limiting (don't allow more than 20 reactions within 60 seconds)
        let threadVariant: SessionThread.Variant = self.viewModel.threadData.threadVariant
        let openGroupRoom: String? = self.viewModel.threadData.openGroupRoomToken
        let sentTimestampMs: Int64 = viewModel.dependencies[cache: .snodeAPI].currentOffsetTimestampMs()
        let recentReactionTimestamps: [Int64] = viewModel.dependencies[cache: .general].recentReactionTimestamps
        
        guard
            recentReactionTimestamps.count < 20 ||
            (sentTimestampMs - (recentReactionTimestamps.first ?? sentTimestampMs)) > (60 * 1000)
        else {
            let toastController: ToastController = ToastController(
                text: "emojiReactsCoolDown".localized(),
                background: .backgroundSecondary
            )
            toastController.presentToastView(
                fromBottomOfView: self.view,
                inset: (snInputView.bounds.height + Values.largeSpacing),
                duration: .milliseconds(2500)
            )
            return
        }
        
        viewModel.dependencies.mutate(cache: .general) {
            $0.recentReactionTimestamps = Array($0.recentReactionTimestamps
                .suffix(19))
                .appending(sentTimestampMs)
        }
        
        typealias OpenGroupInfo = (
            pendingReaction: Reaction?,
            pendingChange: OpenGroupAPI.PendingChange,
            preparedRequest: Network.PreparedRequest<Int64?>
        )
        
        /// Perform the sending logic, we generate the pending reaction first in a deferred future closure to prevent the OpenGroup
        /// cache from blocking either the main thread or the database write thread
        Deferred { [dependencies = viewModel.dependencies] in
            Future<OpenGroupAPI.PendingChange?, Error> { resolver in
                guard
                    threadVariant == .community,
                    let serverMessageId: Int64 = cellViewModel.openGroupServerMessageId,
                    let openGroupServer: String = cellViewModel.threadOpenGroupServer,
                    let openGroupPublicKey: String = cellViewModel.threadOpenGroupPublicKey
                else { return resolver(Result.success(nil)) }
                  
                // Create the pending change if we have open group info
                return resolver(Result.success(
                    dependencies[singleton: .openGroupManager].addPendingReaction(
                        emoji: emoji,
                        id: serverMessageId,
                        in: openGroupServer,
                        on: openGroupPublicKey,
                        type: (remove ? .remove : .add)
                    )
                ))
            }
        }
        .subscribe(on: DispatchQueue.global(qos: .userInitiated), using: viewModel.dependencies)
        .flatMap { [dependencies = viewModel.dependencies] pendingChange -> AnyPublisher<Network.PreparedRequest<Void>, Error> in
            dependencies[singleton: .storage].writePublisher { [weak self] db -> Network.PreparedRequest<Void> in
                // Update the thread to be visible (if it isn't already)
                if self?.viewModel.threadData.threadShouldBeVisible == false {
                    _ = try SessionThread
                        .filter(id: cellViewModel.threadId)
                        .updateAllAndConfig(
                            db,
                            SessionThread.Columns.shouldBeVisible.set(to: true),
                            calledFromConfig: nil,
                            using: dependencies
                        )
                }
                
                let pendingReaction: Reaction? = {
                    guard !remove else {
                        return try? Reaction
                            .filter(Reaction.Columns.interactionId == cellViewModel.id)
                            .filter(Reaction.Columns.authorId == cellViewModel.currentUserSessionId)
                            .filter(Reaction.Columns.emoji == emoji)
                            .fetchOne(db)
                    }
                    
                    let sortId: Int64 = Reaction.getSortId(
                        db,
                        interactionId: cellViewModel.id,
                        emoji: emoji
                    )
                    
                    return Reaction(
                        interactionId: cellViewModel.id,
                        serverHash: nil,
                        timestampMs: sentTimestampMs,
                        authorId: cellViewModel.currentUserSessionId,
                        emoji: emoji,
                        count: 1,
                        sortId: sortId
                    )
                }()
                
                // Update the database
                if remove {
                    try Reaction
                        .filter(Reaction.Columns.interactionId == cellViewModel.id)
                        .filter(Reaction.Columns.authorId == cellViewModel.currentUserSessionId)
                        .filter(Reaction.Columns.emoji == emoji)
                        .deleteAll(db)
                }
                else {
                    try pendingReaction?.insert(db)
                    
                    // Add it to the recent list
                    Emoji.addRecent(db, emoji: emoji)
                }
                
                switch threadVariant {
                    case .community:
                        guard
                            let serverMessageId: Int64 = cellViewModel.openGroupServerMessageId,
                            let openGroupServer: String = cellViewModel.threadOpenGroupServer,
                            let openGroupRoom: String = openGroupRoom,
                            let pendingChange: OpenGroupAPI.PendingChange = pendingChange,
                            dependencies[singleton: .openGroupManager].doesOpenGroupSupport(db, capability: .reactions, on: openGroupServer)
                        else { throw MessageSenderError.invalidMessage }
                        
                        let preparedRequest: Network.PreparedRequest<Int64?> = try {
                            guard !remove else {
                                return try OpenGroupAPI
                                    .preparedReactionDelete(
                                        db,
                                        emoji: emoji,
                                        id: serverMessageId,
                                        in: openGroupRoom,
                                        on: openGroupServer,
                                        using: dependencies
                                    )
                                    .map { _, response in response.seqNo }
                            }
                            
                            return try OpenGroupAPI
                                .preparedReactionAdd(
                                    db,
                                    emoji: emoji,
                                    id: serverMessageId,
                                    in: openGroupRoom,
                                    on: openGroupServer,
                                    using: dependencies
                                )
                                .map { _, response in response.seqNo }
                        }()
                        
                        return preparedRequest
                            .handleEvents(
                                receiveOutput: { _, seqNo in
                                    dependencies[singleton: .openGroupManager].updatePendingChange(
                                        pendingChange,
                                        seqNo: seqNo
                                    )
                                },
                                receiveCompletion: { [weak self] result in
                                    switch result {
                                        case .finished: break
                                        case .failure:
                                            dependencies[singleton: .openGroupManager].removePendingChange(pendingChange)
                                            
                                            self?.handleReactionSentFailure(pendingReaction, remove: remove)
                                    }
                                }
                            )
                            .map { _, _ in () }
                        
                    default:
                        return try MessageSender.preparedSend(
                            db,
                            message: VisibleMessage(
                                sentTimestampMs: UInt64(sentTimestampMs),
                                text: nil,
                                reaction: VisibleMessage.VMReaction(
                                    timestamp: UInt64(cellViewModel.timestampMs),
                                    publicKey: {
                                        guard cellViewModel.variant == .standardIncoming else {
                                            return cellViewModel.currentUserSessionId
                                        }
                                        
                                        return cellViewModel.authorId
                                    }(),
                                    emoji: emoji,
                                    kind: (remove ? .remove : .react)
                                )
                            ),
                            to: try Message.Destination
                                .from(db, threadId: cellViewModel.threadId, threadVariant: cellViewModel.threadVariant),
                            namespace: try Message.Destination
                                .from(db, threadId: cellViewModel.threadId, threadVariant: cellViewModel.threadVariant)
                                .defaultNamespace,
                            interactionId: cellViewModel.id,
                            fileIds: [],
                            using: dependencies
                        )
                }
            }
        }
        .flatMap { [dependencies = viewModel.dependencies] request in request.send(using: dependencies) }
        .sinkUntilComplete()
    }
    
    func handleReactionSentFailure(_ pendingReaction: Reaction?, remove: Bool) {
        guard let pendingReaction = pendingReaction else { return }
        viewModel.dependencies[singleton: .storage].writeAsync { db in
            // Reverse the database
            if remove {
                try pendingReaction.insert(db)
            }
            else {
                try Reaction
                    .filter(Reaction.Columns.interactionId == pendingReaction.interactionId)
                    .filter(Reaction.Columns.authorId == pendingReaction.authorId)
                    .filter(Reaction.Columns.emoji == pendingReaction.emoji)
                    .deleteAll(db)
            }
        }
    }
    
    func showFullEmojiKeyboard(_ cellViewModel: MessageViewModel) {
        hideInputAccessoryView()
        
        let emojiPicker = EmojiPickerSheet(
            completionHandler: { [weak self] emoji in
                guard let emoji: EmojiWithSkinTones = emoji else { return }
                
                self?.react(cellViewModel, with: emoji)
            },
            dismissHandler: { [weak self] in
                self?.showInputAccessoryView()
            },
            using: self.viewModel.dependencies
        )
        
        present(emojiPicker, animated: true, completion: nil)
    }
    
    func contextMenuDismissed() {
        recoverInputView()
    }
    
    // MARK: --action handling
    
    func joinOpenGroup(name: String?, url: String) {
        // Open groups can be unsafe, so always ask the user whether they want to join one
        let finalName: String = (name ?? "communityUnknown".localized())
        let message: String = "communityJoinDescription"
            .put(key: "community_name", value: finalName)
            .localized()
        let modal: ConfirmationModal = ConfirmationModal(
            info: ConfirmationModal.Info(
                title: "join".localized() + " \(finalName)?",
                body: .attributedText(
                    NSMutableAttributedString(string: message)
                        .adding(
                            attributes: [ .font: UIFont.boldSystemFont(ofSize: Values.smallFontSize) ],
                            range: (message as NSString).range(of: finalName)
                        )
                ),
                confirmTitle: "join".localized(),
                onConfirm: { [dependencies = viewModel.dependencies] modal in
                    guard let presentingViewController: UIViewController = modal.presentingViewController else {
                        return
                    }
                    
                    guard let (room, server, publicKey) = LibSession.parseCommunity(url: url) else {
                        let errorModal: ConfirmationModal = ConfirmationModal(
                            info: ConfirmationModal.Info(
                                title: "communityJoinError"
                                    .put(key: "community_name", value: finalName)
                                    .localized(),
                                cancelTitle: "okay".localized(),
                                cancelStyle: .alert_text
                            )
                        )
                        
                        return presentingViewController.present(errorModal, animated: true, completion: nil)
                    }
                    
                    dependencies[singleton: .storage]
                        .writePublisher { db in
                            dependencies[singleton: .openGroupManager].add(
                                db,
                                roomToken: room,
                                server: server,
                                publicKey: publicKey,
                                calledFromConfig: nil
                            )
                        }
                        .flatMap { successfullyAddedGroup in
                            dependencies[singleton: .openGroupManager].performInitialRequestsAfterAdd(
                                queue: DispatchQueue.global(qos: .userInitiated),
                                successfullyAddedGroup: successfullyAddedGroup,
                                roomToken: room,
                                server: server,
                                publicKey: publicKey,
                                calledFromConfig: nil
                            )
                        }
                        .subscribe(on: DispatchQueue.global(qos: .userInitiated))
                        .receive(on: DispatchQueue.main)
                        .sinkUntilComplete(
                            receiveCompletion: { result in
                                switch result {
                                    case .finished: break
                                    case .failure(let error):
                                        // If there was a failure then the group will be in invalid state until
                                        // the next launch so remove it (the user will be left on the previous
                                        // screen so can re-trigger the join)
                                        dependencies[singleton: .storage].writeAsync { db in
                                            try dependencies[singleton: .openGroupManager].delete(
                                                db,
                                                openGroupId: OpenGroup.idFor(roomToken: room, server: server),
                                                calledFromConfig: nil
                                            )
                                        }
                                        
                                        // Show the user an error indicating they failed to properly join the group
                                        let errorModal: ConfirmationModal = ConfirmationModal(
                                            info: ConfirmationModal.Info(
                                                title: "communityJoinError"
                                                    .put(key: "community_name", value: finalName)
                                                    .localized(),
                                                body: .text("\(error)"),
                                                cancelTitle: "okay".localized(),
                                                cancelStyle: .alert_text
                                            )
                                        )
                                        
                                        presentingViewController.present(errorModal, animated: true, completion: nil)
                                }
                            }
                        )
                }
            )
        )
        
        present(modal, animated: true, completion: nil)
    }
    
    // MARK: - ContextMenuActionDelegate
    
    func info(_ cellViewModel: MessageViewModel) {
        let actions: [ContextMenuVC.Action] = ContextMenuVC.actions(
            for: cellViewModel,
            recentEmojis: [],
            currentUserSessionId: self.viewModel.threadData.currentUserSessionId,
            currentUserBlinded15SessionId: self.viewModel.threadData.currentUserBlinded15SessionId,
            currentUserBlinded25SessionId: self.viewModel.threadData.currentUserBlinded25SessionId,
            currentUserIsOpenGroupModerator: viewModel.dependencies[singleton: .openGroupManager].isUserModeratorOrAdmin(
                publicKey: self.viewModel.threadData.currentUserSessionId,
                for: self.viewModel.threadData.openGroupRoomToken,
                on: self.viewModel.threadData.openGroupServer
            ),
            currentThreadIsMessageRequest: (self.viewModel.threadData.threadIsMessageRequest == true),
            forMessageInfoScreen: true,
            delegate: self,
            using: viewModel.dependencies
        ) ?? []
        
        let messageInfoViewController = MessageInfoViewController(
            actions: actions,
            messageViewModel: cellViewModel,
            using: viewModel.dependencies
        )
        DispatchQueue.main.asyncAfter(deadline: .now() + 0.2) { [weak self] in
            self?.navigationController?.pushViewController(messageInfoViewController, animated: true)
        }
    }

    func retry(_ cellViewModel: MessageViewModel) {
        guard cellViewModel.id != MessageViewModel.optimisticUpdateId else {
            guard
                let optimisticMessageId: UUID = cellViewModel.optimisticMessageId,
                let optimisticMessageData: ConversationViewModel.OptimisticMessageData = self.viewModel.optimisticMessageData(for: optimisticMessageId)
            else {
                // Show an error for the retry
                let modal: ConfirmationModal = ConfirmationModal(
                    info: ConfirmationModal.Info(
                        title: "theError".localized(),
                        body: .text("shareExtensionDatabaseError".localized()),
                        cancelTitle: "okay".localized(),
                        cancelStyle: .alert_text
                    )
                )
                
                self.present(modal, animated: true, completion: nil)
                return
            }
            
            // Try to send the optimistic message again
            sendMessage(optimisticData: optimisticMessageData)
            return
        }
        
        viewModel.dependencies[singleton: .storage].writeAsync { [weak self, dependencies = viewModel.dependencies] db in
            guard
                let threadId: String = self?.viewModel.threadData.threadId,
                let threadVariant: SessionThread.Variant = self?.viewModel.threadData.threadVariant,
                let interaction: Interaction = try? Interaction.fetchOne(db, id: cellViewModel.id)
            else { return }
            
            if
                let quote = try? interaction.quote.fetchOne(db),
                let quotedAttachment = try? quote.attachment.fetchOne(db),
                quotedAttachment.isVisualMedia,
                quotedAttachment.downloadUrl == Attachment.nonMediaQuoteFileId,
                let quotedInteraction = try? quote.originalInteraction.fetchOne(db)
            {
                let attachment: Attachment? = {
                    if let attachment = try? quotedInteraction.attachments.fetchOne(db) {
                        return attachment
                    }
                    if
                        let linkPreview = try? quotedInteraction.linkPreview.fetchOne(db),
                        let linkPreviewAttachment = try? linkPreview.attachment.fetchOne(db)
                    {
                        return linkPreviewAttachment
                    }
                       
                    return nil
                }()
                try quote.with(
                    attachmentId: attachment?.cloneAsQuoteThumbnail(using: dependencies)?.inserted(db).id
                ).update(db)
            }
            
            // Remove message sending jobs for the same interaction in database
            // Prevent the same message being sent twice
            try Job.filter(Job.Columns.interactionId == interaction.id).deleteAll(db)
            
            try MessageSender.send(
                db,
                interaction: interaction,
                threadId: threadId,
                threadVariant: threadVariant,
                isSyncMessage: (cellViewModel.state == .failedToSync),
                using: dependencies
            )
        }
    }

    func reply(_ cellViewModel: MessageViewModel) {
        let maybeQuoteDraft: QuotedReplyModel? = QuotedReplyModel.quotedReplyForSending(
            threadId: self.viewModel.threadData.threadId,
            authorId: cellViewModel.authorId,
            variant: cellViewModel.variant,
            body: cellViewModel.body,
            timestampMs: cellViewModel.timestampMs,
            attachments: cellViewModel.attachments,
            linkPreviewAttachment: cellViewModel.linkPreviewAttachment,
            currentUserSessionId: cellViewModel.currentUserSessionId,
            currentUserBlinded15SessionId: cellViewModel.currentUserBlinded15SessionId,
            currentUserBlinded25SessionId: cellViewModel.currentUserBlinded25SessionId
        )
        
        guard let quoteDraft: QuotedReplyModel = maybeQuoteDraft else { return }
        
        snInputView.quoteDraftInfo = (
            model: quoteDraft,
            isOutgoing: (cellViewModel.variant == .standardOutgoing)
        )
        snInputView.becomeFirstResponder()
    }

    func copy(_ cellViewModel: MessageViewModel) {
        switch cellViewModel.cellType {
            case .typingIndicator, .dateHeader, .unreadMarker: break
            
            case .textOnlyMessage:
                if cellViewModel.body == nil, let linkPreview: LinkPreview = cellViewModel.linkPreview {
                    UIPasteboard.general.string = linkPreview.url
                    return
                }
                
                UIPasteboard.general.string = cellViewModel.body
            
            case .audio, .voiceMessage, .genericAttachment, .mediaMessage:
                guard
                    cellViewModel.attachments?.count == 1,
                    let attachment: Attachment = cellViewModel.attachments?.first,
                    attachment.isValid,
                    (
                        attachment.state == .downloaded ||
                        attachment.state == .uploaded
                    ),
                    let type: UTType = UTType(sessionMimeType: attachment.contentType),
                    let originalFilePath: String = attachment.originalFilePath(using: viewModel.dependencies),
                    let data: Data = try? Data(contentsOf: URL(fileURLWithPath: originalFilePath))
                else { return }
            
                UIPasteboard.general.setData(data, forPasteboardType: type.identifier)
        }
    }

    func copySessionID(_ cellViewModel: MessageViewModel) {
        guard cellViewModel.variant == .standardIncoming else { return }
        
        UIPasteboard.general.string = cellViewModel.authorId
    }

    func delete(_ cellViewModel: MessageViewModel) {
        /// Retrieve the deletion actions for the selected message(s) of there are any
        let messagesToDelete: [MessageViewModel] = [cellViewModel]
        
        guard let deletionBehaviours: MessageViewModel.DeletionBehaviours = self.viewModel.deletionActions(for: messagesToDelete) else {
            return
        }
        
        let modal: ConfirmationModal = ConfirmationModal(
            info: ConfirmationModal.Info(
                title: deletionBehaviours.title,
                body: .radio(
                    explanation: NSAttributedString(string: deletionBehaviours.body),
                    warning: deletionBehaviours.warning.map { NSAttributedString(string: $0) },
                    options: deletionBehaviours.actions.map { action in
                        (
                            action.title,
                            action.state != .disabled,
                            action.state == .enabledAndDefaultSelected,
                            action.accessibility
                        )
                    }
                ),
                confirmTitle: "delete".localized(),
                confirmStyle: .danger,
                cancelTitle: "cancel".localized(),
                cancelStyle: .alert_text,
                onConfirm: { [weak self, dependencies = viewModel.dependencies] modal in
                    /// Determine the selected action index
                    let selectedIndex: Int = {
                        switch modal.info.body {
                            case .radio(_, _, let options):
                                return options
                                    .enumerated()
                                    .first(where: { _, value in value.selected })
                                    .map { index, _ in index }
                                    .defaulting(to: 0)
                            
                            default: return 0
                        }
                    }()
                    
                    /// Stop the messages audio if needed
                    messagesToDelete.forEach { cellViewModel in
                        self?.viewModel.stopAudioIfNeeded(for: cellViewModel)
                    }
                    
                    /// Trigger the deletion behaviours
                    deletionBehaviours
                        .publisherForAction(at: selectedIndex, using: dependencies)
                        .sinkUntilComplete(
                            receiveCompletion: { result in
                                DispatchQueue.main.async {
                                    self?.viewModel.showToast(
                                        text: {
                                            switch result {
                                                case .finished:
                                                    return "deleteMessageDeleted"
                                                        .putNumber(messagesToDelete.count)
                                                        .localized()
                                                    
                                                case .failure:
                                                    return "deleteMessageFailed"
                                                        .putNumber(messagesToDelete.count)
                                                        .localized()
                                            }
                                        }(),
                                        backgroundColor: .backgroundSecondary,
                                        inset: (self?.inputAccessoryView?.frame.height ?? Values.mediumSpacing) + Values.smallSpacing
                                    )
                                }
                            }
                        )
                },
                afterClosed: { [weak self] in
                    self?.becomeFirstResponder()
                }
            )
        )
        
        /// Show the modal after a small delay so it doesn't look as weird with the context menu dismissal
        DispatchQueue.main.asyncAfter(deadline: .now() + .milliseconds(Int(ContextMenuVC.dismissDurationPartOne * 1000))) { [weak self] in
            self?.present(modal, animated: true)
            self?.resignFirstResponder()
        }
    }

    func save(_ cellViewModel: MessageViewModel) {
        guard cellViewModel.cellType == .mediaMessage else { return }
        
        let mediaAttachments: [(Attachment, String)] = (cellViewModel.attachments ?? [])
            .filter { attachment in
                attachment.isValid &&
                attachment.isVisualMedia && (
                    attachment.state == .downloaded ||
                    attachment.state == .uploaded
                )
            }
            .compactMap { attachment in
                guard let originalFilePath: String = attachment.originalFilePath(using: viewModel.dependencies) else {
                    return nil
                }
                
                return (attachment, originalFilePath)
            }
        
        guard !mediaAttachments.isEmpty else { return }
    
        Permissions.requestLibraryPermissionIfNeeded(
            isSavingMedia: true,
            presentingViewController: self,
            using: viewModel.dependencies
        ) { [weak self] in
            mediaAttachments.forEach { attachment, originalFilePath in
                PHPhotoLibrary.shared().performChanges(
                    {
                        if attachment.isImage || attachment.isAnimated {
                            PHAssetChangeRequest.creationRequestForAssetFromImage(
                                atFileURL: URL(fileURLWithPath: originalFilePath)
                            )
                        }
                        else if attachment.isVideo {
                            PHAssetChangeRequest.creationRequestForAssetFromVideo(
                                atFileURL: URL(fileURLWithPath: originalFilePath)
                            )
                        }
                    },
                    completionHandler: { _, _ in }
                )
            }
            
            // Send a 'media saved' notification if needed
            guard self?.viewModel.threadData.threadVariant == .contact, cellViewModel.variant == .standardIncoming else {
                return
            }
            
            self?.sendDataExtraction(kind: .mediaSaved(timestamp: UInt64(cellViewModel.timestampMs)))
        }
    }

    func ban(_ cellViewModel: MessageViewModel) {
        guard cellViewModel.threadVariant == .community else { return }
        
        let threadId: String = self.viewModel.threadData.threadId
        let modal: ConfirmationModal = ConfirmationModal(
            targetView: self.view,
            info: ConfirmationModal.Info(
                title: "banUser".localized(),
                body: .text("communityBanDescription".localized()),
                confirmTitle: "theContinue".localized(),
                confirmStyle: .danger,
                cancelStyle: .alert_text,
                onConfirm: { [weak self, dependencies = viewModel.dependencies] _ in
                    dependencies[singleton: .storage]
                        .readPublisher { db -> Network.PreparedRequest<NoResponse> in
                            guard let openGroup: OpenGroup = try OpenGroup.fetchOne(db, id: threadId) else {
                                throw StorageError.objectNotFound
                            }
                            
                            return try OpenGroupAPI
                                .preparedUserBan(
                                    db,
                                    sessionId: cellViewModel.authorId,
                                    from: [openGroup.roomToken],
                                    on: openGroup.server,
                                    using: dependencies
                                )
                        }
                        .flatMap { $0.send(using: dependencies) }
                        .subscribe(on: DispatchQueue.global(qos: .userInitiated), using: dependencies)
                        .receive(on: DispatchQueue.main, using: dependencies)
                        .sinkUntilComplete(
                            receiveCompletion: { result in
                                switch result {
                                    case .finished:
                                        DispatchQueue.main.async { [weak self] in
                                            self?.viewModel.showToast(
                                                text: "banUserBanned".localized(),
                                                backgroundColor: .backgroundSecondary,
                                                inset: (self?.inputAccessoryView?.frame.height ?? Values.mediumSpacing) + Values.smallSpacing
                                            )
                                        }
                                    case .failure:
                                        DispatchQueue.main.async { [weak self] in
                                            self?.viewModel.showToast(
                                                text: "banErrorFailed".localized(),
                                                backgroundColor: .backgroundSecondary,
                                                inset: (self?.inputAccessoryView?.frame.height ?? Values.mediumSpacing) + Values.smallSpacing
                                            )
                                        }
                                }
                            }
                        )
                    
                    self?.becomeFirstResponder()
                },
                afterClosed: { [weak self] in self?.becomeFirstResponder() }
            )
        )
        self.present(modal, animated: true)
    }

    func banAndDeleteAllMessages(_ cellViewModel: MessageViewModel) {
        guard cellViewModel.threadVariant == .community else { return }
        
        let threadId: String = self.viewModel.threadData.threadId
        let modal: ConfirmationModal = ConfirmationModal(
            targetView: self.view,
            info: ConfirmationModal.Info(
                title: "banDeleteAll".localized(),
                body: .text("communityBanDeleteDescription".localized()),
                confirmTitle: "theContinue".localized(),
                confirmStyle: .danger,
                cancelStyle: .alert_text,
                onConfirm: { [weak self, dependencies = viewModel.dependencies] _ in
                    dependencies[singleton: .storage]
                        .readPublisher { db in
                            guard let openGroup: OpenGroup = try OpenGroup.fetchOne(db, id: threadId) else {
                                throw StorageError.objectNotFound
                            }
                        
                            return try OpenGroupAPI
                                .preparedUserBanAndDeleteAllMessages(
                                    db,
                                    sessionId: cellViewModel.authorId,
                                    in: openGroup.roomToken,
                                    on: openGroup.server,
                                    using: dependencies
                                )
                        }
                        .flatMap { $0.send(using: dependencies) }
                        .subscribe(on: DispatchQueue.global(qos: .userInitiated), using: dependencies)
                        .receive(on: DispatchQueue.main, using: dependencies)
                        .sinkUntilComplete(
                            receiveCompletion: { result in
                                switch result {
                                    case .finished:
                                        DispatchQueue.main.async { [weak self] in
                                            self?.viewModel.showToast(
                                                text: "banUserBanned".localized(),
                                                backgroundColor: .backgroundSecondary,
                                                inset: (self?.inputAccessoryView?.frame.height ?? Values.mediumSpacing) + Values.smallSpacing
                                            )
                                        }
                                    case .failure:
                                        DispatchQueue.main.async { [weak self] in
                                            self?.viewModel.showToast(
                                                text: "banErrorFailed".localized(),
                                                backgroundColor: .backgroundSecondary,
                                                inset: (self?.inputAccessoryView?.frame.height ?? Values.mediumSpacing) + Values.smallSpacing
                                            )
                                        }
                                }
                            }
                        )
                    
                    self?.becomeFirstResponder()
                },
                afterClosed: { [weak self] in self?.becomeFirstResponder() }
            )
        )
        self.present(modal, animated: true)
    }

    // MARK: - VoiceMessageRecordingViewDelegate

    func startVoiceMessageRecording() {
        // Request permission if needed
        Permissions.requestMicrophonePermissionIfNeeded(using: viewModel.dependencies) { [weak self] in
            DispatchQueue.main.async {
                self?.cancelVoiceMessageRecording()
            }
        }
        
        // Keep screen on
        UIApplication.shared.isIdleTimerDisabled = false
        guard AVAudioSession.sharedInstance().recordPermission == .granted else { return }
        
        // Cancel any current audio playback
        self.viewModel.stopAudio()
        
        // Create URL
<<<<<<< HEAD
        let currentOffsetTimestamp: Int64 = viewModel.dependencies[cache: .snodeAPI].currentOffsetTimestampMs()
        let directory: String = viewModel.dependencies[singleton: .fileManager].temporaryDirectory
        let fileName: String = "\(currentOffsetTimestamp).m4a" // stringlint:disable
=======
        let directory: String = Singleton.appContext.temporaryDirectory
        let fileName: String = "\(SnodeAPI.currentOffsetTimestampMs()).m4a" // stringlint:ignore
>>>>>>> 83911cf9
        let url: URL = URL(fileURLWithPath: directory).appendingPathComponent(fileName)
        
        // Set up audio session
        let isConfigured = (SessionEnvironment.shared?.audioSession.startAudioActivity(recordVoiceMessageActivity) == true)
        guard isConfigured else {
            return cancelVoiceMessageRecording()
        }
        
        // Set up audio recorder
        let audioRecorder: AVAudioRecorder
        do {
            audioRecorder = try AVAudioRecorder(
                url: url,
                settings: [
                    AVFormatIDKey: NSNumber(value: kAudioFormatMPEG4AAC),
                    AVSampleRateKey: NSNumber(value: 44100),
                    AVNumberOfChannelsKey: NSNumber(value: 2),
                    AVEncoderBitRateKey: NSNumber(value: 128 * 1024)
                ]
            )
            audioRecorder.isMeteringEnabled = true
            self.audioRecorder = audioRecorder
        }
        catch {
            SNLog("Couldn't start audio recording due to error: \(error).")
            return cancelVoiceMessageRecording()
        }
        
        // Limit voice messages to a minute
        audioTimer = Timer.scheduledTimer(withTimeInterval: 180, repeats: false, block: { [weak self] _ in
            self?.snInputView.hideVoiceMessageUI()
            self?.endVoiceMessageRecording()
        })
        
        // Prepare audio recorder and start recording
        let successfullyPrepared: Bool = audioRecorder.prepareToRecord()
        let startedRecording: Bool = (successfullyPrepared && audioRecorder.record())
        
        
        guard successfullyPrepared && startedRecording else {
            SNLog(successfullyPrepared ? "Couldn't record audio." : "Couldn't prepare audio recorder.")
            
            // Dispatch to the next run loop to avoid
            DispatchQueue.main.async {
                let modal: ConfirmationModal = ConfirmationModal(
                    targetView: self.view,
                    info: ConfirmationModal.Info(
                        title: "theError".localized(),
                        body: .text("audioUnableToRecord".localized()),
                        cancelTitle: "okay".localized(),
                        cancelStyle: .alert_text
                    )
                )
                self.present(modal, animated: true)
            }
            
            return cancelVoiceMessageRecording()
        }
    }

    func endVoiceMessageRecording() {
        UIApplication.shared.isIdleTimerDisabled = true
        
        // Hide the UI
        snInputView.hideVoiceMessageUI()
        
        // Cancel the timer
        audioTimer?.invalidate()
        
        // Check preconditions
        guard let audioRecorder = audioRecorder else { return }
        
        // Get duration
        let duration = audioRecorder.currentTime
        
        // Stop the recording
        stopVoiceMessageRecording()
        
        // Check for user misunderstanding
        guard duration > 1 else {
            self.audioRecorder = nil
            
            let modal: ConfirmationModal = ConfirmationModal(
                targetView: self.view,
                info: ConfirmationModal.Info(
                    title: "messageVoice".localized(),
                    body: .text("messageVoiceErrorShort".localized()),
                    cancelTitle: "okay".localized(),
                    cancelStyle: .alert_text
                )
            )
            self.present(modal, animated: true)
            return
        }
        
        // Get data
        let dataSourceOrNil = DataSourcePath(fileUrl: audioRecorder.url, shouldDeleteOnDeinit: true, using: viewModel.dependencies)
        self.audioRecorder = nil
        
        guard let dataSource = dataSourceOrNil else { return SNLog("Couldn't load recorded data.") }
        
        // Create attachment
        let fileName = ("messageVoice".localized() as NSString)
            .appendingPathExtension("m4a") // stringlint:ignore
        dataSource.sourceFilename = fileName
        
        let attachment = SignalAttachment.voiceMessageAttachment(dataSource: dataSource, type: .mpeg4Audio, using: viewModel.dependencies)
        
        guard !attachment.hasError else {
            return showErrorAlert(for: attachment)
        }
        
        // Send attachment
        sendMessage(text: "", attachments: [attachment])
    }

    func cancelVoiceMessageRecording() {
        snInputView.hideVoiceMessageUI()
        audioTimer?.invalidate()
        stopVoiceMessageRecording()
        audioRecorder = nil
    }

    func stopVoiceMessageRecording() {
        audioRecorder?.stop()
        SessionEnvironment.shared?.audioSession.endAudioActivity(recordVoiceMessageActivity)
    }
    
    // MARK: - Data Extraction Notifications
    
    @objc func sendScreenshotNotification() { sendDataExtraction(kind: .screenshot) }
    
    func sendDataExtraction(kind: DataExtractionNotification.Kind) {
        // Only send screenshot notifications to one-to-one conversations
        guard self.viewModel.threadData.threadVariant == .contact else { return }
        
        let threadId: String = self.viewModel.threadData.threadId
        let threadVariant: SessionThread.Variant = self.viewModel.threadData.threadVariant
        
        viewModel.dependencies[singleton: .storage].writeAsync { [dependencies = viewModel.dependencies] db in
            try MessageSender.send(
                db,
                message: DataExtractionNotification(
                    kind: kind,
                    sentTimestampMs: dependencies[cache: .snodeAPI].currentOffsetTimestampMs()
                )
                .with(DisappearingMessagesConfiguration
                    .fetchOne(db, id: threadId)?
                    .forcedWithDisappearAfterReadIfNeeded()
                ),
                interactionId: nil,
                threadId: threadId,
                threadVariant: threadVariant,
                using: dependencies
            )
        }
    }

    // MARK: - Convenience
    
    func showErrorAlert(for attachment: SignalAttachment) {
        DispatchQueue.main.async { [weak self] in
            let modal: ConfirmationModal = ConfirmationModal(
                targetView: self?.view,
                info: ConfirmationModal.Info(
                    title: "attachmentsErrorSending".localized(),
                    body: .text(attachment.localizedErrorDescription ?? SignalAttachment.missingDataErrorMessage),
                    cancelTitle: "okay".localized(),
                    cancelStyle: .alert_text
                )
            )
            self?.present(modal, animated: true)
        }
    }
}

// MARK: - UIDocumentInteractionControllerDelegate

extension ConversationVC: UIDocumentInteractionControllerDelegate {
    func documentInteractionControllerViewControllerForPreview(_ controller: UIDocumentInteractionController) -> UIViewController {
        return self
    }
}

// MARK: - Message Request Actions

extension ConversationVC {
    fileprivate func approveMessageRequestIfNeeded(
        for threadId: String,
        threadVariant: SessionThread.Variant,
        isNewThread: Bool,
        timestampMs: Int64
    ) -> AnyPublisher<Void, Never> {
        let updateNavigationBackStack: () -> Void = {
            // Remove the 'SessionTableViewController<MessageRequestsViewModel>' from the nav hierarchy if present
            DispatchQueue.main.async { [weak self] in
                if
                    let viewControllers: [UIViewController] = self?.navigationController?.viewControllers,
                    let messageRequestsIndex = viewControllers
                        .firstIndex(where: { viewCon -> Bool in
                            (viewCon as? SessionViewModelAccessible)?.viewModelType == MessageRequestsViewModel.self
                        }),
                    messageRequestsIndex > 0
                {
                    var newViewControllers = viewControllers
                    newViewControllers.remove(at: messageRequestsIndex)
                    self?.navigationController?.viewControllers = newViewControllers
                }
            }
        }
        
        switch threadVariant {
            case .contact:
                // If the contact doesn't exist then we should create it so we can store the 'isApproved' state
                // (it'll be updated with correct profile info if they accept the message request so this
                // shouldn't cause weird behaviours)
                guard
                    let contact: Contact = viewModel.dependencies[singleton: .storage].read({ [dependencies = viewModel.dependencies] db in
                        Contact.fetchOrCreate(db, id: threadId, using: dependencies)
                    }),
                    !contact.isApproved
                else { return Just(()).eraseToAnyPublisher() }
                
                return viewModel.dependencies[singleton: .storage]
                    .writePublisher { [displayName = self.viewModel.threadData.displayName, dependencies = viewModel.dependencies] db in
                        // If we aren't creating a new thread (ie. sending a message request) then send a
                        // messageRequestResponse back to the sender (this allows the sender to know that
                        // they have been approved and can now use this contact in closed groups)
                        if !isNewThread {
                            _ = try? Interaction(
                                threadId: threadId,
                                threadVariant: threadVariant,
                                authorId: dependencies[cache: .general].sessionId.hexString,
                                variant: .infoMessageRequestAccepted,
                                body: "messageRequestYouHaveAccepted"
                                    .put(key: "name", value: displayName)
                                    .localized(),
                                timestampMs: timestampMs,
                                using: dependencies
                            ).inserted(db)
                            
                            try MessageSender.send(
                                db,
                                message: MessageRequestResponse(
                                    isApproved: true,
                                    sentTimestampMs: UInt64(timestampMs)
                                ),
                                interactionId: nil,
                                threadId: threadId,
                                threadVariant: threadVariant,
                                using: dependencies
                            )
                        }
                        
                        // Default 'didApproveMe' to true for the person approving the message request
                        try contact.upsert(db)
                        try Contact
                            .filter(id: contact.id)
                            .updateAllAndConfig(
                                db,
                                Contact.Columns.isApproved.set(to: true),
                                Contact.Columns.didApproveMe
                                    .set(to: contact.didApproveMe || !isNewThread),
                                calledFromConfig: nil,
                                using: dependencies
                            )
                    }
                    .map { _ in () }
                    .catch { _ in Just(()).eraseToAnyPublisher() }
                    .handleEvents(
                        receiveOutput: { _ in
                            // Update the UI
                            updateNavigationBackStack()
                        }
                    )
                    .eraseToAnyPublisher()
                
            case .group:
                // If the group is not in the invited state then don't bother doing anything
                guard
                    let group: ClosedGroup = viewModel.dependencies[singleton: .storage].read({ db in
                        try ClosedGroup.fetchOne(db, id: threadId)
                    }),
                    group.invited == true
                else { return Just(()).eraseToAnyPublisher() }
                
                return viewModel.dependencies[singleton: .storage]
                    .writePublisher { [dependencies = viewModel.dependencies] db in
                        /// Remove any existing `infoGroupInfoInvited` interactions from the group (don't want to have a duplicate one from
                        /// inside the group history)
                        _ = try Interaction
                            .filter(Interaction.Columns.threadId == group.id)
                            .filter(Interaction.Columns.variant == Interaction.Variant.infoGroupInfoInvited)
                            .deleteAll(db)
                        
                        /// Optimistically insert a `standard` member for the current user in this group (it'll be update to the correct
                        /// one once we receive the first `GROUP_MEMBERS` config message but adding it here means the `canWrite`
                        /// state of the group will continue to be `true` while we wait on the initial poll to get back)
                        try GroupMember(
                            groupId: group.id,
                            profileId: dependencies[cache: .general].sessionId.hexString,
                            role: .standard,
                            roleStatus: .accepted,
                            isHidden: false
                        ).upsert(db)
                        
                        /// If we aren't creating a new thread (ie. sending a message request) and the user is not an admin
                        /// then schedule sending a `GroupUpdateInviteResponseMessage` to the group (this allows
                        /// other members to know that the user has joined the group)
                        if !isNewThread && group.groupIdentityPrivateKey == nil {
                            try MessageSender.send(
                                db,
                                message: GroupUpdateInviteResponseMessage(
                                    isApproved: true,
                                    sentTimestampMs: UInt64(timestampMs)
                                ),
                                interactionId: nil,
                                threadId: threadId,
                                threadVariant: threadVariant,
                                using: dependencies
                            )
                        }
                        
                        /// Actually trigger the approval
                        try ClosedGroup.approveGroup(
                            db,
                            group: group,
                            calledFromConfig: nil,
                            using: dependencies
                        )
                    }
                    .map { _ in () }
                    .catch { _ in Just(()).eraseToAnyPublisher() }
                    .handleEvents(
                        receiveOutput: { _ in
                            // Update the UI
                            updateNavigationBackStack()
                        }
                    )
                    .eraseToAnyPublisher()
                
            default: return Just(()).eraseToAnyPublisher()
        }
    }

    func acceptMessageRequest() {
        approveMessageRequestIfNeeded(
            for: self.viewModel.threadData.threadId,
            threadVariant: self.viewModel.threadData.threadVariant,
            isNewThread: false,
            timestampMs: viewModel.dependencies[cache: .snodeAPI].currentOffsetTimestampMs()
        ).sinkUntilComplete()
    }

    func declineMessageRequest() {
        let actions: [UIContextualAction]? = UIContextualAction.generateSwipeActions(
            [.delete],
            for: .trailing,
            indexPath: IndexPath(row: 0, section: 0),
            tableView: self.tableView,
            threadViewModel: self.viewModel.threadData,
            viewController: self, 
            navigatableStateHolder: nil,
            using: viewModel.dependencies
        )
        
        guard let action: UIContextualAction = actions?.first else { return }
        
        action.handler(action, self.view, { [weak self] didConfirm in
            guard didConfirm else { return }
            
            self?.stopObservingChanges()
            
            DispatchQueue.main.async {
                self?.navigationController?.popViewController(animated: true)
            }
        })
    }
    
    func blockMessageRequest() {
        let actions: [UIContextualAction]? = UIContextualAction.generateSwipeActions(
            [.block],
            for: .trailing,
            indexPath: IndexPath(row: 0, section: 0),
            tableView: self.tableView,
            threadViewModel: self.viewModel.threadData,
            viewController: self,
            navigatableStateHolder: nil,
            using: viewModel.dependencies
        )
        
        guard let action: UIContextualAction = actions?.first else { return }
        
        action.handler(action, self.view, { [weak self] didConfirm in
            guard didConfirm else { return }
            
            self?.stopObservingChanges()
            
            DispatchQueue.main.async {
                self?.navigationController?.popViewController(animated: true)
            }
        })
    }
}

// MARK: - MediaPresentationContextProvider

extension ConversationVC: MediaPresentationContextProvider {
    func mediaPresentationContext(mediaItem: Media, in coordinateSpace: UICoordinateSpace) -> MediaPresentationContext? {
        guard case let .gallery(galleryItem, _) = mediaItem else { return nil }
        
        // Note: According to Apple's docs the 'indexPathsForVisibleRows' method returns an
        // unsorted array which means we can't use it to determine the desired 'visibleCell'
        // we are after, due to this we will need to iterate all of the visible cells to find
        // the one we want
        let maybeMessageCell: VisibleMessageCell? = tableView.visibleCells
            .first { cell -> Bool in
                ((cell as? VisibleMessageCell)?
                    .albumView?
                    .itemViews
                    .contains(where: { mediaView in
                        mediaView.attachment.id == galleryItem.attachment.id
                    }))
                    .defaulting(to: false)
            }
            .map { $0 as? VisibleMessageCell }
        let maybeTargetView: MediaView? = maybeMessageCell?
            .albumView?
            .itemViews
            .first(where: { $0.attachment.id == galleryItem.attachment.id })
        
        guard
            let messageCell: VisibleMessageCell = maybeMessageCell,
            let targetView: MediaView = maybeTargetView,
            let mediaSuperview: UIView = targetView.superview
        else { return nil }

        let cornerRadius: CGFloat
        let cornerMask: CACornerMask
        let presentationFrame: CGRect = coordinateSpace.convert(targetView.frame, from: mediaSuperview)
        let frameInBubble: CGRect = messageCell.bubbleView.convert(targetView.frame, from: mediaSuperview)

        if messageCell.bubbleView.bounds == targetView.bounds {
            cornerRadius = messageCell.bubbleView.layer.cornerRadius
            cornerMask = messageCell.bubbleView.layer.maskedCorners
        }
        else {
            // If the frames don't match then assume it's either multiple images or there is a caption
            // and determine which corners need to be rounded
            cornerRadius = messageCell.bubbleView.layer.cornerRadius

            var newCornerMask = CACornerMask()
            let cellMaskedCorners: CACornerMask = messageCell.bubbleView.layer.maskedCorners

            if
                cellMaskedCorners.contains(.layerMinXMinYCorner) &&
                    frameInBubble.minX < CGFloat.leastNonzeroMagnitude &&
                    frameInBubble.minY < CGFloat.leastNonzeroMagnitude
            {
                newCornerMask.insert(.layerMinXMinYCorner)
            }

            if
                cellMaskedCorners.contains(.layerMaxXMinYCorner) &&
                abs(frameInBubble.maxX - messageCell.bubbleView.bounds.width) < CGFloat.leastNonzeroMagnitude &&
                    frameInBubble.minY < CGFloat.leastNonzeroMagnitude
            {
                newCornerMask.insert(.layerMaxXMinYCorner)
            }

            if
                cellMaskedCorners.contains(.layerMinXMaxYCorner) &&
                    frameInBubble.minX < CGFloat.leastNonzeroMagnitude &&
                abs(frameInBubble.maxY - messageCell.bubbleView.bounds.height) < CGFloat.leastNonzeroMagnitude
            {
                newCornerMask.insert(.layerMinXMaxYCorner)
            }

            if
                cellMaskedCorners.contains(.layerMaxXMaxYCorner) &&
                abs(frameInBubble.maxX - messageCell.bubbleView.bounds.width) < CGFloat.leastNonzeroMagnitude &&
                abs(frameInBubble.maxY - messageCell.bubbleView.bounds.height) < CGFloat.leastNonzeroMagnitude
            {
                newCornerMask.insert(.layerMaxXMaxYCorner)
            }

            cornerMask = newCornerMask
        }
        
        return MediaPresentationContext(
            mediaView: targetView,
            presentationFrame: presentationFrame,
            cornerRadius: cornerRadius,
            cornerMask: cornerMask
        )
    }

    func snapshotOverlayView(in coordinateSpace: UICoordinateSpace) -> (UIView, CGRect)? {
        return self.navigationController?.navigationBar.generateSnapshot(in: coordinateSpace)
    }
}<|MERGE_RESOLUTION|>--- conflicted
+++ resolved
@@ -983,29 +983,25 @@
                     confirmStyle: .danger,
                     cancelStyle: .textPrimary,
                     dismissOnConfirm: false // Custom dismissal logic
-<<<<<<< HEAD
                 ) { [weak self, dependencies = viewModel.dependencies] _ in
                     dependencies[singleton: .storage].writeAsync { db in
-                        try messageDisappearingConfig.save(db)
-=======
-                ) { [weak self] _ in
-                    dependencies.storage.writeAsync { db in
-                        let userPublicKey: String = getUserHexEncodedPublicKey(db, using: dependencies)
-                        let currentTimestampMs: Int64 = SnodeAPI.currentOffsetTimestampMs()
+                        let userSessionId: SessionId = dependencies[cache: .general].sessionId
+                        let currentTimestampMs: Int64 = dependencies[cache: .snodeAPI].currentOffsetTimestampMs()
                         
                         let interactionId = try messageDisappearingConfig
                             .saved(db)
                             .insertControlMessage(
                                 db,
                                 threadVariant: cellViewModel.threadVariant,
-                                authorId: userPublicKey,
+                                authorId: userSessionId.hexString,
                                 timestampMs: currentTimestampMs,
                                 serverHash: nil,
-                                serverExpirationTimestamp: nil
+                                serverExpirationTimestamp: nil,
+                                using: dependencies
                             )
                         
                         let expirationTimerUpdateMessage: ExpirationTimerUpdate = ExpirationTimerUpdate()
-                            .with(sentTimestamp: UInt64(currentTimestampMs))
+                            .with(sentTimestampMs: UInt64(currentTimestampMs))
                             .with(messageDisappearingConfig)
 
                         try MessageSender.send(
@@ -1017,7 +1013,6 @@
                             using: dependencies
                         )
                         
->>>>>>> 83911cf9
                         try LibSession
                             .update(
                                 db,
@@ -2307,14 +2302,9 @@
         self.viewModel.stopAudio()
         
         // Create URL
-<<<<<<< HEAD
         let currentOffsetTimestamp: Int64 = viewModel.dependencies[cache: .snodeAPI].currentOffsetTimestampMs()
         let directory: String = viewModel.dependencies[singleton: .fileManager].temporaryDirectory
-        let fileName: String = "\(currentOffsetTimestamp).m4a" // stringlint:disable
-=======
-        let directory: String = Singleton.appContext.temporaryDirectory
-        let fileName: String = "\(SnodeAPI.currentOffsetTimestampMs()).m4a" // stringlint:ignore
->>>>>>> 83911cf9
+        let fileName: String = "\(currentOffsetTimestamp).m4a" // stringlint:ignore
         let url: URL = URL(fileURLWithPath: directory).appendingPathComponent(fileName)
         
         // Set up audio session
