// Copyright © 2022 Rangeproof Pty Ltd. All rights reserved.

import UIKit
import AVKit
import AVFoundation
import Combine
import CoreServices
import Photos
import PhotosUI
import UniformTypeIdentifiers
import GRDB
import SessionUIKit
import SessionMessagingKit
import SessionUtilitiesKit
import SignalUtilitiesKit
import SwiftUI
import SessionNetworkingKit

extension ConversationVC:
    InputViewDelegate,
    MessageCellDelegate,
    ContextMenuActionDelegate,
    SendMediaNavDelegate,
    AttachmentApprovalViewControllerDelegate,
    GifPickerViewControllerDelegate,
    UIGestureRecognizerDelegate
{
    // MARK: - Open Settings
    
    @MainActor @objc func handleTitleViewTapped() {
        // Don't take the user to settings for unapproved threads
        guard viewModel.threadData.threadRequiresApproval == false else { return }

        openSettingsFromTitleView()
    }
    
    // Handle taps outside of tableview cell to dismiss keyboard
    @MainActor @objc func dismissKeyboardOnTap() {
        _ = self.snInputView.resignFirstResponder()
    }
    
    @MainActor func openSettingsFromTitleView() {
        // If we shouldn't be able to access settings then disable the title view shortcuts
        guard viewModel.threadData.canAccessSettings(using: viewModel.dependencies) else { return }
        
        switch (titleView.currentLabelType, viewModel.threadData.threadVariant, viewModel.threadData.currentUserIsClosedGroupMember, viewModel.threadData.currentUserIsClosedGroupAdmin) {
            case (.userCount, .group, _, true), (.userCount, .legacyGroup, _, true):
                let viewController = SessionTableViewController(
                    viewModel: EditGroupViewModel(
                        threadId: self.viewModel.threadData.threadId,
                        using: self.viewModel.dependencies
                    )
                )
                navigationController?.pushViewController(viewController, animated: true)
                
            case (.userCount, .group, true, _), (.userCount, .legacyGroup, true, _):
                let viewController: UIViewController = ThreadSettingsViewModel.createMemberListViewController(
                    threadId: self.viewModel.threadData.threadId,
                    transitionToConversation: { [weak self, dependencies = viewModel.dependencies] selectedMemberId in
                        self?.navigationController?.pushViewController(
                            ConversationVC(
                                threadId: selectedMemberId,
                                threadVariant: .contact,
                                using: dependencies
                            ),
                            animated: true
                        )
                    },
                    using: viewModel.dependencies
                )
                navigationController?.pushViewController(viewController, animated: true)
                
            case (.disappearingMessageSetting, _, _, _):
                guard let config: DisappearingMessagesConfiguration = self.viewModel.threadData.disappearingMessagesConfiguration else {
                    return openSettings()
                }
                
                let viewController = SessionTableViewController(
                    viewModel: ThreadDisappearingMessagesSettingsViewModel(
                        threadId: self.viewModel.threadData.threadId,
                        threadVariant: self.viewModel.threadData.threadVariant,
                        currentUserIsClosedGroupMember: self.viewModel.threadData.currentUserIsClosedGroupMember,
                        currentUserIsClosedGroupAdmin: self.viewModel.threadData.currentUserIsClosedGroupAdmin,
                        config: config,
                        using: self.viewModel.dependencies
                    )
                )
                navigationController?.pushViewController(viewController, animated: true)
                
            case (.userCount, _, _, _), (.none, _, _, _), (.notificationSettings, _, _, _): openSettings()
        }
    }

    @objc func openSettings() {
        let viewController = SessionTableViewController(viewModel: ThreadSettingsViewModel(
                threadId: self.viewModel.threadData.threadId,
                threadVariant: self.viewModel.threadData.threadVariant,
                didTriggerSearch: { [weak self] in
                    DispatchQueue.main.async {
                        self?.showSearchUI()
                        self?.popAllConversationSettingsViews {
                            // Note: Without this delay the search bar doesn't show
                            DispatchQueue.main.asyncAfter(deadline: .now() + 0.5) {
                                self?.searchController.uiSearchController.searchBar.becomeFirstResponder()
                            }
                        }
                    }
                },
                using: self.viewModel.dependencies
            )
        )
        navigationController?.pushViewController(viewController, animated: true)
    }
    
    // MARK: - Call
    
    @objc func startCall(_ sender: Any?) {
        guard viewModel.threadData.threadIsBlocked != true else {
            self.showBlockedModalIfNeeded()
            return
        }
        guard viewModel.dependencies.mutate(cache: .libSession, { $0.get(.areCallsEnabled) }) else {
            let confirmationModal: ConfirmationModal = ConfirmationModal(
                info: ConfirmationModal.Info(
                    title: "callsPermissionsRequired".localized(),
                    body: .text("callsPermissionsRequiredDescription".localized()),
                    confirmTitle: "sessionSettings".localized(),
                    dismissOnConfirm: false // Custom dismissal logic
                ) { [weak self, dependencies = viewModel.dependencies] _ in
                    self?.dismiss(animated: true) {
                        let navController: UINavigationController = StyledNavigationController(
                            rootViewController: SessionTableViewController(
                                viewModel: PrivacySettingsViewModel(
                                    shouldShowCloseButton: true,
                                    shouldAutomaticallyShowCallModal: true,
                                    using: dependencies
                                )
                            )
                        )
                        navController.modalPresentationStyle = .fullScreen
                        self?.present(navController, animated: true, completion: nil)
                    }
                }
            )
            
            self.navigationController?.present(confirmationModal, animated: true, completion: nil)
            return
        }
        
        guard Permissions.microphone == .granted else {
            let confirmationModal: ConfirmationModal = ConfirmationModal(
                info: ConfirmationModal.Info(
                    title: "permissionsRequired".localized(),
                    body: .text("permissionsMicrophoneAccessRequiredCallsIos".localized()),
                    showCondition: .disabled,
                    confirmTitle: "sessionSettings".localized(),
                    onConfirm: { _ in
                        UIApplication.shared.openSystemSettings()
                    }
                )
            )
            
            self.navigationController?.present(confirmationModal, animated: true, completion: nil)
            return
        }
        
        guard Permissions.localNetwork(using: viewModel.dependencies) == .granted else {
            let confirmationModal: ConfirmationModal = ConfirmationModal(
                info: ConfirmationModal.Info(
                    title: "permissionsRequired".localized(),
                    body: .text("permissionsLocalNetworkAccessRequiredCallsIos".localized()),
                    showCondition: .disabled,
                    confirmTitle: "sessionSettings".localized(),
                    onConfirm: { _ in
                        UIApplication.shared.openSystemSettings()
                    }
                )
            )
            
            self.navigationController?.present(confirmationModal, animated: true, completion: nil)
            return
        }
        
        let threadId: String = self.viewModel.threadData.threadId
        
        guard
            Permissions.microphone == .granted,
            self.viewModel.threadData.threadVariant == .contact,
            viewModel.dependencies[singleton: .callManager].currentCall == nil
        else { return }
        
        let call: SessionCall = SessionCall(
            for: threadId,
            contactName: self.viewModel.threadData.displayName,
            uuid: UUID().uuidString.lowercased(),
            mode: .offer,
            using: viewModel.dependencies
        )
        let callVC = CallVC(for: call, using: viewModel.dependencies)
        callVC.conversationVC = self
        hideInputAccessoryView()
        resignFirstResponder()
        
        present(callVC, animated: true, completion: nil)
    }

    // MARK: - Blocking
    
    @discardableResult func showBlockedModalIfNeeded() -> Bool {
        guard
            self.viewModel.threadData.threadVariant == .contact &&
            self.viewModel.threadData.threadIsBlocked == true
        else { return false }
        
        let confirmationModal: ConfirmationModal = ConfirmationModal(
            info: ConfirmationModal.Info(
                title: String(
                    format: "blockUnblock".localized(),
                    self.viewModel.threadData.displayName
                ),
                body: .attributedText(
                    "blockUnblockName"
                        .put(key: "name", value: viewModel.threadData.displayName)
                        .localizedFormatted(baseFont: .systemFont(ofSize: Values.smallFontSize))
                ),
                confirmTitle: "blockUnblock".localized(),
                confirmStyle: .danger,
                cancelStyle: .alert_text,
                dismissOnConfirm: false // Custom dismissal logic
            ) { [weak self] _ in
                self?.viewModel.unblockContact()
                self?.dismiss(animated: true, completion: nil)
            }
        )
        present(confirmationModal, animated: true, completion: nil)
        
        return true
    }
    
<<<<<<< HEAD
    // MARK: - Session Pro CTA
    
    @discardableResult func showSessionProCTAIfNeeded(_ variant: ProCTAModal.Variant) -> Bool {
        let dependencies: Dependencies = viewModel.dependencies
        guard dependencies[feature: .sessionProEnabled] && (!viewModel.isCurrentUserSessionPro) else {
            return false
        }
        self.hideInputAccessoryView()
        let sessionProModal: ModalHostingViewController = ModalHostingViewController(
            modal: ProCTAModal(
                delegate: dependencies[singleton: .sessionProState],
                variant: variant,
                dataManager: dependencies[singleton: .imageDataManager],
                afterClosed: { [weak self] in
                    self?.showInputAccessoryView()
                    self?.snInputView.updateNumberOfCharactersLeft(self?.snInputView.text ?? "")
                }
            )
        )
        present(sessionProModal, animated: true, completion: nil)
        
        return true
    }
    
=======
>>>>>>> b6689055
    // MARK: - UIGestureRecognizerDelegate
    func gestureRecognizer(_ gestureRecognizer: UIGestureRecognizer, shouldRecognizeSimultaneouslyWith otherGestureRecognizer: UIGestureRecognizer) -> Bool {
        return true
    }

    // MARK: - SendMediaNavDelegate

    func sendMediaNavDidCancel(_ sendMediaNavigationController: SendMediaNavigationController?) {
        dismiss(animated: true, completion: nil)
    }

    func sendMediaNav(
        _ sendMediaNavigationController: SendMediaNavigationController,
        didApproveAttachments attachments: [SignalAttachment],
        forThreadId threadId: String,
        threadVariant: SessionThread.Variant,
        messageText: String?
    ) {
        sendMessage(text: (messageText ?? ""), attachments: attachments)
        resetMentions()
        
        dismiss(animated: true) { [weak self] in
            if self?.isFirstResponder == false {
                self?.becomeFirstResponder()
            }
            else {
                self?.reloadInputViews()
            }
        }
    }

    func sendMediaNavInitialMessageText(_ sendMediaNavigationController: SendMediaNavigationController) -> String? {
        return snInputView.text
    }

    func sendMediaNav(_ sendMediaNavigationController: SendMediaNavigationController, didChangeMessageText newMessageText: String?) {
        snInputView.text = (newMessageText ?? "")
    }

    // MARK: - AttachmentApprovalViewControllerDelegate
    
    func attachmentApproval(
        _ attachmentApproval: AttachmentApprovalViewController,
        didApproveAttachments attachments: [SignalAttachment],
        forThreadId threadId: String,
        threadVariant: SessionThread.Variant,
        messageText: String?
    ) {
        sendMessage(text: (messageText ?? ""), attachments: attachments)
        resetMentions()
        
        dismiss(animated: true) { [weak self] in
            if self?.isFirstResponder == false {
                self?.becomeFirstResponder()
            }
            else {
                self?.reloadInputViews()
            }
        }
    }

    func attachmentApprovalDidCancel(_ attachmentApproval: AttachmentApprovalViewController) {
        dismiss(animated: true, completion: nil)
    }

    func attachmentApproval(_ attachmentApproval: AttachmentApprovalViewController, didChangeMessageText newMessageText: String?) {
        snInputView.text = (newMessageText ?? "")
    }
    
    func attachmentApproval(_ attachmentApproval: AttachmentApprovalViewController, didRemoveAttachment attachment: SignalAttachment) {
    }

    func attachmentApprovalDidTapAddMore(_ attachmentApproval: AttachmentApprovalViewController) {
    }

    // MARK: - ExpandingAttachmentsButtonDelegate

    func handleGIFButtonTapped() {
        guard viewModel.dependencies.mutate(cache: .libSession, { $0.get(.isGiphyEnabled) }) else {
            let modal: ConfirmationModal = ConfirmationModal(
                info: ConfirmationModal.Info(
                    title: "giphyWarning".localized(),
                    body: .text(
                        "giphyWarningDescription"
                            .put(key: "app_name", value: Constants.app_name)
                            .localized()
                    ),
                    confirmTitle: "theContinue".localized()
                ) { [weak self, dependencies = viewModel.dependencies] _ in
                    dependencies.setAsync(.isGiphyEnabled, true) {
                        self?.handleGIFButtonTapped()
                    }
                }
            )
            
            present(modal, animated: true, completion: nil)
            return
        }
        
        let gifVC = GifPickerViewController(using: viewModel.dependencies)
        gifVC.delegate = self
        
        let navController = StyledNavigationController(rootViewController: gifVC)
        navController.modalPresentationStyle = .fullScreen
        present(navController, animated: true) { }
    }

    func handleDocumentButtonTapped() {
        // UIDocumentPickerModeImport copies to a temp file within our container.
        // It uses more memory than "open" but lets us avoid working with security scoped URLs.
        let documentPickerVC = UIDocumentPickerViewController(forOpeningContentTypes: [.item], asCopy: true)
        documentPickerVC.modalPresentationStyle = .fullScreen
        
        self.documentHandler = DocumentPickerHandler(
            didPickDocumentsAt: { [weak self, dependencies = viewModel.dependencies] _, urls in
                defer {
                    self?.showInputAccessoryView()
                    self?.becomeFirstResponder()
                    self?.documentHandler = nil
                }
                
                guard let url: URL = urls.first else { return }
                
                let urlResourceValues: URLResourceValues
                do {
                    urlResourceValues = try url.resourceValues(forKeys: [ .typeIdentifierKey, .isDirectoryKey, .nameKey ])
                }
                catch {
                    DispatchQueue.main.async { [weak self] in
                        self?.viewModel.showToast(text: "attachmentsErrorLoad".localized())
                    }
                    return
                }
                
                let type: UTType = (urlResourceValues.typeIdentifier.map({ UTType($0) }) ?? .data)
                guard urlResourceValues.isDirectory != true else {
                    DispatchQueue.main.async { [weak self] in
                        let modal: ConfirmationModal = ConfirmationModal(
                            targetView: self?.view,
                            info: ConfirmationModal.Info(
                                title: "attachmentsErrorLoad".localized(),
                                body: .text("attachmentsErrorNotSupported".localized()),
                                cancelTitle: "okay".localized(),
                                cancelStyle: .alert_text
                            )
                        )
                        self?.present(modal, animated: true)
                    }
                    return
                }
                
                let fileName: String = (urlResourceValues.name ?? "attachment".localized())
                guard let dataSource = DataSourcePath(fileUrl: url, sourceFilename: urlResourceValues.name, shouldDeleteOnDeinit: false, using: dependencies) else {
                    DispatchQueue.main.async { [weak self] in
                        self?.viewModel.showToast(text: "attachmentsErrorLoad".localized())
                    }
                    return
                }
                dataSource.sourceFilename = fileName
                
                // Although we want to be able to send higher quality attachments through the document picker
                // it's more imporant that we ensure the sent format is one all clients can accept (e.g. *not* quicktime .mov)
                guard !SignalAttachment.isInvalidVideo(dataSource: dataSource, type: type) else {
                    self?.showAttachmentApprovalDialogAfterProcessingVideo(at: url, with: fileName)
                    return
                }
                
                // "Document picker" attachments _SHOULD NOT_ be resized
                let attachment = SignalAttachment.attachment(dataSource: dataSource, type: type, imageQuality: .original, using: dependencies)
                self?.showAttachmentApprovalDialog(for: [ attachment ])
            },
            wasCancelled: { [weak self] _ in
                self?.showInputAccessoryView()
                self?.becomeFirstResponder()
                self?.documentHandler = nil
            }
        )
        documentPickerVC.delegate = self.documentHandler
        
        present(documentPickerVC, animated: true, completion: nil)
    }
    
    func handleLibraryButtonTapped() {
        let threadId: String = self.viewModel.threadData.threadId
        let threadVariant: SessionThread.Variant = self.viewModel.threadData.threadVariant
        
        Permissions.requestLibraryPermissionIfNeeded(isSavingMedia: false, using: viewModel.dependencies) { [weak self, dependencies = viewModel.dependencies] in
            DispatchQueue.main.async {
                let sendMediaNavController = SendMediaNavigationController.showingMediaLibraryFirst(
                    threadId: threadId,
                    threadVariant: threadVariant,
                    using: dependencies
                )
                sendMediaNavController.sendMediaNavDelegate = self
                sendMediaNavController.modalPresentationStyle = .fullScreen
                self?.present(sendMediaNavController, animated: true, completion: nil)
            }
        }
    }
    
    func handleCameraButtonTapped() {
        guard Permissions.requestCameraPermissionIfNeeded(presentingViewController: self, using: viewModel.dependencies) else { return }
        
        Permissions.requestMicrophonePermissionIfNeeded(using: viewModel.dependencies)
        
        if Permissions.microphone != .granted {
            Log.warn(.conversation, "Proceeding without microphone access. Any recorded video will be silent.")
        }
        
        let sendMediaNavController = SendMediaNavigationController.showingCameraFirst(
            threadId: self.viewModel.threadData.threadId,
            threadVariant: self.viewModel.threadData.threadVariant,
            using: self.viewModel.dependencies
        )
        sendMediaNavController.sendMediaNavDelegate = self
        sendMediaNavController.modalPresentationStyle = .fullScreen
        
        present(sendMediaNavController, animated: true, completion: nil)
    }
    
    // MARK: - GifPickerViewControllerDelegate
    
    func gifPickerDidSelect(attachment: SignalAttachment) {
        showAttachmentApprovalDialog(for: [ attachment ])
    }
    
    func showAttachmentApprovalDialog(for attachments: [SignalAttachment]) {
        guard let navController = AttachmentApprovalViewController.wrappedInNavController(
            threadId: self.viewModel.threadData.threadId,
            threadVariant: self.viewModel.threadData.threadVariant,
            attachments: attachments,
            approvalDelegate: self,
            disableLinkPreviewImageDownload: (self.viewModel.threadData.threadCanUpload != true),
            using: self.viewModel.dependencies
        ) else { return }
        navController.modalPresentationStyle = .fullScreen
        
        present(navController, animated: true, completion: nil)
    }

    func showAttachmentApprovalDialogAfterProcessingVideo(at url: URL, with fileName: String) {
        ModalActivityIndicatorViewController.present(fromViewController: self, canCancel: true, message: nil) { [weak self, dependencies = viewModel.dependencies] modalActivityIndicator in
            
            guard let dataSource = DataSourcePath(fileUrl: url, sourceFilename: fileName, shouldDeleteOnDeinit: false, using: dependencies) else {
                self?.showErrorAlert(for: SignalAttachment.empty(using: dependencies))
                return
            }
            dataSource.sourceFilename = fileName
            
            SignalAttachment
                .compressVideoAsMp4(
                    dataSource: dataSource,
                    type: .mpeg4Movie,
                    using: dependencies
                )
                .attachmentPublisher
                .sinkUntilComplete(
                    receiveValue: { [weak self] attachment in
                        guard !modalActivityIndicator.wasCancelled else { return }
                        
                        modalActivityIndicator.dismiss {
                            guard !attachment.hasError else {
                                self?.showErrorAlert(for: attachment)
                                return
                            }
                            
                            self?.showAttachmentApprovalDialog(for: [ attachment ])
                        }
                    }
                )
        }
    }
    
    // MARK: - InputViewDelegate
    
    func handleDisabledInputTapped() {
        guard viewModel.threadData.threadIsBlocked == true else { return }
        
        self.showBlockedModalIfNeeded()
    }
    
    func handleCharacterLimitLabelTapped() {
        guard !viewModel.dependencies[singleton: .sessionProState].showSessionProCTAIfNeeded(
            .longerMessages,
            beforePresented: { [weak self] in
                self?.hideInputAccessoryView()
            },
            afterClosed: { [weak self] in
                self?.showInputAccessoryView()
                self?.snInputView.updateNumberOfCharactersLeft(self?.snInputView.text ?? "")
            },
            presenting: { [weak self] modal in
                self?.present(modal, animated: true)
            }
        ) else {
            return
        }
        
        self.hideInputAccessoryView()
        let numberOfCharactersLeft: Int = LibSession.numberOfCharactersLeft(
            for: snInputView.text.trimmingCharacters(in: .whitespacesAndNewlines),
            isSessionPro: viewModel.isCurrentUserSessionPro
        )
        let limit: Int = (viewModel.isCurrentUserSessionPro ? LibSession.ProCharacterLimit : LibSession.CharacterLimit)
        
        let confirmationModal: ConfirmationModal = ConfirmationModal(
            info: ConfirmationModal.Info(
                title: (
                    (numberOfCharactersLeft >= 0) ?
                        "modalMessageCharacterDisplayTitle".localized() :
                        "modalMessageCharacterTooLongTitle".localized()
                ),
                body: .text(
                    (
                        (numberOfCharactersLeft >= 0) ?
                            "modalMessageCharacterDisplayDescription"
                                .putNumber(numberOfCharactersLeft)
                                .put(key: "limit", value: limit)
                                .localized() :
                            "modalMessageCharacterTooLongDescription"
                                .put(key: "limit", value: limit)
                                .localized()
                    ),
                    scrollMode: .never
                ),
                cancelTitle: "okay".localized(),
                cancelStyle: .alert_text,
                afterClosed: { [weak self] in
                    self?.showInputAccessoryView()
                }
            )
        )
        present(confirmationModal, animated: true, completion: nil)
    }
    
    func handleDisabledAttachmentButtonTapped() {
        /// This logic was added because an Apple reviewer rejected an emergency update as they thought these buttons were
        /// unresponsive (even though there is copy on the screen communicating that they are intentionally disabled) - in order
        /// to prevent this happening in the future we've added this toast when pressing on the disabled button
        guard viewModel.threadData.threadIsMessageRequest == true else { return }
        
        let toastController: ToastController = ToastController(
            text: "messageRequestDisabledToastAttachments".localized(),
            background: .backgroundSecondary
        )
        toastController.presentToastView(
            fromBottomOfView: self.view,
            inset: (snInputView.bounds.height + Values.largeSpacing),
            duration: .milliseconds(2500)
        )
    }
    
    func handleDisabledVoiceMessageButtonTapped() {
        /// This logic was added because an Apple reviewer rejected an emergency update as they thought these buttons were
        /// unresponsive (even though there is copy on the screen communicating that they are intentionally disabled) - in order
        /// to prevent this happening in the future we've added this toast when pressing on the disabled button
        guard viewModel.threadData.threadIsMessageRequest == true else { return }
        
        let toastController: ToastController = ToastController(
            text: "messageRequestDisabledToastVoiceMessages".localized(),
            background: .backgroundSecondary
        )
        toastController.presentToastView(
            fromBottomOfView: self.view,
            inset: (snInputView.bounds.height + Values.largeSpacing),
            duration: .milliseconds(2500)
        )
    }

    // MARK: --Message Sending
    
    func handleSendButtonTapped() {
        guard LibSession.numberOfCharactersLeft(
            for: snInputView.text.trimmingCharacters(in: .whitespacesAndNewlines),
            isSessionPro: viewModel.isCurrentUserSessionPro
        ) >= 0 else {
<<<<<<< HEAD
            showModalForMessagesExceedingCharacterLimit(viewModel.isCurrentUserSessionPro)
=======
            showModalForMessagesExceedingCharacterLimit(isSessionPro: viewModel.isCurrentUserSessionPro)
>>>>>>> b6689055
            return
        }
        
        sendMessage(
            text: snInputView.text.trimmingCharacters(in: .whitespacesAndNewlines),
            linkPreviewDraft: snInputView.linkPreviewInfo?.draft,
            quoteModel: snInputView.quoteDraftInfo?.model
        )
    }
    
<<<<<<< HEAD
    func showModalForMessagesExceedingCharacterLimit(_ isSessionPro: Bool) {
        guard !showSessionProCTAIfNeeded(.longerMessages) else { return }
=======
    func showModalForMessagesExceedingCharacterLimit(isSessionPro: Bool) {
        guard !viewModel.dependencies[singleton: .sessionProState].showSessionProCTAIfNeeded(
            .longerMessages,
            beforePresented: { [weak self] in
                self?.hideInputAccessoryView()
            },
            afterClosed: { [weak self] in
                self?.showInputAccessoryView()
                self?.snInputView.updateNumberOfCharactersLeft(self?.snInputView.text ?? "")
            },
            presenting: { [weak self] modal in
                self?.present(modal, animated: true)
            }
        ) else {
            return
        }
>>>>>>> b6689055
        
        self.hideInputAccessoryView()
        let confirmationModal: ConfirmationModal = ConfirmationModal(
            info: ConfirmationModal.Info(
                title: "modalMessageCharacterTooLongTitle".localized(),
                body: .text(
                    "modalMessageTooLongDescription"
                        .put(key: "limit", value: (isSessionPro ? LibSession.ProCharacterLimit : LibSession.CharacterLimit))
                        .localized(),
                    scrollMode: .never
                ),
                cancelTitle: "okay".localized(),
                cancelStyle: .alert_text,
                afterClosed: { [weak self] in
                    self?.showInputAccessoryView()
                }
            )
        )
        present(confirmationModal, animated: true, completion: nil)
    }

    func sendMessage(
        text: String,
        attachments: [SignalAttachment] = [],
        linkPreviewDraft: LinkPreviewDraft? = nil,
        quoteModel: QuotedReplyModel? = nil,
        hasPermissionToSendSeed: Bool = false
    ) {
        guard !showBlockedModalIfNeeded() else { return }
        
        // Handle attachment errors if applicable
        if let failedAttachment: SignalAttachment = attachments.first(where: { $0.hasError }) {
            return showErrorAlert(for: failedAttachment)
        }
        
        let processedText: String = replaceMentions(in: text.trimmingCharacters(in: .whitespacesAndNewlines))
        
        // If we have no content then do nothing
        guard !processedText.isEmpty || !attachments.isEmpty else { return }

        if processedText.contains(mnemonic) && !viewModel.threadData.threadIsNoteToSelf && !hasPermissionToSendSeed {
            // Warn the user if they're about to send their seed to someone
            let modal: ConfirmationModal = ConfirmationModal(
                info: ConfirmationModal.Info(
                    title: "warning".localized(),
                    body: .text("recoveryPasswordWarningSendDescription".localized()),
                    confirmTitle: "send".localized(),
                    confirmStyle: .danger,
                    cancelStyle: .alert_text,
                    onConfirm: { [weak self] _ in
                        self?.sendMessage(
                            text: text,
                            attachments: attachments,
                            linkPreviewDraft: linkPreviewDraft,
                            quoteModel: quoteModel,
                            hasPermissionToSendSeed: true
                        )
                    }
                )
            )
            
            return present(modal, animated: true, completion: nil)
        }
        
        // Clearing this out immediately to make this appear more snappy
        DispatchQueue.main.async { [weak self] in
            self?.snInputView.text = ""
            self?.snInputView.quoteDraftInfo = nil

            self?.resetMentions()
            self?.scrollToBottom(isAnimated: false)
        }

        // Optimistically insert the outgoing message (this will trigger a UI update)
        self.viewModel.sentMessageBeforeUpdate = true
        let sentTimestampMs: Int64 = viewModel.dependencies[cache: .snodeAPI].currentOffsetTimestampMs()
        let optimisticData: ConversationViewModel.OptimisticMessageData = self.viewModel.optimisticallyAppendOutgoingMessage(
            text: processedText,
            sentTimestampMs: sentTimestampMs,
            attachments: attachments,
            linkPreviewDraft: linkPreviewDraft,
            quoteModel: quoteModel
        )
        
        // If this was a message request then approve it
        approveMessageRequestIfNeeded(
            for: self.viewModel.threadData.threadId,
            threadVariant: self.viewModel.threadData.threadVariant,
            displayName: self.viewModel.threadData.displayName,
            isDraft: (self.viewModel.threadData.threadIsDraft == true),
            timestampMs: (sentTimestampMs - 1)  // Set 1ms earlier as this is used for sorting
        ).sinkUntilComplete(
            receiveCompletion: { [weak self] _ in
                self?.sendMessage(optimisticData: optimisticData)
            }
        )
    }
    
    private func sendMessage(optimisticData: ConversationViewModel.OptimisticMessageData) {
        let threadId: String = self.viewModel.threadData.threadId
        let threadVariant: SessionThread.Variant = self.viewModel.threadData.threadVariant
        
        // Actually send the message
        viewModel.dependencies[singleton: .storage]
            .writePublisher { [weak self, dependencies = viewModel.dependencies] db in
                // Update the thread to be visible (if it isn't already)
                if self?.viewModel.threadData.threadShouldBeVisible == false {
                    try SessionThread.updateVisibility(
                        db,
                        threadId: threadId,
                        isVisible: true,
                        additionalChanges: [SessionThread.Columns.isDraft.set(to: false)],
                        using: dependencies
                    )
                }
                
                // Insert the interaction and associated it with the optimistically inserted message so
                // we can remove it once the database triggers a UI update
                let insertedInteraction: Interaction = try optimisticData.interaction.inserted(db)
                self?.viewModel.associate(optimisticMessageId: optimisticData.id, to: insertedInteraction.id)
                
                // If there is a LinkPreview draft then check the state of any existing link previews and
                // insert a new one if needed
                if let linkPreviewDraft: LinkPreviewDraft = optimisticData.linkPreviewDraft {
                    let invalidLinkPreviewAttachmentStates: [Attachment.State] = [
                        .failedDownload, .pendingDownload, .downloading, .failedUpload, .invalid
                    ]
                    let linkPreviewAttachmentId: String? = try? insertedInteraction.linkPreview
                        .select(.attachmentId)
                        .asRequest(of: String.self)
                        .fetchOne(db)
                    let linkPreviewAttachmentState: Attachment.State = linkPreviewAttachmentId
                        .map {
                            try? Attachment
                                .filter(id: $0)
                                .select(.state)
                                .asRequest(of: Attachment.State.self)
                                .fetchOne(db)
                        }
                        .defaulting(to: .invalid)
                    
                    // If we don't have a "valid" existing link preview then upsert a new one
                    if invalidLinkPreviewAttachmentStates.contains(linkPreviewAttachmentState) {
                        try LinkPreview(
                            url: linkPreviewDraft.urlString,
                            title: linkPreviewDraft.title,
                            attachmentId: try optimisticData.linkPreviewAttachment?.inserted(db).id,
                            using: dependencies
                        ).upsert(db)
                    }
                }
                
                // If there is a Quote the insert it now
                if let interactionId: Int64 = insertedInteraction.id, let quoteModel: QuotedReplyModel = optimisticData.quoteModel {
                    try Quote(
                        interactionId: interactionId,
                        authorId: quoteModel.authorId,
                        timestampMs: quoteModel.timestampMs,
                        body: nil
                    ).insert(db)
                }
                
                // Process any attachments
                try AttachmentUploader.process(
                    db,
                    attachments: optimisticData.attachmentData,
                    for: insertedInteraction.id
                )
                
                // If we are sending a blinded message then we need to update the blinded profile
                // information to ensure the name is up to date (as it won't be updated otherwise
                // because the message would get deduped when fetched from the poller)
                // FIXME: Remove this once we don't generate unique Profile entries for the current users blinded ids
                if (try? SessionId.Prefix(from: optimisticData.interaction.authorId)) != .standard {
                    let currentUserProfile: Profile = dependencies.mutate(cache: .libSession) { $0.profile }
                    let sentTimestamp: TimeInterval = (Double(optimisticData.interaction.timestampMs) / 1000)
                    
                    try? Profile.updateIfNeeded(
                        db,
                        publicKey: optimisticData.interaction.authorId,
                        displayNameUpdate: .contactUpdate(currentUserProfile.name),
                        displayPictureUpdate: DisplayPictureManager.Update.from(
                            currentUserProfile,
                            fallback: .none,
                            using: dependencies
                        ),
                        profileUpdateTimestamp: (currentUserProfile.profileLastUpdated ?? sentTimestamp),
                        using: dependencies
                    )
                }
                
                try MessageSender.send(
                    db,
                    interaction: insertedInteraction,
                    threadId: threadId,
                    threadVariant: threadVariant,
                    using: dependencies
                )
            }
            .subscribe(on: DispatchQueue.global(qos: .userInitiated))
            .sinkUntilComplete(
                receiveCompletion: { [weak self] result in
                    switch result {
                        case .finished: break
                        case .failure(let error):
                            self?.viewModel.failedToStoreOptimisticOutgoingMessage(id: optimisticData.id, error: error)
                    }
                    
                    self?.handleMessageSent()
                }
            )
    }

    func handleMessageSent() {
        if viewModel.dependencies.mutate(cache: .libSession, { $0.get(.playNotificationSoundInForeground) }) {
            let soundID = Preferences.Sound.systemSoundId(for: .messageSent, quiet: true)
            AudioServicesPlaySystemSound(soundID)
        }
        
        let threadId: String = self.viewModel.threadData.threadId
        
        Task {
            await viewModel.dependencies[singleton: .typingIndicators].didStopTyping(
                threadId: threadId,
                direction: .outgoing
            )
        }
        
        viewModel.dependencies[singleton: .storage].writeAsync { db in
            _ = try SessionThread
                .filter(id: threadId)
                .updateAll(db, SessionThread.Columns.messageDraft.set(to: ""))
        }
    }

    func showLinkPreviewSuggestionModal() {
        // Hides accessory view while link preview confirmation is presented
        hideInputAccessoryView()
        
        let linkPreviewModal: ConfirmationModal = ConfirmationModal(
            info: ConfirmationModal.Info(
                title: "linkPreviewsEnable".localized(),
                body: .text(
                    "linkPreviewsFirstDescription"
                        .put(key: "app_name", value: Constants.app_name)
                        .localized()
                ),
                confirmTitle: "enable".localized(),
                confirmStyle: .danger,
                cancelStyle: .alert_text,
                onConfirm: { [weak self, dependencies = viewModel.dependencies] _ in
                    dependencies.setAsync(.areLinkPreviewsEnabled, true) {
                        self?.snInputView.autoGenerateLinkPreview()
                    }
                },
                afterClosed: { [weak self] in
                    // Bring back accessory view after confirmation action
                    self?.showInputAccessoryView()
                }
            )
        )
        
        present(linkPreviewModal, animated: true, completion: nil)
    }
    
    func inputTextViewDidChangeContent(_ inputTextView: InputTextView) {
        // Note: If there is a 'draft' message then we don't want it to trigger the typing indicator to
        // appear (as that is not expected/correct behaviour)
        guard !viewIsAppearing else { return }
        
        let newText: String = (inputTextView.text ?? "")
        
        if !newText.isEmpty {
            Task { [threadData = viewModel.threadData, dependencies = viewModel.dependencies] in
                await viewModel.dependencies[singleton: .typingIndicators].startIfNeeded(
                    threadId: threadData.threadId,
                    threadVariant: threadData.threadVariant,
                    direction: .outgoing,
                    timestampMs: dependencies[cache: .snodeAPI].currentOffsetTimestampMs()
                )
            }
        }
        
        updateMentions(for: newText)
        // Note: When calculating the number of characters left, we need to use the original mention
        // text which contains the session id rather than display name.
        snInputView.updateNumberOfCharactersLeft(replaceMentions(in: newText))
    }
    
    // MARK: --Attachments
    
    func didPasteImageFromPasteboard(_ image: UIImage) {
        guard let imageData = image.jpegData(compressionQuality: 1.0) else { return }
        
        let dataSource = DataSourceValue(data: imageData, dataType: .jpeg, using: viewModel.dependencies)
        let attachment = SignalAttachment.attachment(dataSource: dataSource, type: .jpeg, imageQuality: .medium, using: viewModel.dependencies)

        guard let approvalVC = AttachmentApprovalViewController.wrappedInNavController(
            threadId: self.viewModel.threadData.threadId,
            threadVariant: self.viewModel.threadData.threadVariant,
            attachments: [ attachment ],
            approvalDelegate: self,
            disableLinkPreviewImageDownload: (self.viewModel.threadData.threadCanUpload != true),
            using: self.viewModel.dependencies
        ) else { return }
        approvalVC.modalPresentationStyle = .fullScreen
        
        self.present(approvalVC, animated: true, completion: nil)
    }

    // MARK: --Mentions
    
    func handleMentionSelected(_ mentionInfo: MentionInfo, from view: MentionSelectionView) {
        guard let currentMentionStartIndex = currentMentionStartIndex else { return }
        
        mentions.append(mentionInfo)
        
        let displayNameForMention: String = mentionInfo.profile.displayNameForMention(
            for: self.viewModel.threadData.threadVariant,
            currentUserSessionIds: (self.viewModel.threadData.currentUserSessionIds ?? [])
        )
        
        let newText: String = snInputView.text.replacingCharacters(
            in: currentMentionStartIndex...,
            with: "@\(displayNameForMention) " // stringlint:ignore
        )
        
        snInputView.text = newText
        self.currentMentionStartIndex = nil
        snInputView.hideMentionsUI()
        
        mentions = mentions.filter { mentionInfo -> Bool in
            newText.contains(
                mentionInfo.profile.displayNameForMention(
                    for: self.viewModel.threadData.threadVariant,
                    currentUserSessionIds: (self.viewModel.threadData.currentUserSessionIds ?? [])
                )
            )
        }
    }
    
    func updateMentions(for newText: String) {
        guard !newText.isEmpty else {
            if currentMentionStartIndex != nil {
                snInputView.hideMentionsUI()
            }
            
            resetMentions()
            return
        }
        
        let lastCharacterIndex = newText.index(before: newText.endIndex)
        let lastCharacter = newText[lastCharacterIndex]
        
        // Check if there is whitespace before the '@' or the '@' is the first character
        let isCharacterBeforeLastWhiteSpaceOrStartOfLine: Bool
        if newText.count == 1 {
            isCharacterBeforeLastWhiteSpaceOrStartOfLine = true // Start of line
        }
        else {
            let characterBeforeLast = newText[newText.index(before: lastCharacterIndex)]
            isCharacterBeforeLastWhiteSpaceOrStartOfLine = characterBeforeLast.isWhitespace
        }
        
        // stringlint:ignore_start
        if lastCharacter == "@" && isCharacterBeforeLastWhiteSpaceOrStartOfLine {
            currentMentionStartIndex = lastCharacterIndex
            snInputView.showMentionsUI(
                for: self.viewModel.mentions(),
                currentUserSessionIds: (self.viewModel.threadData.currentUserSessionIds ?? [])
            )
        }
        else if lastCharacter.isWhitespace || lastCharacter == "@" { // the lastCharacter == "@" is to check for @@
            currentMentionStartIndex = nil
            snInputView.hideMentionsUI()
        }
        else {
            if let currentMentionStartIndex = currentMentionStartIndex {
                let query = String(newText[newText.index(after: currentMentionStartIndex)...]) // + 1 to get rid of the @
                snInputView.showMentionsUI(
                    for: self.viewModel.mentions(for: query),
                    currentUserSessionIds: (self.viewModel.threadData.currentUserSessionIds ?? [])
                )
            }
        }
        // stringlint:ignore_stop
    }

    func resetMentions() {
        currentMentionStartIndex = nil
        mentions = []
    }

    // stringlint:ignore_contents
    func replaceMentions(in text: String) -> String {
        var result = text
        
        for mention in mentions {
            let displayNameForMention: String = mention.profile.displayNameForMention(
                for: mention.threadVariant,
                currentUserSessionIds: (self.viewModel.threadData.currentUserSessionIds ?? [])
            )
            guard let range = result.range(of: "@\(displayNameForMention)") else { continue }
            result = result.replacingCharacters(in: range, with: "@\(mention.profile.id)")
        }
        
        return result
    }
    
    func hideInputAccessoryView() {
        guard Thread.isMainThread else {
            DispatchQueue.main.async {
                self.hideInputAccessoryView()
            }
            return
        }
        self.isKeyboardVisible = self.snInputView.isInputFirstResponder
        self.inputAccessoryView?.resignFirstResponder()
        self.inputAccessoryView?.isHidden = true
        self.inputAccessoryView?.alpha = 0
    }
    
    func showInputAccessoryView() {
        guard Thread.isMainThread else {
            DispatchQueue.main.async {
                self.showInputAccessoryView()
            }
            return
        }
        UIView.animate(withDuration: 0.25, animations: {
            self.inputAccessoryView?.isHidden = false
            self.inputAccessoryView?.alpha = 1
            if self.isKeyboardVisible {
                self.inputAccessoryView?.becomeFirstResponder()
            }
        })
    }

    // MARK: MessageCellDelegate
    
    func handleItemLongPressed(_ cellViewModel: MessageViewModel) {
        // Show the unblock modal if needed
        guard self.viewModel.threadData.threadIsBlocked != true else {
            self.showBlockedModalIfNeeded()
            return
        }
        // Show the context menu if applicable
        guard
            // FIXME: Need to update this when an appropriate replacement is added (see https://teng.pub/technical/2021/11/9/uiapplication-key-window-replacement)
            let keyWindow: UIWindow = UIApplication.shared.keyWindow,
            let sectionIndex: Int = self.viewModel.interactionData
                .firstIndex(where: { $0.model == .messages }),
            let index = self.viewModel.interactionData[sectionIndex]
                .elements
                .firstIndex(of: cellViewModel),
            let cell = tableView.cellForRow(at: IndexPath(row: index, section: sectionIndex)) as? MessageCell,
            let contextSnapshotView: UIView = cell.contextSnapshotView,
            let snapshot = contextSnapshotView.snapshotView(afterScreenUpdates: false),
            contextMenuWindow == nil,
            let actions: [ContextMenuVC.Action] = ContextMenuVC.actions(
                for: cellViewModel,
                in: self.viewModel.threadData,
                forMessageInfoScreen: false,
                delegate: self,
                using: viewModel.dependencies
            )
        else { return }
        
        /// Lock the contentOffset of the tableView so the transition doesn't look buggy
        self.tableView.lockContentOffset = true
        
        UIImpactFeedbackGenerator(style: .heavy).impactOccurred()
        self.contextMenuWindow = ContextMenuWindow()
        self.contextMenuVC = ContextMenuVC(
            snapshot: snapshot,
            frame: contextSnapshotView.convert(contextSnapshotView.bounds, to: keyWindow),
            cellViewModel: cellViewModel,
            actions: actions,
            using: viewModel.dependencies
        ) { [weak self] in
            self?.contextMenuWindow?.isHidden = true
            self?.contextMenuVC = nil
            self?.contextMenuWindow = nil
            self?.scrollButton.alpha = 0
            
            UIView.animate(
                withDuration: 0.25,
                animations: { self?.updateScrollToBottom() },
                completion: { _ in
                    guard let contentOffset: CGPoint = self?.tableView.contentOffset else { return }
                    
                    // Unlock the contentOffset so everything will be in the right
                    // place when we return
                    self?.tableView.lockContentOffset = false
                    self?.tableView.setContentOffset(contentOffset, animated: false)
                }
            )
        }
        
        self.contextMenuWindow?.themeBackgroundColor = .clear
        self.contextMenuWindow?.rootViewController = self.contextMenuVC
        self.contextMenuWindow?.overrideUserInterfaceStyle = ThemeManager.currentTheme.interfaceStyle
        self.contextMenuWindow?.makeKeyAndVisible()
    }

    func handleItemTapped(
        _ cellViewModel: MessageViewModel,
        cell: UITableViewCell,
        cellLocation: CGPoint
    ) {
        // For call info messages show the "call missed" modal
        guard cellViewModel.variant != .infoCall else {
            // If the failure was due to the mic permission being denied then we want to show the permission modal,
            // otherwise we want to show the call missed tips modal
            guard
                let infoMessageData: Data = (cellViewModel.rawBody ?? "").data(using: .utf8),
                let messageInfo: CallMessage.MessageInfo = try? JSONDecoder().decode(
                    CallMessage.MessageInfo.self,
                    from: infoMessageData
                ),
                messageInfo.state == .permissionDeniedMicrophone
            else {
                let callMissedTipsModal: CallMissedTipsModal = CallMissedTipsModal(
                    caller: cellViewModel.authorName,
                    presentingViewController: self,
                    using: viewModel.dependencies
                )
                present(callMissedTipsModal, animated: true, completion: nil)
                return
            }
            return
        }
        
        // For disappearing messages config update, show the following settings modal
        guard cellViewModel.variant != .infoDisappearingMessagesUpdate else {
            let messageDisappearingConfig = cellViewModel.messageDisappearingConfiguration()
            let expirationTimerString: String = floor(messageDisappearingConfig.durationSeconds).formatted(format: .long)
            let expirationTypeString: String = (messageDisappearingConfig.type?.localizedName ?? "")
            let modalBodyString: String = {
                if messageDisappearingConfig.isEnabled {
                    return "disappearingMessagesFollowSettingOn"
                        .put(key: "time", value: expirationTimerString)
                        .put(key: "disappearing_messages_type", value: expirationTypeString)
                        .localized()
                } else {
                    return "disappearingMessagesFollowSettingOff"
                        .localized()
                }
            }()
            let modalConfirmTitle: String = messageDisappearingConfig.isEnabled ? "set".localized() : "confirm".localized()
            let confirmationModal: ConfirmationModal = ConfirmationModal(
                info: ConfirmationModal.Info(
                    title: "disappearingMessagesFollowSetting".localized(),
                    body: .attributedText(modalBodyString.formatted(baseFont: .systemFont(ofSize: Values.smallFontSize))),
                    confirmTitle: modalConfirmTitle,
                    confirmStyle: .danger,
                    cancelStyle: .textPrimary,
                    dismissOnConfirm: false // Custom dismissal logic
                ) { [weak self, dependencies = viewModel.dependencies] _ in
                    dependencies[singleton: .storage].writeAsync { db in
                        let userSessionId: SessionId = dependencies[cache: .general].sessionId
                        let currentTimestampMs: Int64 = dependencies[cache: .snodeAPI].currentOffsetTimestampMs()
                        
                        let interactionId = try messageDisappearingConfig
                            .upserted(db)
                            .insertControlMessage(
                                db,
                                threadVariant: cellViewModel.threadVariant,
                                authorId: userSessionId.hexString,
                                timestampMs: currentTimestampMs,
                                serverHash: nil,
                                serverExpirationTimestamp: nil,
                                using: dependencies
                            )?
                            .interactionId
                        
                        let expirationTimerUpdateMessage: ExpirationTimerUpdate = ExpirationTimerUpdate()
                            .with(sentTimestampMs: UInt64(currentTimestampMs))
                            .with(messageDisappearingConfig)

                        try MessageSender.send(
                            db,
                            message: expirationTimerUpdateMessage,
                            interactionId: interactionId,
                            threadId: cellViewModel.threadId,
                            threadVariant: cellViewModel.threadVariant,
                            using: dependencies
                        )
                        
                        try LibSession
                            .update(
                                db,
                                sessionId: cellViewModel.threadId,
                                disappearingMessagesConfig: messageDisappearingConfig,
                                using: dependencies
                            )
                    }
                    self?.dismiss(animated: true, completion: nil)
                }
            )
            
            present(confirmationModal, animated: true, completion: nil)
            return
        }
        
        // If it's an incoming media message and the thread isn't trusted then show the placeholder view
        if cellViewModel.cellType != .textOnlyMessage && cellViewModel.variant == .standardIncoming && !cellViewModel.threadIsTrusted {
            let message: ThemedAttributedString = "attachmentsAutoDownloadModalDescription"
                .put(key: "conversation_name", value: cellViewModel.authorName)
                .localizedFormatted(baseFont: .systemFont(ofSize: Values.smallFontSize))
            let confirmationModal: ConfirmationModal = ConfirmationModal(
                info: ConfirmationModal.Info(
                    title: "attachmentsAutoDownloadModalTitle".localized(),
                    body: .attributedText(message),
                    confirmTitle: "download".localized(),
                    dismissOnConfirm: false // Custom dismissal logic
                ) { [weak self] _ in
                    self?.viewModel.trustContact()
                    self?.dismiss(animated: true, completion: nil)
                }
            )
            
            present(confirmationModal, animated: true, completion: nil)
            return
        }
        
        /// Takes the `cell` and a `targetView` and returns `true` if the user tapped a link in the cell body text instead
        /// of the `targetView`
        func handleLinkTapIfNeeded(cell: UITableViewCell, targetView: UIView?) -> Bool {
            let locationInTargetView: CGPoint = cell.convert(cellLocation, to: targetView)
            
            guard
                let visibleCell: VisibleMessageCell = cell as? VisibleMessageCell,
                targetView?.bounds.contains(locationInTargetView) != true,
                visibleCell.bodyTappableLabel?.containsLinks == true
            else { return false }
            
            let tappableLabelPoint: CGPoint = cell.convert(cellLocation, to: visibleCell.bodyTappableLabel)
            visibleCell.bodyTappableLabel?.handleTouch(at: tappableLabelPoint)
            return true
        }
        
        switch cellViewModel.cellType {
            case .voiceMessage: viewModel.playOrPauseAudio(for: cellViewModel)
            
            case .mediaMessage:
                guard
                    let albumView: MediaAlbumView = (cell as? VisibleMessageCell)?.albumView,
                    !handleLinkTapIfNeeded(cell: cell, targetView: albumView)
                else { return }
                
                // Figure out which of the media views was tapped
                let locationInAlbumView: CGPoint = cell.convert(cellLocation, to: albumView)
                guard let mediaView = albumView.mediaView(forLocation: locationInAlbumView) else { return }
                
                switch mediaView.attachment.state {
                    case .pendingDownload, .downloading, .uploading, .invalid: break
                    
                    // Failed uploads should be handled via the "resend" process instead
                    case .failedUpload: break
                        
                    case .failedDownload:
                        let threadId: String = self.viewModel.threadData.threadId
                        
                        // Retry downloading the failed attachment
                        viewModel.dependencies[singleton: .storage].writeAsync { [dependencies = viewModel.dependencies] db in
                            dependencies[singleton: .jobRunner].add(
                                db,
                                job: Job(
                                    variant: .attachmentDownload,
                                    threadId: threadId,
                                    interactionId: cellViewModel.id,
                                    details: AttachmentDownloadJob.Details(
                                        attachmentId: mediaView.attachment.id
                                    )
                                ),
                                canStartJob: true
                            )
                        }
                        break
                        
                    default:
                        // Ignore invalid media
                        guard mediaView.attachment.isValid else { return }
                        
                        guard albumView.numItems > 1 || !mediaView.attachment.isVideo else {
                            guard
                                let path: String = try? viewModel.dependencies[singleton: .attachmentManager]
                                    .createTemporaryFileForOpening(
                                        downloadUrl: mediaView.attachment.downloadUrl,
                                        mimeType: mediaView.attachment.contentType,
                                        sourceFilename: mediaView.attachment.sourceFilename
                                    ),
                                viewModel.dependencies[singleton: .fileManager].fileExists(atPath: path)
                            else { return Log.warn(.conversation, "Missing video file") }
                            
                            /// When playing media we need to change the AVAudioSession to 'playback' mode so the device "silent mode"
                            /// doesn't prevent video audio from playing
                            try? AVAudioSession.sharedInstance().setCategory(.playback)
                            let viewController: DismissCallbackAVPlayerViewController = DismissCallbackAVPlayerViewController { [dependencies = viewModel.dependencies] in
                                /// Sanity check to make sure we don't unintentionally remove a proper attachment file
                                guard path.hasPrefix(dependencies[singleton: .fileManager].temporaryDirectory) else {
                                    return
                                }
                                
                                try? dependencies[singleton: .fileManager].removeItem(atPath: path)
                            }
                            viewController.player = AVPlayer(url: URL(fileURLWithPath: path))
                            self.present(viewController, animated: true)
                            return
                        }
                        
                        let viewController: UIViewController? = MediaGalleryViewModel.createDetailViewController(
                            for: self.viewModel.threadData.threadId,
                            threadVariant: self.viewModel.threadData.threadVariant,
                            interactionId: cellViewModel.id,
                            selectedAttachmentId: mediaView.attachment.id,
                            options: [ .sliderEnabled, .showAllMediaButton ],
                            using: viewModel.dependencies
                        )
                        
                        if let viewController: UIViewController = viewController {
                            /// Delay becoming the first responder to make the return transition a little nicer (allows
                            /// for the footer on the detail view to slide out rather than instantly vanish)
                            self.delayFirstResponder = true
                            
                            /// Dismiss the input before starting the presentation to make everything look smoother
                            self.resignFirstResponder()
                            
                            /// Delay the actual presentation to give the 'resignFirstResponder' call the chance to complete
                            DispatchQueue.main.asyncAfter(deadline: .now() + .milliseconds(250)) { [weak self] in
                                /// Lock the contentOffset of the tableView so the transition doesn't look buggy
                                self?.tableView.lockContentOffset = true
                                
                                self?.present(viewController, animated: true) { [weak self] in
                                    // Unlock the contentOffset so everything will be in the right
                                    // place when we return
                                    self?.tableView.lockContentOffset = false
                                }
                            }
                        }
                }
                
            case .audio:
                guard
                    !handleLinkTapIfNeeded(cell: cell, targetView: (cell as? VisibleMessageCell)?.documentView),
                    let attachment: Attachment = cellViewModel.attachments?.first,
                    let path: String = try? viewModel.dependencies[singleton: .attachmentManager]
                        .createTemporaryFileForOpening(
                            downloadUrl: attachment.downloadUrl,
                            mimeType: attachment.contentType,
                            sourceFilename: attachment.sourceFilename
                        ),
                    viewModel.dependencies[singleton: .fileManager].fileExists(atPath: path)
                else { return }
                
                /// When playing media we need to change the AVAudioSession to 'playback' mode so the device "silent mode"
                /// doesn't prevent video audio from playing
                try? AVAudioSession.sharedInstance().setCategory(.playback)
                let viewController: DismissCallbackAVPlayerViewController = DismissCallbackAVPlayerViewController { [dependencies = viewModel.dependencies] in
                    /// Sanity check to make sure we don't unintentionally remove a proper attachment file
                    guard path.hasPrefix(dependencies[singleton: .fileManager].temporaryDirectory) else {
                        return
                    }
                    
                    try? dependencies[singleton: .fileManager].removeItem(atPath: path)
                }
                viewController.player = AVPlayer(url: URL(fileURLWithPath: path))
                self.navigationController?.present(viewController, animated: true)
                
            case .genericAttachment:
                guard
                    !handleLinkTapIfNeeded(cell: cell, targetView: (cell as? VisibleMessageCell)?.documentView),
                    let attachment: Attachment = cellViewModel.attachments?.first,
                    let path: String = try? viewModel.dependencies[singleton: .attachmentManager]
                        .createTemporaryFileForOpening(
                            downloadUrl: attachment.downloadUrl,
                            mimeType: attachment.contentType,
                            sourceFilename: attachment.sourceFilename
                        ),
                    viewModel.dependencies[singleton: .fileManager].fileExists(atPath: path)
                else { return }
                
                let fileUrl: URL = URL(fileURLWithPath: path)
                
                // Open a preview of the document for text, pdf or microsoft files
                if
                    attachment.isText ||
                    attachment.isMicrosoftDoc ||
                    attachment.contentType == UTType.mimeTypePdf
                {
                    // FIXME: If given an invalid text file (eg with binary data) this hangs forever
                    // Note: I tried dispatching after a short delay, detecting that the new UI is invalid and dismissing it
                    // if so but the dismissal didn't work (we may have to wait on Apple to handle this one)
                    let interactionController: UIDocumentInteractionController = UIDocumentInteractionController(url: fileUrl)
                    interactionController.delegate = self
                    interactionController.presentPreview(animated: true)
                    return
                }
                
                // Otherwise share the file
                let shareVC = UIActivityViewController(activityItems: [ fileUrl ], applicationActivities: nil)
                shareVC.completionWithItemsHandler = { [dependencies = viewModel.dependencies] _, success, _, _ in
                    UIActivityViewController.notifyIfNeeded(success, using: dependencies)
                }
                
                if UIDevice.current.isIPad {
                    shareVC.excludedActivityTypes = []
                    shareVC.popoverPresentationController?.permittedArrowDirections = []
                    shareVC.popoverPresentationController?.sourceView = self.view
                    shareVC.popoverPresentationController?.sourceRect = self.view.bounds
                }
                
                navigationController?.present(shareVC, animated: true, completion: nil)
                
            case .textOnlyMessage:
                guard let visibleCell: VisibleMessageCell = cell as? VisibleMessageCell else { return }
                
                let quotePoint: CGPoint = visibleCell.convert(cellLocation, to: visibleCell.quoteView)
                let linkPreviewPoint: CGPoint = visibleCell.convert(cellLocation, to: visibleCell.linkPreviewView?.previewView)
                let tappableLabelPoint: CGPoint = visibleCell.convert(cellLocation, to: visibleCell.bodyTappableLabel)
                let containsLinks: Bool = (
                    // If there is only a single link and it matches the LinkPreview then consider this _just_ a
                    // LinkPreview
                    visibleCell.bodyTappableLabel?.containsLinks == true && (
                        (visibleCell.bodyTappableLabel?.links.count ?? 0) > 1 ||
                        visibleCell.bodyTappableLabel?.links[cellViewModel.linkPreview?.url ?? ""] == nil
                    )
                )
                let quoteViewContainsTouch: Bool = (visibleCell.quoteView?.bounds.contains(quotePoint) == true)
                let linkPreviewViewContainsTouch: Bool = (visibleCell.linkPreviewView?.previewView.bounds.contains(linkPreviewPoint) == true)
                
                switch (containsLinks, quoteViewContainsTouch, linkPreviewViewContainsTouch, cellViewModel.quote, cellViewModel.linkPreview) {
                    // If the message contains both links and a quote, and the user tapped on the quote; OR the
                    // message only contained a quote, then scroll to the quote
                    case (true, true, _, .some(let quote), _), (false, _, _, .some(let quote), _):
                        let maybeOriginalInteractionInfo: Interaction.TimestampInfo? = viewModel.dependencies[singleton: .storage].read { db in
                            try quote.originalInteraction
                                .select(.id, .timestampMs)
                                .asRequest(of: Interaction.TimestampInfo.self)
                                .fetchOne(db)
                        }
                        
                        guard let interactionInfo: Interaction.TimestampInfo = maybeOriginalInteractionInfo else {
                            return
                        }
                        
                        self.scrollToInteractionIfNeeded(
                            with: interactionInfo,
                            focusBehaviour: .highlight,
                            originalIndexPath: self.tableView.indexPath(for: cell)
                        )
                    
                    // If the message contains both links and a LinkPreview, and the user tapped on
                    // the LinkPreview; OR the message only contained a LinkPreview, then open the link
                    case (true, _, true, _, .some(let linkPreview)), (false, _, _, _, .some(let linkPreview)):
                        switch linkPreview.variant {
                            case .standard: openUrl(linkPreview.url)
                            case .openGroupInvitation: joinOpenGroup(name: linkPreview.title, url: linkPreview.url)
                        }
                    
                    // If the message contained links then interact with them directly
                    case (true, _, _, _, _): visibleCell.bodyTappableLabel?.handleTouch(at: tappableLabelPoint)
                        
                    default: break
                }
                
            default: break
        }
    }
    
    func handleItemDoubleTapped(_ cellViewModel: MessageViewModel) {
        switch cellViewModel.cellType {
            // The user can double tap a voice message when it's playing to speed it up
            case .voiceMessage: self.viewModel.speedUpAudio(for: cellViewModel)
            default: break
        }
    }

    func handleItemSwiped(_ cellViewModel: MessageViewModel, state: SwipeState) {
        switch state {
            case .began: tableView.isScrollEnabled = false
            case .ended, .cancelled: tableView.isScrollEnabled = true
        }
    }
    
    func openUrl(_ urlString: String) {
        guard let url: URL = URL(string: urlString) else { return }
        
        let modal: ConfirmationModal = ConfirmationModal(
            targetView: self.view,
            info: ConfirmationModal.Info(
                title: "urlOpen".localized(),
                body: .attributedText(
                    "urlOpenDescription"
                        .put(key: "url", value: url.absoluteString)
                        .localizedFormatted(baseFont: .systemFont(ofSize: Values.smallFontSize))
                ),
                confirmTitle: "open".localized(),
                confirmStyle: .danger,
                cancelTitle: "urlCopy".localized(),
                cancelStyle: .alert_text,
                hasCloseButton: true,
                onConfirm:  { [weak self] modal in
                    UIApplication.shared.open(url, options: [:], completionHandler: nil)
                    self?.showInputAccessoryView()
                    
                    modal.dismiss(animated: true)
                },
                onCancel: { [weak self] modal in
                    UIPasteboard.general.string = url.absoluteString
                    
                    modal.dismiss(animated: true) {
                        self?.showInputAccessoryView()
                    }
                }
            )
        )
        
        self.present(modal, animated: true) { [weak self] in
            self?.hideInputAccessoryView()
        }
    }
    
    func handleReplyButtonTapped(for cellViewModel: MessageViewModel) {
        reply(cellViewModel, completion: nil)
    }
    
    func showUserProfileModal(for cellViewModel: MessageViewModel) {
        guard viewModel.threadData.threadCanWrite == true else { return }
        // FIXME: Add in support for starting a thread with a 'blinded25' id (disabled until we support this decoding)
        guard (try? SessionId.Prefix(from: cellViewModel.authorId)) != .blinded25 else { return }
        
        let dependencies: Dependencies = viewModel.dependencies
        
        let (info, _) = ProfilePictureView.getProfilePictureInfo(
            size: .hero,
            publicKey: cellViewModel.authorId,
            threadVariant: .contact,    // Always show the display picture in 'contact' mode
            displayPictureUrl: nil,
            profile: cellViewModel.profile,
            using: dependencies
        )
        
        guard let profileInfo: ProfilePictureView.Info = info else { return }
        
        let (sessionId, blindedId): (String?, String?) = {
            guard
                (try? SessionId.Prefix(from: cellViewModel.authorId)) == .blinded15,
                let openGroupServer: String = cellViewModel.threadOpenGroupServer,
                let openGroupPublicKey: String = cellViewModel.threadOpenGroupPublicKey
            else {
                return (cellViewModel.authorId, nil)
            }
            let lookup: BlindedIdLookup? = dependencies[singleton: .storage].write { db in
                try BlindedIdLookup.fetchOrCreate(
                    db,
                    blindedId: cellViewModel.authorId,
                    openGroupServer: openGroupServer,
                    openGroupPublicKey: openGroupPublicKey,
                    isCheckingForOutbox: false,
                    using: dependencies
                )
            }
            return (lookup?.sessionId, cellViewModel.authorId.truncated(prefix: 10, suffix: 10))
        }()
        
        let (displayName, contactDisplayName): (String?, String?) = {
            guard let sessionId: String = sessionId else {
                return (cellViewModel.authorName, nil)
            }
            
            let profile: Profile? = dependencies[singleton: .storage].read { db in try? Profile.fetchOne(db, id: sessionId)}
            
            return (
                (profile?.displayName(for: .contact) ?? cellViewModel.authorName),
                profile?.displayName(for: .contact, ignoringNickname: true)
            )
        }()
        
        let qrCodeImage: UIImage? = {
            guard let sessionId: String = sessionId else { return nil }
            return QRCode.generate(for: sessionId, hasBackground: false, iconName: "SessionWhite40") // stringlint:ignore
        }()
        
        let isMessasgeRequestsEnabled: Bool = {
            guard cellViewModel.threadVariant == .community else { return true }
            return cellViewModel.profile?.blocksCommunityMessageRequests != true
        }()
        
        self.hideInputAccessoryView()
        let userProfileModal: ModalHostingViewController = ModalHostingViewController(
            modal: UserProfileModal(
                info: .init(
                    sessionId: sessionId,
                    blindedId: blindedId,
                    qrCodeImage: qrCodeImage,
                    profileInfo: profileInfo,
                    displayName: displayName,
                    contactDisplayName: contactDisplayName,
                    isProUser: dependencies.mutate(cache: .libSession, { $0.validateProProof(for: cellViewModel.profile) }),
                    isMessageRequestsEnabled: isMessasgeRequestsEnabled,
                    onStartThread: { [weak self] in
                        self?.startThread(
                            with: cellViewModel.authorId,
                            openGroupServer: cellViewModel.threadOpenGroupServer,
                            openGroupPublicKey: cellViewModel.threadOpenGroupPublicKey
                        )
                    },
                    onProBadgeTapped: { [weak self, dependencies] in
                        dependencies[singleton: .sessionProState].showSessionProCTAIfNeeded(
                            .generic,
                            dismissType: .single,
                            beforePresented: { [weak self] in
                                self?.hideInputAccessoryView()
                            },
                            afterClosed: { [weak self] in
                                self?.showInputAccessoryView()
                                self?.snInputView.updateNumberOfCharactersLeft(self?.snInputView.text ?? "")
                            },
                            presenting: { modal in
                                dependencies[singleton: .appContext].frontMostViewController?.present(modal, animated: true)
                            }
                        )
                    }
                ),
                dataManager: dependencies[singleton: .imageDataManager],
                afterClosed: { [weak self] in
                    self?.showInputAccessoryView()
                }
            )
        )
        present(userProfileModal, animated: true, completion: nil)
    }
    
    func startThread(
        with sessionId: String,
        openGroupServer: String?,
        openGroupPublicKey: String?
    ) {
        guard viewModel.threadData.threadCanWrite == true else { return }
        // FIXME: Add in support for starting a thread with a 'blinded25' id (disabled until we support this decoding)
        guard (try? SessionId.Prefix(from: sessionId)) != .blinded25 else { return }
        guard (try? SessionId.Prefix(from: sessionId)) == .blinded15 else {
            viewModel.dependencies[singleton: .storage].write { [dependencies = viewModel.dependencies] db in
                try SessionThread.upsert(
                    db,
                    id: sessionId,
                    variant: .contact,
                    values: SessionThread.TargetValues(
                        creationDateTimestamp: .useExistingOrSetTo(
                            (dependencies[cache: .snodeAPI].currentOffsetTimestampMs() / 1000)
                        ),
                        shouldBeVisible: .useLibSession,
                        isDraft: .useExistingOrSetTo(true)
                    ),
                    using: dependencies
                )
            }
            
            let conversationVC: ConversationVC = ConversationVC(
                threadId: sessionId,
                threadVariant: .contact,
                using: viewModel.dependencies
            )
                
            self.navigationController?.pushViewController(conversationVC, animated: true)
            return
        }
        
        // If the sessionId is blinded then check if there is an existing un-blinded thread with the contact
        // and use that, otherwise just use the blinded id
        guard let openGroupServer: String = openGroupServer, let openGroupPublicKey: String = openGroupPublicKey else {
            return
        }
        
        let targetThreadId: String? = viewModel.dependencies[singleton: .storage].write { [dependencies = viewModel.dependencies] db in
            let lookup: BlindedIdLookup = try BlindedIdLookup
                .fetchOrCreate(
                    db,
                    blindedId: sessionId,
                    openGroupServer: openGroupServer,
                    openGroupPublicKey: openGroupPublicKey,
                    isCheckingForOutbox: false,
                    using: dependencies
                )
            
            return try SessionThread.upsert(
                db,
                id: (lookup.sessionId ?? lookup.blindedId),
                variant: .contact,
                values: SessionThread.TargetValues(
                    creationDateTimestamp: .useExistingOrSetTo(
                        (dependencies[cache: .snodeAPI].currentOffsetTimestampMs() / 1000)
                    ),
                    shouldBeVisible: .useLibSession,
                    isDraft: .useExistingOrSetTo(true)
                ),
                using: dependencies
            ).id
        }
        
        guard let threadId: String = targetThreadId else { return }
        
        let conversationVC: ConversationVC = ConversationVC(
            threadId: threadId,
            threadVariant: .contact,
            using: viewModel.dependencies
        )
        self.navigationController?.pushViewController(conversationVC, animated: true)
    }
    
    func showReactionList(_ cellViewModel: MessageViewModel, selectedReaction: EmojiWithSkinTones?) {
        guard
            cellViewModel.reactionInfo?.isEmpty == false &&
            (
                self.viewModel.threadData.threadVariant == .legacyGroup ||
                self.viewModel.threadData.threadVariant == .group ||
                self.viewModel.threadData.threadVariant == .community
            ),
            let allMessages: [MessageViewModel] = self.viewModel.interactionData
                .first(where: { $0.model == .messages })?
                .elements
        else { return }
        
        let reactionListSheet: ReactionListSheet = ReactionListSheet(for: cellViewModel.id, using: viewModel.dependencies) { [weak self] in
            self?.currentReactionListSheet = nil
        }
        reactionListSheet.delegate = self
        reactionListSheet.handleInteractionUpdates(
            allMessages,
            selectedReaction: selectedReaction,
            initialLoad: true,
            shouldShowClearAllButton: viewModel.dependencies[singleton: .openGroupManager].isUserModeratorOrAdmin(
                publicKey: self.viewModel.threadData.currentUserSessionId,
                for: self.viewModel.threadData.openGroupRoomToken,
                on: self.viewModel.threadData.openGroupServer,
                currentUserSessionIds: (self.viewModel.threadData.currentUserSessionIds ?? [])
            )
        )
        reactionListSheet.modalPresentationStyle = .overFullScreen
        present(reactionListSheet, animated: true, completion: nil)
        
        // Store so we can updated the content based on the current VC
        self.currentReactionListSheet = reactionListSheet
    }
    
    func needsLayout(for cellViewModel: MessageViewModel, expandingReactions: Bool) {
        guard
            let messageSectionIndex: Int = self.viewModel.interactionData
                .firstIndex(where: { $0.model == .messages }),
            let targetMessageIndex = self.viewModel.interactionData[messageSectionIndex]
                .elements
                .firstIndex(where: { $0.id == cellViewModel.id })
        else { return }
        
        if expandingReactions {
            self.viewModel.expandReactions(for: cellViewModel.id)
        }
        else {
            self.viewModel.collapseReactions(for: cellViewModel.id)
        }
        
        UIView.setAnimationsEnabled(false)
        tableView.reloadRows(
            at: [IndexPath(row: targetMessageIndex, section: messageSectionIndex)],
            with: .none
        )
        
        // Only re-enable animations if the feature flag isn't disabled
        if viewModel.dependencies[feature: .animationsEnabled] {
            UIView.setAnimationsEnabled(true)
        }
    }
    
    func handleReadMoreButtonTapped(_ cell: UITableViewCell, for cellViewModel: MessageViewModel) {
        self.viewModel.expandMessage(for: cellViewModel.id)
        
        UIView.setAnimationsEnabled(false)
        cell.setNeedsLayout()
        cell.layoutIfNeeded()
        tableView.beginUpdates()
        tableView.endUpdates()
        
        // Only re-enable animations if the feature flag isn't disabled
        if viewModel.dependencies[feature: .animationsEnabled] {
            UIView.setAnimationsEnabled(true)
        }
    }
    
    func react(_ cellViewModel: MessageViewModel, with emoji: EmojiWithSkinTones) {
        react(cellViewModel, with: emoji.rawValue, remove: false)
    }
    
    func removeReact(_ cellViewModel: MessageViewModel, for emoji: EmojiWithSkinTones) {
        guard viewModel.threadData.threadVariant != .legacyGroup else { return }
        
        react(cellViewModel, with: emoji.rawValue, remove: true)
    }
    
    func removeAllReactions(_ cellViewModel: MessageViewModel, for emoji: String) {
        // Dismiss current reaction sheet to present alert dialog
        currentReactionListSheet?.dismiss(animated: true)
        currentReactionListSheet = nil
        
        let modal: ConfirmationModal = ConfirmationModal(
            info: ConfirmationModal.Info(
                title: "clearAll".localized(),
                body: .attributedText(
                    "emojiReactsClearAll"
                        .put(key: "emoji", value: emoji)
                        .localizedFormatted(baseFont: ConfirmationModal.explanationFont)
                ),
                confirmTitle: "clear".localized(),
                confirmStyle: .danger,
                cancelStyle: .alert_text,
                onConfirm: { [weak self] modal in
                    // Call clear reaction event
                    self?.clearAllReactions(cellViewModel, for: emoji)
                    modal.dismiss(animated: true)
                }
            )
        )
        
        present(modal, animated: true, completion: nil)
    }
    
    func clearAllReactions(_ cellViewModel: MessageViewModel, for emoji: String) {
        guard
            cellViewModel.threadVariant == .community,
            let roomToken: String = viewModel.threadData.openGroupRoomToken,
            let server: String = viewModel.threadData.openGroupServer,
            let publicKey: String = viewModel.threadData.openGroupPublicKey,
            let capabilities: Set<Capability.Variant> = viewModel.threadData.openGroupCapabilities,
            let openGroupServerMessageId: Int64 = cellViewModel.openGroupServerMessageId
        else { return }
        
        let pendingChange: OpenGroupManager.PendingChange = viewModel.dependencies[singleton: .openGroupManager]
            .addPendingReaction(
                emoji: emoji,
                id: openGroupServerMessageId,
                in: roomToken,
                on: server,
                type: .removeAll
            )
        
        Result {
            try Network.SOGS.preparedReactionDeleteAll(
                emoji: emoji,
                id: openGroupServerMessageId,
                roomToken: roomToken,
                authMethod: Authentication.community(
                    info: LibSession.OpenGroupCapabilityInfo(
                        roomToken: roomToken,
                        server: server,
                        publicKey: publicKey,
                        capabilities: capabilities
                    )
                ),
                using: viewModel.dependencies
            )
        }
        .publisher
        .flatMap { [dependencies = viewModel.dependencies] in $0.send(using: dependencies) }
        .subscribe(on: DispatchQueue.global(qos: .userInitiated), using: viewModel.dependencies)
        .sinkUntilComplete(
            receiveCompletion: { [dependencies = viewModel.dependencies] _ in
                dependencies[singleton: .storage].writeAsync { db in
                    _ = try Reaction
                        .filter(Reaction.Columns.interactionId == cellViewModel.id)
                        .filter(Reaction.Columns.emoji == emoji)
                        .deleteAll(db)
                }
            },
            receiveValue: { [dependencies = viewModel.dependencies] _, response in
                dependencies[singleton: .openGroupManager].updatePendingChange(
                    pendingChange,
                    seqNo: response.seqNo
                )
            }
        )
    }
    
    func react(_ cellViewModel: MessageViewModel, with emoji: String, remove: Bool) {
        guard
            self.viewModel.threadData.threadIsMessageRequest != true && (
                cellViewModel.variant == .standardIncoming ||
                cellViewModel.variant == .standardOutgoing
            )
        else { return }
        
        // Perform local rate limiting (don't allow more than 20 reactions within 60 seconds)
        let threadId: String = self.viewModel.threadData.threadId
        let threadVariant: SessionThread.Variant = self.viewModel.threadData.threadVariant
        let openGroupRoom: String? = self.viewModel.threadData.openGroupRoomToken
        let sentTimestampMs: Int64 = viewModel.dependencies[cache: .snodeAPI].currentOffsetTimestampMs()
        let recentReactionTimestamps: [Int64] = viewModel.dependencies[cache: .general].recentReactionTimestamps
        
        guard
            recentReactionTimestamps.count < 20 ||
            (sentTimestampMs - (recentReactionTimestamps.first ?? sentTimestampMs)) > (60 * 1000)
        else {
            let toastController: ToastController = ToastController(
                text: "emojiReactsCoolDown".localized(),
                background: .backgroundSecondary
            )
            toastController.presentToastView(
                fromBottomOfView: self.view,
                inset: (snInputView.bounds.height + Values.largeSpacing),
                duration: .milliseconds(2500)
            )
            return
        }
        
        viewModel.dependencies.mutate(cache: .general) {
            $0.recentReactionTimestamps = Array($0.recentReactionTimestamps
                .suffix(19))
                .appending(sentTimestampMs)
        }
        
        typealias OpenGroupInfo = (
            pendingReaction: Reaction?,
            pendingChange: OpenGroupManager.PendingChange,
            preparedRequest: Network.PreparedRequest<Int64?>
        )
        
        /// Perform the sending logic, we generate the pending reaction first in a deferred future closure to prevent the OpenGroup
        /// cache from blocking either the main thread or the database write thread
        Deferred { [dependencies = viewModel.dependencies] in
            Future<OpenGroupManager.PendingChange?, Error> { resolver in
                guard
                    threadVariant == .community,
                    let serverMessageId: Int64 = cellViewModel.openGroupServerMessageId,
                    let openGroupServer: String = cellViewModel.threadOpenGroupServer,
                    let openGroupPublicKey: String = cellViewModel.threadOpenGroupPublicKey
                else { return resolver(Result.success(nil)) }
                  
                // Create the pending change if we have open group info
                return resolver(Result.success(
                    dependencies[singleton: .openGroupManager].addPendingReaction(
                        emoji: emoji,
                        id: serverMessageId,
                        in: openGroupServer,
                        on: openGroupPublicKey,
                        type: (remove ? .remove : .add)
                    )
                ))
            }
        }
        .subscribe(on: DispatchQueue.global(qos: .userInitiated), using: viewModel.dependencies)
        .flatMapStorageWritePublisher(using: viewModel.dependencies) { [weak self, dependencies = viewModel.dependencies] db, pendingChange -> (OpenGroupManager.PendingChange?, Reaction?, Message.Destination, AuthenticationMethod) in
            // Update the thread to be visible (if it isn't already)
            if self?.viewModel.threadData.threadShouldBeVisible == false {
                try SessionThread.updateVisibility(
                    db,
                    threadId: cellViewModel.threadId,
                    isVisible: true,
                    using: dependencies
                )
            }
            
            let pendingReaction: Reaction? = {
                guard !remove else {
                    return try? Reaction
                        .filter(Reaction.Columns.interactionId == cellViewModel.id)
                    // TODO: [Database Relocation] Stop `currentUserSessionIds` from being nullable
                        .filter((cellViewModel.currentUserSessionIds ?? []).contains(Reaction.Columns.authorId))
                        .filter(Reaction.Columns.emoji == emoji)
                        .fetchOne(db)
                }
                
                let sortId: Int64 = Reaction.getSortId(
                    db,
                    interactionId: cellViewModel.id,
                    emoji: emoji
                )
                
                return Reaction(
                    interactionId: cellViewModel.id,
                    serverHash: nil,
                    timestampMs: sentTimestampMs,
                    authorId: cellViewModel.currentUserSessionId,
                    emoji: emoji,
                    count: 1,
                    sortId: sortId
                )
            }()
            
            // Update the database
            if remove {
                try Reaction
                    .filter(Reaction.Columns.interactionId == cellViewModel.id)
                // TODO: [Database Relocation] Stop `currentUserSessionIds` from being nullable
                    .filter((cellViewModel.currentUserSessionIds ?? []).contains(Reaction.Columns.authorId))
                    .filter(Reaction.Columns.emoji == emoji)
                    .deleteAll(db)
            }
            else {
                try pendingReaction?.insert(db)
                
                // Add it to the recent list
                Emoji.addRecent(db, emoji: emoji)
            }
            
            switch threadVariant {
                case .community:
                    guard
                        let openGroupServer: String = cellViewModel.threadOpenGroupServer,
                        dependencies[singleton: .openGroupManager].doesOpenGroupSupport(db, capability: .reactions, on: openGroupServer)
                    else { throw MessageSenderError.invalidMessage }
                    
                default: break
            }
            
            return (
                pendingChange,
                pendingReaction,
                try Message.Destination.from(db, threadId: threadId, threadVariant: threadVariant),
                try Authentication.with(db, threadId: threadId, threadVariant: threadVariant, using: dependencies)
            )
        }
        .tryFlatMap { [dependencies = viewModel.dependencies] pendingChange, pendingReaction, destination, authMethod in
            switch threadVariant {
                case .community:
                    guard
                        let serverMessageId: Int64 = cellViewModel.openGroupServerMessageId,
                        let openGroupServer: String = cellViewModel.threadOpenGroupServer,
                        let openGroupRoom: String = openGroupRoom,
                        let pendingChange: OpenGroupManager.PendingChange = pendingChange
                    else { throw MessageSenderError.invalidMessage }
                    
                    let preparedRequest: Network.PreparedRequest<Int64?> = try {
                        guard !remove else {
                            return try Network.SOGS
                                .preparedReactionDelete(
                                    emoji: emoji,
                                    id: serverMessageId,
                                    roomToken: openGroupRoom,
                                    authMethod: authMethod,
                                    using: dependencies
                                )
                                .map { _, response in response.seqNo }
                        }
                        
                        return try Network.SOGS
                            .preparedReactionAdd(
                                emoji: emoji,
                                id: serverMessageId,
                                roomToken: openGroupRoom,
                                authMethod: authMethod,
                                using: dependencies
                            )
                            .map { _, response in response.seqNo }
                    }()
                    
                    return preparedRequest
                        .handleEvents(
                            receiveOutput: { _, seqNo in
                                dependencies[singleton: .openGroupManager].updatePendingChange(
                                    pendingChange,
                                    seqNo: seqNo
                                )
                            },
                            receiveCompletion: { [weak self] result in
                                switch result {
                                    case .finished: break
                                    case .failure:
                                        dependencies[singleton: .openGroupManager].removePendingChange(pendingChange)
                                        
                                        self?.handleReactionSentFailure(pendingReaction, remove: remove)
                                }
                            }
                        )
                        .map { _, _ in () }
                        .send(using: dependencies)
                    
                default:
                    return try MessageSender.preparedSend(
                        message: VisibleMessage(
                            sentTimestampMs: UInt64(sentTimestampMs),
                            text: nil,
                            reaction: VisibleMessage.VMReaction(
                                timestamp: UInt64(cellViewModel.timestampMs),
                                publicKey: {
                                    guard cellViewModel.variant == .standardIncoming else {
                                        return cellViewModel.currentUserSessionId
                                    }
                                    
                                    return cellViewModel.authorId
                                }(),
                                emoji: emoji,
                                kind: (remove ? .remove : .react)
                            )
                        ),
                        to: destination,
                        namespace: destination.defaultNamespace,
                        interactionId: cellViewModel.id,
                        attachments: nil,
                        authMethod: authMethod,
                        onEvent: MessageSender.standardEventHandling(using: dependencies),
                        using: dependencies
                    )
                    .map { _, _ in () }
                    .send(using: dependencies)
            }
        }
        .sinkUntilComplete()
    }
    
    func handleReactionSentFailure(_ pendingReaction: Reaction?, remove: Bool) {
        guard let pendingReaction = pendingReaction else { return }
        viewModel.dependencies[singleton: .storage].writeAsync { db in
            // Reverse the database
            if remove {
                try pendingReaction.insert(db)
            }
            else {
                try Reaction
                    .filter(Reaction.Columns.interactionId == pendingReaction.interactionId)
                    .filter(Reaction.Columns.authorId == pendingReaction.authorId)
                    .filter(Reaction.Columns.emoji == pendingReaction.emoji)
                    .deleteAll(db)
            }
        }
    }
    
    func showFullEmojiKeyboard(_ cellViewModel: MessageViewModel) {
        hideInputAccessoryView()
        
        let emojiPicker = EmojiPickerSheet(
            completionHandler: { [weak self] emoji in
                guard let emoji: EmojiWithSkinTones = emoji else { return }
                
                self?.react(cellViewModel, with: emoji)
            },
            dismissHandler: { [weak self] in
                self?.showInputAccessoryView()
            },
            using: self.viewModel.dependencies
        )
        
        present(emojiPicker, animated: true, completion: nil)
    }
    
    func contextMenuDismissed() {
        recoverInputView()
    }
    
    // MARK: --action handling
    
    func joinOpenGroup(name: String?, url: String) {
        // Open groups can be unsafe, so always ask the user whether they want to join one
        let modal: ConfirmationModal = ConfirmationModal(
            info: ConfirmationModal.Info(
                title: "communityJoin".localized(),
                body: .attributedText(
                    "communityJoinDescription"
                        .put(key: "community_name", value: (name ?? "communityUnknown".localized()))
                        .localizedFormatted(baseFont: ConfirmationModal.explanationFont)
                ),
                confirmTitle: "join".localized(),
                onConfirm: { [dependencies = viewModel.dependencies] modal in
                    guard let presentingViewController: UIViewController = modal.presentingViewController else {
                        return
                    }
                    
                    guard let (room, server, publicKey) = LibSession.parseCommunity(url: url) else {
                        let errorModal: ConfirmationModal = ConfirmationModal(
                            info: ConfirmationModal.Info(
                                title: "communityJoinError".localized(),
                                cancelTitle: "okay".localized(),
                                cancelStyle: .alert_text
                            )
                        )
                        
                        return presentingViewController.present(errorModal, animated: true, completion: nil)
                    }
                    
                    dependencies[singleton: .storage]
                        .writePublisher { db in
                            dependencies[singleton: .openGroupManager].add(
                                db,
                                roomToken: room,
                                server: server,
                                publicKey: publicKey,
                                forceVisible: false
                            )
                        }
                        .flatMap { successfullyAddedGroup in
                            dependencies[singleton: .openGroupManager].performInitialRequestsAfterAdd(
                                queue: DispatchQueue.global(qos: .userInitiated),
                                successfullyAddedGroup: successfullyAddedGroup,
                                roomToken: room,
                                server: server,
                                publicKey: publicKey
                            )
                        }
                        .subscribe(on: DispatchQueue.global(qos: .userInitiated))
                        .receive(on: DispatchQueue.main)
                        .sinkUntilComplete(
                            receiveCompletion: { result in
                                switch result {
                                    case .finished: break
                                    case .failure(let error):
                                        // If there was a failure then the group will be in invalid state until
                                        // the next launch so remove it (the user will be left on the previous
                                        // screen so can re-trigger the join)
                                        dependencies[singleton: .storage].writeAsync { db in
                                            try dependencies[singleton: .openGroupManager].delete(
                                                db,
                                                openGroupId: OpenGroup.idFor(roomToken: room, server: server),
                                                skipLibSessionUpdate: false
                                            )
                                        }
                                        
                                        // Show the user an error indicating they failed to properly join the group
                                        let errorModal: ConfirmationModal = ConfirmationModal(
                                            info: ConfirmationModal.Info(
                                                title: "communityJoinError".localized(),
                                                body: .text("\(error)"),
                                                cancelTitle: "okay".localized(),
                                                cancelStyle: .alert_text
                                            )
                                        )
                                        
                                        presentingViewController.present(errorModal, animated: true, completion: nil)
                                }
                            }
                        )
                }
            )
        )
        
        present(modal, animated: true, completion: nil)
    }
    
    // MARK: - ContextMenuActionDelegate
    
    func info(_ cellViewModel: MessageViewModel) {
        let actions: [ContextMenuVC.Action] = ContextMenuVC.actions(
            for: cellViewModel,
            in: self.viewModel.threadData,
            forMessageInfoScreen: true,
            delegate: self,
            using: viewModel.dependencies
        ) ?? []
        
        // FIXME: This is an interim solution until the `ConversationViewModel` queries are refactored to use the new observation system
        var finalCellViewModel: MessageViewModel = cellViewModel
        
        if
            viewModel.threadData.currentUserSessionIds?.contains(cellViewModel.authorId) == true &&
            cellViewModel.authorId != viewModel.threadData.currentUserSessionId
        {
            finalCellViewModel = finalCellViewModel.with(
                profile: viewModel.dependencies.mutate(cache: .libSession) { $0.profile }
            )
        }
        
        let messageInfoViewController = MessageInfoViewController(
            actions: actions,
            messageViewModel: finalCellViewModel,
            threadCanWrite: (viewModel.threadData.threadCanWrite == true),
            onStartThread: { [weak self] in
                self?.startThread(
                    with: cellViewModel.authorId,
                    openGroupServer: cellViewModel.threadOpenGroupServer,
                    openGroupPublicKey: cellViewModel.threadOpenGroupPublicKey
                )
            },
            using: viewModel.dependencies
        )
        DispatchQueue.main.asyncAfter(deadline: .now() + 0.2) { [weak self] in
            self?.navigationController?.pushViewController(messageInfoViewController, animated: true)
        }
    }

    func retry(_ cellViewModel: MessageViewModel, completion: (() -> Void)?) {
        guard cellViewModel.id != MessageViewModel.optimisticUpdateId else {
            guard
                let optimisticMessageId: UUID = cellViewModel.optimisticMessageId,
                let optimisticMessageData: ConversationViewModel.OptimisticMessageData = self.viewModel.optimisticMessageData(for: optimisticMessageId)
            else {
                // Show an error for the retry
                let modal: ConfirmationModal = ConfirmationModal(
                    info: ConfirmationModal.Info(
                        title: "theError".localized(),
                        body: .text("shareExtensionDatabaseError".localized()),
                        cancelTitle: "okay".localized(),
                        cancelStyle: .alert_text,
                        afterClosed: {
                            completion?()
                        }
                    )
                )
                
                self.present(modal, animated: true, completion: nil)
                return
            }
            
            // Try to send the optimistic message again
            sendMessage(optimisticData: optimisticMessageData)
            completion?()
            return
        }
        
        viewModel.dependencies[singleton: .storage].writeAsync { [weak self, dependencies = viewModel.dependencies] db in
            guard
                let threadId: String = self?.viewModel.threadData.threadId,
                let threadVariant: SessionThread.Variant = self?.viewModel.threadData.threadVariant,
                let interaction: Interaction = try? Interaction.fetchOne(db, id: cellViewModel.id)
            else { return }
            
            // Remove message sending jobs for the same interaction in database
            // Prevent the same message being sent twice
            try Job.filter(Job.Columns.interactionId == interaction.id).deleteAll(db)
            
            try MessageSender.send(
                db,
                interaction: interaction,
                threadId: threadId,
                threadVariant: threadVariant,
                isSyncMessage: (cellViewModel.state == .failedToSync),
                using: dependencies
            )
        }
        
        completion?()
    }

    func reply(_ cellViewModel: MessageViewModel, completion: (() -> Void)?) {
        let maybeQuoteDraft: QuotedReplyModel? = QuotedReplyModel.quotedReplyForSending(
            threadId: self.viewModel.threadData.threadId,
            authorId: cellViewModel.authorId,
            variant: cellViewModel.variant,
            body: cellViewModel.body,
            timestampMs: cellViewModel.timestampMs,
            attachments: cellViewModel.attachments,
            linkPreviewAttachment: cellViewModel.linkPreviewAttachment,
            currentUserSessionIds: (cellViewModel.currentUserSessionIds ?? [])
        )
        
        guard let quoteDraft: QuotedReplyModel = maybeQuoteDraft else { return }
        
        snInputView.quoteDraftInfo = (
            model: quoteDraft,
            isOutgoing: (cellViewModel.variant == .standardOutgoing)
        )
        
        // If the `MessageInfoViewController` is visible then we want to show the keyboard after
        // the pop transition completes (and don't want to delay triggering the completion closure)
        let messageInfoScreenVisible: Bool = (self.navigationController?.viewControllers.last is MessageInfoViewController)

        guard !messageInfoScreenVisible else {
            if self.isShowingSearchUI == true { self.willManuallyCancelSearchUI() }
            self.hasPendingInputKeyboardPresentationEvent = true
            completion?()
            return
        }
        
        // Add delay before doing any ui updates
        // Delay added to give time for long press actions to dismiss
        let delay = completion == nil ? 0 : ContextMenuVC.dismissDuration
        
        DispatchQueue.main.asyncAfter(deadline: .now() + delay) { [weak self] in
            if self?.isShowingSearchUI == true { self?.willManuallyCancelSearchUI() }
            _ = self?.snInputView.becomeFirstResponder()
            completion?()
        }
    }

    func copy(_ cellViewModel: MessageViewModel, completion: (() -> Void)?) {
        switch cellViewModel.cellType {
            case .typingIndicator, .dateHeader, .unreadMarker: break
            
            case .textOnlyMessage:
                if cellViewModel.body == nil, let linkPreview: LinkPreview = cellViewModel.linkPreview {
                    UIPasteboard.general.string = linkPreview.url
                    return
                }
                
                UIPasteboard.general.string = cellViewModel.body
            
            case .audio, .voiceMessage, .genericAttachment, .mediaMessage:
                guard
                    cellViewModel.attachments?.count == 1,
                    let attachment: Attachment = cellViewModel.attachments?.first,
                    attachment.isValid,
                    (
                        attachment.state == .downloaded ||
                        attachment.state == .uploaded
                    ),
                    let type: UTType = UTType(sessionMimeType: attachment.contentType),
                    let path: String = try? viewModel.dependencies[singleton: .attachmentManager]
                        .path(for: attachment.downloadUrl),
                    let data: Data = try? Data(contentsOf: URL(fileURLWithPath: path))
                else { return }
            
                UIPasteboard.general.setData(data, forPasteboardType: type.identifier)
        }
        
        DispatchQueue.main.asyncAfter(deadline: .now() + .milliseconds(Int(ContextMenuVC.dismissDurationPartOne * 1000))) { [weak self] in
            self?.viewModel.showToast(
                text: "copied".localized(),
                backgroundColor: .toast_background,
                inset: Values.largeSpacing + (self?.inputAccessoryView?.frame.height ?? 0)
            )
        }
        
        completion?()
    }

    func copySessionID(_ cellViewModel: MessageViewModel, completion: (() -> Void)?) {
        guard cellViewModel.variant == .standardIncoming else { return }
        
        UIPasteboard.general.string = cellViewModel.authorId
        
        DispatchQueue.main.asyncAfter(deadline: .now() + .milliseconds(Int(ContextMenuVC.dismissDurationPartOne * 1000))) { [weak self] in
            self?.viewModel.showToast(
                text: "copied".localized(),
                backgroundColor: .toast_background,
                inset: Values.largeSpacing + (self?.inputAccessoryView?.frame.height ?? 0)
            )
        }
        
        completion?()
    }

    func delete(_ cellViewModel: MessageViewModel, completion: (() -> Void)?) {
        /// Retrieve the deletion actions for the selected message(s) of there are any
        let messagesToDelete: [MessageViewModel] = [cellViewModel]
        
        guard let deletionBehaviours: MessageViewModel.DeletionBehaviours = self.viewModel.deletionActions(for: messagesToDelete) else {
            return
        }
        
        let modal: ConfirmationModal = ConfirmationModal(
            info: ConfirmationModal.Info(
                title: deletionBehaviours.title,
                body: .radio(
                    explanation: ThemedAttributedString(string: deletionBehaviours.body),
                    warning: deletionBehaviours.warning.map { ThemedAttributedString(string: $0) },
                    options: deletionBehaviours.actions.map { action in
                        ConfirmationModal.Info.Body.RadioOptionInfo(
                            title: action.title,
                            enabled: action.state != .disabled,
                            selected: action.state == .enabledAndDefaultSelected,
                            accessibility: action.accessibility
                        )
                    }
                ),
                confirmTitle: "delete".localized(),
                confirmStyle: .danger,
                cancelTitle: "cancel".localized(),
                cancelStyle: .alert_text,
                dismissOnConfirm: false,
                onConfirm: { [weak self, dependencies = viewModel.dependencies] modal in
                    /// Determine the selected action index
                    let selectedIndex: Int = {
                        switch modal.info.body {
                            case .radio(_, _, let options):
                                return options
                                    .enumerated()
                                    .first(where: { _, value in value.selected })
                                    .map { index, _ in index }
                                    .defaulting(to: 0)
                            
                            default: return 0
                        }
                    }()
                    
                    /// Stop the messages audio if needed
                    messagesToDelete.forEach { cellViewModel in
                        self?.viewModel.stopAudioIfNeeded(for: cellViewModel)
                    }
                    
                    /// Trigger the deletion behaviours
                    deletionBehaviours
                        .publisherForAction(at: selectedIndex, using: dependencies)
                        .showingBlockingLoading(
                            in: deletionBehaviours.requiresNetworkRequestForAction(at: selectedIndex) ?
                                self?.viewModel.navigatableState :
                                nil
                        )
                        .sinkUntilComplete(
                            receiveCompletion: { result in
                                DispatchQueue.main.async {
                                    switch result {
                                        case .finished:
                                            modal.dismiss(animated: true) {
                                                /// Dispatch after a delay because becoming the first responder can cause
                                                /// an odd appearance animation
                                                DispatchQueue.main.asyncAfter(deadline: .now() + .milliseconds(150)) {
                                                    self?.viewModel.showToast(
                                                        text: "deleteMessageDeleted"
                                                            .putNumber(messagesToDelete.count)
                                                            .localized(),
                                                        backgroundColor: .backgroundSecondary,
                                                        inset: (self?.inputAccessoryView?.frame.height ?? Values.mediumSpacing) + Values.smallSpacing
                                                    )
                                                }
                                            }
                                            
                                        case .failure:
                                            self?.viewModel.showToast(
                                                text: "deleteMessageFailed"
                                                    .putNumber(messagesToDelete.count)
                                                    .localized(),
                                                backgroundColor: .backgroundSecondary,
                                                inset: (self?.inputAccessoryView?.frame.height ?? Values.mediumSpacing) + Values.smallSpacing
                                            )
                                    }
                                    completion?()
                                }
                            }
                        )
                },
                afterClosed: { [weak self] in
                    self?.becomeFirstResponder()
                }
            )
        )
        
        /// Show the modal after a small delay so it doesn't look as weird with the context menu dismissal
        DispatchQueue.main.asyncAfter(deadline: .now() + .milliseconds(Int(ContextMenuVC.dismissDurationPartOne * 1000))) { [weak self] in
            self?.present(modal, animated: true)
            self?.resignFirstResponder()
        }
    }

    func save(_ cellViewModel: MessageViewModel, completion: (() -> Void)?) {
        let validAttachments: [(Attachment, String)] = (cellViewModel.attachments ?? [])
            .filter { attachment in
                attachment.isValid && (
                    cellViewModel.cellType != .mediaMessage ||
                    attachment.isVisualMedia
                ) && (
                    attachment.state == .downloaded ||
                    attachment.state == .uploaded
                )
            }
            .compactMap { attachment in
                guard
                    let path: String = try? viewModel.dependencies[singleton: .attachmentManager]
                        .createTemporaryFileForOpening(
                            downloadUrl: attachment.downloadUrl,
                            mimeType: attachment.contentType,
                            sourceFilename: attachment.sourceFilename
                        ),
                    viewModel.dependencies[singleton: .fileManager].fileExists(atPath: path)
                else { return nil }
                
                return (attachment, path)
            }
        
        guard !validAttachments.isEmpty else { return }
        
        switch cellViewModel.cellType {
            case .audio, .genericAttachment:
                let documentPicker = UIDocumentPickerViewController(
                    forExporting: validAttachments.map { _, path in URL(fileURLWithPath: path) },
                    asCopy: true
                )
                
                self.documentHandler = DocumentPickerHandler(
                    didPickDocumentsAt: { [weak self, dependencies = viewModel.dependencies] _, _ in
                        validAttachments.forEach { attachment, path in
                            /// Sanity check to make sure we don't unintentionally remove a proper attachment file
                            guard path.hasPrefix(dependencies[singleton: .fileManager].temporaryDirectory) else {
                                return
                            }
                            
                            try? dependencies[singleton: .fileManager].removeItem(atPath: path)
                        }
                        
                        DispatchQueue.main.asyncAfter(deadline: .now() + .milliseconds(Int(ContextMenuVC.dismissDurationPartOne * 1000))) { [weak self] in
                            self?.viewModel.showToast(
                                text: "saved".localized(),
                                backgroundColor: .toast_background,
                                inset: Values.largeSpacing + (self?.inputAccessoryView?.frame.height ?? 0)
                            )
                            
                            // Send a 'media saved' notification if needed
                            guard self?.viewModel.threadData.threadVariant == .contact, cellViewModel.variant == .standardIncoming else {
                                return
                            }
                            
                            self?.sendDataExtraction(kind: .mediaSaved(timestamp: UInt64(cellViewModel.timestampMs)))
                        }
                        
                        self?.showInputAccessoryView()
                        self?.becomeFirstResponder()
                        self?.documentHandler = nil
                    },
                    wasCancelled: { [weak self] _ in
                        self?.showInputAccessoryView()
                        self?.becomeFirstResponder()
                        self?.documentHandler = nil
                    }
                )
                documentPicker.delegate = documentHandler
                present(documentPicker, animated: true)
                
            case .mediaMessage:
                Permissions.requestLibraryPermissionIfNeeded(
                    isSavingMedia: true,
                    presentingViewController: self,
                    using: viewModel.dependencies
                ) { [weak self, dependencies = viewModel.dependencies] in
                    PHPhotoLibrary.shared().performChanges(
                        {
                            validAttachments.forEach { attachment, path in
                                if attachment.isImage || attachment.isAnimated {
                                    PHAssetChangeRequest.creationRequestForAssetFromImage(
                                        atFileURL: URL(fileURLWithPath: path)
                                    )
                                }
                                else if attachment.isVideo {
                                    PHAssetChangeRequest.creationRequestForAssetFromVideo(
                                        atFileURL: URL(fileURLWithPath: path)
                                    )
                                }
                            }
                        },
                        completionHandler: { [weak self, dependencies] _, _ in
                            validAttachments.forEach { attachment, path in
                                /// Sanity check to make sure we don't unintentionally remove a proper attachment file
                                guard path.hasPrefix(dependencies[singleton: .fileManager].temporaryDirectory) else {
                                    return
                                }
                                
                                try? dependencies[singleton: .fileManager].removeItem(atPath: path)
                            }
                            
                            DispatchQueue.main.asyncAfter(deadline: .now() + .milliseconds(Int(ContextMenuVC.dismissDurationPartOne * 1000))) { [weak self] in
                                self?.viewModel.showToast(
                                    text: "saved".localized(),
                                    backgroundColor: .toast_background,
                                    inset: Values.largeSpacing + (self?.inputAccessoryView?.frame.height ?? 0)
                                )
                            }
                            
                            // Send a 'media saved' notification if needed
                            guard self?.viewModel.threadData.threadVariant == .contact, cellViewModel.variant == .standardIncoming else {
                                return
                            }
                            
                            self?.sendDataExtraction(kind: .mediaSaved(timestamp: UInt64(cellViewModel.timestampMs)))
                        }
                    )
                }
                
                completion?()
                
            default: break
        }
    }

    func ban(_ cellViewModel: MessageViewModel, completion: (() -> Void)?) {
        guard cellViewModel.threadVariant == .community else { return }
        
        let modal: ConfirmationModal = ConfirmationModal(
            targetView: self.view,
            info: ConfirmationModal.Info(
                title: "banUser".localized(),
                body: .text("communityBanDescription".localized()),
                confirmTitle: "theContinue".localized(),
                confirmStyle: .danger,
                cancelStyle: .alert_text,
                onConfirm: { [weak self, threadData = viewModel.threadData, dependencies = viewModel.dependencies] _ in
                    Result {
                        guard
                            cellViewModel.threadVariant == .community,
                            let roomToken: String = threadData.openGroupRoomToken,
                            let server: String = threadData.openGroupServer,
                            let publicKey: String = threadData.openGroupPublicKey,
                            let capabilities: Set<Capability.Variant> = threadData.openGroupCapabilities,
                            cellViewModel.openGroupServerMessageId != nil
                        else { throw CryptoError.invalidAuthentication }
                        
                        return (
                            roomToken,
                            Authentication.community(
                                info: LibSession.OpenGroupCapabilityInfo(
                                    roomToken: roomToken,
                                    server: server,
                                    publicKey: publicKey,
                                    capabilities: capabilities
                                )
                            )
                        )
                    }
                    .publisher
                    .tryFlatMap { (roomToken: String, authMethod: AuthenticationMethod) in
                        try Network.SOGS.preparedUserBan(
                            sessionId: cellViewModel.authorId,
                            from: [roomToken],
                            authMethod: authMethod,
                            using: dependencies
                        ).send(using: dependencies)
                    }
                    .subscribe(on: DispatchQueue.global(qos: .userInitiated), using: dependencies)
                    .receive(on: DispatchQueue.main, using: dependencies)
                    .sinkUntilComplete(
                        receiveCompletion: { result in
                            DispatchQueue.main.async { [weak self] in
                                switch result {
                                    case .finished:
                                        self?.viewModel.showToast(
                                            text: "banUserBanned".localized(),
                                            backgroundColor: .backgroundSecondary,
                                            inset: (self?.inputAccessoryView?.frame.height ?? Values.mediumSpacing) + Values.smallSpacing
                                        )
                                    case .failure:
                                        self?.viewModel.showToast(
                                            text: "banErrorFailed".localized(),
                                            backgroundColor: .backgroundSecondary,
                                            inset: (self?.inputAccessoryView?.frame.height ?? Values.mediumSpacing) + Values.smallSpacing
                                        )
                                }
                                completion?()
                            }
                        }
                    )
                    
                    self?.becomeFirstResponder()
                },
                afterClosed: { [weak self] in
                    completion?()
                    self?.becomeFirstResponder()
                }
            )
        )
        self.present(modal, animated: true)
    }

    func banAndDeleteAllMessages(_ cellViewModel: MessageViewModel, completion: (() -> Void)?) {
        guard cellViewModel.threadVariant == .community else { return }
        
        let modal: ConfirmationModal = ConfirmationModal(
            targetView: self.view,
            info: ConfirmationModal.Info(
                title: "banDeleteAll".localized(),
                body: .text("communityBanDeleteDescription".localized()),
                confirmTitle: "theContinue".localized(),
                confirmStyle: .danger,
                cancelStyle: .alert_text,
                onConfirm: { [weak self, threadData = viewModel.threadData, dependencies = viewModel.dependencies] _ in
                    Result {
                        guard
                            cellViewModel.threadVariant == .community,
                            let roomToken: String = threadData.openGroupRoomToken,
                            let server: String = threadData.openGroupServer,
                            let publicKey: String = threadData.openGroupPublicKey,
                            let capabilities: Set<Capability.Variant> = threadData.openGroupCapabilities,
                            let openGroupServerMessageId: Int64 = cellViewModel.openGroupServerMessageId
                        else { throw CryptoError.invalidAuthentication }
                        
                        return (
                            roomToken,
                            Authentication.community(
                                info: LibSession.OpenGroupCapabilityInfo(
                                    roomToken: roomToken,
                                    server: server,
                                    publicKey: publicKey,
                                    capabilities: capabilities
                                )
                            )
                        )
                    }
                    .publisher
                    .tryFlatMap { (roomToken: String, authMethod: AuthenticationMethod) in
                        try Network.SOGS.preparedUserBanAndDeleteAllMessages(
                            sessionId: cellViewModel.authorId,
                            roomToken: roomToken,
                            authMethod: authMethod,
                            using: dependencies
                        ).send(using: dependencies)
                    }
                    .subscribe(on: DispatchQueue.global(qos: .userInitiated), using: dependencies)
                    .receive(on: DispatchQueue.main, using: dependencies)
                    .sinkUntilComplete(
                        receiveCompletion: { result in
                            DispatchQueue.main.async { [weak self] in
                                switch result {
                                    case .finished:
                                        self?.viewModel.showToast(
                                            text: "banUserBanned".localized(),
                                            backgroundColor: .backgroundSecondary,
                                            inset: (self?.inputAccessoryView?.frame.height ?? Values.mediumSpacing) + Values.smallSpacing
                                        )
                                    case .failure:
                                        self?.viewModel.showToast(
                                            text: "banErrorFailed".localized(),
                                            backgroundColor: .backgroundSecondary,
                                            inset: (self?.inputAccessoryView?.frame.height ?? Values.mediumSpacing) + Values.smallSpacing
                                        )
                                }
                                completion?()
                            }
                        }
                    )
                    
                    self?.becomeFirstResponder()
                },
                afterClosed: { [weak self] in
                    self?.becomeFirstResponder()
                }
            )
        )
        self.present(modal, animated: true)
    }

    // MARK: - VoiceMessageRecordingViewDelegate

    func startVoiceMessageRecording() {
        // Request permission if needed
        Permissions.requestMicrophonePermissionIfNeeded(using: viewModel.dependencies) { [weak self] in
            DispatchQueue.main.async {
                self?.cancelVoiceMessageRecording()
            }
        }
        
        // Keep screen on
        UIApplication.shared.isIdleTimerDisabled = false
        guard Permissions.microphone == .granted else { return }
        
        // Cancel any current audio playback
        self.viewModel.stopAudio()
        
        // Create URL
        let currentOffsetTimestamp: Int64 = viewModel.dependencies[cache: .snodeAPI].currentOffsetTimestampMs()
        let directory: String = viewModel.dependencies[singleton: .fileManager].temporaryDirectory
        let fileName: String = "\(currentOffsetTimestamp).m4a" // stringlint:ignore
        let url: URL = URL(fileURLWithPath: directory).appendingPathComponent(fileName)
        
        // Set up audio session
        let isConfigured = (SessionEnvironment.shared?.audioSession.startAudioActivity(recordVoiceMessageActivity) == true)
        guard isConfigured else {
            return cancelVoiceMessageRecording()
        }
        
        // Set up audio recorder
        let audioRecorder: AVAudioRecorder
        do {
            audioRecorder = try AVAudioRecorder(
                url: url,
                settings: [
                    AVFormatIDKey: NSNumber(value: kAudioFormatMPEG4AAC),
                    AVSampleRateKey: NSNumber(value: 44100),
                    AVNumberOfChannelsKey: NSNumber(value: 2),
                    AVEncoderBitRateKey: NSNumber(value: 128 * 1024)
                ]
            )
            audioRecorder.isMeteringEnabled = true
            self.audioRecorder = audioRecorder
        }
        catch {
            Log.error(.conversation, "Couldn't start audio recording due to error: \(error).")
            return cancelVoiceMessageRecording()
        }
        
        // Limit voice messages to a minute
        audioTimer = Timer.scheduledTimer(withTimeInterval: 180, repeats: false, block: { [weak self] _ in
            self?.snInputView.hideVoiceMessageUI()
            self?.endVoiceMessageRecording()
        })
        
        // Prepare audio recorder and start recording
        let successfullyPrepared: Bool = audioRecorder.prepareToRecord()
        let startedRecording: Bool = (successfullyPrepared && audioRecorder.record())
        
        
        guard successfullyPrepared && startedRecording else {
            Log.error(.conversation, (successfullyPrepared ? "Couldn't record audio." : "Couldn't prepare audio recorder."))
            
            // Dispatch to the next run loop to avoid
            DispatchQueue.main.async {
                let modal: ConfirmationModal = ConfirmationModal(
                    targetView: self.view,
                    info: ConfirmationModal.Info(
                        title: "theError".localized(),
                        body: .text("audioUnableToRecord".localized()),
                        cancelTitle: "okay".localized(),
                        cancelStyle: .alert_text
                    )
                )
                self.present(modal, animated: true)
            }
            
            return cancelVoiceMessageRecording()
        }
    }

    func endVoiceMessageRecording() {
        UIApplication.shared.isIdleTimerDisabled = true
        
        // Hide the UI
        snInputView.hideVoiceMessageUI()
        
        // Cancel the timer
        audioTimer?.invalidate()
        
        // Check preconditions
        guard let audioRecorder = audioRecorder else { return }
        
        // Get duration
        let duration = audioRecorder.currentTime
        
        // Stop the recording
        stopVoiceMessageRecording()
        
        // Check for user misunderstanding
        guard duration > 1 else {
            self.audioRecorder = nil
            
            let modal: ConfirmationModal = ConfirmationModal(
                targetView: self.view,
                info: ConfirmationModal.Info(
                    title: "messageVoice".localized(),
                    body: .text("messageVoiceErrorShort".localized()),
                    cancelTitle: "okay".localized(),
                    cancelStyle: .alert_text
                )
            )
            self.present(modal, animated: true)
            return
        }
        
        // Get data
        let fileName = ("messageVoice".localized() as NSString)
            .appendingPathExtension("m4a") // stringlint:ignore
        let dataSourceOrNil = DataSourcePath(fileUrl: audioRecorder.url, sourceFilename: fileName, shouldDeleteOnDeinit: true, using: viewModel.dependencies)
        self.audioRecorder = nil
        
        guard let dataSource = dataSourceOrNil else {
            return Log.error(.conversation, "Couldn't load recorded data.")
        }
        
        let attachment = SignalAttachment.voiceMessageAttachment(dataSource: dataSource, type: .mpeg4Audio, using: viewModel.dependencies)
        
        guard !attachment.hasError else {
            return showErrorAlert(for: attachment)
        }
        
        // Send attachment
        sendMessage(text: "", attachments: [attachment])
    }

    func cancelVoiceMessageRecording() {
        snInputView.hideVoiceMessageUI()
        audioTimer?.invalidate()
        stopVoiceMessageRecording()
        audioRecorder = nil
    }

    func stopVoiceMessageRecording() {
        audioRecorder?.stop()
        SessionEnvironment.shared?.audioSession.endAudioActivity(recordVoiceMessageActivity)
    }
    
    // MARK: - Data Extraction Notifications
    
    func sendDataExtraction(kind: DataExtractionNotification.Kind) {
        // Only send screenshot notifications to one-to-one conversations
        guard self.viewModel.threadData.threadVariant == .contact else { return }
        
        let threadId: String = self.viewModel.threadData.threadId
        let threadVariant: SessionThread.Variant = self.viewModel.threadData.threadVariant
        
        viewModel.dependencies[singleton: .storage].writeAsync { [dependencies = viewModel.dependencies] db in
            try MessageSender.send(
                db,
                message: DataExtractionNotification(
                    kind: kind,
                    sentTimestampMs: dependencies[cache: .snodeAPI].currentOffsetTimestampMs()
                )
                .with(DisappearingMessagesConfiguration
                    .fetchOne(db, id: threadId)?
                    .forcedWithDisappearAfterReadIfNeeded()
                ),
                interactionId: nil,
                threadId: threadId,
                threadVariant: threadVariant,
                using: dependencies
            )
        }
    }

    // MARK: - Convenience
    
    func showErrorAlert(for attachment: SignalAttachment) {
        DispatchQueue.main.async { [weak self] in
            let modal: ConfirmationModal = ConfirmationModal(
                targetView: self?.view,
                info: ConfirmationModal.Info(
                    title: "attachmentsErrorSending".localized(),
                    body: .text(attachment.localizedErrorDescription ?? SignalAttachment.missingDataErrorMessage),
                    cancelTitle: "okay".localized(),
                    cancelStyle: .alert_text
                )
            )
            self?.present(modal, animated: true)
        }
    }
}

// MARK: - UIDocumentInteractionControllerDelegate

extension ConversationVC: UIDocumentInteractionControllerDelegate {
    func documentInteractionControllerViewControllerForPreview(_ controller: UIDocumentInteractionController) -> UIViewController {
        return self
    }
    
    public func documentInteractionControllerDidEndPreview(_ controller: UIDocumentInteractionController) {
        guard let temporaryFileUrl: URL = controller.url else { return }
        
        /// Now that we are finished with it we want to remove the temporary file (just to be safe ensure that it starts with the
        /// `temporaryDirectory` so we don't accidentally delete a proper file if logic elsewhere changes)
        if temporaryFileUrl.path.starts(with: viewModel.dependencies[singleton: .fileManager].temporaryDirectory) {
            try? viewModel.dependencies[singleton: .fileManager].removeItem(atPath: temporaryFileUrl.path)
        }
    }
}

// MARK: - Message Request Actions

extension ConversationVC {
    fileprivate func approveMessageRequestIfNeeded(
        for threadId: String,
        threadVariant: SessionThread.Variant,
        displayName: String,
        isDraft: Bool,
        timestampMs: Int64
    ) -> AnyPublisher<Void, Never> {
        let updateNavigationBackStack: () -> Void = {
            // Remove the 'SessionTableViewController<MessageRequestsViewModel>' from the nav hierarchy if present
            DispatchQueue.main.async { [weak self] in
                if
                    let viewControllers: [UIViewController] = self?.navigationController?.viewControllers,
                    let messageRequestsIndex = viewControllers
                        .firstIndex(where: { viewCon -> Bool in
                            (viewCon as? SessionViewModelAccessible)?.viewModelType == MessageRequestsViewModel.self
                        }),
                    messageRequestsIndex > 0
                {
                    var newViewControllers = viewControllers
                    newViewControllers.remove(at: messageRequestsIndex)
                    self?.navigationController?.viewControllers = newViewControllers
                }
            }
        }
        
        switch threadVariant {
            case .contact:
                /// If the contact doesn't exist then we should create it so we can store the `isApproved` state (it'll be updated
                /// with correct profile info if they accept the message request so this shouldn't cause weird behaviours)
                guard
                    let contact: Contact = viewModel.dependencies[singleton: .storage].read({ [dependencies = viewModel.dependencies] db in
                        Contact.fetchOrCreate(db, id: threadId, using: dependencies)
                    }),
                    !contact.isApproved
                else { return Just(()).eraseToAnyPublisher() }
                
                return viewModel.dependencies[singleton: .storage]
                    .writePublisher { [dependencies = viewModel.dependencies] db in
                        /// If this isn't a draft thread (ie. sending a message request) then send a `messageRequestResponse`
                        /// back to the sender (this allows the sender to know that they have been approved and can now use this
                        /// contact in closed groups)
                        if !isDraft {
                            _ = try? Interaction(
                                threadId: threadId,
                                threadVariant: threadVariant,
                                authorId: dependencies[cache: .general].sessionId.hexString,
                                variant: .infoMessageRequestAccepted,
                                body: "messageRequestYouHaveAccepted"
                                    .put(key: "name", value: displayName)
                                    .localized(),
                                timestampMs: timestampMs,
                                using: dependencies
                            ).inserted(db)
                            
                            try MessageSender.send(
                                db,
                                message: MessageRequestResponse(
                                    isApproved: true,
                                    sentTimestampMs: UInt64(timestampMs)
                                ),
                                interactionId: nil,
                                threadId: threadId,
                                threadVariant: threadVariant,
                                using: dependencies
                            )
                        }
                        
                        // Default 'didApproveMe' to true for the person approving the message request
                        let updatedDidApproveMe: Bool = (contact.didApproveMe || !isDraft)
                        try contact.upsert(db)
                        try Contact
                            .filter(id: contact.id)
                            .updateAllAndConfig(
                                db,
                                Contact.Columns.isApproved.set(to: true),
                                Contact.Columns.didApproveMe.set(to: updatedDidApproveMe),
                                using: dependencies
                            )
                        db.addContactEvent(id: contact.id, change: .isApproved(true))
                        db.addContactEvent(id: contact.id, change: .didApproveMe(updatedDidApproveMe))
                        db.addEvent(contact.id, forKey: .messageRequestAccepted)
                    }
                    .map { _ in () }
                    .catch { _ in Just(()).eraseToAnyPublisher() }
                    .handleEvents(
                        receiveOutput: { _ in
                            // Update the UI
                            updateNavigationBackStack()
                        }
                    )
                    .eraseToAnyPublisher()
                
            case .group:
                // If the group is not in the invited state then don't bother doing anything
                guard
                    let group: ClosedGroup = viewModel.dependencies[singleton: .storage].read({ db in
                        try ClosedGroup.fetchOne(db, id: threadId)
                    }),
                    group.invited == true
                else { return Just(()).eraseToAnyPublisher() }
                
                return viewModel.dependencies[singleton: .storage]
                    .writePublisher { [dependencies = viewModel.dependencies] db in
                        /// Remove any existing `infoGroupInfoInvited` interactions from the group (don't want to have a
                        /// duplicate one from inside the group history)
                        try Interaction.deleteWhere(
                            db,
                            .filter(Interaction.Columns.threadId == group.id),
                            .filter(Interaction.Columns.variant == Interaction.Variant.infoGroupInfoInvited)
                        )
                        
                        /// Optimistically insert a `standard` member for the current user in this group (it'll be update to the correct
                        /// one once we receive the first `GROUP_MEMBERS` config message but adding it here means the `canWrite`
                        /// state of the group will continue to be `true` while we wait on the initial poll to get back)
                        try GroupMember(
                            groupId: group.id,
                            profileId: dependencies[cache: .general].sessionId.hexString,
                            role: .standard,
                            roleStatus: .accepted,
                            isHidden: false
                        ).upsert(db)
                        
                        /// If this isn't a draft thread (ie. sending a message request) and the user is not an admin then schedule
                        /// sending a `GroupUpdateInviteResponseMessage` to the group (this allows other members to
                        /// know that the user has joined the group)
                        if !isDraft && group.groupIdentityPrivateKey == nil {
                            try MessageSender.send(
                                db,
                                message: GroupUpdateInviteResponseMessage(
                                    isApproved: true,
                                    sentTimestampMs: UInt64(timestampMs)
                                ),
                                interactionId: nil,
                                threadId: threadId,
                                threadVariant: threadVariant,
                                using: dependencies
                            )
                        }
                        
                        /// Actually trigger the approval
                        try ClosedGroup.approveGroupIfNeeded(
                            db,
                            group: group,
                            using: dependencies
                        )
                    }
                    .map { _ in () }
                    .catch { _ in Just(()).eraseToAnyPublisher() }
                    .handleEvents(
                        receiveOutput: { _ in
                            // Update the UI
                            updateNavigationBackStack()
                        }
                    )
                    .eraseToAnyPublisher()
                
            default: return Just(()).eraseToAnyPublisher()
        }
    }

    func acceptMessageRequest() {
        approveMessageRequestIfNeeded(
            for: self.viewModel.threadData.threadId,
            threadVariant: self.viewModel.threadData.threadVariant,
            displayName: self.viewModel.threadData.displayName,
            isDraft: (self.viewModel.threadData.threadIsDraft == true),
            timestampMs: viewModel.dependencies[cache: .snodeAPI].currentOffsetTimestampMs()
        ).sinkUntilComplete()
    }

    func declineMessageRequest() {
        let actions: [UIContextualAction]? = UIContextualAction.generateSwipeActions(
            [.delete],
            for: .trailing,
            indexPath: IndexPath(row: 0, section: 0),
            tableView: self.tableView,
            threadViewModel: self.viewModel.threadData,
            viewController: self, 
            navigatableStateHolder: nil,
            using: viewModel.dependencies
        )
        
        guard let action: UIContextualAction = actions?.first else { return }
        
        action.handler(action, self.view, { [weak self] didConfirm in
            guard didConfirm else { return }
            
            self?.stopObservingChanges()
            
            DispatchQueue.main.async {
                self?.navigationController?.popViewController(animated: true)
            }
        })
    }
    
    func blockMessageRequest() {
        let actions: [UIContextualAction]? = UIContextualAction.generateSwipeActions(
            [.block],
            for: .trailing,
            indexPath: IndexPath(row: 0, section: 0),
            tableView: self.tableView,
            threadViewModel: self.viewModel.threadData,
            viewController: self,
            navigatableStateHolder: nil,
            using: viewModel.dependencies
        )
        
        guard let action: UIContextualAction = actions?.first else { return }
        
        action.handler(action, self.view, { [weak self] didConfirm in
            guard didConfirm else { return }
            
            self?.stopObservingChanges()
            
            DispatchQueue.main.async {
                self?.navigationController?.popViewController(animated: true)
            }
        })
    }
}

// MARK: - Legacy Group Actions

extension ConversationVC {
    @objc public func recreateLegacyGroupTapped() {
        let threadId: String = self.viewModel.threadData.threadId
        let closedGroupName: String? = self.viewModel.threadData.closedGroupName
        let confirmationModal: ConfirmationModal = ConfirmationModal(
            info: ConfirmationModal.Info(
                title: "recreateGroup".localized(),
                body: .text("legacyGroupChatHistory".localized()),
                confirmTitle: "theContinue".localized(),
                confirmStyle: .danger,
                cancelStyle: .alert_text
            ) { [weak self, dependencies = viewModel.dependencies] _ in
                let groupMemberProfileIds: [String] = dependencies[singleton: .storage]
                    .read { db in
                        try GroupMember
                            .select(.profileId)
                            .filter(GroupMember.Columns.groupId == threadId)
                            .asRequest(of: String.self)
                            .fetchAll(db)
                    }
                    .defaulting(to: [])
                let currentUserSessionId: SessionId = dependencies[cache: .general].sessionId
                let viewController: NewClosedGroupVC = NewClosedGroupVC(
                    hideCloseButton: true,
                    prefilledName: closedGroupName,
                    preselectedContactIds: groupMemberProfileIds
                        .filter { $0 != currentUserSessionId.hexString },
                    using: dependencies
                )
                
                // FIXME: Remove this when we can (it's very fragile)
                /// There isn't current a way to animate the change of the `UINavigationBar` background color so instead we
                /// insert this `colorAnimationView` on top of the internal `UIBarBackground` and fade it in/out alongside
                /// the push/pop transitions
                ///
                /// **Note:** If we are unable to get the `UIBarBackground` using the below hacks then the navbar will just
                /// keep it's existing color and look a bit odd on the destination screen
                let colorAnimationView: UIView = UIView(
                    frame: self?.navigationController?.navigationBar.bounds ?? .zero
                )
                colorAnimationView.autoresizingMask = [.flexibleWidth, .flexibleHeight]
                colorAnimationView.themeBackgroundColor = .backgroundSecondary
                colorAnimationView.alpha = 0
                
                if
                    let navigationBar: UINavigationBar = self?.navigationController?.navigationBar,
                    let barBackgroundView: UIView = navigationBar.subviews.first(where: { subview -> Bool in
                        "\(subview)".contains("_UIBarBackground") || (
                            subview.subviews.first is UIImageView &&
                            (subview.subviews.first as? UIImageView)?.image == nil
                        )
                    })
                {
                    barBackgroundView.addSubview(colorAnimationView)
                    
                    viewController.onViewWillAppear = { vc in
                        vc.transitionCoordinator?.animate { _ in
                            colorAnimationView.alpha = 1
                        }
                    }
                    viewController.onViewWillDisappear = { vc in
                        vc.transitionCoordinator?.animate(
                            alongsideTransition: { _ in
                                colorAnimationView.alpha = 0
                            },
                            completion: { _ in
                                colorAnimationView.removeFromSuperview()
                            }
                        )
                    }
                    viewController.onViewDidDisappear = { _ in
                        // If the screen is dismissed without an animation then 'onViewWillDisappear'
                        // won't be called so we need to clean up
                        colorAnimationView.removeFromSuperview()
                    }
                }
                self?.navigationController?.pushViewController(viewController, animated: true)
            }
        )
        
        self.navigationController?.present(confirmationModal, animated: true, completion: nil)
    }
}

// MARK: - MediaPresentationContextProvider

extension ConversationVC: MediaPresentationContextProvider {
    func mediaPresentationContext(mediaId: String, in coordinateSpace: UICoordinateSpace) -> MediaPresentationContext? {
        // Note: According to Apple's docs the 'indexPathsForVisibleRows' method returns an
        // unsorted array which means we can't use it to determine the desired 'visibleCell'
        // we are after, due to this we will need to iterate all of the visible cells to find
        // the one we want
        let maybeMessageCell: VisibleMessageCell? = tableView.visibleCells
            .first { cell -> Bool in
                ((cell as? VisibleMessageCell)?
                    .albumView?
                    .itemViews
                    .contains(where: { mediaView in
                        mediaView.attachment.id == mediaId
                    }))
                    .defaulting(to: false)
            }
            .map { $0 as? VisibleMessageCell }
        let maybeTargetView: MediaView? = maybeMessageCell?
            .albumView?
            .itemViews
            .first(where: { $0.attachment.id == mediaId })
        
        guard
            let messageCell: VisibleMessageCell = maybeMessageCell,
            let targetView: MediaView = maybeTargetView,
            let mediaSuperview: UIView = targetView.superview
        else { return nil }

        let cornerRadius: CGFloat
        let cornerMask: CACornerMask
        let presentationFrame: CGRect = coordinateSpace.convert(targetView.frame, from: mediaSuperview)
        let frameInBubble: CGRect = messageCell.bubbleView.convert(targetView.frame, from: mediaSuperview)

        if messageCell.bubbleView.bounds == targetView.bounds {
            cornerRadius = messageCell.bubbleView.layer.cornerRadius
            cornerMask = messageCell.bubbleView.layer.maskedCorners
        }
        else {
            // If the frames don't match then assume it's either multiple images or there is a caption
            // and determine which corners need to be rounded
            cornerRadius = messageCell.bubbleView.layer.cornerRadius

            var newCornerMask = CACornerMask()
            let cellMaskedCorners: CACornerMask = messageCell.bubbleView.layer.maskedCorners

            if
                cellMaskedCorners.contains(.layerMinXMinYCorner) &&
                    frameInBubble.minX < CGFloat.leastNonzeroMagnitude &&
                    frameInBubble.minY < CGFloat.leastNonzeroMagnitude
            {
                newCornerMask.insert(.layerMinXMinYCorner)
            }

            if
                cellMaskedCorners.contains(.layerMaxXMinYCorner) &&
                abs(frameInBubble.maxX - messageCell.bubbleView.bounds.width) < CGFloat.leastNonzeroMagnitude &&
                    frameInBubble.minY < CGFloat.leastNonzeroMagnitude
            {
                newCornerMask.insert(.layerMaxXMinYCorner)
            }

            if
                cellMaskedCorners.contains(.layerMinXMaxYCorner) &&
                    frameInBubble.minX < CGFloat.leastNonzeroMagnitude &&
                abs(frameInBubble.maxY - messageCell.bubbleView.bounds.height) < CGFloat.leastNonzeroMagnitude
            {
                newCornerMask.insert(.layerMinXMaxYCorner)
            }

            if
                cellMaskedCorners.contains(.layerMaxXMaxYCorner) &&
                abs(frameInBubble.maxX - messageCell.bubbleView.bounds.width) < CGFloat.leastNonzeroMagnitude &&
                abs(frameInBubble.maxY - messageCell.bubbleView.bounds.height) < CGFloat.leastNonzeroMagnitude
            {
                newCornerMask.insert(.layerMaxXMaxYCorner)
            }

            cornerMask = newCornerMask
        }
        
        return MediaPresentationContext(
            mediaView: targetView.imageView,
            presentationFrame: presentationFrame,
            cornerRadius: cornerRadius,
            cornerMask: cornerMask
        )
    }

    func snapshotOverlayView(in coordinateSpace: UICoordinateSpace) -> (UIView, CGRect)? {
        return self.navigationController?.navigationBar.generateSnapshot(in: coordinateSpace)
    }
}<|MERGE_RESOLUTION|>--- conflicted
+++ resolved
@@ -237,33 +237,6 @@
         return true
     }
     
-<<<<<<< HEAD
-    // MARK: - Session Pro CTA
-    
-    @discardableResult func showSessionProCTAIfNeeded(_ variant: ProCTAModal.Variant) -> Bool {
-        let dependencies: Dependencies = viewModel.dependencies
-        guard dependencies[feature: .sessionProEnabled] && (!viewModel.isCurrentUserSessionPro) else {
-            return false
-        }
-        self.hideInputAccessoryView()
-        let sessionProModal: ModalHostingViewController = ModalHostingViewController(
-            modal: ProCTAModal(
-                delegate: dependencies[singleton: .sessionProState],
-                variant: variant,
-                dataManager: dependencies[singleton: .imageDataManager],
-                afterClosed: { [weak self] in
-                    self?.showInputAccessoryView()
-                    self?.snInputView.updateNumberOfCharactersLeft(self?.snInputView.text ?? "")
-                }
-            )
-        )
-        present(sessionProModal, animated: true, completion: nil)
-        
-        return true
-    }
-    
-=======
->>>>>>> b6689055
     // MARK: - UIGestureRecognizerDelegate
     func gestureRecognizer(_ gestureRecognizer: UIGestureRecognizer, shouldRecognizeSimultaneouslyWith otherGestureRecognizer: UIGestureRecognizer) -> Bool {
         return true
@@ -640,11 +613,7 @@
             for: snInputView.text.trimmingCharacters(in: .whitespacesAndNewlines),
             isSessionPro: viewModel.isCurrentUserSessionPro
         ) >= 0 else {
-<<<<<<< HEAD
             showModalForMessagesExceedingCharacterLimit(viewModel.isCurrentUserSessionPro)
-=======
-            showModalForMessagesExceedingCharacterLimit(isSessionPro: viewModel.isCurrentUserSessionPro)
->>>>>>> b6689055
             return
         }
         
@@ -655,11 +624,7 @@
         )
     }
     
-<<<<<<< HEAD
     func showModalForMessagesExceedingCharacterLimit(_ isSessionPro: Bool) {
-        guard !showSessionProCTAIfNeeded(.longerMessages) else { return }
-=======
-    func showModalForMessagesExceedingCharacterLimit(isSessionPro: Bool) {
         guard !viewModel.dependencies[singleton: .sessionProState].showSessionProCTAIfNeeded(
             .longerMessages,
             beforePresented: { [weak self] in
@@ -675,7 +640,6 @@
         ) else {
             return
         }
->>>>>>> b6689055
         
         self.hideInputAccessoryView()
         let confirmationModal: ConfirmationModal = ConfirmationModal(
@@ -2893,11 +2857,14 @@
 
     func startVoiceMessageRecording() {
         // Request permission if needed
-        Permissions.requestMicrophonePermissionIfNeeded(using: viewModel.dependencies) { [weak self] in
-            DispatchQueue.main.async {
-                self?.cancelVoiceMessageRecording()
-            }
-        }
+        Permissions.requestMicrophonePermissionIfNeeded(
+            using: viewModel.dependencies,
+            onNotGranted: { [weak self] in
+                DispatchQueue.main.async {
+                    self?.cancelVoiceMessageRecording()
+                }
+            }
+        )
         
         // Keep screen on
         UIApplication.shared.isIdleTimerDisabled = false
