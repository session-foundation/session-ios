--- conflicted
+++ resolved
@@ -358,7 +358,6 @@
 
         if text.contains(mnemonic) && !viewModel.threadData.threadIsNoteToSelf && !hasPermissionToSendSeed {
             // Warn the user if they're about to send their seed to someone
-<<<<<<< HEAD
             let modal: ConfirmationModal = ConfirmationModal(
                 info: ConfirmationModal.Info(
                     title: "modal_send_seed_title".localized(),
@@ -370,12 +369,6 @@
                 )
             )
             
-=======
-            let modal = SendSeedModal()
-            modal.modalPresentationStyle = .overFullScreen
-            modal.modalTransitionStyle = .crossDissolve
-            modal.proceed = { [weak self] in self?.sendMessage(hasPermissionToSendSeed: true) }
->>>>>>> d507a3b9
             return present(modal, animated: true, completion: nil)
         }
         
@@ -488,7 +481,6 @@
         
         if text.contains(mnemonic) && !viewModel.threadData.threadIsNoteToSelf && !hasPermissionToSendSeed {
             // Warn the user if they're about to send their seed to someone
-<<<<<<< HEAD
             let modal: ConfirmationModal = ConfirmationModal(
                 info: ConfirmationModal.Info(
                     title: "modal_send_seed_title".localized(),
@@ -502,14 +494,6 @@
                 )
             )
             
-=======
-            let modal = SendSeedModal()
-            modal.modalPresentationStyle = .overFullScreen
-            modal.modalTransitionStyle = .crossDissolve
-            modal.proceed = { [weak self] in
-                self?.sendAttachments(attachments, with: text, hasPermissionToSendSeed: true, onComplete: onComplete)
-            }
->>>>>>> d507a3b9
             return present(modal, animated: true, completion: nil)
         }
         
@@ -1480,7 +1464,7 @@
                         attributes: [ .font: UIFont.boldSystemFont(ofSize: Values.smallFontSize) ],
                         range: (message as NSString).range(of: finalName)
                     ),
-                confirmTitle: "Join",
+                confirmTitle: "JOIN_COMMUNITY_BUTTON_TITLE".localized(),
                 onConfirm: { modal in
                     guard let presentingViewController: UIViewController = modal.presentingViewController else {
                         return
