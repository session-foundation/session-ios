// Copyright © 2022 Rangeproof Pty Ltd. All rights reserved.

import UIKit
import AVKit
import AVFoundation
import Combine
import CoreServices
import Photos
import PhotosUI
import UniformTypeIdentifiers
import GRDB
import SessionUIKit
import SessionMessagingKit
import SessionUtilitiesKit
import SignalUtilitiesKit
import SwiftUI
import SessionNetworkingKit

extension ConversationVC:
    InputViewDelegate,
    MessageCellDelegate,
    ContextMenuActionDelegate,
    SendMediaNavDelegate,
    AttachmentApprovalViewControllerDelegate,
    GifPickerViewControllerDelegate,
    UIGestureRecognizerDelegate
{
    // MARK: - Open Settings
    
    @MainActor @objc func handleTitleViewTapped() {
        // Don't take the user to settings for unapproved threads
        guard viewModel.state.threadViewModel.threadRequiresApproval == false else { return }

        openSettingsFromTitleView()
    }
    
    // Handle taps outside of tableview cell to dismiss keyboard
    @MainActor @objc func dismissKeyboardOnTap(_ recognizer: UITapGestureRecognizer) {
        /// If the tap was inside the "Send" button on the input then we **don't** want to dismiss the keyboard (the user should be
        /// able to send multiple messages in a row)
        let location: CGPoint = recognizer.location(in: self.snInputView.sendButton)
        
        guard !snInputView.sendButton.bounds.contains(location) else { return }
        
        _ = self.snInputView.resignFirstResponder()
    }
    
    @MainActor func openSettingsFromTitleView() {
        // If we shouldn't be able to access settings then disable the title view shortcuts
        guard viewModel.state.threadViewModel.canAccessSettings(using: viewModel.dependencies) else { return }
        
        switch (titleView.currentLabelType, viewModel.state.threadVariant, viewModel.state.threadViewModel.currentUserIsClosedGroupMember, viewModel.state.threadViewModel.currentUserIsClosedGroupAdmin) {
            case (.userCount, .group, _, true), (.userCount, .legacyGroup, _, true):
                let viewController = SessionTableViewController(
                    viewModel: EditGroupViewModel(
                        threadId: self.viewModel.state.threadId,
                        using: self.viewModel.dependencies
                    )
                )
                navigationController?.pushViewController(viewController, animated: true)
                
            case (.userCount, .group, true, _), (.userCount, .legacyGroup, true, _):
                let viewController: UIViewController = ThreadSettingsViewModel.createMemberListViewController(
                    threadId: self.viewModel.state.threadId,
                    transitionToConversation: { [weak self, dependencies = viewModel.dependencies] maybeThreadViewModel in
                        guard let threadViewModel: SessionThreadViewModel = maybeThreadViewModel else {
                            self?.navigationController?.present(
                                ConfirmationModal(
                                    info: ConfirmationModal.Info(
                                        title: "theError".localized(),
                                        body: .text("errorUnknown".localized()),
                                        cancelTitle: "okay".localized(),
                                        cancelStyle: .alert_text
                                    )
                                ),
                                animated: true,
                                completion: nil
                            )
                            return
                        }
                        
                        self?.navigationController?.pushViewController(
                            ConversationVC(
                                threadViewModel: threadViewModel,
                                focusedInteractionInfo: nil,
                                using: dependencies
                            ),
                            animated: true
                        )
                    },
                    using: viewModel.dependencies
                )
                navigationController?.pushViewController(viewController, animated: true)
                
            case (.disappearingMessageSetting, _, _, _):
                guard let config: DisappearingMessagesConfiguration = self.viewModel.state.threadViewModel.disappearingMessagesConfiguration else {
                    return openSettings()
                }
                
                let viewController = SessionTableViewController(
                    viewModel: ThreadDisappearingMessagesSettingsViewModel(
                        threadId: self.viewModel.state.threadId,
                        threadVariant: self.viewModel.state.threadVariant,
                        currentUserIsClosedGroupMember: self.viewModel.state.threadViewModel.currentUserIsClosedGroupMember,
                        currentUserIsClosedGroupAdmin: self.viewModel.state.threadViewModel.currentUserIsClosedGroupAdmin,
                        config: config,
                        using: self.viewModel.dependencies
                    )
                )
                navigationController?.pushViewController(viewController, animated: true)
                
            case (.userCount, _, _, _), (.none, _, _, _), (.notificationSettings, _, _, _): openSettings()
        }
    }

    @objc func openSettings() {
        let viewController = SessionTableViewController(viewModel: ThreadSettingsViewModel(
                threadId: self.viewModel.state.threadId,
                threadVariant: self.viewModel.state.threadVariant,
                didTriggerSearch: { [weak self] in
                    DispatchQueue.main.async {
                        self?.hasPendingInputKeyboardPresentationEvent = true
                        self?.showSearchUI()
                        self?.popAllConversationSettingsViews()
                    }
                },
                using: self.viewModel.dependencies
            )
        )
        navigationController?.pushViewController(viewController, animated: true)
    }
    
    // MARK: - External keyboard
    override func pressesBegan(_ presses: Set<UIPress>, with event: UIPressesEvent?) {
        for press in presses {
            guard let key = press.key else { continue }

            if key.keyCode == .keyboardReturnOrEnter && key.modifierFlags.isEmpty {
                // Enter only -> send
                handleSendButtonTapped()
                return
            }
        }
        super.pressesBegan(presses, with: event)
    }
    
    // MARK: - Call
    
    @objc func startCall(_ sender: Any?) {
        guard viewModel.state.threadViewModel.threadIsBlocked != true else {
            self.showBlockedModalIfNeeded()
            return
        }
        guard viewModel.dependencies.mutate(cache: .libSession, { $0.get(.areCallsEnabled) }) else {
            let confirmationModal: ConfirmationModal = ConfirmationModal(
                info: ConfirmationModal.Info(
                    title: "callsPermissionsRequired".localized(),
                    body: .text("callsPermissionsRequiredDescription".localized()),
                    confirmTitle: "sessionSettings".localized(),
                    dismissOnConfirm: false // Custom dismissal logic
                ) { [weak self, dependencies = viewModel.dependencies] _ in
                    self?.dismiss(animated: true) {
                        let navController: UINavigationController = StyledNavigationController(
                            rootViewController: SessionTableViewController(
                                viewModel: PrivacySettingsViewModel(
                                    shouldShowCloseButton: true,
                                    shouldAutomaticallyShowCallModal: true,
                                    using: dependencies
                                )
                            )
                        )
                        navController.modalPresentationStyle = .fullScreen
                        self?.present(navController, animated: true, completion: nil)
                    }
                }
            )
            
            self.navigationController?.present(confirmationModal, animated: true, completion: nil)
            return
        }
        
        guard Permissions.microphone == .granted else {
            let confirmationModal: ConfirmationModal = ConfirmationModal(
                info: ConfirmationModal.Info(
                    title: "permissionsRequired".localized(),
                    body: .text("permissionsMicrophoneAccessRequiredCallsIos".localized()),
                    showCondition: .disabled,
                    confirmTitle: "sessionSettings".localized(),
                    onConfirm: { _ in
                        UIApplication.shared.openSystemSettings()
                    }
                )
            )
            
            self.navigationController?.present(confirmationModal, animated: true, completion: nil)
            return
        }
        
        guard Permissions.localNetwork(using: viewModel.dependencies) == .granted else {
            let confirmationModal: ConfirmationModal = ConfirmationModal(
                info: ConfirmationModal.Info(
                    title: "permissionsRequired".localized(),
                    body: .text("permissionsLocalNetworkAccessRequiredCallsIos".localized()),
                    showCondition: .disabled,
                    confirmTitle: "sessionSettings".localized(),
                    onConfirm: { _ in
                        UIApplication.shared.openSystemSettings()
                    }
                )
            )
            
            self.navigationController?.present(confirmationModal, animated: true, completion: nil)
            return
        }
        
        guard
            Permissions.microphone == .granted,
            self.viewModel.state.threadVariant == .contact,
            viewModel.dependencies[singleton: .callManager].currentCall == nil
        else { return }
        
        let call: SessionCall = SessionCall(
            for: self.viewModel.state.threadId,
            contactName: self.viewModel.state.threadViewModel.displayName,
            uuid: UUID().uuidString.lowercased(),
            mode: .offer,
            using: viewModel.dependencies
        )
        let callVC = CallVC(for: call, using: viewModel.dependencies)
        present(callVC, animated: true, completion: nil)
    }

    // MARK: - Blocking
    
    @MainActor @discardableResult func showBlockedModalIfNeeded() -> Bool {
        guard
            self.viewModel.state.threadVariant == .contact &&
            self.viewModel.state.threadViewModel.threadIsBlocked == true
        else { return false }
        
        let confirmationModal: ConfirmationModal = ConfirmationModal(
            info: ConfirmationModal.Info(
                title: String(
                    format: "blockUnblock".localized(),
                    self.viewModel.state.threadViewModel.displayName
                ),
                body: .attributedText(
                    "blockUnblockName"
                        .put(key: "name", value: viewModel.state.threadViewModel.displayName)
                        .localizedFormatted(baseFont: .systemFont(ofSize: Values.smallFontSize))
                ),
                confirmTitle: "blockUnblock".localized(),
                confirmStyle: .danger,
                cancelStyle: .alert_text,
                dismissOnConfirm: false // Custom dismissal logic
            ) { [weak self] _ in
                self?.viewModel.unblockContact()
                self?.dismiss(animated: true, completion: nil)
            }
        )
        present(confirmationModal, animated: true, completion: nil)
        
        return true
    }
    
    // MARK: - UIGestureRecognizerDelegate
    func gestureRecognizer(_ gestureRecognizer: UIGestureRecognizer, shouldRecognizeSimultaneouslyWith otherGestureRecognizer: UIGestureRecognizer) -> Bool {
        return true
    }

    // MARK: - SendMediaNavDelegate

    func sendMediaNavDidCancel(_ sendMediaNavigationController: SendMediaNavigationController?) {
        dismiss(animated: true, completion: nil)
    }

    func sendMediaNav(
        _ sendMediaNavigationController: SendMediaNavigationController,
        didApproveAttachments attachments: [PendingAttachment],
        forThreadId threadId: String,
        threadVariant: SessionThread.Variant,
        messageText: String?,
        quoteViewModel: QuoteViewModel?
    ) {
        sendMessage(
            text: (messageText ?? ""),
            attachments: attachments,
            quoteViewModel: quoteViewModel
        )
        resetMentions()
        
        dismiss(animated: true)
    }

    func sendMediaNavInitialMessageText(_ sendMediaNavigationController: SendMediaNavigationController) -> String? {
        return snInputView.text
    }

    func sendMediaNav(_ sendMediaNavigationController: SendMediaNavigationController, didChangeMessageText newMessageText: String?) {
        snInputView.text = (newMessageText ?? "")
    }

    // MARK: - AttachmentApprovalViewControllerDelegate
    
    func attachmentApproval(
        _ attachmentApproval: AttachmentApprovalViewController,
        didApproveAttachments attachments: [PendingAttachment],
        forThreadId threadId: String,
        threadVariant: SessionThread.Variant,
        messageText: String?,
        quoteViewModel: QuoteViewModel?
    ) {
        sendMessage(text: (messageText ?? ""), attachments: attachments, quoteViewModel: quoteViewModel)
        resetMentions()
        
        dismiss(animated: true)
    }

    func attachmentApprovalDidCancel(_ attachmentApproval: AttachmentApprovalViewController) {
        dismiss(animated: true, completion: nil)
    }

    func attachmentApproval(_ attachmentApproval: AttachmentApprovalViewController, didChangeMessageText newMessageText: String?) {
        snInputView.text = (newMessageText ?? "")
    }
    
    func attachmentApproval(_ attachmentApproval: AttachmentApprovalViewController, didRemoveAttachment attachment: PendingAttachment) {
    }

    func attachmentApprovalDidTapAddMore(_ attachmentApproval: AttachmentApprovalViewController) {
    }

    // MARK: - Attachment Buttons

    func handleGIFButtonTapped() {
        guard viewModel.dependencies.mutate(cache: .libSession, { $0.get(.isGiphyEnabled) }) else {
            let modal: ConfirmationModal = ConfirmationModal(
                info: ConfirmationModal.Info(
                    title: "giphyWarning".localized(),
                    body: .text(
                        "giphyWarningDescription"
                            .put(key: "app_name", value: Constants.app_name)
                            .localized()
                    ),
                    confirmTitle: "theContinue".localized()
                ) { [weak self, dependencies = viewModel.dependencies] _ in
                    dependencies.setAsync(.isGiphyEnabled, true) {
                        self?.handleGIFButtonTapped()
                    }
                }
            )
            
            present(modal, animated: true, completion: nil)
            return
        }
        
        let gifVC = GifPickerViewController(using: viewModel.dependencies)
        gifVC.delegate = self
        
        let navController = StyledNavigationController(rootViewController: gifVC)
        navController.modalPresentationStyle = .fullScreen
        present(navController, animated: true) { }
    }

    func handleDocumentButtonTapped() {
        // UIDocumentPickerModeImport copies to a temp file within our container.
        // It uses more memory than "open" but lets us avoid working with security scoped URLs.
        let documentPickerVC = UIDocumentPickerViewController(forOpeningContentTypes: [.item], asCopy: true)
        documentPickerVC.modalPresentationStyle = .fullScreen
        
        self.documentHandler = DocumentPickerHandler(
            didPickDocumentsAt: { [weak self, dependencies = viewModel.dependencies] _, urls in
                defer {
                    self?.documentHandler = nil
                }
                
                guard let url: URL = urls.first else { return }
                
                let urlResourceValues: URLResourceValues
                do {
                    urlResourceValues = try url.resourceValues(forKeys: [ .typeIdentifierKey, .isDirectoryKey, .nameKey ])
                }
                catch {
                    DispatchQueue.main.async { [weak self] in
                        self?.viewModel.showToast(text: "attachmentsErrorLoad".localized())
                    }
                    return
                }
                
                let type: UTType = (urlResourceValues.typeIdentifier.map({ UTType($0) }) ?? .data)
                guard urlResourceValues.isDirectory != true else {
                    DispatchQueue.main.async { [weak self] in
                        let modal: ConfirmationModal = ConfirmationModal(
                            targetView: self?.view,
                            info: ConfirmationModal.Info(
                                title: "attachmentsErrorLoad".localized(),
                                body: .text("attachmentsErrorNotSupported".localized()),
                                cancelTitle: "okay".localized(),
                                cancelStyle: .alert_text
                            )
                        )
                        self?.present(modal, animated: true)
                    }
                    return
                }
                
                let fileName: String = (urlResourceValues.name ?? "attachment".localized())
                let pendingAttachment: PendingAttachment = PendingAttachment(
                    source: .file(url),
                    utType: type,
                    sourceFilename: fileName,
                    using: dependencies
                )
                
                /// Although we want to be able to send higher quality attachments through the document picker
                /// it's more imporant that we ensure the sent format is one all clients can accept (e.g. *not* quicktime .mov)
                if
                    UTType.supportedVideoTypes.contains(pendingAttachment.utType) &&
                    !UTType.supportedOutputVideoTypes.contains(pendingAttachment.utType)
                {
                    let indicator: ModalActivityIndicatorViewController = ModalActivityIndicatorViewController(
                        canCancel: true
                    )
                    self?.present(indicator, animated: false)
                    
                    Task.detached(priority: .userInitiated) { [weak self, indicator, dependencies] in
                        do {
                            let preparedAttachment: PreparedAttachment = try await pendingAttachment.prepare(
                                operations: [.convert(to: .mp4)],
                                using: dependencies
                            )
                            guard await !indicator.wasCancelled else { return }
                            
                            let convertedAttachment: PendingAttachment = PendingAttachment(
                                source: .media(
                                    .videoUrl(
                                        URL(fileURLWithPath: preparedAttachment.filePath),
                                        .mpeg4Movie,
                                        pendingAttachment.sourceFilename,
                                        dependencies[singleton: .attachmentManager]
                                    )
                                ),
                                utType: .mpeg4Movie,
                                sourceFilename: pendingAttachment.sourceFilename,
                                using: dependencies
                            )
                            try convertedAttachment.ensureExpectedEncryptedSize(
                                domain: .attachment,
                                maxFileSize: Network.maxFileSize,
                                using: dependencies
                            )
                            
                            await indicator.dismiss {
                                self?.showAttachmentApprovalDialog(for: [ convertedAttachment ])
                            }
                        }
                        catch {
                            await indicator.dismiss {
                                self?.showErrorAlert(for: error)
                            }
                        }
                    }
                    return
                }
                
                /// Validate the expected attachment size before proceeding
                do {
                    try pendingAttachment.ensureExpectedEncryptedSize(
                        domain: .attachment,
                        maxFileSize: Network.maxFileSize,
                        using: dependencies
                    )
                }
                catch {
                    DispatchQueue.main.async { [weak self] in
                        self?.showErrorAlert(for: error)
                    }
                    return
                }
                
                // "Document picker" attachments _SHOULD NOT_ be resized
                self?.showAttachmentApprovalDialog(for: [ pendingAttachment ])
            },
            wasCancelled: { [weak self] _ in
                self?.documentHandler = nil
            }
        )
        documentPickerVC.delegate = self.documentHandler
        
        present(documentPickerVC, animated: true, completion: nil)
    }
    
    func handleLibraryButtonTapped() {
        let threadId: String = self.viewModel.state.threadId
        let threadVariant: SessionThread.Variant = self.viewModel.state.threadVariant
        let quoteViewModel: QuoteViewModel? = self.snInputView.quoteViewModel
        
        Permissions.requestLibraryPermissionIfNeeded(isSavingMedia: false, using: viewModel.dependencies) { [weak self, dependencies = viewModel.dependencies] in
            DispatchQueue.main.async {
                let sendMediaNavController = SendMediaNavigationController.showingMediaLibraryFirst(
                    threadId: threadId,
                    threadVariant: threadVariant,
                    quoteViewModel: quoteViewModel,
                    onQuoteCancelled: { [weak self] in
                        self?.snInputView.quoteViewModel = nil
                    },
                    using: dependencies
                )
                sendMediaNavController.sendMediaNavDelegate = self
                sendMediaNavController.modalPresentationStyle = .fullScreen
                self?.present(sendMediaNavController, animated: true, completion: nil)
            }
        }
    }
    
    func handleCameraButtonTapped() {
        guard Permissions.requestCameraPermissionIfNeeded(presentingViewController: self, using: viewModel.dependencies) else { return }
        
        Permissions.requestMicrophonePermissionIfNeeded(using: viewModel.dependencies)
        
        if Permissions.microphone != .granted {
            Log.warn(.conversation, "Proceeding without microphone access. Any recorded video will be silent.")
        }
        
        let sendMediaNavController = SendMediaNavigationController.showingCameraFirst(
            threadId: self.viewModel.state.threadId,
            threadVariant: self.viewModel.state.threadVariant,
            quoteViewModel: self.snInputView.quoteViewModel,
            onQuoteCancelled: { [weak self] in
                self?.snInputView.quoteViewModel = nil
            },
            using: self.viewModel.dependencies
        )
        sendMediaNavController.sendMediaNavDelegate = self
        sendMediaNavController.modalPresentationStyle = .fullScreen
        
        present(sendMediaNavController, animated: true, completion: nil)
    }
    
    // MARK: - GifPickerViewControllerDelegate
    
    func gifPickerDidSelect(attachment: PendingAttachment) {
        showAttachmentApprovalDialog(for: [ attachment ])
    }
    
    func showAttachmentApprovalDialog(for attachments: [PendingAttachment]) {
        let viewController: AttachmentApprovalViewController = AttachmentApprovalViewController(
            mode: .modal,
            delegate: self,
            threadId: self.viewModel.state.threadId,
            threadVariant: self.viewModel.state.threadVariant,
            attachments: attachments,
            messageText: snInputView.text,
            quoteViewModel: snInputView.quoteViewModel,
            disableLinkPreviewImageDownload: (self.viewModel.state.threadViewModel.threadCanUpload != true),
            didLoadLinkPreview: nil,
            onQuoteCancelled: { [weak self] in
                self?.snInputView.quoteViewModel = nil
            },
            using: viewModel.dependencies
        )
        
        let navController = StyledNavigationController(rootViewController: viewController)
        navController.modalPresentationStyle = .fullScreen
        
        present(navController, animated: true, completion: nil)
    }
    
    // MARK: - InputViewDelegate
    
    @MainActor func handleDisabledInputTapped() {
        guard viewModel.state.threadViewModel.threadIsBlocked == true else { return }
        
        self.showBlockedModalIfNeeded()
    }
    
    @MainActor func handleCharacterLimitLabelTapped() {
        let didShowCTAModal: Bool = viewModel.dependencies[singleton: .sessionProManager].showSessionProCTAIfNeeded(
            .longerMessages,
            onConfirm: { [weak self] in
                self?.snInputView.updateNumberOfCharactersLeft(self?.snInputView.text ?? "")
            },
            onCancel: { [weak self] in
                self?.snInputView.updateNumberOfCharactersLeft(self?.snInputView.text ?? "")
            },
            presenting: { [weak self] modal in
                self?.present(modal, animated: true)
            }
        )
        
        guard !didShowCTAModal else { return }
        
        let numberOfCharactersLeft: Int = viewModel.dependencies[singleton: .sessionProManager].numberOfCharactersLeft(
            for: snInputView.text.trimmingCharacters(in: .whitespacesAndNewlines)
        )
        
        let confirmationModal: ConfirmationModal = ConfirmationModal(
            info: ConfirmationModal.Info(
                title: (numberOfCharactersLeft >= 0 ?
                    "modalMessageCharacterDisplayTitle".localized() :
                    "modalMessageCharacterTooLongTitle".localized()
                ),
                body: .text(
                    (numberOfCharactersLeft >= 0 ?
                        "modalMessageCharacterDisplayDescription"
                            .putNumber(numberOfCharactersLeft)
                            .put(key: "limit", value: viewModel.dependencies[singleton: .sessionProManager].characterLimit)
                            .localized() :
                        "modalMessageCharacterTooLongDescription"
                            .put(key: "limit", value: viewModel.dependencies[singleton: .sessionProManager].characterLimit)
                            .localized()
                    ),
                    scrollMode: .never
                ),
                cancelTitle: "okay".localized(),
                cancelStyle: .alert_text
            )
        )
        present(confirmationModal, animated: true, completion: nil)
    }
    
    @MainActor func handleAttachmentButtonTapped() {
        if attachmentButtonStackView.isHidden {
            expandAttachmentButtons()
        } else {
            collapseAttachmentButtons()
        }
    }
    
    @MainActor func expandAttachmentButtons() {
        guard attachmentButtonStackView.isHidden else { return }
        
        snInputView.attachmentsButton.accessibilityLabel = "Collapse attachment options"
        attachmentButtonStackView.isHidden = false
        
        UIView.animate(withDuration: 0.25) {
            self.attachmentButtonStackView.arrangedSubviews.forEach { $0.isHidden = false }
            self.attachmentButtonStackView.alpha = 1
        }
    }
    
    @MainActor func collapseAttachmentButtons() {
        guard !attachmentButtonStackView.isHidden else { return }
        
        snInputView.attachmentsButton.accessibilityLabel = "Add attachment"
        
        UIView.animate(
            withDuration: 0.25,
            animations: {
                self.attachmentButtonStackView.arrangedSubviews.forEach { $0.isHidden = true }
                self.attachmentButtonStackView.alpha = 0
            },
            completion: { [weak self] _ in
                self?.attachmentButtonStackView.isHidden = true
            }
        )
    }
    
    @MainActor func handleDisabledAttachmentButtonTapped() {
        /// This logic was added because an Apple reviewer rejected an emergency update as they thought these buttons were
        /// unresponsive (even though there is copy on the screen communicating that they are intentionally disabled) - in order
        /// to prevent this happening in the future we've added this toast when pressing on the disabled button
        guard viewModel.state.threadViewModel.threadIsMessageRequest == true else { return }
        
        let toastController: ToastController = ToastController(
            text: "messageRequestDisabledToastAttachments".localized(),
            background: .backgroundSecondary
        )
        toastController.presentToastView(
            fromBottomOfView: self.view,
            inset: (snInputView.bounds.height + Values.largeSpacing),
            duration: .milliseconds(2500)
        )
    }
    
    @MainActor func handleDisabledVoiceMessageButtonTapped() {
        /// This logic was added because an Apple reviewer rejected an emergency update as they thought these buttons were
        /// unresponsive (even though there is copy on the screen communicating that they are intentionally disabled) - in order
        /// to prevent this happening in the future we've added this toast when pressing on the disabled button
        guard viewModel.state.threadViewModel.threadIsMessageRequest == true else { return }
        
        let toastController: ToastController = ToastController(
            text: "messageRequestDisabledToastVoiceMessages".localized(),
            background: .backgroundSecondary
        )
        toastController.presentToastView(
            fromBottomOfView: self.view,
            inset: (snInputView.bounds.height + Values.largeSpacing),
            duration: .milliseconds(2500)
        )
    }

    // MARK: --Message Sending
    
    @MainActor func handleSendButtonTapped() {
        guard viewModel.dependencies[singleton: .sessionProManager].numberOfCharactersLeft(
            for: snInputView.text.trimmingCharacters(in: .whitespacesAndNewlines)
        ) >= 0 else {
            return showModalForMessagesExceedingCharacterLimit()
        }
        
        sendMessage(
            text: snInputView.text.trimmingCharacters(in: .whitespacesAndNewlines),
            linkPreviewViewModel: snInputView.linkPreviewViewModel,
            quoteViewModel: snInputView.quoteViewModel
        )
    }
    
    @MainActor func showModalForMessagesExceedingCharacterLimit() {
        let didShowCTAModal: Bool = viewModel.dependencies[singleton: .sessionProManager].showSessionProCTAIfNeeded(
            .longerMessages,
            onConfirm: { [weak self] in
                self?.snInputView.updateNumberOfCharactersLeft(self?.snInputView.text ?? "")
            },
            onCancel: { [weak self] in
                self?.snInputView.updateNumberOfCharactersLeft(self?.snInputView.text ?? "")
            },
            presenting: { [weak self] modal in
                self?.present(modal, animated: true)
            }
        )
        
        guard !didShowCTAModal else { return }
        
        let confirmationModal: ConfirmationModal = ConfirmationModal(
            info: ConfirmationModal.Info(
                title: "modalMessageCharacterTooLongTitle".localized(),
                body: .text(
                    "modalMessageTooLongDescription"
                        .put(key: "limit", value: viewModel.dependencies[singleton: .sessionProManager].characterLimit)
                        .localized(),
                    scrollMode: .never
                ),
                cancelTitle: "okay".localized(),
                cancelStyle: .alert_text
            )
        )
        present(confirmationModal, animated: true, completion: nil)
    }

    @MainActor func sendMessage(
        text: String,
        attachments: [PendingAttachment] = [],
        linkPreviewViewModel: LinkPreviewViewModel? = nil,
        quoteViewModel: QuoteViewModel? = nil,
        hasPermissionToSendSeed: Bool = false
    ) {
        guard !showBlockedModalIfNeeded() else { return }
        
        /// Validate the expected attachment size before proceeding
        do {
            try attachments.forEach { attachment in
                try attachment.ensureExpectedEncryptedSize(
                    domain: .attachment,
                    maxFileSize: Network.maxFileSize,
                    using: viewModel.dependencies
                )
            }
        }
        catch { return showErrorAlert(for: error) }
        
        let processedText: String = mentions.update(text.trimmingCharacters(in: .whitespacesAndNewlines))
        
        // If we have no content then do nothing
        guard !processedText.isEmpty || !attachments.isEmpty else { return }

        if processedText.contains(mnemonic) && !viewModel.state.threadViewModel.threadIsNoteToSelf && !hasPermissionToSendSeed {
            // Warn the user if they're about to send their seed to someone
            let modal: ConfirmationModal = ConfirmationModal(
                info: ConfirmationModal.Info(
                    title: "warning".localized(),
                    body: .text("recoveryPasswordWarningSendDescription".localized()),
                    confirmTitle: "send".localized(),
                    confirmStyle: .danger,
                    cancelStyle: .alert_text,
                    onConfirm: { [weak self] _ in
                        self?.sendMessage(
                            text: text,
                            attachments: attachments,
                            linkPreviewViewModel: linkPreviewViewModel,
                            quoteViewModel: quoteViewModel,
                            hasPermissionToSendSeed: true
                        )
                    }
                )
            )
            
            return present(modal, animated: true, completion: nil)
        }
        
        // Clearing this out immediately to make this appear more snappy
        snInputView.text = ""
        snInputView.quoteViewModel = nil

        resetMentions()
        scrollToBottom(isAnimated: false)
        
        // Optimistically insert the outgoing message (this will trigger a UI update)
        self.viewModel.sentMessageBeforeUpdate = true
        let sentTimestampMs: Int64 = viewModel.dependencies[cache: .snodeAPI].currentOffsetTimestampMs()
        
        Task.detached(priority: .userInitiated) { [weak self] in
            guard let self = self else { return }
            
            do {
                let optimisticData: ConversationViewModel.OptimisticMessageData = try await viewModel.optimisticallyAppendOutgoingMessage(
                    text: processedText,
                    sentTimestampMs: sentTimestampMs,
                    attachments: attachments,
                    linkPreviewViewModel: linkPreviewViewModel,
                    quoteViewModel: quoteViewModel
                )
                await approveMessageRequestIfNeeded(
                    for: self.viewModel.state.threadId,
                    threadVariant: self.viewModel.state.threadVariant,
                    displayName: self.viewModel.state.threadViewModel.displayName,
                    isDraft: (self.viewModel.state.threadViewModel.threadIsDraft == true),
                    timestampMs: (sentTimestampMs - 1)  // Set 1ms earlier as this is used for sorting
                )
                
                await sendMessage(optimisticData: optimisticData)
            }
            catch {
                await MainActor.run { [weak self] in
                    self?.handleCharacterLimitLabelTapped()
                }
            }
        }
    }
    
    private func sendMessage(optimisticData: ConversationViewModel.OptimisticMessageData) async {
        let state: ConversationViewModel.State = self.viewModel.state
        
        // Actually send the message
        do {
            try await viewModel.dependencies[singleton: .storage].writeAsync { [weak self, dependencies = viewModel.dependencies] db in
                // Update the thread to be visible (if it isn't already)
                if state.threadViewModel.threadShouldBeVisible == false {
                    try SessionThread.updateVisibility(
                        db,
                        threadId: state.threadId,
                        isVisible: true,
                        additionalChanges: [SessionThread.Columns.isDraft.set(to: false)],
                        using: dependencies
                    )
                }
                
                // Insert the interaction and associated it with the optimistically inserted message so
                // we can remove it once the database triggers a UI update
                let insertedInteraction: Interaction = try optimisticData.interaction.inserted(db)
                self?.viewModel.associate(
                    db,
                    optimisticMessageId: optimisticData.temporaryId,
                    to: insertedInteraction.id
                )
                
                // If there is a LinkPreview draft then check the state of any existing link previews and
                // insert a new one if needed
                if let linkPreviewViewModel: LinkPreviewViewModel = optimisticData.linkPreviewViewModel {
                    let invalidLinkPreviewAttachmentStates: [Attachment.State] = [
                        .failedDownload, .pendingDownload, .downloading, .failedUpload, .invalid
                    ]
                    let linkPreviewAttachmentId: String? = try? Interaction
                        .linkPreview(
                            url: insertedInteraction.linkPreviewUrl,
                            timestampMs: insertedInteraction.timestampMs
                        )?
                        .fetchOne(db)?
                        .attachmentId
                    let linkPreviewAttachmentState: Attachment.State = linkPreviewAttachmentId
                        .map {
                            try? Attachment
                                .filter(id: $0)
                                .select(.state)
                                .asRequest(of: Attachment.State.self)
                                .fetchOne(db)
                        }
                        .defaulting(to: .invalid)
                    
                    // If we don't have a "valid" existing link preview then upsert a new one
                    if invalidLinkPreviewAttachmentStates.contains(linkPreviewAttachmentState) {
                        try LinkPreview(
                            url: linkPreviewViewModel.urlString,
                            title: linkPreviewViewModel.title,
                            attachmentId: try optimisticData.linkPreviewPreparedAttachment?
                                .attachment
                                .inserted(db)
                                .id,
                            using: dependencies
                        ).upsert(db)
                    }
                }
                
                // If there is a Quote the insert it now
                if
                    let interactionId: Int64 = insertedInteraction.id,
                    let quoteViewModel: QuoteViewModel = optimisticData.quoteViewModel,
                    let quotedAuthorId: String = quoteViewModel.quotedInfo?.authorId,
                    let quotedTimestampMs: Int64 = quoteViewModel.quotedInfo?.timestampMs
                {
                    try Quote(
                        interactionId: interactionId,
                        authorId: quotedAuthorId,
                        timestampMs: quotedTimestampMs
                    ).insert(db)
                }
                
                // Link any attachments to their interaction
                try AttachmentUploadJob.link(
                    db,
                    attachments: optimisticData.attachmentData,
                    toInteractionWithId: insertedInteraction.id
                )
                
                try MessageSender.send(
                    db,
                    interaction: insertedInteraction,
                    threadId: state.threadId,
                    threadVariant: state.threadVariant,
                    using: dependencies
                )
            }
            
            await handleMessageSent()
        }
        catch {
            await viewModel.failedToStoreOptimisticOutgoingMessage(id: optimisticData.temporaryId, error: error)
        }
    }

    func handleMessageSent() async {
        if viewModel.dependencies.mutate(cache: .libSession, { $0.get(.playNotificationSoundInForeground) }) {
            let soundID = Preferences.Sound.systemSoundId(for: .messageSent, quiet: true)
            AudioServicesPlaySystemSound(soundID)
        }
        
        await viewModel.dependencies[singleton: .typingIndicators].didStopTyping(
            threadId: viewModel.state.threadId,
            direction: .outgoing
        )
        try? await viewModel.dependencies[singleton: .storage].writeAsync { [threadId = viewModel.state.threadId] db in
            _ = try SessionThread
                .filter(id: threadId)
                .updateAll(db, SessionThread.Columns.messageDraft.set(to: ""))
        }
    }

    @MainActor func showLinkPreviewSuggestionModal() {
        let linkPreviewModal: ConfirmationModal = ConfirmationModal(
            info: ConfirmationModal.Info(
                title: "linkPreviewsEnable".localized(),
                body: .text(
                    "linkPreviewsFirstDescription"
                        .put(key: "app_name", value: Constants.app_name)
                        .localized()
                ),
                confirmTitle: "enable".localized(),
                confirmStyle: .danger,
                cancelStyle: .alert_text,
                onConfirm: { [weak self, dependencies = viewModel.dependencies] _ in
                    dependencies.setAsync(.areLinkPreviewsEnabled, true) {
                        Task {
                            await self?.snInputView.autoGenerateLinkPreview()
                        }
                    }
                }
            )
        )
        
        present(linkPreviewModal, animated: true, completion: nil)
    }
    
    @MainActor func inputTextViewDidChangeContent(_ inputTextView: InputTextView) {
        // Note: If there is a 'draft' message then we don't want it to trigger the typing indicator to
        // appear (as that is not expected/correct behaviour)
        guard !viewIsAppearing else { return }
        
        let newText: String = (inputTextView.text ?? "")
        
        if !newText.isEmpty {
            Task { [state = viewModel.state, dependencies = viewModel.dependencies] in
                await viewModel.dependencies[singleton: .typingIndicators].startIfNeeded(
                    threadId: state.threadId,
                    threadVariant: state.threadVariant,
                    direction: .outgoing,
                    timestampMs: dependencies[cache: .snodeAPI].currentOffsetTimestampMs()
                )
            }
        }
        
        Task.detached(priority: .userInitiated) { [weak self] in
            await self?.updateMentions(for: newText)
        }
        
        // Note: When calculating the number of characters left, we need to use the original mention
        // text which contains the session id rather than display name.
        snInputView.updateNumberOfCharactersLeft(mentions.update(newText))
    }
    
    // MARK: --Attachments
    
    @MainActor func didPasteImageDataFromPasteboard(_ imageData: Data) {
        let pendingAttachment: PendingAttachment = PendingAttachment(
            source: .media(.data(UUID().uuidString, imageData)),
            sourceFilename: nil,
            using: viewModel.dependencies
        )
        
        showAttachmentApprovalDialog(for: [pendingAttachment])
    }

    // MARK: --Mentions
    
    @MainActor func handleMentionSelected(_ viewModel: MentionSelectionView.ViewModel, from view: MentionSelectionView) {
        guard let currentMentionStartIndex = currentMentionStartIndex else { return }
        
        mentions.append(viewModel)
        
        let newText: String = snInputView.text.replacingCharacters(
            in: currentMentionStartIndex...,
            with: "@\(viewModel.displayName) " // stringlint:ignore
        )
        
        snInputView.text = newText
        self.currentMentionStartIndex = nil
        snInputView.hideMentionsUI()
        
        mentions = mentions.filter { newText.contains($0.displayName) }
    }
    
    func updateMentions(for newText: String) async {
        let currentStartIndex: String.Index? = await MainActor.run { currentMentionStartIndex }
        
        guard !newText.isEmpty else {
            await MainActor.run {
                if currentStartIndex != nil {
                    snInputView.hideMentionsUI()
                }
                
                resetMentions()
            }
            return
        }
        
        let lastCharacterIndex: String.Index = newText.index(before: newText.endIndex)
        let lastCharacter: String = String(newText[lastCharacterIndex])
        
        /// Check the surrounds of the last character to ensure the user is after a mention
        let lastCharacterIsMentionChar: Bool = (lastCharacter == MentionSelectionView.ViewModel.mentionChar)
        let whitespaceOrNewLineBeforeMentionChar: Bool = {
            guard newText.count > 1 else { return true } /// Start of line
            
            return newText[newText.index(before: lastCharacterIndex)].isWhitespace
        }()
<<<<<<< HEAD
        let doubleMentionChar: Bool = {
            guard newText.count > 1 else { return false } /// Only a single char
            guard currentStartIndex != nil || lastCharacterIsMentionChar else { return false } /// No mention char
            
            let mentionCharIndex: String.Index = {
                guard
                    let currentStartIndex: String.Index = currentStartIndex,
                    lastCharacterIndex >= currentStartIndex
                else { return newText.index(before: lastCharacterIndex) }
                
                return currentStartIndex
            }()
            return (String(newText[mentionCharIndex]) == MentionSelectionView.ViewModel.mentionChar)
        }()
        let isValidMention: Bool = (
=======
        let isStartingNewMention: Bool = (
>>>>>>> 21681a64
            lastCharacterIsMentionChar &&
            whitespaceOrNewLineBeforeMentionChar
        )
        let isContinuingMention: Bool = {
            guard let startIndex: String.Index = currentStartIndex else { return false }
            guard startIndex < newText.endIndex else { return false }
            
            /// Make sure there's no whitespace between the mention start and current position
            let mentionRange: Range<String.Index> = startIndex..<newText.endIndex
            let textSinceMention: String = String(newText[mentionRange])
            
            return !textSinceMention.contains(where: { $0.isWhitespace })
        }()
        
        /// If it's not a valid mention then we need to reset the state and hide the mentions UI (if visible)
        guard isStartingNewMention || isContinuingMention else {
            await MainActor.run {
                currentMentionStartIndex = nil
                snInputView.hideMentionsUI()
            }
            return
        }
        
        /// Determine the mention start index and query
        let mentionStartIndex: String.Index
        let query: String
        
        if isStartingNewMention {
            mentionStartIndex = lastCharacterIndex
            query = ""
        } else if let startIndex: String.Index = currentStartIndex {
            mentionStartIndex = startIndex
            
            /// Get text after the @ symbol
            let queryStartIndex: String.Index = newText.index(after: startIndex)
            query = String(newText[queryStartIndex...])
        } else {
            /// Shouldn't reach here, but handle gracefully
            await MainActor.run {
                currentMentionStartIndex = nil
                snInputView.hideMentionsUI()
            }
            return
        }

        let mentions: [MentionSelectionView.ViewModel] = ((try? await self.viewModel.mentions(for: query)) ?? [])
        
        await MainActor.run {
<<<<<<< HEAD
            if lastCharacterIsMentionChar {
                currentMentionStartIndex = lastCharacterIndex
            }
            
=======
            currentMentionStartIndex = mentionStartIndex
>>>>>>> 21681a64
            snInputView.showMentionsUI(for: mentions)
        }
    }

    @MainActor func resetMentions() {
        currentMentionStartIndex = nil
        mentions = []
    }
    
    // MARK: MessageCellDelegate
    
    func handleItemLongPressed(_ cellViewModel: MessageViewModel) {
        // Show the unblock modal if needed
        guard self.viewModel.state.threadViewModel.threadIsBlocked != true else {
            self.showBlockedModalIfNeeded()
            return
        }
        // Show the context menu if applicable
        guard
            // FIXME: Need to update this when an appropriate replacement is added (see https://teng.pub/technical/2021/11/9/uiapplication-key-window-replacement)
            let keyWindow: UIWindow = UIApplication.shared.keyWindow,
            let sectionIndex: Int = self.sections
                .firstIndex(where: { $0.model == .messages }),
            let index = self.sections[sectionIndex]
                .elements
                .firstIndex(of: cellViewModel),
            let cell = tableView.cellForRow(at: IndexPath(row: index, section: sectionIndex)) as? MessageCell,
            let contextSnapshotView: UIView = cell.contextSnapshotView,
            let snapshot = contextSnapshotView.snapshotView(afterScreenUpdates: false),
            contextMenuWindow == nil,
            let actions: [ContextMenuVC.Action] = ContextMenuVC.actions(
                for: cellViewModel,
                in: self.viewModel.state.threadViewModel,
                reactionsSupported: self.viewModel.state.reactionsSupported,
                isUserModeratorOrAdmin: self.viewModel.state.isUserModeratorOrAdmin,
                forMessageInfoScreen: false,
                delegate: self,
                using: viewModel.dependencies
            )
        else { return }
        
        UIImpactFeedbackGenerator(style: .heavy).impactOccurred()
        self.contextMenuWindow = ContextMenuWindow()
        self.contextMenuVC = ContextMenuVC(
            snapshot: snapshot,
            frame: contextSnapshotView.convert(contextSnapshotView.bounds, to: keyWindow),
            cellViewModel: cellViewModel,
            actions: actions,
            using: viewModel.dependencies
        ) { [weak self] in
            self?.contextMenuWindow?.isHidden = true
            self?.contextMenuVC = nil
            self?.contextMenuWindow = nil
            self?.scrollButton.alpha = 0
            
            UIView.animate(withDuration: 0.25) {
                self?.updateScrollToBottom()
            }
        }
        
        self.hideSearchUI()
        self.contextMenuWindow?.themeBackgroundColor = .clear
        self.contextMenuWindow?.rootViewController = self.contextMenuVC
        self.contextMenuWindow?.overrideUserInterfaceStyle = ThemeManager.currentTheme.interfaceStyle
        self.contextMenuWindow?.makeKeyAndVisible()
    }

    func handleItemTapped(
        _ cellViewModel: MessageViewModel,
        cell: UITableViewCell,
        cellLocation: CGPoint
    ) {
        self.hideSearchUI()
        
        // For call info messages show the "call missed" modal
        guard cellViewModel.variant != .infoCall else {
            // If the failure was due to the mic permission being denied then we want to show the permission modal,
            // otherwise we want to show the call missed tips modal
            guard
                let infoMessageData: Data = (cellViewModel.rawBody ?? "").data(using: .utf8),
                let messageInfo: CallMessage.MessageInfo = try? JSONDecoder().decode(
                    CallMessage.MessageInfo.self,
                    from: infoMessageData
                ),
                messageInfo.state == .permissionDeniedMicrophone
            else {
                let callMissedTipsModal: CallMissedTipsModal = CallMissedTipsModal(
                    caller: cellViewModel.authorName(),
                    presentingViewController: self,
                    using: viewModel.dependencies
                )
                present(callMissedTipsModal, animated: true, completion: nil)
                return
            }
            return
        }
        
        // For disappearing messages config update, show the following settings modal
        guard cellViewModel.variant != .infoDisappearingMessagesUpdate else {
            let messageDisappearingConfig = cellViewModel.messageDisappearingConfiguration()
            let expirationTimerString: String = floor(messageDisappearingConfig.durationSeconds).formatted(format: .long)
            let expirationTypeString: String = (messageDisappearingConfig.type?.localizedName ?? "")
            let modalBodyString: String = {
                if messageDisappearingConfig.isEnabled {
                    return "disappearingMessagesFollowSettingOn"
                        .put(key: "time", value: expirationTimerString)
                        .put(key: "disappearing_messages_type", value: expirationTypeString)
                        .localized()
                } else {
                    return "disappearingMessagesFollowSettingOff"
                        .localized()
                }
            }()
            let modalConfirmTitle: String = messageDisappearingConfig.isEnabled ? "set".localized() : "confirm".localized()
            let confirmationModal: ConfirmationModal = ConfirmationModal(
                info: ConfirmationModal.Info(
                    title: "disappearingMessagesFollowSetting".localized(),
                    body: .attributedText(modalBodyString.formatted(baseFont: .systemFont(ofSize: Values.smallFontSize))),
                    confirmTitle: modalConfirmTitle,
                    confirmStyle: .danger,
                    cancelStyle: .textPrimary,
                    dismissOnConfirm: false // Custom dismissal logic
                ) { [weak self, dependencies = viewModel.dependencies] _ in
                    dependencies[singleton: .storage].writeAsync { db in
                        let userSessionId: SessionId = dependencies[cache: .general].sessionId
                        let currentTimestampMs: UInt64 = dependencies[cache: .snodeAPI].currentOffsetTimestampMs()
                        
                        let interactionId = try messageDisappearingConfig
                            .upserted(db)
                            .insertControlMessage(
                                db,
                                threadVariant: cellViewModel.threadVariant,
                                authorId: userSessionId.hexString,
                                timestampMs: currentTimestampMs,
                                serverHash: nil,
                                serverExpirationTimestamp: nil,
                                using: dependencies
                            )?
                            .interactionId
                        
                        let expirationTimerUpdateMessage: ExpirationTimerUpdate = ExpirationTimerUpdate()
                            .with(sentTimestampMs: UInt64(currentTimestampMs))
                            .with(messageDisappearingConfig)

                        try MessageSender.send(
                            db,
                            message: expirationTimerUpdateMessage,
                            interactionId: interactionId,
                            threadId: cellViewModel.threadId,
                            threadVariant: cellViewModel.threadVariant,
                            using: dependencies
                        )
                        
                        try LibSession
                            .update(
                                db,
                                sessionId: cellViewModel.threadId,
                                disappearingMessagesConfig: messageDisappearingConfig,
                                using: dependencies
                            )
                        
                        /// Notify of update
                        db.addConversationEvent(
                            id: cellViewModel.threadId,
                            type: .updated(.disappearingMessageConfiguration(messageDisappearingConfig))
                        )
                    }
                    self?.dismiss(animated: true, completion: nil)
                }
            )
            
            present(confirmationModal, animated: true, completion: nil)
            return
        }
        
        // If it's an incoming media message and the thread isn't trusted then show the placeholder view
        if cellViewModel.cellType != .textOnlyMessage && cellViewModel.variant == .standardIncoming && !cellViewModel.threadIsTrusted {
            let message: ThemedAttributedString = "attachmentsAutoDownloadModalDescription"
                .put(key: "conversation_name", value: cellViewModel.authorName())
                .localizedFormatted(baseFont: .systemFont(ofSize: Values.smallFontSize))
            let confirmationModal: ConfirmationModal = ConfirmationModal(
                info: ConfirmationModal.Info(
                    title: "attachmentsAutoDownloadModalTitle".localized(),
                    body: .attributedText(message),
                    confirmTitle: "download".localized(),
                    dismissOnConfirm: false // Custom dismissal logic
                ) { [weak self] _ in
                    self?.viewModel.trustContact()
                    self?.dismiss(animated: true, completion: nil)
                }
            )
            
            present(confirmationModal, animated: true, completion: nil)
            return
        }
        
        /// Takes the `cell` and a `targetView` and returns `true` if the user tapped a link in the cell body text instead
        /// of the `targetView`
        func handleLinkTapIfNeeded(cell: UITableViewCell, targetView: UIView?) -> Bool {
            let locationInTargetView: CGPoint = cell.convert(cellLocation, to: targetView)
            
            guard
                let visibleCell: VisibleMessageCell = cell as? VisibleMessageCell,
                targetView?.bounds.contains(locationInTargetView) != true,
                let bodyLabel: LinkHighlightingLabel = visibleCell.bodyLabel,
                bodyLabel.containsLinks,
                let tappedUrlString: String = bodyLabel.urlString(at: cell.convert(cellLocation, to: bodyLabel))
            else { return false }
            
            openUrl(tappedUrlString)
            return true
        }
        
        switch cellViewModel.cellType {
            case .voiceMessage: viewModel.playOrPauseAudio(for: cellViewModel)
            
            case .mediaMessage:
                guard
                    let albumView: MediaAlbumView = (cell as? VisibleMessageCell)?.albumView,
                    !handleLinkTapIfNeeded(cell: cell, targetView: albumView)
                else { return }
                
                // Figure out which of the media views was tapped
                let locationInAlbumView: CGPoint = cell.convert(cellLocation, to: albumView)
                guard let mediaView = albumView.mediaView(forLocation: locationInAlbumView) else { return }
                
                switch mediaView.attachment.state {
                    case .pendingDownload, .downloading, .uploading, .invalid: break
                    
                    // Failed uploads should be handled via the "resend" process instead
                    case .failedUpload: break
                        
                    case .failedDownload:
                        let threadId: String = self.viewModel.state.threadId
                        
                        // Retry downloading the failed attachment
                        viewModel.dependencies[singleton: .storage].writeAsync { [dependencies = viewModel.dependencies] db in
                            dependencies[singleton: .jobRunner].add(
                                db,
                                job: Job(
                                    variant: .attachmentDownload,
                                    threadId: threadId,
                                    interactionId: cellViewModel.id,
                                    details: AttachmentDownloadJob.Details(
                                        attachmentId: mediaView.attachment.id
                                    )
                                ),
                                canStartJob: true
                            )
                        }
                        break
                        
                    default:
                        // Ignore invalid media
                        guard mediaView.attachment.isValid else { return }
                        
                        guard albumView.numItems > 1 || !mediaView.attachment.isVideo else {
                            guard
                                let path: String = try? viewModel.dependencies[singleton: .attachmentManager]
                                    .createTemporaryFileForOpening(
                                        downloadUrl: mediaView.attachment.downloadUrl,
                                        mimeType: mediaView.attachment.contentType,
                                        sourceFilename: mediaView.attachment.sourceFilename
                                    ),
                                viewModel.dependencies[singleton: .fileManager].fileExists(atPath: path)
                            else { return Log.warn(.conversation, "Missing video file") }
                            
                            /// When playing media we need to change the AVAudioSession to 'playback' mode so the device "silent mode"
                            /// doesn't prevent video audio from playing
                            try? AVAudioSession.sharedInstance().setCategory(.playback)
                            let viewController: DismissCallbackAVPlayerViewController = DismissCallbackAVPlayerViewController { [dependencies = viewModel.dependencies] in
                                /// Sanity check to make sure we don't unintentionally remove a proper attachment file
                                guard dependencies[singleton: .fileManager].isLocatedInTemporaryDirectory(path) else {
                                    return
                                }
                                
                                try? dependencies[singleton: .fileManager].removeItem(atPath: path)
                            }
                            viewController.player = AVPlayer(url: URL(fileURLWithPath: path))
                            self.present(viewController, animated: true)
                            return
                        }
                        
                        let viewController: UIViewController? = MediaGalleryViewModel.createDetailViewController(
                            for: self.viewModel.state.threadId,
                            threadVariant: self.viewModel.state.threadVariant,
                            interactionId: cellViewModel.id,
                            selectedAttachmentId: mediaView.attachment.id,
                            options: [ .sliderEnabled, .showAllMediaButton ],
                            using: viewModel.dependencies
                        )
                        
                        if let viewController: UIViewController = viewController {
                            present(viewController, animated: true)
                        }
                }
                
            case .audio:
                guard
                    !handleLinkTapIfNeeded(cell: cell, targetView: (cell as? VisibleMessageCell)?.documentView),
                    let attachment: Attachment = cellViewModel.attachments.first,
                    let path: String = try? viewModel.dependencies[singleton: .attachmentManager]
                        .createTemporaryFileForOpening(
                            downloadUrl: attachment.downloadUrl,
                            mimeType: attachment.contentType,
                            sourceFilename: attachment.sourceFilename
                        ),
                    viewModel.dependencies[singleton: .fileManager].fileExists(atPath: path)
                else { return }
                
                /// When playing media we need to change the AVAudioSession to 'playback' mode so the device "silent mode"
                /// doesn't prevent video audio from playing
                try? AVAudioSession.sharedInstance().setCategory(.playback)
                let viewController: DismissCallbackAVPlayerViewController = DismissCallbackAVPlayerViewController { [dependencies = viewModel.dependencies] in
                    /// Sanity check to make sure we don't unintentionally remove a proper attachment file
                    guard dependencies[singleton: .fileManager].isLocatedInTemporaryDirectory(path) else {
                        return
                    }
                    
                    try? dependencies[singleton: .fileManager].removeItem(atPath: path)
                }
                viewController.player = AVPlayer(url: URL(fileURLWithPath: path))
                self.navigationController?.present(viewController, animated: true)
                
            case .genericAttachment:
                guard
                    !handleLinkTapIfNeeded(cell: cell, targetView: (cell as? VisibleMessageCell)?.documentView),
                    let attachment: Attachment = cellViewModel.attachments.first,
                    let path: String = try? viewModel.dependencies[singleton: .attachmentManager]
                        .createTemporaryFileForOpening(
                            downloadUrl: attachment.downloadUrl,
                            mimeType: attachment.contentType,
                            sourceFilename: attachment.sourceFilename
                        ),
                    viewModel.dependencies[singleton: .fileManager].fileExists(atPath: path)
                else { return }
                
                let fileUrl: URL = URL(fileURLWithPath: path)
                
                // Open a preview of the document for text, pdf or microsoft files
                if
                    attachment.isText ||
                    attachment.isMicrosoftDoc ||
                    attachment.contentType == UTType.mimeTypePdf
                {
                    // FIXME: If given an invalid text file (eg with binary data) this hangs forever
                    // Note: I tried dispatching after a short delay, detecting that the new UI is invalid and dismissing it
                    // if so but the dismissal didn't work (we may have to wait on Apple to handle this one)
                    let interactionController: UIDocumentInteractionController = UIDocumentInteractionController(url: fileUrl)
                    interactionController.delegate = self
                    interactionController.presentPreview(animated: true)
                    return
                }
                
                // Otherwise share the file
                let shareVC = UIActivityViewController(activityItems: [ fileUrl ], applicationActivities: nil)
                shareVC.completionWithItemsHandler = { [dependencies = viewModel.dependencies] _, success, _, _ in
                    UIActivityViewController.notifyIfNeeded(success, using: dependencies)
                }
                
                if UIDevice.current.isIPad {
                    shareVC.excludedActivityTypes = []
                    shareVC.popoverPresentationController?.permittedArrowDirections = []
                    shareVC.popoverPresentationController?.sourceView = self.view
                    shareVC.popoverPresentationController?.sourceRect = self.view.bounds
                }
                
                navigationController?.present(shareVC, animated: true, completion: nil)
                
            case .textOnlyMessage:
                guard let visibleCell: VisibleMessageCell = cell as? VisibleMessageCell else { return }
                
                let quotePoint: CGPoint = visibleCell.convert(cellLocation, to: visibleCell.quoteView)
                let linkPreviewPoint: CGPoint = visibleCell.convert(cellLocation, to: visibleCell.linkPreviewView?.previewView)
                let tappableLabelPoint: CGPoint = visibleCell.convert(cellLocation, to: visibleCell.bodyLabel)
                let containsLinks: Bool = {
                    guard let bodyLabel: LinkHighlightingLabel = visibleCell.bodyLabel else { return false }
                    
                    return (
                        // If there is only a single link and it matches the LinkPreview then consider this _just_ a
                        // LinkPreview
                        bodyLabel.containsLinks == true && (
                            bodyLabel.links.count > 1 ||
                            bodyLabel.links[cellViewModel.linkPreview?.url ?? ""] == nil
                        )
                    )
                }()
                let quoteViewContainsTouch: Bool = (visibleCell.quoteView?.bounds.contains(quotePoint) == true)
                let linkPreviewViewContainsTouch: Bool = (visibleCell.linkPreviewView?.previewView.bounds.contains(linkPreviewPoint) == true)
                
                switch (containsLinks, quoteViewContainsTouch, linkPreviewViewContainsTouch, cellViewModel.quoteViewModel, cellViewModel.linkPreview) {
                    // If the message contains both links and a quote, and the user tapped on the quote; OR the
                    // message only contained a quote, then scroll to the quote
                    case (true, true, _, .some(let quoteViewModel), _), (false, _, _, .some(let quoteViewModel), _):
                        guard
                            let quotedInteractionId: Int64 = quoteViewModel.quotedInfo?.interactionId,
                            let quotedInteractionTimestampMs: Int64 = quoteViewModel.quotedInfo?.timestampMs
                        else { return }
                        
                        self.scrollToInteractionIfNeeded(
                            with: Interaction.TimestampInfo(
                                id: quotedInteractionId,
                                timestampMs: quotedInteractionTimestampMs
                            ),
                            focusBehaviour: .highlight,
                            originalIndexPath: self.tableView.indexPath(for: cell)
                        )
                    
                    // If the message contains both links and a LinkPreview, and the user tapped on
                    // the LinkPreview; OR the message only contained a LinkPreview, then open the link
                    case (true, _, true, _, .some(let linkPreview)), (false, _, _, _, .some(let linkPreview)):
                        switch linkPreview.variant {
                            case .standard: openUrl(linkPreview.url)
                            case .openGroupInvitation: joinOpenGroup(name: linkPreview.title, url: linkPreview.url)
                        }
                    
                    // If the message contained links then interact with them directly
                    case (true, _, _, _, _):
                        guard let tappedUrlString: String = visibleCell.bodyLabel?.urlString(at: tappableLabelPoint) else {
                            return
                        }
                        
                        openUrl(tappedUrlString)
                        
                    default: break
                }
                
            default: break
        }
    }
    
    func handleItemDoubleTapped(_ cellViewModel: MessageViewModel) {
        switch cellViewModel.cellType {
            // The user can double tap a voice message when it's playing to speed it up
            case .voiceMessage: self.viewModel.speedUpAudio(for: cellViewModel)
            default: break
        }
    }

    func handleItemSwiped(_ cellViewModel: MessageViewModel, state: SwipeState) {
        switch state {
            case .began: tableView.isScrollEnabled = false
            case .ended, .cancelled: tableView.isScrollEnabled = true
        }
    }
    
    func openUrl(_ urlString: String) {
        guard let url: URL = URL(string: urlString) else { return }
        
        let modal: ConfirmationModal = ConfirmationModal(
            targetView: self.view,
            info: ConfirmationModal.Info(
                title: "urlOpen".localized(),
                body: .attributedText(
                    "urlOpenDescription"
                        .put(key: "url", value: url.absoluteString)
                        .localizedFormatted(baseFont: .systemFont(ofSize: Values.smallFontSize))
                ),
                confirmTitle: "open".localized(),
                confirmStyle: .danger,
                cancelTitle: "urlCopy".localized(),
                cancelStyle: .alert_text,
                hasCloseButton: true,
                onConfirm:  { [weak self] modal in
                    UIApplication.shared.open(url, options: [:], completionHandler: nil)
                    modal.dismiss(animated: true)
                },
                onCancel: { [weak self] modal in
                    UIPasteboard.general.string = url.absoluteString
                }
            )
        )
        
        self.present(modal, animated: true)
    }
    
    func handleReplyButtonTapped(for cellViewModel: MessageViewModel) {
        reply(cellViewModel, completion: nil)
    }
    
    func showUserProfileModal(for cellViewModel: MessageViewModel) {
        guard
            viewModel.state.threadViewModel.threadCanWrite == true,
            let info: UserProfileModal.Info = cellViewModel.createUserProfileModalInfo(
                onStartThread: {
                    Task.detached(priority: .userInitiated) { [weak self] in
                        await self?.startThread(
                            with: cellViewModel.authorId,
                            openGroupServer: self?.viewModel.state.threadViewModel.openGroupServer,
                            openGroupPublicKey: self?.viewModel.state.threadViewModel.openGroupPublicKey
                        )
                    }
                },
                onProBadgeTapped: { [weak self, dependencies = viewModel.dependencies] in
                    dependencies[singleton: .sessionProManager].showSessionProCTAIfNeeded(
                        .generic,
                        dismissType: .single,
                        afterClosed: { [weak self] in
                            self?.snInputView.updateNumberOfCharactersLeft(self?.snInputView.text ?? "")
                        },
                        presenting: { modal in
                            dependencies[singleton: .appContext].frontMostViewController?.present(modal, animated: true)
                        }
                    )
                },
                using: viewModel.dependencies
            )
        else { return }
        
        let userProfileModal: ModalHostingViewController = ModalHostingViewController(
            modal: UserProfileModal(
<<<<<<< HEAD
                info: info,
                dataManager: viewModel.dependencies[singleton: .imageDataManager]
=======
                info: .init(
                    sessionId: sessionId,
                    blindedId: blindedId,
                    qrCodeImage: qrCodeImage,
                    profileInfo: profileInfo,
                    displayName: displayName,
                    contactDisplayName: contactDisplayName,
                    isProUser: dependencies.mutate(cache: .libSession, { $0.validateProProof(for: cellViewModel.profile) }),
                    isMessageRequestsEnabled: isMessasgeRequestsEnabled,
                    onStartThread: { [weak self] in
                        self?.startThread(
                            with: cellViewModel.authorId,
                            openGroupServer: cellViewModel.threadOpenGroupServer,
                            openGroupPublicKey: cellViewModel.threadOpenGroupPublicKey
                        )
                    },
                    onProBadgeTapped: { [weak self, dependencies] in
                        dependencies[singleton: .sessionProState].showSessionProCTAIfNeeded(
                            .generic,
                            dismissType: .single,
                            beforePresented: {},
                            onConfirm: { [weak self] in
                                self?.snInputView.updateNumberOfCharactersLeft(self?.snInputView.text ?? "")
                            },
                            onCancel: { [weak self] in
                                self?.snInputView.updateNumberOfCharactersLeft(self?.snInputView.text ?? "")
                            },
                            afterClosed: {},
                            presenting: { modal in
                                dependencies[singleton: .appContext].frontMostViewController?.present(modal, animated: true)
                            }
                        )
                    }
                ),
                dataManager: dependencies[singleton: .imageDataManager]
>>>>>>> 21681a64
            )
        )
        present(userProfileModal, animated: true, completion: nil)
    }
    
    func startThread(
        with sessionId: String,
        openGroupServer: String?,
        openGroupPublicKey: String?
    ) async {
        guard viewModel.state.threadViewModel.threadCanWrite == true else { return }
        
        let userSessionId: SessionId = viewModel.state.userSessionId
        let maybeThreadViewModel: SessionThreadViewModel? = try? await viewModel.dependencies[singleton: .storage].writeAsync { [dependencies = viewModel.dependencies] db in
            let targetId: String
            
            switch try? SessionId.Prefix(from: sessionId) {
                case .blinded15, .blinded25:
                    /// If the sessionId is blinded then check if there is an existing un-blinded thread with the contact and use that,
                    /// otherwise just use the blinded id
                    guard
                        let openGroupServer: String = openGroupServer,
                        let openGroupPublicKey: String = openGroupPublicKey
                    else { throw StorageError.objectNotFound }
                    
                    let lookup: BlindedIdLookup = try BlindedIdLookup.fetchOrCreate(
                        db,
                        blindedId: sessionId,
                        openGroupServer: openGroupServer,
                        openGroupPublicKey: openGroupPublicKey,
                        isCheckingForOutbox: false,
                        using: dependencies
                    )
                    
                    targetId = (lookup.sessionId ?? lookup.blindedId)
                    
                default: targetId = sessionId
            }
            
            try SessionThread.upsert(
                db,
                id: targetId,
                variant: .contact,
                values: SessionThread.TargetValues(
                    creationDateTimestamp: .useExistingOrSetTo(
                        (dependencies[cache: .snodeAPI].currentOffsetTimestampMs() / 1000)
                    ),
                    shouldBeVisible: .useLibSession,
                    isDraft: .useExistingOrSetTo(true)
                ),
                using: dependencies
            )
            
            return try ConversationViewModel.fetchThreadViewModel(
                db,
                threadId: sessionId,
                userSessionId: userSessionId,
                currentUserSessionIds: [userSessionId.hexString],
                threadWasKickedFromGroup: false,
                threadGroupIsDestroyed: false,
                using: dependencies
            )
        }
        
        await MainActor.run { [dependencies = viewModel.dependencies] in
            guard let threadViewModel: SessionThreadViewModel = maybeThreadViewModel else {
                self.navigationController?.present(
                    ConfirmationModal(
                        info: ConfirmationModal.Info(
                            title: "theError".localized(),
                            body: .text("errorUnknown".localized()),
                            cancelTitle: "okay".localized(),
                            cancelStyle: .alert_text
                        )
                    ),
                    animated: true,
                    completion: nil
                )
                return
            }
            
            self.navigationController?.pushViewController(
                ConversationVC(
                    threadViewModel: threadViewModel,
                    focusedInteractionInfo: nil,
                    using: dependencies
                ),
                animated: true
            )
        }
    }
    
    func showReactionList(_ cellViewModel: MessageViewModel, selectedReaction: EmojiWithSkinTones?) {
        guard
            !cellViewModel.reactionInfo.isEmpty &&
            [
                SessionThread.Variant.legacyGroup,
                SessionThread.Variant.group,
                SessionThread.Variant.community
            ].contains(self.viewModel.state.threadVariant),
            let allMessages: [MessageViewModel] = self.sections
                .first(where: { $0.model == .messages })?
                .elements
        else { return }
        
        let reactionListSheet: ReactionListSheet = ReactionListSheet(for: cellViewModel.id, using: viewModel.dependencies) { [weak self] in
            self?.currentReactionListSheet = nil
        }
        reactionListSheet.delegate = self
        reactionListSheet.handleInteractionUpdates(
            allMessages,
            selectedReaction: selectedReaction,
            initialLoad: true,
            shouldShowClearAllButton: viewModel.state.isUserModeratorOrAdmin
        )
        reactionListSheet.modalPresentationStyle = .overFullScreen
        present(reactionListSheet, animated: true, completion: nil)
        
        // Store so we can updated the content based on the current VC
        self.currentReactionListSheet = reactionListSheet
    }
    
    func needsLayout(for cellViewModel: MessageViewModel, expandingReactions: Bool) {
        guard
            let messageSectionIndex: Int = self.sections
                .firstIndex(where: { $0.model == .messages }),
            let targetMessageIndex = self.sections[messageSectionIndex]
                .elements
                .firstIndex(where: { $0.id == cellViewModel.id })
        else { return }
        
        if expandingReactions {
            self.viewModel.expandReactions(for: cellViewModel.id)
        }
        else {
            self.viewModel.collapseReactions(for: cellViewModel.id)
        }
        
        UIView.setAnimationsEnabled(false)
        tableView.reloadRows(
            at: [IndexPath(row: targetMessageIndex, section: messageSectionIndex)],
            with: .none
        )
        
        // Only re-enable animations if the feature flag isn't disabled
        if viewModel.dependencies[feature: .animationsEnabled] {
            UIView.setAnimationsEnabled(true)
        }
    }
    
    func handleReadMoreButtonTapped(_ cell: UITableViewCell, for cellViewModel: MessageViewModel) {
        self.viewModel.expandMessage(for: cellViewModel.id)
        
        UIView.setAnimationsEnabled(false)
        cell.setNeedsLayout()
        cell.layoutIfNeeded()
        tableView.beginUpdates()
        tableView.endUpdates()
        
        // Only re-enable animations if the feature flag isn't disabled
        if viewModel.dependencies[feature: .animationsEnabled] {
            UIView.setAnimationsEnabled(true)
        }
    }
    
    func react(_ cellViewModel: MessageViewModel, with emoji: EmojiWithSkinTones) {
        Task.detached(priority: .userInitiated) { [weak self] in
            await self?.react(cellViewModel, with: emoji.rawValue, remove: false)
        }
    }
    
    func removeReact(_ cellViewModel: MessageViewModel, for emoji: EmojiWithSkinTones) {
        guard viewModel.state.threadVariant != .legacyGroup else { return }
        
        Task.detached(priority: .userInitiated) { [weak self] in
            await self?.react(cellViewModel, with: emoji.rawValue, remove: true)
        }
    }
    
    func removeAllReactions(_ cellViewModel: MessageViewModel, for emoji: String) {
        // Dismiss current reaction sheet to present alert dialog
        currentReactionListSheet?.dismiss(animated: true)
        currentReactionListSheet = nil
        
        let modal: ConfirmationModal = ConfirmationModal(
            info: ConfirmationModal.Info(
                title: "clearAll".localized(),
                body: .attributedText(
                    "emojiReactsClearAll"
                        .put(key: "emoji", value: emoji)
                        .localizedFormatted(baseFont: ConfirmationModal.explanationFont)
                ),
                confirmTitle: "clear".localized(),
                confirmStyle: .danger,
                cancelStyle: .alert_text,
                onConfirm: { [weak self] modal in
                    // Call clear reaction event
                    Task.detached(priority: .userInitiated) {
                        await self?.clearAllReactions(cellViewModel, for: emoji)
                    }
                    modal.dismiss(animated: true)
                }
            )
        )
        
        present(modal, animated: true, completion: nil)
    }
    
    func clearAllReactions(_ cellViewModel: MessageViewModel, for emoji: String) async {
        guard
            cellViewModel.threadVariant == .community,
            let roomToken: String = viewModel.state.threadViewModel.openGroupRoomToken,
            let server: String = viewModel.state.threadViewModel.openGroupServer,
            let publicKey: String = viewModel.state.threadViewModel.openGroupPublicKey,
            let capabilities: Set<Capability.Variant> = viewModel.state.threadViewModel.openGroupCapabilities,
            let openGroupServerMessageId: Int64 = cellViewModel.openGroupServerMessageId
        else { return }
        
        do {
            let pendingChange: CommunityManager.PendingChange = await viewModel.dependencies[singleton: .communityManager]
                .addPendingReaction(
                    emoji: emoji,
                    id: openGroupServerMessageId,
                    in: roomToken,
                    on: server,
                    type: .removeAll
                )
            let request = try Network.SOGS.preparedReactionDeleteAll(
                emoji: emoji,
                id: openGroupServerMessageId,
                roomToken: roomToken,
                authMethod: Authentication.community(
                    info: LibSession.OpenGroupCapabilityInfo(
                        roomToken: roomToken,
                        server: server,
                        publicKey: publicKey,
                        capabilities: capabilities
                    )
                ),
                using: viewModel.dependencies
            )
            
            // FIXME: Make this async/await when the refactored networking is merged
            let response: Network.SOGS.ReactionRemoveAllResponse = try await request
                .send(using: viewModel.dependencies)
                .values
                .first(where: { _ in true })?.1 ?? { throw NetworkError.invalidResponse }()
            
            await viewModel.dependencies[singleton: .communityManager].updatePendingChange(
                pendingChange,
                seqNo: response.seqNo
            )
            
            try await viewModel.dependencies[singleton: .storage].writeAsync { db in
                let rowIds: [Int64] = try Reaction
                    .select(Column.rowID)
                    .filter(Reaction.Columns.interactionId == cellViewModel.id)
                    .filter(Reaction.Columns.emoji == emoji)
                    .asRequest(of: Int64.self)
                    .fetchAll(db)
                
                _ = try Reaction
                    .filter(Reaction.Columns.interactionId == cellViewModel.id)
                    .filter(Reaction.Columns.emoji == emoji)
                    .deleteAll(db)
                
                rowIds.forEach {
                    db.addReactionEvent(
                        id: $0,
                        messageId: cellViewModel.id,
                        change: .removed(emoji)
                    )
                }
            }
        }
        catch {
            // FIXME: Should probably handle this error
        }
    }
    
    func react(_ cellViewModel: MessageViewModel, with emoji: String, remove: Bool) async {
        guard
            self.viewModel.state.reactionsSupported &&
            self.viewModel.state.threadViewModel.threadIsMessageRequest != true && (
                cellViewModel.variant == .standardIncoming ||
                cellViewModel.variant == .standardOutgoing
            )
        else { return }
        
        // Perform local rate limiting (don't allow more than 20 reactions within 60 seconds)
        let threadId: String = self.viewModel.state.threadId
        let threadVariant: SessionThread.Variant = self.viewModel.state.threadVariant
        let openGroupRoom: String? = self.viewModel.state.threadViewModel.openGroupRoomToken
        let openGroupServer: String? = self.viewModel.state.threadViewModel.openGroupServer
        let openGroupPublicKey: String? = self.viewModel.state.threadViewModel.openGroupPublicKey
        let sentTimestampMs: Int64 = viewModel.dependencies[cache: .snodeAPI].currentOffsetTimestampMs()
        let recentReactionTimestamps: [Int64] = viewModel.dependencies[cache: .general].recentReactionTimestamps
        let currentUserSessionIds: Set<String> = viewModel.state.currentUserSessionIds
        
        guard
            recentReactionTimestamps.count < 20 ||
            (sentTimestampMs - (recentReactionTimestamps.first ?? sentTimestampMs)) > (60 * 1000)
        else {
            await MainActor.run {
                let toastController: ToastController = ToastController(
                    text: "emojiReactsCoolDown".localized(),
                    background: .backgroundSecondary
                )
                toastController.presentToastView(
                    fromBottomOfView: self.view,
                    inset: (snInputView.bounds.height + Values.largeSpacing),
                    duration: .milliseconds(2500)
                )
            }
            return
        }
        
        viewModel.dependencies.mutate(cache: .general) {
            $0.recentReactionTimestamps = Array($0.recentReactionTimestamps
                .suffix(19))
                .appending(sentTimestampMs)
        }
        
        /// Perform the sending logic, we generate the pending reaction first in a deferred future closure to prevent the OpenGroup
        /// cache from blocking either the main thread or the database write thread
        var pendingReaction: Reaction?
        var pendingChange: CommunityManager.PendingChange?
        
        do {
            // Create the pending change if we have open group info
            let threadShouldBeVisible: Bool? = self.viewModel.state.threadViewModel.threadShouldBeVisible
            
            if threadVariant == .community {
                guard
                    let serverMessageId: Int64 = cellViewModel.openGroupServerMessageId,
                    let openGroupServer: String = openGroupServer,
                    let openGroupPublicKey: String = openGroupPublicKey
                else { throw MessageError.invalidMessage("Missing community info for adding reaction") }
                
                pendingChange = await viewModel.dependencies[singleton: .communityManager].addPendingReaction(
                    emoji: emoji,
                    id: serverMessageId,
                    in: openGroupServer,
                    on: openGroupPublicKey,
                    type: (remove ? .remove : .add)
                )
            }
            
            let (destination, authMethod): (Message.Destination, AuthenticationMethod) = try await viewModel.dependencies[singleton: .storage].writeAsync { [state = viewModel.state, dependencies = viewModel.dependencies] db in
                // Update the thread to be visible (if it isn't already)
                if threadShouldBeVisible == false {
                    try SessionThread.updateVisibility(
                        db,
                        threadId: cellViewModel.threadId,
                        isVisible: true,
                        using: dependencies
                    )
                }
                
                // Get the pending reaction
                if remove {
                    pendingReaction = try? Reaction
                        .filter(Reaction.Columns.interactionId == cellViewModel.id)
                        .filter(currentUserSessionIds.contains(Reaction.Columns.authorId))
                        .filter(Reaction.Columns.emoji == emoji)
                        .fetchOne(db)
                }
                else {
                    let sortId: Int64 = Reaction.getSortId(
                        db,
                        interactionId: cellViewModel.id,
                        emoji: emoji
                    )
                    
                    pendingReaction = Reaction(
                        interactionId: cellViewModel.id,
                        serverHash: nil,
                        timestampMs: sentTimestampMs,
                        authorId: state.userSessionId.hexString,
                        emoji: emoji,
                        count: 1,
                        sortId: sortId
                    )
                }
                
                // Update the database
                if remove {
                    let maybeRowId: Int64? = try Reaction
                        .select(Column.rowID)
                        .filter(Reaction.Columns.interactionId == cellViewModel.id)
                        .filter(currentUserSessionIds.contains(Reaction.Columns.authorId))
                        .filter(Reaction.Columns.emoji == emoji)
                        .asRequest(of: Int64.self)
                        .fetchOne(db)
                    
                    try Reaction
                        .filter(Reaction.Columns.interactionId == cellViewModel.id)
                        .filter(currentUserSessionIds.contains(Reaction.Columns.authorId))
                        .filter(Reaction.Columns.emoji == emoji)
                        .deleteAll(db)
                    
                    if let rowId: Int64 = maybeRowId {
                        db.addReactionEvent(
                            id: rowId,
                            messageId: cellViewModel.id,
                            change: .removed(emoji)
                        )
                    }
                }
                else {
                    try pendingReaction?.insert(db)
                    db.addReactionEvent(
                        id: db.lastInsertedRowID,
                        messageId: cellViewModel.id,
                        change: .added(emoji)
                    )
                    
                    // Add it to the recent list
                    Emoji.addRecent(db, emoji: emoji)
                }
                
                return (
                    try Message.Destination.from(db, threadId: threadId, threadVariant: threadVariant),
                    try Authentication.with(db, threadId: threadId, threadVariant: threadVariant, using: dependencies)
                )
            }
            
            switch threadVariant {
                case .community:
                    guard
                        let serverMessageId: Int64 = cellViewModel.openGroupServerMessageId,
                        let openGroupRoom: String = openGroupRoom
                    else { throw MessageError.invalidMessage("Missing community info for adding reaction") }
                    
                    let request: Network.PreparedRequest<Int64?>
                    
                    if remove {
                        request = try Network.SOGS
                            .preparedReactionDelete(
                                emoji: emoji,
                                id: serverMessageId,
                                roomToken: openGroupRoom,
                                authMethod: authMethod,
                                using: viewModel.dependencies
                            )
                            .map { _, response in response.seqNo }
                    }
                    else {
                        request = try Network.SOGS
                            .preparedReactionAdd(
                                emoji: emoji,
                                id: serverMessageId,
                                roomToken: openGroupRoom,
                                authMethod: authMethod,
                                using: viewModel.dependencies
                            )
                            .map { _, response in response.seqNo }
                    }
                    
                    // FIXME: Make this async/await when the refactored networking is merged
                    let seqNo: Int64? = try await request
                        .send(using: viewModel.dependencies)
                        .values
                        .first(where: { _ in true })?.1 ?? { throw NetworkError.invalidResponse }()
                    
                    if let pendingChange: CommunityManager.PendingChange = pendingChange {
                        await viewModel.dependencies[singleton: .communityManager].updatePendingChange(
                            pendingChange,
                            seqNo: seqNo
                        )
                    }
                    
                default:
                    let request: Network.PreparedRequest<Message> = try MessageSender.preparedSend(
                        message: VisibleMessage(
                            sentTimestampMs: UInt64(sentTimestampMs),
                            text: nil,
                            reaction: VisibleMessage.VMReaction(
                                timestamp: UInt64(cellViewModel.timestampMs),
                                publicKey: {
                                    guard cellViewModel.variant == .standardIncoming else {
                                        return viewModel.state.userSessionId.hexString
                                    }
                                    
                                    return cellViewModel.authorId
                                }(),
                                emoji: emoji,
                                kind: (remove ? .remove : .react)
                            )
                        ),
                        to: destination,
                        namespace: destination.defaultNamespace,
                        interactionId: cellViewModel.id,
                        attachments: nil,
                        authMethod: authMethod,
                        onEvent: MessageSender.standardEventHandling(using: viewModel.dependencies),
                        using: viewModel.dependencies
                    )
                    // FIXME: Make this async/await when the refactored networking is merged
                    _ = try await request
                        .send(using: viewModel.dependencies)
                        .values
                        .first(where: { _ in true })?.1 ?? { throw NetworkError.invalidResponse }()
            }
        }
        catch {
            if let pendingChange: CommunityManager.PendingChange = pendingChange {
                await viewModel.dependencies[singleton: .communityManager].removePendingChange(pendingChange)
            }
            
            await handleReactionSentFailure(pendingReaction, remove: remove)
        }
    }
    
    func handleReactionSentFailure(_ pendingReaction: Reaction?, remove: Bool) async {
        guard let pendingReaction = pendingReaction else { return }
        
        try? await viewModel.dependencies[singleton: .storage].writeAsync { db in
            // Reverse the database
            if remove {
                try pendingReaction.insert(db)
            }
            else {
                try Reaction
                    .filter(Reaction.Columns.interactionId == pendingReaction.interactionId)
                    .filter(Reaction.Columns.authorId == pendingReaction.authorId)
                    .filter(Reaction.Columns.emoji == pendingReaction.emoji)
                    .deleteAll(db)
            }
        }
    }
    
    func showFullEmojiKeyboard(_ cellViewModel: MessageViewModel) {
        let emojiPicker = EmojiPickerSheet(
            completionHandler: { [weak self] emoji in
                guard let emoji: EmojiWithSkinTones = emoji else { return }
                
                self?.react(cellViewModel, with: emoji)
            },
            using: self.viewModel.dependencies
        )
        
        present(emojiPicker, animated: true, completion: nil)
    }
    
    func contextMenuDismissed() {
        recoverInputView()
    }
    
    // MARK: --action handling
    
    func joinOpenGroup(name: String?, url: String) {
        // Open groups can be unsafe, so always ask the user whether they want to join one
        let modal: ConfirmationModal = ConfirmationModal(
            info: ConfirmationModal.Info(
                title: "communityJoin".localized(),
                body: .attributedText(
                    "communityJoinDescription"
                        .put(key: "community_name", value: (name ?? "communityUnknown".localized()))
                        .localizedFormatted(baseFont: ConfirmationModal.explanationFont)
                ),
                confirmTitle: "join".localized(),
                onConfirm: { [dependencies = viewModel.dependencies] modal in
                    guard let presentingViewController: UIViewController = modal.presentingViewController else {
                        return
                    }
                    
                    guard let (room, server, publicKey) = LibSession.parseCommunity(url: url) else {
                        let errorModal: ConfirmationModal = ConfirmationModal(
                            info: ConfirmationModal.Info(
                                title: "communityJoinError".localized(),
                                cancelTitle: "okay".localized(),
                                cancelStyle: .alert_text
                            )
                        )
                        
                        return presentingViewController.present(errorModal, animated: true, completion: nil)
                    }
                    
                    dependencies[singleton: .storage]
                        .writePublisher { db in
                            dependencies[singleton: .communityManager].add(
                                db,
                                roomToken: room,
                                server: server,
                                publicKey: publicKey,
                                forceVisible: false
                            )
                        }
                        .flatMap { successfullyAddedGroup in
                            dependencies[singleton: .communityManager].performInitialRequestsAfterAdd(
                                queue: DispatchQueue.global(qos: .userInitiated),
                                successfullyAddedGroup: successfullyAddedGroup,
                                roomToken: room,
                                server: server,
                                publicKey: publicKey
                            )
                        }
                        .subscribe(on: DispatchQueue.global(qos: .userInitiated))
                        .receive(on: DispatchQueue.main)
                        .sinkUntilComplete(
                            receiveCompletion: { result in
                                switch result {
                                    case .finished: break
                                    case .failure(let error):
                                        // If there was a failure then the group will be in invalid state until
                                        // the next launch so remove it (the user will be left on the previous
                                        // screen so can re-trigger the join)
                                        dependencies[singleton: .storage].writeAsync { db in
                                            try dependencies[singleton: .communityManager].delete(
                                                db,
                                                openGroupId: OpenGroup.idFor(roomToken: room, server: server),
                                                skipLibSessionUpdate: false
                                            )
                                        }
                                        
                                        // Show the user an error indicating they failed to properly join the group
                                        let errorModal: ConfirmationModal = ConfirmationModal(
                                            info: ConfirmationModal.Info(
                                                title: "communityJoinError".localized(),
                                                body: .text("\(error)"),
                                                cancelTitle: "okay".localized(),
                                                cancelStyle: .alert_text
                                            )
                                        )
                                        
                                        presentingViewController.present(errorModal, animated: true, completion: nil)
                                }
                            }
                        )
                }
            )
        )
        
        present(modal, animated: true, completion: nil)
    }
    
    // MARK: - ContextMenuActionDelegate
    
    func info(_ cellViewModel: MessageViewModel) {
        let actions: [ContextMenuVC.Action] = ContextMenuVC.actions(
            for: cellViewModel,
            in: self.viewModel.state.threadViewModel,
            reactionsSupported: self.viewModel.state.reactionsSupported,
            isUserModeratorOrAdmin: self.viewModel.state.isUserModeratorOrAdmin,
            forMessageInfoScreen: true,
            delegate: self,
            using: viewModel.dependencies
        ) ?? []
        
        // FIXME: This is an interim solution until the `ConversationViewModel` queries are refactored to use the new observation system
        let messageInfoViewController = MessageInfoViewController(
            actions: actions,
            messageViewModel: cellViewModel,
            threadCanWrite: (viewModel.state.threadViewModel.threadCanWrite == true),
            onStartThread: { [weak self] in
                Task.detached(priority: .userInitiated) { [weak self] in
                    await self?.startThread(
                        with: cellViewModel.authorId,
                        openGroupServer: self?.viewModel.state.threadViewModel.openGroupServer,
                        openGroupPublicKey: self?.viewModel.state.threadViewModel.openGroupPublicKey
                    )
                }
            },
            displayNameRetriever: { [weak self] sessionId, inMessageBody in
                self?.viewModel.displayName(for: sessionId, inMessageBody: inMessageBody)
            },
            using: viewModel.dependencies
        )
        DispatchQueue.main.asyncAfter(deadline: .now() + 0.2) { [weak self] in
            self?.navigationController?.pushViewController(messageInfoViewController, animated: true)
        }
    }

    @MainActor func retry(_ cellViewModel: MessageViewModel, completion: (@MainActor () -> Void)?) {
        guard cellViewModel.optimisticMessageId == nil else {
            guard
                let optimisticMessageId: Int64 = cellViewModel.optimisticMessageId,
                let optimisticMessageData: ConversationViewModel.OptimisticMessageData = self.viewModel.state
                    .optimisticallyInsertedMessages[optimisticMessageId]
            else {
                // Show an error for the retry
                let modal: ConfirmationModal = ConfirmationModal(
                    info: ConfirmationModal.Info(
                        title: "theError".localized(),
                        body: .text("shareExtensionDatabaseError".localized()),
                        cancelTitle: "okay".localized(),
                        cancelStyle: .alert_text,
                        afterClosed: {
                            completion?()
                        }
                    )
                )
                
                self.present(modal, animated: true, completion: nil)
                return
            }
            
            // Try to send the optimistic message again
            Task.detached(priority: .userInitiated) { [weak self] in
                await self?.sendMessage(optimisticData: optimisticMessageData)
                await MainActor.run {
                    completion?()
                }
            }
            return
        }
        
        viewModel.dependencies[singleton: .storage].writeAsync { [weak self, dependencies = viewModel.dependencies] db in
            guard
                let threadId: String = self?.viewModel.state.threadId,
                let threadVariant: SessionThread.Variant = self?.viewModel.state.threadVariant,
                let interaction: Interaction = try? Interaction.fetchOne(db, id: cellViewModel.id)
            else { return }
            
            // Remove message sending jobs for the same interaction in database
            // Prevent the same message being sent twice
            try Job.filter(Job.Columns.interactionId == interaction.id).deleteAll(db)
            
            try MessageSender.send(
                db,
                interaction: interaction,
                threadId: threadId,
                threadVariant: threadVariant,
                isSyncMessage: (cellViewModel.state == .failedToSync),
                using: dependencies
            )
        }
        
        completion?()
    }

    @MainActor func reply(_ cellViewModel: MessageViewModel, completion: (() -> Void)?) {
        guard
            cellViewModel.variant == .standardOutgoing ||
            cellViewModel.variant == .standardIncoming
        else { return }
        guard
            (cellViewModel.body ?? "")?.isEmpty == false ||
            !cellViewModel.attachments.isEmpty
        else { return }
        
        snInputView.quoteViewModel = viewModel.draftQuote(for: cellViewModel)
        
        // If the `MessageInfoViewController` is visible then we want to show the keyboard after
        // the pop transition completes (and don't want to delay triggering the completion closure)
        let messageInfoScreenVisible: Bool = (self.navigationController?.viewControllers.last is MessageInfoViewController)

        guard !messageInfoScreenVisible else {
            if self.isShowingSearchUI == true { self.willManuallyCancelSearchUI() }
            self.hasPendingInputKeyboardPresentationEvent = true
            completion?()
            return
        }
        
        // Add delay before doing any ui updates
        // Delay added to give time for long press actions to dismiss
        let delay = completion == nil ? 0 : ContextMenuVC.dismissDuration
        
        DispatchQueue.main.asyncAfter(deadline: .now() + delay) { [weak self] in
            if self?.isShowingSearchUI == true { self?.willManuallyCancelSearchUI() }
            _ = self?.snInputView.becomeFirstResponder()
            completion?()
        }
    }

    func copy(_ cellViewModel: MessageViewModel, completion: (() -> Void)?) {
        switch cellViewModel.cellType {
            case .typingIndicator, .dateHeader, .unreadMarker, .infoMessage, .call: break
            
            case .textOnlyMessage:
                if cellViewModel.body == nil, let linkPreview: LinkPreview = cellViewModel.linkPreview {
                    UIPasteboard.general.string = linkPreview.url
                    return
                }
                
                UIPasteboard.general.string = cellViewModel.body
            
            case .audio, .voiceMessage, .genericAttachment, .mediaMessage:
                guard
                    cellViewModel.attachments.count == 1,
                    let attachment: Attachment = cellViewModel.attachments.first,
                    attachment.isValid,
                    (
                        attachment.state == .downloaded ||
                        attachment.state == .uploaded
                    ),
                    let type: UTType = UTType(sessionMimeType: attachment.contentType),
                    let path: String = try? viewModel.dependencies[singleton: .attachmentManager]
                        .path(for: attachment.downloadUrl),
                    let data: Data = try? Data(contentsOf: URL(fileURLWithPath: path))
                else { return }
            
                UIPasteboard.general.setData(data, forPasteboardType: type.identifier)
        }
        
        DispatchQueue.main.asyncAfter(deadline: .now() + .milliseconds(Int(ContextMenuVC.dismissDurationPartOne * 1000))) { [weak self] in
            self?.viewModel.showToast(
                text: "copied".localized(),
                backgroundColor: .toast_background,
                inset: Values.largeSpacing + (self?.inputAccessoryView?.frame.height ?? 0)
            )
        }
        
        completion?()
    }

    func copySessionID(_ cellViewModel: MessageViewModel, completion: (() -> Void)?) {
        guard cellViewModel.variant == .standardIncoming else { return }
        
        UIPasteboard.general.string = cellViewModel.authorId
        
        DispatchQueue.main.asyncAfter(deadline: .now() + .milliseconds(Int(ContextMenuVC.dismissDurationPartOne * 1000))) { [weak self] in
            self?.viewModel.showToast(
                text: "copied".localized(),
                backgroundColor: .toast_background,
                inset: Values.largeSpacing + (self?.inputAccessoryView?.frame.height ?? 0)
            )
        }
        
        completion?()
    }

    func delete(_ cellViewModel: MessageViewModel, completion: (() -> Void)?) {
        /// Retrieve the deletion actions for the selected message(s) of there are any
        let messagesToDelete: [MessageViewModel] = [cellViewModel]
        
        guard let deletionBehaviours: MessageViewModel.DeletionBehaviours = self.viewModel.deletionActions(for: messagesToDelete) else {
            return
        }
        
        let modal: ConfirmationModal = ConfirmationModal(
            info: ConfirmationModal.Info(
                title: deletionBehaviours.title,
                body: .radio(
                    explanation: ThemedAttributedString(string: deletionBehaviours.body),
                    warning: deletionBehaviours.warning.map { ThemedAttributedString(string: $0) },
                    options: deletionBehaviours.actions.map { action in
                        ConfirmationModal.Info.Body.RadioOptionInfo(
                            title: action.title,
                            enabled: action.state != .disabled,
                            selected: action.state == .enabledAndDefaultSelected,
                            accessibility: action.accessibility
                        )
                    }
                ),
                confirmTitle: "delete".localized(),
                confirmStyle: .danger,
                cancelTitle: "cancel".localized(),
                cancelStyle: .alert_text,
                dismissOnConfirm: false,
                onConfirm: { [weak self, dependencies = viewModel.dependencies] modal in
                    /// Determine the selected action index
                    let selectedIndex: Int = {
                        switch modal.info.body {
                            case .radio(_, _, let options):
                                return options
                                    .enumerated()
                                    .first(where: { _, value in value.selected })
                                    .map { index, _ in index }
                                    .defaulting(to: 0)
                            
                            default: return 0
                        }
                    }()
                    
                    /// Stop the messages audio if needed
                    messagesToDelete.forEach { cellViewModel in
                        self?.viewModel.stopAudioIfNeeded(for: cellViewModel)
                    }
                    
                    /// Trigger the deletion behaviours
                    deletionBehaviours
                        .publisherForAction(at: selectedIndex, using: dependencies)
                        .showingBlockingLoading(
                            in: deletionBehaviours.requiresNetworkRequestForAction(at: selectedIndex) ?
                                self?.viewModel.navigatableState :
                                nil
                        )
                        .sinkUntilComplete(
                            receiveCompletion: { result in
                                DispatchQueue.main.async {
                                    switch result {
                                        case .finished:
                                            modal.dismiss(animated: true) {
                                                /// Dispatch after a delay because becoming the first responder can cause
                                                /// an odd appearance animation
                                                DispatchQueue.main.asyncAfter(deadline: .now() + .milliseconds(150)) {
                                                    self?.viewModel.showToast(
                                                        text: "deleteMessageDeleted"
                                                            .putNumber(messagesToDelete.count)
                                                            .localized(),
                                                        backgroundColor: .backgroundSecondary,
                                                        inset: (self?.inputAccessoryView?.frame.height ?? Values.mediumSpacing) + Values.smallSpacing
                                                    )
                                                }
                                            }
                                            
                                        case .failure:
                                            self?.viewModel.showToast(
                                                text: "deleteMessageFailed"
                                                    .putNumber(messagesToDelete.count)
                                                    .localized(),
                                                backgroundColor: .backgroundSecondary,
                                                inset: (self?.inputAccessoryView?.frame.height ?? Values.mediumSpacing) + Values.smallSpacing
                                            )
                                    }
                                    completion?()
                                }
                            }
                        )
                }
            )
        )
        
        /// Show the modal after a small delay so it doesn't look as weird with the context menu dismissal
        DispatchQueue.main.asyncAfter(deadline: .now() + .milliseconds(Int(ContextMenuVC.dismissDurationPartOne * 1000))) { [weak self] in
            self?.present(modal, animated: true)
            self?.resignFirstResponder()
        }
    }

    func save(_ cellViewModel: MessageViewModel, completion: (() -> Void)?) {
        let validAttachments: [(Attachment, String)] = cellViewModel.attachments
            .filter { attachment in
                attachment.isValid && (
                    cellViewModel.cellType != .mediaMessage ||
                    attachment.isVisualMedia
                ) && (
                    attachment.state == .downloaded ||
                    attachment.state == .uploaded
                )
            }
            .compactMap { attachment in
                guard
                    let path: String = try? viewModel.dependencies[singleton: .attachmentManager]
                        .createTemporaryFileForOpening(
                            downloadUrl: attachment.downloadUrl,
                            mimeType: attachment.contentType,
                            sourceFilename: attachment.sourceFilename
                        ),
                    viewModel.dependencies[singleton: .fileManager].fileExists(atPath: path)
                else { return nil }
                
                return (attachment, path)
            }
        
        guard !validAttachments.isEmpty else { return }
        
        switch cellViewModel.cellType {
            case .audio, .genericAttachment:
                let documentPicker = UIDocumentPickerViewController(
                    forExporting: validAttachments.map { _, path in URL(fileURLWithPath: path) },
                    asCopy: true
                )
                
                self.documentHandler = DocumentPickerHandler(
                    didPickDocumentsAt: { [weak self, dependencies = viewModel.dependencies] _, _ in
                        validAttachments.forEach { attachment, path in
                            /// Sanity check to make sure we don't unintentionally remove a proper attachment file
                            guard dependencies[singleton: .fileManager].isLocatedInTemporaryDirectory(path) else {
                                return
                            }
                            
                            try? dependencies[singleton: .fileManager].removeItem(atPath: path)
                        }
                        
                        DispatchQueue.main.asyncAfter(deadline: .now() + .milliseconds(Int(ContextMenuVC.dismissDurationPartOne * 1000))) { [weak self] in
                            self?.viewModel.showToast(
                                text: "saved".localized(),
                                backgroundColor: .toast_background,
                                inset: Values.largeSpacing + (self?.inputAccessoryView?.frame.height ?? 0)
                            )
                            
                            // Send a 'media saved' notification if needed
                            guard self?.viewModel.state.threadVariant == .contact, cellViewModel.variant == .standardIncoming else {
                                return
                            }
                            
                            self?.sendDataExtraction(kind: .mediaSaved(timestamp: UInt64(cellViewModel.timestampMs)))
                        }
                        
                        self?.documentHandler = nil
                    },
                    wasCancelled: { [weak self] _ in
                        self?.documentHandler = nil
                    }
                )
                documentPicker.delegate = documentHandler
                present(documentPicker, animated: true)
                
            case .mediaMessage:
                Permissions.requestLibraryPermissionIfNeeded(
                    isSavingMedia: true,
                    presentingViewController: self,
                    using: viewModel.dependencies
                ) { [weak self, dependencies = viewModel.dependencies] in
                    PHPhotoLibrary.shared().performChanges(
                        {
                            validAttachments.forEach { attachment, path in
                                if attachment.isImage || attachment.isAnimated {
                                    PHAssetChangeRequest.creationRequestForAssetFromImage(
                                        atFileURL: URL(fileURLWithPath: path)
                                    )
                                }
                                else if attachment.isVideo {
                                    PHAssetChangeRequest.creationRequestForAssetFromVideo(
                                        atFileURL: URL(fileURLWithPath: path)
                                    )
                                }
                            }
                        },
                        completionHandler: { [weak self, dependencies] _, _ in
                            validAttachments.forEach { attachment, path in
                                /// Sanity check to make sure we don't unintentionally remove a proper attachment file
                                guard dependencies[singleton: .fileManager].isLocatedInTemporaryDirectory(path) else {
                                    return
                                }
                                
                                try? dependencies[singleton: .fileManager].removeItem(atPath: path)
                            }
                            
                            DispatchQueue.main.asyncAfter(deadline: .now() + .milliseconds(Int(ContextMenuVC.dismissDurationPartOne * 1000))) { [weak self] in
                                self?.viewModel.showToast(
                                    text: "saved".localized(),
                                    backgroundColor: .toast_background,
                                    inset: Values.largeSpacing + (self?.inputAccessoryView?.frame.height ?? 0)
                                )
                            }
                            
                            // Send a 'media saved' notification if needed
                            guard self?.viewModel.state.threadVariant == .contact, cellViewModel.variant == .standardIncoming else {
                                return
                            }
                            
                            self?.sendDataExtraction(kind: .mediaSaved(timestamp: UInt64(cellViewModel.timestampMs)))
                        }
                    )
                }
                
                completion?()
                
            default: break
        }
    }

    func ban(_ cellViewModel: MessageViewModel, completion: (() -> Void)?) {
        guard cellViewModel.threadVariant == .community else { return }
        
        let modal: ConfirmationModal = ConfirmationModal(
            targetView: self.view,
            info: ConfirmationModal.Info(
                title: "banUser".localized(),
                body: .text("communityBanDescription".localized()),
                confirmTitle: "theContinue".localized(),
                confirmStyle: .danger,
                cancelStyle: .alert_text,
                onConfirm: { [weak self, threadData = viewModel.state.threadViewModel, dependencies = viewModel.dependencies] _ in
                    Result {
                        guard
                            cellViewModel.threadVariant == .community,
                            let roomToken: String = threadData.openGroupRoomToken,
                            let server: String = threadData.openGroupServer,
                            let publicKey: String = threadData.openGroupPublicKey,
                            let capabilities: Set<Capability.Variant> = threadData.openGroupCapabilities,
                            cellViewModel.openGroupServerMessageId != nil
                        else { throw CryptoError.invalidAuthentication }
                        
                        return (
                            roomToken,
                            Authentication.community(
                                info: LibSession.OpenGroupCapabilityInfo(
                                    roomToken: roomToken,
                                    server: server,
                                    publicKey: publicKey,
                                    capabilities: capabilities
                                )
                            )
                        )
                    }
                    .publisher
                    .tryFlatMap { (roomToken: String, authMethod: AuthenticationMethod) in
                        try Network.SOGS.preparedUserBan(
                            sessionId: cellViewModel.authorId,
                            from: [roomToken],
                            authMethod: authMethod,
                            using: dependencies
                        ).send(using: dependencies)
                    }
                    .subscribe(on: DispatchQueue.global(qos: .userInitiated), using: dependencies)
                    .receive(on: DispatchQueue.main, using: dependencies)
                    .sinkUntilComplete(
                        receiveCompletion: { result in
                            DispatchQueue.main.async { [weak self] in
                                switch result {
                                    case .finished:
                                        self?.viewModel.showToast(
                                            text: "banUserBanned".localized(),
                                            backgroundColor: .backgroundSecondary,
                                            inset: (self?.inputAccessoryView?.frame.height ?? Values.mediumSpacing) + Values.smallSpacing
                                        )
                                    case .failure:
                                        self?.viewModel.showToast(
                                            text: "banErrorFailed".localized(),
                                            backgroundColor: .backgroundSecondary,
                                            inset: (self?.inputAccessoryView?.frame.height ?? Values.mediumSpacing) + Values.smallSpacing
                                        )
                                }
                                completion?()
                            }
                        }
                    )
                },
                afterClosed: { [weak self] in
                    completion?()
                }
            )
        )
        self.present(modal, animated: true)
    }

    func banAndDeleteAllMessages(_ cellViewModel: MessageViewModel, completion: (() -> Void)?) {
        guard cellViewModel.threadVariant == .community else { return }
        
        let modal: ConfirmationModal = ConfirmationModal(
            targetView: self.view,
            info: ConfirmationModal.Info(
                title: "banDeleteAll".localized(),
                body: .text("communityBanDeleteDescription".localized()),
                confirmTitle: "theContinue".localized(),
                confirmStyle: .danger,
                cancelStyle: .alert_text,
                onConfirm: { [weak self, threadData = viewModel.state.threadViewModel, dependencies = viewModel.dependencies] _ in
                    Result {
                        guard
                            cellViewModel.threadVariant == .community,
                            let roomToken: String = threadData.openGroupRoomToken,
                            let server: String = threadData.openGroupServer,
                            let publicKey: String = threadData.openGroupPublicKey,
                            let capabilities: Set<Capability.Variant> = threadData.openGroupCapabilities
                        else { throw CryptoError.invalidAuthentication }
                        
                        return (
                            roomToken,
                            Authentication.community(
                                info: LibSession.OpenGroupCapabilityInfo(
                                    roomToken: roomToken,
                                    server: server,
                                    publicKey: publicKey,
                                    capabilities: capabilities
                                )
                            )
                        )
                    }
                    .publisher
                    .tryFlatMap { (roomToken: String, authMethod: AuthenticationMethod) in
                        try Network.SOGS.preparedUserBanAndDeleteAllMessages(
                            sessionId: cellViewModel.authorId,
                            roomToken: roomToken,
                            authMethod: authMethod,
                            using: dependencies
                        ).send(using: dependencies)
                    }
                    .subscribe(on: DispatchQueue.global(qos: .userInitiated), using: dependencies)
                    .receive(on: DispatchQueue.main, using: dependencies)
                    .sinkUntilComplete(
                        receiveCompletion: { result in
                            DispatchQueue.main.async { [weak self] in
                                switch result {
                                    case .finished:
                                        self?.viewModel.showToast(
                                            text: "banUserBanned".localized(),
                                            backgroundColor: .backgroundSecondary,
                                            inset: (self?.inputAccessoryView?.frame.height ?? Values.mediumSpacing) + Values.smallSpacing
                                        )
                                    case .failure:
                                        self?.viewModel.showToast(
                                            text: "banErrorFailed".localized(),
                                            backgroundColor: .backgroundSecondary,
                                            inset: (self?.inputAccessoryView?.frame.height ?? Values.mediumSpacing) + Values.smallSpacing
                                        )
                                }
                                completion?()
                            }
                        }
                    )
                }
            )
        )
        self.present(modal, animated: true)
    }

    // MARK: - VoiceMessageRecordingViewDelegate

    func startVoiceMessageRecording() {
        // Request permission if needed
        Permissions.requestMicrophonePermissionIfNeeded(
            using: viewModel.dependencies,
            onNotGranted: { [weak self] in
                DispatchQueue.main.async {
                    self?.cancelVoiceMessageRecording()
                }
            }
        )
        
        // Keep screen on
        UIApplication.shared.isIdleTimerDisabled = false
        guard Permissions.microphone == .granted else { return }
        
        // Cancel any current audio playback
        self.viewModel.stopAudio()
        
        // Create URL
        let currentOffsetTimestamp: Int64 = viewModel.dependencies[cache: .snodeAPI].currentOffsetTimestampMs()
        let directory: String = viewModel.dependencies[singleton: .fileManager].temporaryDirectory
        let fileName: String = "\(currentOffsetTimestamp).m4a" // stringlint:ignore
        let url: URL = URL(fileURLWithPath: directory).appendingPathComponent(fileName)
        
        // Set up audio session
        guard viewModel.dependencies[singleton: .audioSession].startAudioActivity(recordVoiceMessageActivity) else {
            return cancelVoiceMessageRecording()
        }
        
        // Set up audio recorder
        let audioRecorder: AVAudioRecorder
        do {
            audioRecorder = try AVAudioRecorder(
                url: url,
                settings: [
                    AVFormatIDKey: NSNumber(value: kAudioFormatMPEG4AAC),
                    AVSampleRateKey: NSNumber(value: 44100),
                    AVNumberOfChannelsKey: NSNumber(value: 2),
                    AVEncoderBitRateKey: NSNumber(value: 128 * 1024)
                ]
            )
            audioRecorder.isMeteringEnabled = true
            self.audioRecorder = audioRecorder
        }
        catch {
            Log.error(.conversation, "Couldn't start audio recording due to error: \(error).")
            return cancelVoiceMessageRecording()
        }
        
        // Limit voice messages to a minute
        audioTimer = Timer.scheduledTimer(withTimeInterval: 180, repeats: false, block: { [weak self] _ in
            self?.snInputView.hideVoiceMessageUI()
            self?.endVoiceMessageRecording()
        })
        
        // Prepare audio recorder and start recording
        let successfullyPrepared: Bool = audioRecorder.prepareToRecord()
        let startedRecording: Bool = (successfullyPrepared && audioRecorder.record())
        
        
        guard successfullyPrepared && startedRecording else {
            Log.error(.conversation, (successfullyPrepared ? "Couldn't record audio." : "Couldn't prepare audio recorder."))
            
            // Dispatch to the next run loop to avoid
            DispatchQueue.main.async {
                let modal: ConfirmationModal = ConfirmationModal(
                    targetView: self.view,
                    info: ConfirmationModal.Info(
                        title: "theError".localized(),
                        body: .text("audioUnableToRecord".localized()),
                        cancelTitle: "okay".localized(),
                        cancelStyle: .alert_text
                    )
                )
                self.present(modal, animated: true)
            }
            
            return cancelVoiceMessageRecording()
        }
    }

    func endVoiceMessageRecording() {
        UIApplication.shared.isIdleTimerDisabled = true
        
        // Hide the UI
        snInputView.hideVoiceMessageUI()
        
        // Cancel the timer
        audioTimer?.invalidate()
        
        // Check preconditions
        guard let audioRecorder = audioRecorder else { return }
        
        // Get duration
        let duration = audioRecorder.currentTime
        
        // Stop the recording
        stopVoiceMessageRecording()
        
        // Check for user misunderstanding
        guard duration > 1 else {
            self.audioRecorder = nil
            
            let modal: ConfirmationModal = ConfirmationModal(
                targetView: self.view,
                info: ConfirmationModal.Info(
                    title: "messageVoice".localized(),
                    body: .text("messageVoiceErrorShort".localized()),
                    cancelTitle: "okay".localized(),
                    cancelStyle: .alert_text
                )
            )
            self.present(modal, animated: true)
            return
        }
        
        // Get data
        let fileName = ("messageVoice".localized() as NSString)
            .appendingPathExtension("m4a") // stringlint:ignore
        let pendingAttachment: PendingAttachment = PendingAttachment(
            source: .voiceMessage(audioRecorder.url),
            utType: .mpeg4Audio,
            sourceFilename: fileName,
            using: viewModel.dependencies
        )
        
        // Send attachment
        sendMessage(text: "", attachments: [pendingAttachment])
    }

    func cancelVoiceMessageRecording() {
        snInputView.hideVoiceMessageUI()
        audioTimer?.invalidate()
        stopVoiceMessageRecording()
        audioRecorder = nil
    }

    func stopVoiceMessageRecording() {
        audioRecorder?.stop()
        viewModel.dependencies[singleton: .audioSession].endAudioActivity(recordVoiceMessageActivity)
    }
    
    // MARK: - Data Extraction Notifications
    
    func sendDataExtraction(kind: DataExtractionNotification.Kind) {
        // Only send screenshot notifications to one-to-one conversations
        guard self.viewModel.state.threadVariant == .contact else { return }
        
        let threadId: String = self.viewModel.state.threadId
        let threadVariant: SessionThread.Variant = self.viewModel.state.threadVariant
        
        viewModel.dependencies[singleton: .storage].writeAsync { [dependencies = viewModel.dependencies] db in
            try MessageSender.send(
                db,
                message: DataExtractionNotification(
                    kind: kind,
                    sentTimestampMs: dependencies[cache: .snodeAPI].currentOffsetTimestampMs()
                )
                .with(DisappearingMessagesConfiguration
                    .fetchOne(db, id: threadId)?
                    .forcedWithDisappearAfterReadIfNeeded()
                ),
                interactionId: nil,
                threadId: threadId,
                threadVariant: threadVariant,
                using: dependencies
            )
        }
    }

    // MARK: - Convenience
    
    @MainActor func showErrorAlert(for error: Error) {
        DispatchQueue.main.async { [weak self] in
            let modal: ConfirmationModal = ConfirmationModal(
                targetView: self?.view,
                info: ConfirmationModal.Info(
                    title: "attachmentsErrorSending".localized(),
                    body: .text("\(error)"),
                    cancelTitle: "okay".localized(),
                    cancelStyle: .alert_text
                )
            )
            self?.present(modal, animated: true)
        }
    }
}

// MARK: - UIDocumentInteractionControllerDelegate

extension ConversationVC: UIDocumentInteractionControllerDelegate {
    func documentInteractionControllerViewControllerForPreview(_ controller: UIDocumentInteractionController) -> UIViewController {
        return self
    }
    
    public func documentInteractionControllerDidEndPreview(_ controller: UIDocumentInteractionController) {
        guard let temporaryFileUrl: URL = controller.url else { return }
        
        /// Now that we are finished with it we want to remove the temporary file (just to be safe ensure that it starts with the
        /// `temporaryDirectory` so we don't accidentally delete a proper file if logic elsewhere changes)
        if viewModel.dependencies[singleton: .fileManager].isLocatedInTemporaryDirectory(temporaryFileUrl.path) {
            try? viewModel.dependencies[singleton: .fileManager].removeItem(atPath: temporaryFileUrl.path)
        }
    }
}

// MARK: - Message Request Actions

extension ConversationVC {
    @MainActor internal func removeMessageRequestsFromBackStackIfNeeded() {
        /// Remove the `SessionTableViewController<MessageRequestsViewModel>` from the nav hierarchy if present
        if
            let viewControllers: [UIViewController] = self.navigationController?.viewControllers,
            let messageRequestsIndex = viewControllers
                .firstIndex(where: { viewCon -> Bool in
                    (viewCon as? SessionViewModelAccessible)?.viewModelType == MessageRequestsViewModel.self
                }),
            messageRequestsIndex > 0
        {
            var newViewControllers = viewControllers
            newViewControllers.remove(at: messageRequestsIndex)
            self.navigationController?.viewControllers = newViewControllers
        }
    }
    
    fileprivate func approveMessageRequestIfNeeded(
        for threadId: String,
        threadVariant: SessionThread.Variant,
        displayName: String,
        isDraft: Bool,
        timestampMs: Int64
    ) async {
        switch threadVariant {
            case .contact:
                /// If the contact doesn't exist then we should create it so we can store the `isApproved` state (it'll be updated
                /// with correct profile info if they accept the message request so this shouldn't cause weird behaviours)
                let maybeContact: Contact? = try? await viewModel.dependencies[singleton: .storage].readAsync { [dependencies = viewModel.dependencies] db in
                    Contact.fetchOrCreate(db, id: threadId, using: dependencies)
                }
                
                guard
                    let contact: Contact = maybeContact,
                    !contact.isApproved
                else { return }
                
                try? await viewModel.dependencies[singleton: .storage].writeAsync { [dependencies = viewModel.dependencies] db in
                    /// If this isn't a draft thread (ie. sending a message request) then send a `messageRequestResponse`
                    /// back to the sender (this allows the sender to know that they have been approved and can now use this
                    /// contact in closed groups)
                    if !isDraft {
                        _ = try? Interaction(
                            threadId: threadId,
                            threadVariant: threadVariant,
                            authorId: dependencies[cache: .general].sessionId.hexString,
                            variant: .infoMessageRequestAccepted,
                            body: "messageRequestYouHaveAccepted"
                                .put(key: "name", value: displayName)
                                .localized(),
                            timestampMs: timestampMs,
                            using: dependencies
                        ).inserted(db)
                        
                        try MessageSender.send(
                            db,
                            message: MessageRequestResponse(
                                isApproved: true,
                                sentTimestampMs: UInt64(timestampMs)
                            ),
                            interactionId: nil,
                            threadId: threadId,
                            threadVariant: threadVariant,
                            using: dependencies
                        )
                    }
                    
                    // Default 'didApproveMe' to true for the person approving the message request
                    let updatedDidApproveMe: Bool = (contact.didApproveMe || !isDraft)
                    try contact.upsert(db)
                    try Contact
                        .filter(id: contact.id)
                        .updateAllAndConfig(
                            db,
                            Contact.Columns.isApproved.set(to: true),
                            Contact.Columns.didApproveMe.set(to: updatedDidApproveMe),
                            using: dependencies
                        )
                    db.addContactEvent(id: contact.id, change: .isApproved(true))
                    db.addContactEvent(id: contact.id, change: .didApproveMe(updatedDidApproveMe))
                    db.addEvent(contact.id, forKey: .messageRequestAccepted)
                }
                
                // Update the UI
                await MainActor.run {
                    removeMessageRequestsFromBackStackIfNeeded()
                }
                return
                
            case .group:
                // If the group is not in the invited state then don't bother doing anything
                let maybeGroup: ClosedGroup? = try? await viewModel.dependencies[singleton: .storage].readAsync { db in
                    try ClosedGroup.fetchOne(db, id: threadId)
                }
                
                guard
                    let group: ClosedGroup = maybeGroup,
                    group.invited == true
                else { return }
                
                try? await viewModel.dependencies[singleton: .storage].writeAsync { [dependencies = viewModel.dependencies] db in
                    /// Remove any existing `infoGroupInfoInvited` interactions from the group (don't want to have a
                    /// duplicate one from inside the group history)
                    try Interaction.deleteWhere(
                        db,
                        .filter(Interaction.Columns.threadId == group.id),
                        .filter(Interaction.Columns.variant == Interaction.Variant.infoGroupInfoInvited)
                    )
                    
                    /// Optimistically insert a `standard` member for the current user in this group (it'll be update to the correct
                    /// one once we receive the first `GROUP_MEMBERS` config message but adding it here means the `canWrite`
                    /// state of the group will continue to be `true` while we wait on the initial poll to get back)
                    try GroupMember(
                        groupId: group.id,
                        profileId: dependencies[cache: .general].sessionId.hexString,
                        role: .standard,
                        roleStatus: .accepted,
                        isHidden: false
                    ).upsert(db)
                    
                    /// If this isn't a draft thread (ie. sending a message request) and the user is not an admin then schedule
                    /// sending a `GroupUpdateInviteResponseMessage` to the group (this allows other members to
                    /// know that the user has joined the group)
                    if !isDraft && group.groupIdentityPrivateKey == nil {
                        try MessageSender.send(
                            db,
                            message: GroupUpdateInviteResponseMessage(
                                isApproved: true,
                                sentTimestampMs: UInt64(timestampMs)
                            ),
                            interactionId: nil,
                            threadId: threadId,
                            threadVariant: threadVariant,
                            using: dependencies
                        )
                    }
                    
                    /// Actually trigger the approval
                    try ClosedGroup.approveGroupIfNeeded(
                        db,
                        group: group,
                        using: dependencies
                    )
                }
                
                // Update the UI
                await MainActor.run {
                    removeMessageRequestsFromBackStackIfNeeded()
                }
                return
                
            default: break
        }
    }

    func acceptMessageRequest() {
        Task.detached(priority: .userInitiated) { [weak self] in
            guard let self = self else { return }
            
            await approveMessageRequestIfNeeded(
                for: self.viewModel.state.threadId,
                threadVariant: self.viewModel.state.threadVariant,
                displayName: self.viewModel.state.threadViewModel.displayName,
                isDraft: (self.viewModel.state.threadViewModel.threadIsDraft == true),
                timestampMs: viewModel.dependencies[cache: .snodeAPI].currentOffsetTimestampMs()
            )
        }
    }

    func declineMessageRequest() {
        let actions: [UIContextualAction]? = UIContextualAction.generateSwipeActions(
            [.delete],
            for: .trailing,
            indexPath: IndexPath(row: 0, section: 0),
            tableView: self.tableView,
            threadViewModel: self.viewModel.state.threadViewModel,
            viewController: self,
            navigatableStateHolder: nil,
            using: viewModel.dependencies
        )
        
        guard let action: UIContextualAction = actions?.first else { return }
        
        action.handler(action, self.view, { [weak self] didConfirm in
            guard didConfirm else { return }
            
            DispatchQueue.main.async {
                self?.navigationController?.popViewController(animated: true)
            }
        })
    }
    
    func blockMessageRequest() {
        let actions: [UIContextualAction]? = UIContextualAction.generateSwipeActions(
            [.block],
            for: .trailing,
            indexPath: IndexPath(row: 0, section: 0),
            tableView: self.tableView,
            threadViewModel: self.viewModel.state.threadViewModel,
            viewController: self,
            navigatableStateHolder: nil,
            using: viewModel.dependencies
        )
        
        guard let action: UIContextualAction = actions?.first else { return }
        
        action.handler(action, self.view, { [weak self] didConfirm in
            guard didConfirm else { return }
            
            DispatchQueue.main.async {
                self?.navigationController?.popViewController(animated: true)
            }
        })
    }
}

// MARK: - Legacy Group Actions

extension ConversationVC {
    @objc public func recreateLegacyGroupTapped() {
        let threadId: String = self.viewModel.state.threadId
        let closedGroupName: String? = self.viewModel.state.threadViewModel.closedGroupName
        let confirmationModal: ConfirmationModal = ConfirmationModal(
            info: ConfirmationModal.Info(
                title: "recreateGroup".localized(),
                body: .text("legacyGroupChatHistory".localized()),
                confirmTitle: "theContinue".localized(),
                confirmStyle: .danger,
                cancelStyle: .alert_text
            ) { [weak self, dependencies = viewModel.dependencies] _ in
                let groupMemberProfileIds: [String] = dependencies[singleton: .storage]
                    .read { db in
                        try GroupMember
                            .select(.profileId)
                            .filter(GroupMember.Columns.groupId == threadId)
                            .asRequest(of: String.self)
                            .fetchAll(db)
                    }
                    .defaulting(to: [])
                let currentUserSessionId: SessionId = dependencies[cache: .general].sessionId
                let viewController: NewClosedGroupVC = NewClosedGroupVC(
                    hideCloseButton: true,
                    prefilledName: closedGroupName,
                    preselectedContactIds: groupMemberProfileIds
                        .filter { $0 != currentUserSessionId.hexString },
                    using: dependencies
                )
                
                // FIXME: Remove this when we can (it's very fragile)
                /// There isn't current a way to animate the change of the `UINavigationBar` background color so instead we
                /// insert this `colorAnimationView` on top of the internal `UIBarBackground` and fade it in/out alongside
                /// the push/pop transitions
                ///
                /// **Note:** If we are unable to get the `UIBarBackground` using the below hacks then the navbar will just
                /// keep it's existing color and look a bit odd on the destination screen
                let colorAnimationView: UIView = UIView(
                    frame: self?.navigationController?.navigationBar.bounds ?? .zero
                )
                colorAnimationView.autoresizingMask = [.flexibleWidth, .flexibleHeight]
                colorAnimationView.themeBackgroundColor = .backgroundSecondary
                colorAnimationView.alpha = 0
                
                if
                    let navigationBar: UINavigationBar = self?.navigationController?.navigationBar,
                    let barBackgroundView: UIView = navigationBar.subviews.first(where: { subview -> Bool in
                        "\(subview)".contains("_UIBarBackground") || (
                            subview.subviews.first is UIImageView &&
                            (subview.subviews.first as? UIImageView)?.image == nil
                        )
                    })
                {
                    barBackgroundView.addSubview(colorAnimationView)
                    
                    viewController.onViewWillAppear = { vc in
                        vc.transitionCoordinator?.animate { _ in
                            colorAnimationView.alpha = 1
                        }
                    }
                    viewController.onViewWillDisappear = { vc in
                        vc.transitionCoordinator?.animate(
                            alongsideTransition: { _ in
                                colorAnimationView.alpha = 0
                            },
                            completion: { _ in
                                colorAnimationView.removeFromSuperview()
                            }
                        )
                    }
                    viewController.onViewDidDisappear = { _ in
                        // If the screen is dismissed without an animation then 'onViewWillDisappear'
                        // won't be called so we need to clean up
                        colorAnimationView.removeFromSuperview()
                    }
                }
                self?.navigationController?.pushViewController(viewController, animated: true)
            }
        )
        
        self.navigationController?.present(confirmationModal, animated: true, completion: nil)
    }
}

// MARK: - MediaPresentationContextProvider

extension ConversationVC: MediaPresentationContextProvider {
    func mediaPresentationContext(mediaId: String, in coordinateSpace: UICoordinateSpace) -> MediaPresentationContext? {
        // Note: According to Apple's docs the 'indexPathsForVisibleRows' method returns an
        // unsorted array which means we can't use it to determine the desired 'visibleCell'
        // we are after, due to this we will need to iterate all of the visible cells to find
        // the one we want
        let maybeMessageCell: VisibleMessageCell? = tableView.visibleCells
            .first { cell -> Bool in
                ((cell as? VisibleMessageCell)?
                    .albumView?
                    .itemViews
                    .contains(where: { mediaView in
                        mediaView.attachment.id == mediaId
                    }))
                    .defaulting(to: false)
            }
            .map { $0 as? VisibleMessageCell }
        let maybeTargetView: MediaView? = maybeMessageCell?
            .albumView?
            .itemViews
            .first(where: { $0.attachment.id == mediaId })
        
        guard
            let targetView: MediaView = maybeTargetView,
            let mediaSuperview: UIView = targetView.superview
        else { return nil }

        return MediaPresentationContext(
            mediaView: targetView.imageView,
            presentationFrame: coordinateSpace.convert(targetView.frame, from: mediaSuperview),
            cornerRadius: targetView.layer.cornerRadius,
            cornerMask: targetView.layer.maskedCorners
        )
    }
    
    func lowestViewToRenderAboveContent() -> UIView? {
        return inputBackgroundView
    }
}<|MERGE_RESOLUTION|>--- conflicted
+++ resolved
@@ -1052,25 +1052,7 @@
             
             return newText[newText.index(before: lastCharacterIndex)].isWhitespace
         }()
-<<<<<<< HEAD
-        let doubleMentionChar: Bool = {
-            guard newText.count > 1 else { return false } /// Only a single char
-            guard currentStartIndex != nil || lastCharacterIsMentionChar else { return false } /// No mention char
-            
-            let mentionCharIndex: String.Index = {
-                guard
-                    let currentStartIndex: String.Index = currentStartIndex,
-                    lastCharacterIndex >= currentStartIndex
-                else { return newText.index(before: lastCharacterIndex) }
-                
-                return currentStartIndex
-            }()
-            return (String(newText[mentionCharIndex]) == MentionSelectionView.ViewModel.mentionChar)
-        }()
-        let isValidMention: Bool = (
-=======
         let isStartingNewMention: Bool = (
->>>>>>> 21681a64
             lastCharacterIsMentionChar &&
             whitespaceOrNewLineBeforeMentionChar
         )
@@ -1119,14 +1101,7 @@
         let mentions: [MentionSelectionView.ViewModel] = ((try? await self.viewModel.mentions(for: query)) ?? [])
         
         await MainActor.run {
-<<<<<<< HEAD
-            if lastCharacterIsMentionChar {
-                currentMentionStartIndex = lastCharacterIndex
-            }
-            
-=======
             currentMentionStartIndex = mentionStartIndex
->>>>>>> 21681a64
             snInputView.showMentionsUI(for: mentions)
         }
     }
@@ -1638,46 +1613,8 @@
         
         let userProfileModal: ModalHostingViewController = ModalHostingViewController(
             modal: UserProfileModal(
-<<<<<<< HEAD
                 info: info,
                 dataManager: viewModel.dependencies[singleton: .imageDataManager]
-=======
-                info: .init(
-                    sessionId: sessionId,
-                    blindedId: blindedId,
-                    qrCodeImage: qrCodeImage,
-                    profileInfo: profileInfo,
-                    displayName: displayName,
-                    contactDisplayName: contactDisplayName,
-                    isProUser: dependencies.mutate(cache: .libSession, { $0.validateProProof(for: cellViewModel.profile) }),
-                    isMessageRequestsEnabled: isMessasgeRequestsEnabled,
-                    onStartThread: { [weak self] in
-                        self?.startThread(
-                            with: cellViewModel.authorId,
-                            openGroupServer: cellViewModel.threadOpenGroupServer,
-                            openGroupPublicKey: cellViewModel.threadOpenGroupPublicKey
-                        )
-                    },
-                    onProBadgeTapped: { [weak self, dependencies] in
-                        dependencies[singleton: .sessionProState].showSessionProCTAIfNeeded(
-                            .generic,
-                            dismissType: .single,
-                            beforePresented: {},
-                            onConfirm: { [weak self] in
-                                self?.snInputView.updateNumberOfCharactersLeft(self?.snInputView.text ?? "")
-                            },
-                            onCancel: { [weak self] in
-                                self?.snInputView.updateNumberOfCharactersLeft(self?.snInputView.text ?? "")
-                            },
-                            afterClosed: {},
-                            presenting: { modal in
-                                dependencies[singleton: .appContext].frontMostViewController?.present(modal, animated: true)
-                            }
-                        )
-                    }
-                ),
-                dataManager: dependencies[singleton: .imageDataManager]
->>>>>>> 21681a64
             )
         )
         present(userProfileModal, animated: true, completion: nil)
