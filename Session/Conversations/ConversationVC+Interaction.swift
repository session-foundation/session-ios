// Copyright © 2022 Rangeproof Pty Ltd. All rights reserved.

import UIKit
import AVKit
import AVFoundation
import Combine
import CoreServices
import Photos
import PhotosUI
import UniformTypeIdentifiers
import GRDB
import SessionUIKit
import SessionMessagingKit
import SessionUtilitiesKit
import SignalUtilitiesKit
import SwiftUI
import SessionNetworkingKit

extension ConversationVC:
    InputViewDelegate,
    MessageCellDelegate,
    ContextMenuActionDelegate,
    SendMediaNavDelegate,
    AttachmentApprovalViewControllerDelegate,
    GifPickerViewControllerDelegate,
    UIGestureRecognizerDelegate
{
    // MARK: - Open Settings
    
    @MainActor @objc func handleTitleViewTapped() {
        // Don't take the user to settings for unapproved threads
        guard viewModel.state.threadViewModel.threadRequiresApproval == false else { return }

        openSettingsFromTitleView()
    }
    
    // Handle taps outside of tableview cell to dismiss keyboard
    @MainActor @objc func dismissKeyboardOnTap() {
        _ = self.snInputView.resignFirstResponder()
    }
    
    @MainActor func openSettingsFromTitleView() {
        // If we shouldn't be able to access settings then disable the title view shortcuts
        guard viewModel.state.threadViewModel.canAccessSettings(using: viewModel.dependencies) else { return }
        
        switch (titleView.currentLabelType, viewModel.state.threadVariant, viewModel.state.threadViewModel.currentUserIsClosedGroupMember, viewModel.state.threadViewModel.currentUserIsClosedGroupAdmin) {
            case (.userCount, .group, _, true), (.userCount, .legacyGroup, _, true):
                let viewController = SessionTableViewController(
                    viewModel: EditGroupViewModel(
                        threadId: self.viewModel.state.threadId,
                        using: self.viewModel.dependencies
                    )
                )
                navigationController?.pushViewController(viewController, animated: true)
                
            case (.userCount, .group, true, _), (.userCount, .legacyGroup, true, _):
                let viewController: UIViewController = ThreadSettingsViewModel.createMemberListViewController(
                    threadId: self.viewModel.state.threadId,
                    transitionToConversation: { [weak self, dependencies = viewModel.dependencies] maybeThreadViewModel in
                        guard let threadViewModel: SessionThreadViewModel = maybeThreadViewModel else {
                            self?.navigationController?.present(
                                ConfirmationModal(
                                    info: ConfirmationModal.Info(
                                        title: "theError".localized(),
                                        body: .text("errorUnknown".localized()),
                                        cancelTitle: "okay".localized(),
                                        cancelStyle: .alert_text
                                    )
                                ),
                                animated: true,
                                completion: nil
                            )
                            return
                        }
                        
                        self?.navigationController?.pushViewController(
                            ConversationVC(
                                threadViewModel: threadViewModel,
                                focusedInteractionInfo: nil,
                                using: dependencies
                            ),
                            animated: true
                        )
                    },
                    using: viewModel.dependencies
                )
                navigationController?.pushViewController(viewController, animated: true)
                
            case (.disappearingMessageSetting, _, _, _):
                guard let config: DisappearingMessagesConfiguration = self.viewModel.state.threadViewModel.disappearingMessagesConfiguration else {
                    return openSettings()
                }
                
                let viewController = SessionTableViewController(
                    viewModel: ThreadDisappearingMessagesSettingsViewModel(
                        threadId: self.viewModel.state.threadId,
                        threadVariant: self.viewModel.state.threadVariant,
                        currentUserIsClosedGroupMember: self.viewModel.state.threadViewModel.currentUserIsClosedGroupMember,
                        currentUserIsClosedGroupAdmin: self.viewModel.state.threadViewModel.currentUserIsClosedGroupAdmin,
                        config: config,
                        using: self.viewModel.dependencies
                    )
                )
                navigationController?.pushViewController(viewController, animated: true)
                
            case (.userCount, _, _, _), (.none, _, _, _), (.notificationSettings, _, _, _): openSettings()
        }
    }

    @objc func openSettings() {
        let viewController = SessionTableViewController(viewModel: ThreadSettingsViewModel(
                threadId: self.viewModel.state.threadId,
                threadVariant: self.viewModel.state.threadVariant,
                didTriggerSearch: { [weak self] in
                    DispatchQueue.main.async {
                        self?.hasPendingInputKeyboardPresentationEvent = true
                        self?.showSearchUI()
                        self?.popAllConversationSettingsViews()
                    }
                },
                using: self.viewModel.dependencies
            )
        )
        navigationController?.pushViewController(viewController, animated: true)
    }
    
    // MARK: - External keyboard
    override func pressesBegan(_ presses: Set<UIPress>, with event: UIPressesEvent?) {
        for press in presses {
            guard let key = press.key else { continue }

            if key.keyCode == .keyboardReturnOrEnter && key.modifierFlags.isEmpty {
                // Enter only -> send
                handleSendButtonTapped()
                return
            }
        }
        super.pressesBegan(presses, with: event)
    }
    
    // MARK: - Call
    
    @objc func startCall(_ sender: Any?) {
        guard viewModel.state.threadViewModel.threadIsBlocked != true else {
            self.showBlockedModalIfNeeded()
            return
        }
        guard viewModel.dependencies.mutate(cache: .libSession, { $0.get(.areCallsEnabled) }) else {
            let confirmationModal: ConfirmationModal = ConfirmationModal(
                info: ConfirmationModal.Info(
                    title: "callsPermissionsRequired".localized(),
                    body: .text("callsPermissionsRequiredDescription".localized()),
                    confirmTitle: "sessionSettings".localized(),
                    dismissOnConfirm: false // Custom dismissal logic
                ) { [weak self, dependencies = viewModel.dependencies] _ in
                    self?.dismiss(animated: true) {
                        let navController: UINavigationController = StyledNavigationController(
                            rootViewController: SessionTableViewController(
                                viewModel: PrivacySettingsViewModel(
                                    shouldShowCloseButton: true,
                                    shouldAutomaticallyShowCallModal: true,
                                    using: dependencies
                                )
                            )
                        )
                        navController.modalPresentationStyle = .fullScreen
                        self?.present(navController, animated: true, completion: nil)
                    }
                }
            )
            
            self.navigationController?.present(confirmationModal, animated: true, completion: nil)
            return
        }
        
        guard Permissions.microphone == .granted else {
            let confirmationModal: ConfirmationModal = ConfirmationModal(
                info: ConfirmationModal.Info(
                    title: "permissionsRequired".localized(),
                    body: .text("permissionsMicrophoneAccessRequiredCallsIos".localized()),
                    showCondition: .disabled,
                    confirmTitle: "sessionSettings".localized(),
                    onConfirm: { _ in
                        UIApplication.shared.openSystemSettings()
                    }
                )
            )
            
            self.navigationController?.present(confirmationModal, animated: true, completion: nil)
            return
        }
        
        guard Permissions.localNetwork(using: viewModel.dependencies) == .granted else {
            let confirmationModal: ConfirmationModal = ConfirmationModal(
                info: ConfirmationModal.Info(
                    title: "permissionsRequired".localized(),
                    body: .text("permissionsLocalNetworkAccessRequiredCallsIos".localized()),
                    showCondition: .disabled,
                    confirmTitle: "sessionSettings".localized(),
                    onConfirm: { _ in
                        UIApplication.shared.openSystemSettings()
                    }
                )
            )
            
            self.navigationController?.present(confirmationModal, animated: true, completion: nil)
            return
        }
        
        guard
            Permissions.microphone == .granted,
            self.viewModel.state.threadVariant == .contact,
            viewModel.dependencies[singleton: .callManager].currentCall == nil
        else { return }
        
        let call: SessionCall = SessionCall(
            for: self.viewModel.state.threadId,
            contactName: self.viewModel.state.threadViewModel.displayName,
            uuid: UUID().uuidString.lowercased(),
            mode: .offer,
            using: viewModel.dependencies
        )
        let callVC = CallVC(for: call, using: viewModel.dependencies)
        present(callVC, animated: true, completion: nil)
    }

    // MARK: - Blocking
    
    @MainActor @discardableResult func showBlockedModalIfNeeded() -> Bool {
        guard
            self.viewModel.state.threadVariant == .contact &&
            self.viewModel.state.threadViewModel.threadIsBlocked == true
        else { return false }
        
        let confirmationModal: ConfirmationModal = ConfirmationModal(
            info: ConfirmationModal.Info(
                title: String(
                    format: "blockUnblock".localized(),
                    self.viewModel.state.threadViewModel.displayName
                ),
                body: .attributedText(
                    "blockUnblockName"
                        .put(key: "name", value: viewModel.state.threadViewModel.displayName)
                        .localizedFormatted(baseFont: .systemFont(ofSize: Values.smallFontSize))
                ),
                confirmTitle: "blockUnblock".localized(),
                confirmStyle: .danger,
                cancelStyle: .alert_text,
                dismissOnConfirm: false // Custom dismissal logic
            ) { [weak self] _ in
                self?.viewModel.unblockContact()
                self?.dismiss(animated: true, completion: nil)
            }
        )
        present(confirmationModal, animated: true, completion: nil)
        
        return true
    }
    
    // MARK: - UIGestureRecognizerDelegate
    func gestureRecognizer(_ gestureRecognizer: UIGestureRecognizer, shouldRecognizeSimultaneouslyWith otherGestureRecognizer: UIGestureRecognizer) -> Bool {
        return true
    }

    // MARK: - SendMediaNavDelegate

    func sendMediaNavDidCancel(_ sendMediaNavigationController: SendMediaNavigationController?) {
        dismiss(animated: true, completion: nil)
    }

    func sendMediaNav(
        _ sendMediaNavigationController: SendMediaNavigationController,
        didApproveAttachments attachments: [PendingAttachment],
        forThreadId threadId: String,
        threadVariant: SessionThread.Variant,
        messageText: String?,
        quoteViewModel: QuoteViewModel?
    ) {
        sendMessage(
            text: (messageText ?? ""),
            attachments: attachments,
            quoteViewModel: quoteViewModel
        )
        resetMentions()
        
        dismiss(animated: true)
    }

    func sendMediaNavInitialMessageText(_ sendMediaNavigationController: SendMediaNavigationController) -> String? {
        return snInputView.text
    }

    func sendMediaNav(_ sendMediaNavigationController: SendMediaNavigationController, didChangeMessageText newMessageText: String?) {
        snInputView.text = (newMessageText ?? "")
    }

    // MARK: - AttachmentApprovalViewControllerDelegate
    
    func attachmentApproval(
        _ attachmentApproval: AttachmentApprovalViewController,
        didApproveAttachments attachments: [PendingAttachment],
        forThreadId threadId: String,
        threadVariant: SessionThread.Variant,
        messageText: String?,
        quoteViewModel: QuoteViewModel?
    ) {
        sendMessage(text: (messageText ?? ""), attachments: attachments, quoteViewModel: quoteViewModel)
        resetMentions()
        
        dismiss(animated: true)
    }

    func attachmentApprovalDidCancel(_ attachmentApproval: AttachmentApprovalViewController) {
        dismiss(animated: true, completion: nil)
    }

    func attachmentApproval(_ attachmentApproval: AttachmentApprovalViewController, didChangeMessageText newMessageText: String?) {
        snInputView.text = (newMessageText ?? "")
    }
    
    func attachmentApproval(_ attachmentApproval: AttachmentApprovalViewController, didRemoveAttachment attachment: PendingAttachment) {
    }

    func attachmentApprovalDidTapAddMore(_ attachmentApproval: AttachmentApprovalViewController) {
    }

    // MARK: - Attachment Buttons

    func handleGIFButtonTapped() {
        guard viewModel.dependencies.mutate(cache: .libSession, { $0.get(.isGiphyEnabled) }) else {
            let modal: ConfirmationModal = ConfirmationModal(
                info: ConfirmationModal.Info(
                    title: "giphyWarning".localized(),
                    body: .text(
                        "giphyWarningDescription"
                            .put(key: "app_name", value: Constants.app_name)
                            .localized()
                    ),
                    confirmTitle: "theContinue".localized()
                ) { [weak self, dependencies = viewModel.dependencies] _ in
                    dependencies.setAsync(.isGiphyEnabled, true) {
                        self?.handleGIFButtonTapped()
                    }
                }
            )
            
            present(modal, animated: true, completion: nil)
            return
        }
        
        let gifVC = GifPickerViewController(using: viewModel.dependencies)
        gifVC.delegate = self
        
        let navController = StyledNavigationController(rootViewController: gifVC)
        navController.modalPresentationStyle = .fullScreen
        present(navController, animated: true) { }
    }

    func handleDocumentButtonTapped() {
        // UIDocumentPickerModeImport copies to a temp file within our container.
        // It uses more memory than "open" but lets us avoid working with security scoped URLs.
        let documentPickerVC = UIDocumentPickerViewController(forOpeningContentTypes: [.item], asCopy: true)
        documentPickerVC.modalPresentationStyle = .fullScreen
        
        self.documentHandler = DocumentPickerHandler(
            didPickDocumentsAt: { [weak self, dependencies = viewModel.dependencies] _, urls in
                defer {
                    self?.documentHandler = nil
                }
                
                guard let url: URL = urls.first else { return }
                
                let urlResourceValues: URLResourceValues
                do {
                    urlResourceValues = try url.resourceValues(forKeys: [ .typeIdentifierKey, .isDirectoryKey, .nameKey ])
                }
                catch {
                    DispatchQueue.main.async { [weak self] in
                        self?.viewModel.showToast(text: "attachmentsErrorLoad".localized())
                    }
                    return
                }
                
                let type: UTType = (urlResourceValues.typeIdentifier.map({ UTType($0) }) ?? .data)
                guard urlResourceValues.isDirectory != true else {
                    DispatchQueue.main.async { [weak self] in
                        let modal: ConfirmationModal = ConfirmationModal(
                            targetView: self?.view,
                            info: ConfirmationModal.Info(
                                title: "attachmentsErrorLoad".localized(),
                                body: .text("attachmentsErrorNotSupported".localized()),
                                cancelTitle: "okay".localized(),
                                cancelStyle: .alert_text
                            )
                        )
                        self?.present(modal, animated: true)
                    }
                    return
                }
                
                let fileName: String = (urlResourceValues.name ?? "attachment".localized())
                let pendingAttachment: PendingAttachment = PendingAttachment(
                    source: .file(url),
                    utType: type,
                    sourceFilename: fileName,
                    using: dependencies
                )
                
                /// Although we want to be able to send higher quality attachments through the document picker
                /// it's more imporant that we ensure the sent format is one all clients can accept (e.g. *not* quicktime .mov)
                if
                    UTType.supportedVideoTypes.contains(pendingAttachment.utType) &&
                    !UTType.supportedOutputVideoTypes.contains(pendingAttachment.utType)
                {
                    let indicator: ModalActivityIndicatorViewController = ModalActivityIndicatorViewController(
                        canCancel: true
                    )
                    self?.present(indicator, animated: false)
                    
                    Task.detached(priority: .userInitiated) { [weak self, indicator, dependencies] in
                        do {
                            let preparedAttachment: PreparedAttachment = try await pendingAttachment.prepare(
                                operations: [.convert(to: .mp4)],
                                using: dependencies
                            )
                            guard await !indicator.wasCancelled else { return }
                            
                            let convertedAttachment: PendingAttachment = PendingAttachment(
                                source: .media(
                                    .videoUrl(
                                        URL(fileURLWithPath: preparedAttachment.filePath),
                                        .mpeg4Movie,
                                        pendingAttachment.sourceFilename,
                                        dependencies[singleton: .attachmentManager]
                                    )
                                ),
                                utType: .mpeg4Movie,
                                sourceFilename: pendingAttachment.sourceFilename,
                                using: dependencies
                            )
                            try convertedAttachment.ensureExpectedEncryptedSize(
                                domain: .attachment,
                                maxFileSize: Network.maxFileSize,
                                using: dependencies
                            )
                            
                            await indicator.dismiss {
                                self?.showAttachmentApprovalDialog(for: [ convertedAttachment ])
                            }
                        }
                        catch {
                            await indicator.dismiss {
                                self?.showErrorAlert(for: error)
                            }
                        }
                    }
                    return
                }
                
                /// Validate the expected attachment size before proceeding
                do {
                    try pendingAttachment.ensureExpectedEncryptedSize(
                        domain: .attachment,
                        maxFileSize: Network.maxFileSize,
                        using: dependencies
                    )
                }
                catch {
                    DispatchQueue.main.async { [weak self] in
                        self?.showErrorAlert(for: error)
                    }
                    return
                }
                
                // "Document picker" attachments _SHOULD NOT_ be resized
                self?.showAttachmentApprovalDialog(for: [ pendingAttachment ])
            },
            wasCancelled: { [weak self] _ in
                self?.documentHandler = nil
            }
        )
        documentPickerVC.delegate = self.documentHandler
        
        present(documentPickerVC, animated: true, completion: nil)
    }
    
    func handleLibraryButtonTapped() {
<<<<<<< HEAD
        let threadId: String = self.viewModel.state.threadId
        let threadVariant: SessionThread.Variant = self.viewModel.state.threadVariant
=======
        let threadId: String = self.viewModel.threadData.threadId
        let threadVariant: SessionThread.Variant = self.viewModel.threadData.threadVariant
        let quoteViewModel: QuoteViewModel? = self.snInputView.quoteViewModel
>>>>>>> d452f4b4
        
        Permissions.requestLibraryPermissionIfNeeded(isSavingMedia: false, using: viewModel.dependencies) { [weak self, dependencies = viewModel.dependencies] in
            DispatchQueue.main.async {
                let sendMediaNavController = SendMediaNavigationController.showingMediaLibraryFirst(
                    threadId: threadId,
                    threadVariant: threadVariant,
                    quoteViewModel: quoteViewModel,
                    onQuoteCancelled: { [weak self] in
                        self?.snInputView.quoteViewModel = nil
                    },
                    using: dependencies
                )
                sendMediaNavController.sendMediaNavDelegate = self
                sendMediaNavController.modalPresentationStyle = .fullScreen
                self?.present(sendMediaNavController, animated: true, completion: nil)
            }
        }
    }
    
    func handleCameraButtonTapped() {
        guard Permissions.requestCameraPermissionIfNeeded(presentingViewController: self, using: viewModel.dependencies) else { return }
        
        Permissions.requestMicrophonePermissionIfNeeded(using: viewModel.dependencies)
        
        if Permissions.microphone != .granted {
            Log.warn(.conversation, "Proceeding without microphone access. Any recorded video will be silent.")
        }
        
        let sendMediaNavController = SendMediaNavigationController.showingCameraFirst(
<<<<<<< HEAD
            threadId: self.viewModel.state.threadId,
            threadVariant: self.viewModel.state.threadVariant,
=======
            threadId: self.viewModel.threadData.threadId,
            threadVariant: self.viewModel.threadData.threadVariant,
            quoteViewModel: self.snInputView.quoteViewModel,
            onQuoteCancelled: { [weak self] in
                self?.snInputView.quoteViewModel = nil
            },
>>>>>>> d452f4b4
            using: self.viewModel.dependencies
        )
        sendMediaNavController.sendMediaNavDelegate = self
        sendMediaNavController.modalPresentationStyle = .fullScreen
        
        present(sendMediaNavController, animated: true, completion: nil)
    }
    
    // MARK: - GifPickerViewControllerDelegate
    
    func gifPickerDidSelect(attachment: PendingAttachment) {
        showAttachmentApprovalDialog(for: [ attachment ])
    }
    
    func showAttachmentApprovalDialog(for attachments: [PendingAttachment]) {
<<<<<<< HEAD
        guard let navController = AttachmentApprovalViewController.wrappedInNavController(
            threadId: self.viewModel.state.threadId,
            threadVariant: self.viewModel.state.threadVariant,
            attachments: attachments,
            approvalDelegate: self,
            disableLinkPreviewImageDownload: (self.viewModel.state.threadViewModel.threadCanUpload != true),
=======
        let viewController: AttachmentApprovalViewController = AttachmentApprovalViewController(
            mode: .modal,
            delegate: self,
            threadId: viewModel.threadData.threadId,
            threadVariant: viewModel.threadData.threadVariant,
            attachments: attachments,
            messageText: snInputView.text,
            quoteViewModel: snInputView.quoteViewModel,
            disableLinkPreviewImageDownload: (viewModel.threadData.threadCanUpload != true),
>>>>>>> d452f4b4
            didLoadLinkPreview: nil,
            onQuoteCancelled: { [weak self] in
                self?.snInputView.quoteViewModel = nil
            },
            using: viewModel.dependencies
        )
        
        let navController = StyledNavigationController(rootViewController: viewController)
        navController.modalPresentationStyle = .fullScreen
        
        present(navController, animated: true, completion: nil)
    }
    
    // MARK: - InputViewDelegate
    
    @MainActor func handleDisabledInputTapped() {
        guard viewModel.state.threadViewModel.threadIsBlocked == true else { return }
        
        self.showBlockedModalIfNeeded()
    }
    
    @MainActor func handleCharacterLimitLabelTapped() {
        let didShowCTAModal: Bool = viewModel.dependencies[singleton: .sessionProManager].showSessionProCTAIfNeeded(
            .longerMessages,
            afterClosed: { [weak self] in
                self?.snInputView.updateNumberOfCharactersLeft(self?.snInputView.text ?? "")
            },
            presenting: { [weak self] modal in
                self?.present(modal, animated: true)
            }
        )
        
        guard !didShowCTAModal else { return }
        
<<<<<<< HEAD
        self.hideInputAccessoryView()
        let numberOfCharactersLeft: Int = viewModel.dependencies[singleton: .sessionProManager].numberOfCharactersLeft(
            for: snInputView.text.trimmingCharacters(in: .whitespacesAndNewlines)
=======
        let numberOfCharactersLeft: Int = LibSession.numberOfCharactersLeft(
            for: snInputView.text.trimmingCharacters(in: .whitespacesAndNewlines),
            isSessionPro: viewModel.isCurrentUserSessionPro
>>>>>>> d452f4b4
        )
        let limit: Int = (viewModel.isCurrentUserSessionPro ? SessionPro.ProCharacterLimit : SessionPro.CharacterLimit)
        
        let confirmationModal: ConfirmationModal = ConfirmationModal(
            info: ConfirmationModal.Info(
                title: (
                    (numberOfCharactersLeft >= 0) ?
                        "modalMessageCharacterDisplayTitle".localized() :
                        "modalMessageCharacterTooLongTitle".localized()
                ),
                body: .text(
                    (
                        (numberOfCharactersLeft >= 0) ?
                            "modalMessageCharacterDisplayDescription"
                                .putNumber(numberOfCharactersLeft)
                                .put(key: "limit", value: limit)
                                .localized() :
                            "modalMessageCharacterTooLongDescription"
                                .put(key: "limit", value: limit)
                                .localized()
                    ),
                    scrollMode: .never
                ),
                cancelTitle: "okay".localized(),
                cancelStyle: .alert_text
            )
        )
        present(confirmationModal, animated: true, completion: nil)
    }
    
    @MainActor func handleAttachmentButtonTapped() {
        if attachmentButtonStackView.isHidden {
            expandAttachmentButtons()
        } else {
            collapseAttachmentButtons()
        }
    }
    
    @MainActor func expandAttachmentButtons() {
        guard attachmentButtonStackView.isHidden else { return }
        
        snInputView.attachmentsButton.accessibilityLabel = "Collapse attachment options"
        attachmentButtonStackView.isHidden = false
        
        UIView.animate(withDuration: 0.25) {
            self.attachmentButtonStackView.arrangedSubviews.forEach { $0.isHidden = false }
            self.attachmentButtonStackView.alpha = 1
        }
    }
    
    @MainActor func collapseAttachmentButtons() {
        guard !attachmentButtonStackView.isHidden else { return }
        
        snInputView.attachmentsButton.accessibilityLabel = "Add attachment"
        
        UIView.animate(
            withDuration: 0.25,
            animations: {
                self.attachmentButtonStackView.arrangedSubviews.forEach { $0.isHidden = true }
                self.attachmentButtonStackView.alpha = 0
            },
            completion: { [weak self] _ in
                self?.attachmentButtonStackView.isHidden = true
            }
        )
    }
    
    @MainActor func handleDisabledAttachmentButtonTapped() {
        /// This logic was added because an Apple reviewer rejected an emergency update as they thought these buttons were
        /// unresponsive (even though there is copy on the screen communicating that they are intentionally disabled) - in order
        /// to prevent this happening in the future we've added this toast when pressing on the disabled button
        guard viewModel.state.threadViewModel.threadIsMessageRequest == true else { return }
        
        let toastController: ToastController = ToastController(
            text: "messageRequestDisabledToastAttachments".localized(),
            background: .backgroundSecondary
        )
        toastController.presentToastView(
            fromBottomOfView: self.view,
            inset: (snInputView.bounds.height + Values.largeSpacing),
            duration: .milliseconds(2500)
        )
    }
    
    @MainActor func handleDisabledVoiceMessageButtonTapped() {
        /// This logic was added because an Apple reviewer rejected an emergency update as they thought these buttons were
        /// unresponsive (even though there is copy on the screen communicating that they are intentionally disabled) - in order
        /// to prevent this happening in the future we've added this toast when pressing on the disabled button
        guard viewModel.state.threadViewModel.threadIsMessageRequest == true else { return }
        
        let toastController: ToastController = ToastController(
            text: "messageRequestDisabledToastVoiceMessages".localized(),
            background: .backgroundSecondary
        )
        toastController.presentToastView(
            fromBottomOfView: self.view,
            inset: (snInputView.bounds.height + Values.largeSpacing),
            duration: .milliseconds(2500)
        )
    }

    // MARK: --Message Sending
    
    @MainActor func handleSendButtonTapped() {
        guard viewModel.dependencies[singleton: .sessionProManager].numberOfCharactersLeft(
            for: snInputView.text.trimmingCharacters(in: .whitespacesAndNewlines)
        ) >= 0 else {
            showModalForMessagesExceedingCharacterLimit(viewModel.isCurrentUserSessionPro)
            return
        }
        
        sendMessage(
            text: snInputView.text.trimmingCharacters(in: .whitespacesAndNewlines),
            linkPreviewViewModel: snInputView.linkPreviewViewModel,
            quoteViewModel: snInputView.quoteViewModel
        )
    }
    
    @MainActor func showModalForMessagesExceedingCharacterLimit(_ isSessionPro: Bool) {
<<<<<<< HEAD
        let didShowCTAModal: Bool = viewModel.dependencies[singleton: .sessionProManager].showSessionProCTAIfNeeded(
=======
        guard !viewModel.dependencies[singleton: .sessionProState].showSessionProCTAIfNeeded(
>>>>>>> d452f4b4
            .longerMessages,
            afterClosed: { [weak self] in
                self?.snInputView.updateNumberOfCharactersLeft(self?.snInputView.text ?? "")
            },
            presenting: { [weak self] modal in
                self?.present(modal, animated: true)
            }
        )
        
        guard !didShowCTAModal else { return }
        
        let confirmationModal: ConfirmationModal = ConfirmationModal(
            info: ConfirmationModal.Info(
                title: "modalMessageCharacterTooLongTitle".localized(),
                body: .text(
                    "modalMessageTooLongDescription"
                        .put(key: "limit", value: viewModel.dependencies[singleton: .sessionProManager].characterLimit)
                        .localized(),
                    scrollMode: .never
                ),
                cancelTitle: "okay".localized(),
                cancelStyle: .alert_text
            )
        )
        present(confirmationModal, animated: true, completion: nil)
    }

    @MainActor func sendMessage(
        text: String,
        attachments: [PendingAttachment] = [],
        linkPreviewViewModel: LinkPreviewViewModel? = nil,
        quoteViewModel: QuoteViewModel? = nil,
        hasPermissionToSendSeed: Bool = false
    ) {
        guard !showBlockedModalIfNeeded() else { return }
        
        /// Validate the expected attachment size before proceeding
        do {
            try attachments.forEach { attachment in
                try attachment.ensureExpectedEncryptedSize(
                    domain: .attachment,
                    maxFileSize: Network.maxFileSize,
                    using: viewModel.dependencies
                )
            }
        }
        catch { return showErrorAlert(for: error) }
        
        let processedText: String = mentions.update(text.trimmingCharacters(in: .whitespacesAndNewlines))
        
        // If we have no content then do nothing
        guard !processedText.isEmpty || !attachments.isEmpty else { return }

        if processedText.contains(mnemonic) && !viewModel.state.threadViewModel.threadIsNoteToSelf && !hasPermissionToSendSeed {
            // Warn the user if they're about to send their seed to someone
            let modal: ConfirmationModal = ConfirmationModal(
                info: ConfirmationModal.Info(
                    title: "warning".localized(),
                    body: .text("recoveryPasswordWarningSendDescription".localized()),
                    confirmTitle: "send".localized(),
                    confirmStyle: .danger,
                    cancelStyle: .alert_text,
                    onConfirm: { [weak self] _ in
                        self?.sendMessage(
                            text: text,
                            attachments: attachments,
                            linkPreviewViewModel: linkPreviewViewModel,
                            quoteViewModel: quoteViewModel,
                            hasPermissionToSendSeed: true
                        )
                    }
                )
            )
            
            return present(modal, animated: true, completion: nil)
        }
        
        // Clearing this out immediately to make this appear more snappy
        snInputView.text = ""
        snInputView.quoteViewModel = nil

        resetMentions()
        scrollToBottom(isAnimated: false)
        
        // Optimistically insert the outgoing message (this will trigger a UI update)
        self.viewModel.sentMessageBeforeUpdate = true
        let sentTimestampMs: Int64 = viewModel.dependencies[cache: .snodeAPI].currentOffsetTimestampMs()
        
        Task.detached(priority: .userInitiated) { [weak self] in
            guard let self = self else { return }
            
<<<<<<< HEAD
            do {
                let optimisticData: ConversationViewModel.OptimisticMessageData = try await viewModel.optimisticallyAppendOutgoingMessage(
                    text: processedText,
                    sentTimestampMs: sentTimestampMs,
                    attachments: attachments,
                    linkPreviewDraft: linkPreviewDraft,
                    quoteModel: quoteModel
                )
                await approveMessageRequestIfNeeded(
                    for: self.viewModel.state.threadId,
                    threadVariant: self.viewModel.state.threadVariant,
                    displayName: self.viewModel.state.threadViewModel.displayName,
                    isDraft: (self.viewModel.state.threadViewModel.threadIsDraft == true),
                    timestampMs: (sentTimestampMs - 1)  // Set 1ms earlier as this is used for sorting
                )
                
                await sendMessage(optimisticData: optimisticData)
            }
            catch {
                await MainActor.run { [weak self] in
                    self?.handleCharacterLimitLabelTapped()
                }
            }
=======
            let optimisticData: ConversationViewModel.OptimisticMessageData = await viewModel.optimisticallyAppendOutgoingMessage(
                text: processedText,
                sentTimestampMs: sentTimestampMs,
                attachments: attachments,
                linkPreviewViewModel: linkPreviewViewModel,
                quoteViewModel: quoteViewModel
            )
            await approveMessageRequestIfNeeded(
                for: self.viewModel.threadData.threadId,
                threadVariant: self.viewModel.threadData.threadVariant,
                displayName: self.viewModel.threadData.displayName,
                isDraft: (self.viewModel.threadData.threadIsDraft == true),
                timestampMs: (sentTimestampMs - 1)  // Set 1ms earlier as this is used for sorting
            )
            
            await sendMessage(optimisticData: optimisticData)
>>>>>>> d452f4b4
        }
    }
    
    private func sendMessage(optimisticData: ConversationViewModel.OptimisticMessageData) async {
        let state: ConversationViewModel.State = self.viewModel.state
        
        // Actually send the message
        do {
            try await viewModel.dependencies[singleton: .storage].writeAsync { [weak self, dependencies = viewModel.dependencies] db in
                // Update the thread to be visible (if it isn't already)
                if state.threadViewModel.threadShouldBeVisible == false {
                    try SessionThread.updateVisibility(
                        db,
                        threadId: state.threadId,
                        isVisible: true,
                        additionalChanges: [SessionThread.Columns.isDraft.set(to: false)],
                        using: dependencies
                    )
                }
                
                // Insert the interaction and associated it with the optimistically inserted message so
                // we can remove it once the database triggers a UI update
                let insertedInteraction: Interaction = try optimisticData.interaction.inserted(db)
                self?.viewModel.associate(
                    db,
                    optimisticMessageId: optimisticData.temporaryId,
                    to: insertedInteraction.id
                )
                
                // If there is a LinkPreview draft then check the state of any existing link previews and
                // insert a new one if needed
                if let linkPreviewViewModel: LinkPreviewViewModel = optimisticData.linkPreviewViewModel {
                    let invalidLinkPreviewAttachmentStates: [Attachment.State] = [
                        .failedDownload, .pendingDownload, .downloading, .failedUpload, .invalid
                    ]
                    let linkPreviewAttachmentId: String? = try? Interaction
                        .linkPreview(
                            url: insertedInteraction.linkPreviewUrl,
                            timestampMs: insertedInteraction.timestampMs
                        )?
                        .fetchOne(db)?
                        .attachmentId
                    let linkPreviewAttachmentState: Attachment.State = linkPreviewAttachmentId
                        .map {
                            try? Attachment
                                .filter(id: $0)
                                .select(.state)
                                .asRequest(of: Attachment.State.self)
                                .fetchOne(db)
                        }
                        .defaulting(to: .invalid)
                    
                    // If we don't have a "valid" existing link preview then upsert a new one
                    if invalidLinkPreviewAttachmentStates.contains(linkPreviewAttachmentState) {
                        try LinkPreview(
                            url: linkPreviewViewModel.urlString,
                            title: linkPreviewViewModel.title,
                            attachmentId: try optimisticData.linkPreviewPreparedAttachment?
                                .attachment
                                .inserted(db)
                                .id,
                            using: dependencies
                        ).upsert(db)
                    }
                }
                
                // If there is a Quote the insert it now
                if let interactionId: Int64 = insertedInteraction.id, let quoteViewModel: QuoteViewModel = optimisticData.quoteViewModel {
                    try Quote(
                        interactionId: interactionId,
                        authorId: quoteViewModel.authorId,
                        timestampMs: quoteViewModel.timestampMs
                    ).insert(db)
                }
                
                // Link any attachments to their interaction
                try AttachmentUploadJob.link(
                    db,
                    attachments: optimisticData.attachmentData,
                    toInteractionWithId: insertedInteraction.id
                )
                
                try MessageSender.send(
                    db,
                    interaction: insertedInteraction,
                    threadId: state.threadId,
                    threadVariant: state.threadVariant,
                    using: dependencies
                )
            }
            
            await handleMessageSent()
        }
        catch {
            await viewModel.failedToStoreOptimisticOutgoingMessage(id: optimisticData.temporaryId, error: error)
        }
    }

    func handleMessageSent() async {
        if viewModel.dependencies.mutate(cache: .libSession, { $0.get(.playNotificationSoundInForeground) }) {
            let soundID = Preferences.Sound.systemSoundId(for: .messageSent, quiet: true)
            AudioServicesPlaySystemSound(soundID)
        }
        
        await viewModel.dependencies[singleton: .typingIndicators].didStopTyping(
            threadId: viewModel.state.threadId,
            direction: .outgoing
        )
        try? await viewModel.dependencies[singleton: .storage].writeAsync { [threadId = viewModel.state.threadId] db in
            _ = try SessionThread
                .filter(id: threadId)
                .updateAll(db, SessionThread.Columns.messageDraft.set(to: ""))
        }
    }

    @MainActor func showLinkPreviewSuggestionModal() {
        let linkPreviewModal: ConfirmationModal = ConfirmationModal(
            info: ConfirmationModal.Info(
                title: "linkPreviewsEnable".localized(),
                body: .text(
                    "linkPreviewsFirstDescription"
                        .put(key: "app_name", value: Constants.app_name)
                        .localized()
                ),
                confirmTitle: "enable".localized(),
                confirmStyle: .danger,
                cancelStyle: .alert_text,
                onConfirm: { [weak self, dependencies = viewModel.dependencies] _ in
                    dependencies.setAsync(.areLinkPreviewsEnabled, true) {
                        Task {
                            await self?.snInputView.autoGenerateLinkPreview()
                        }
                    }
                }
            )
        )
        
        present(linkPreviewModal, animated: true, completion: nil)
    }
    
    @MainActor func inputTextViewDidChangeContent(_ inputTextView: InputTextView) {
        // Note: If there is a 'draft' message then we don't want it to trigger the typing indicator to
        // appear (as that is not expected/correct behaviour)
        guard !viewIsAppearing else { return }
        
        let newText: String = (inputTextView.text ?? "")
        let currentUserSessionIds: Set<String> = (viewModel.threadData.currentUserSessionIds ?? [])
        
        if !newText.isEmpty {
            Task { [state = viewModel.state, dependencies = viewModel.dependencies] in
                await viewModel.dependencies[singleton: .typingIndicators].startIfNeeded(
                    threadId: state.threadId,
                    threadVariant: state.threadVariant,
                    direction: .outgoing,
                    timestampMs: dependencies[cache: .snodeAPI].currentOffsetTimestampMs()
                )
            }
        }
        
        Task.detached(priority: .userInitiated) { [weak self] in
<<<<<<< HEAD
            await self?.updateMentions(for: newText)
=======
            await self?.updateMentions(for: newText, currentUserSessionIds: currentUserSessionIds)
>>>>>>> d452f4b4
        }
        
        // Note: When calculating the number of characters left, we need to use the original mention
        // text which contains the session id rather than display name.
        snInputView.updateNumberOfCharactersLeft(mentions.update(newText))
    }
    
    // MARK: --Attachments
    
    @MainActor func didPasteImageDataFromPasteboard(_ imageData: Data) {
        let pendingAttachment: PendingAttachment = PendingAttachment(
            source: .media(.data(UUID().uuidString, imageData)),
            sourceFilename: nil,
            using: viewModel.dependencies
        )
        
<<<<<<< HEAD
        guard let approvalVC = AttachmentApprovalViewController.wrappedInNavController(
            threadId: self.viewModel.state.threadId,
            threadVariant: self.viewModel.state.threadVariant,
            attachments: [ pendingAttachment ],
            approvalDelegate: self,
            disableLinkPreviewImageDownload: (self.viewModel.state.threadViewModel.threadCanUpload != true),
            didLoadLinkPreview: nil,
            using: self.viewModel.dependencies
        ) else { return }
        approvalVC.modalPresentationStyle = .fullScreen
        
        self.present(approvalVC, animated: true, completion: nil)
=======
        showAttachmentApprovalDialog(for: [pendingAttachment])
>>>>>>> d452f4b4
    }

    // MARK: --Mentions
    
    @MainActor func handleMentionSelected(_ viewModel: MentionSelectionView.ViewModel, from view: MentionSelectionView) {
        guard let currentMentionStartIndex = currentMentionStartIndex else { return }
        
<<<<<<< HEAD
        mentions.append(mentionInfo)
        
        let displayNameForMention: String = mentionInfo.profile.displayNameForMention(
            for: self.viewModel.state.threadVariant,
            currentUserSessionIds: self.viewModel.state.currentUserSessionIds
        )
=======
        mentions.append(viewModel)
>>>>>>> d452f4b4
        
        let newText: String = snInputView.text.replacingCharacters(
            in: currentMentionStartIndex...,
            with: "@\(viewModel.displayName) " // stringlint:ignore
        )
        
        snInputView.text = newText
        self.currentMentionStartIndex = nil
        snInputView.hideMentionsUI()
        
<<<<<<< HEAD
        mentions = mentions.filter { mentionInfo -> Bool in
            newText.contains(
                mentionInfo.profile.displayNameForMention(
                    for: self.viewModel.state.threadVariant,
                    currentUserSessionIds: self.viewModel.state.currentUserSessionIds
                )
            )
        }
    }
    
    func updateMentions(for newText: String) async {
        guard !newText.isEmpty else {
            await MainActor.run {
                if currentMentionStartIndex != nil {
=======
        mentions = mentions.filter { newText.contains($0.displayName) }
    }
    
    func updateMentions(for newText: String, currentUserSessionIds: Set<String>) async {
        let currentStartIndex: String.Index? = await MainActor.run { currentMentionStartIndex }
        
        guard !newText.isEmpty else {
            await MainActor.run {
                if currentStartIndex != nil {
>>>>>>> d452f4b4
                    snInputView.hideMentionsUI()
                }
                
                resetMentions()
            }
            return
        }
        
        let lastCharacterIndex: String.Index = newText.index(before: newText.endIndex)
        let lastCharacter: String = String(newText[lastCharacterIndex])
        
<<<<<<< HEAD
        // Check if there is whitespace before the '@' or the '@' is the first character
        let isCharacterBeforeLastWhiteSpaceOrStartOfLine: Bool
        if newText.count == 1 {
            isCharacterBeforeLastWhiteSpaceOrStartOfLine = true // Start of line
        }
        else {
            let characterBeforeLast = newText[newText.index(before: lastCharacterIndex)]
            isCharacterBeforeLastWhiteSpaceOrStartOfLine = characterBeforeLast.isWhitespace
        }
        
        // stringlint:ignore_start
        if lastCharacter == "@" && isCharacterBeforeLastWhiteSpaceOrStartOfLine {
            let mentions = await self.viewModel.mentions()
            
            await MainActor.run {
                currentMentionStartIndex = lastCharacterIndex
                snInputView.showMentionsUI(
                    for: mentions,
                    currentUserSessionIds: self.viewModel.state.currentUserSessionIds
                )
            }
        }
        else if lastCharacter.isWhitespace || lastCharacter == "@" { // the lastCharacter == "@" is to check for @@
            await MainActor.run {
                currentMentionStartIndex = nil
                snInputView.hideMentionsUI()
            }
        }
        else {
            if let currentMentionStartIndex = await MainActor.run(body: { currentMentionStartIndex }) {
                let query = String(newText[newText.index(after: currentMentionStartIndex)...]) // + 1 to get rid of the @
                let mentions = await self.viewModel.mentions(for: query)
                
                await MainActor.run {
                    snInputView.showMentionsUI(
                        for: mentions,
                        currentUserSessionIds: self.viewModel.state.currentUserSessionIds
                    )
                }
            }
        }
        // stringlint:ignore_stop
    }

    func resetMentions() {
        currentMentionStartIndex = nil
        mentions = []
    }

    // stringlint:ignore_contents
    func replaceMentions(in text: String) -> String {
        var result = text
        
        for mention in mentions {
            let displayNameForMention: String = mention.profile.displayNameForMention(
                for: mention.threadVariant,
                currentUserSessionIds: self.viewModel.state.currentUserSessionIds
=======
        /// Check the surrounds of the last character to ensure the user is after a mention
        let lastCharacterIsMentionChar: Bool = (lastCharacter == MentionSelectionView.ViewModel.mentionChar)
        let whitespaceOrNewLineBeforeMentionChar: Bool = {
            guard newText.count > 1 else { return true } /// Start of line
            
            return newText[newText.index(before: lastCharacterIndex)].isWhitespace
        }()
        let doubleMentionChar: Bool = {
            guard newText.count > 1 else { return false } /// Only a single char
            guard currentStartIndex != nil || lastCharacterIsMentionChar else { return false } /// No mention char
            
            let mentionCharIndex: String.Index = (
                currentStartIndex ??
                newText.index(before: lastCharacterIndex)
>>>>>>> d452f4b4
            )
            return (String(newText[mentionCharIndex]) == MentionSelectionView.ViewModel.mentionChar)
        }()
        let isValidMention: Bool = (
            lastCharacterIsMentionChar &&
            whitespaceOrNewLineBeforeMentionChar &&
            !doubleMentionChar
        )
        
        /// If it's not a valid mention then we need to reset the state and hide the mentions UI (if visible)
        guard isValidMention else {
            await MainActor.run {
                currentMentionStartIndex = nil
                snInputView.hideMentionsUI()
            }
            return
        }
        
        let query: String = (lastCharacterIsMentionChar ?
            "" :
            String(newText[newText.index(after: currentStartIndex ?? newText.startIndex)...]) /// + 1 to get rid of the @
        )
        let mentions: [MentionSelectionView.ViewModel] = ((try? await self.viewModel.mentions(for: query)) ?? [])
        
        await MainActor.run {
            snInputView.showMentionsUI(for: mentions)
        }
    }

    @MainActor func resetMentions() {
        currentMentionStartIndex = nil
        mentions = []
    }

    // MARK: MessageCellDelegate
    
    func handleItemLongPressed(_ cellViewModel: MessageViewModel) {
        // Show the unblock modal if needed
        guard self.viewModel.state.threadViewModel.threadIsBlocked != true else {
            self.showBlockedModalIfNeeded()
            return
        }
        // Show the context menu if applicable
        guard
            // FIXME: Need to update this when an appropriate replacement is added (see https://teng.pub/technical/2021/11/9/uiapplication-key-window-replacement)
            let keyWindow: UIWindow = UIApplication.shared.keyWindow,
            let sectionIndex: Int = self.sections
                .firstIndex(where: { $0.model == .messages }),
            let index = self.sections[sectionIndex]
                .elements
                .firstIndex(of: cellViewModel),
            let cell = tableView.cellForRow(at: IndexPath(row: index, section: sectionIndex)) as? MessageCell,
            let contextSnapshotView: UIView = cell.contextSnapshotView,
            let snapshot = contextSnapshotView.snapshotView(afterScreenUpdates: false),
            contextMenuWindow == nil,
            let actions: [ContextMenuVC.Action] = ContextMenuVC.actions(
                for: cellViewModel,
                in: self.viewModel.state.threadViewModel,
                reactionsSupported: self.viewModel.state.reactionsSupported,
                isUserModeratorOrAdmin: self.viewModel.state.isUserModeratorOrAdmin,
                forMessageInfoScreen: false,
                delegate: self,
                using: viewModel.dependencies
            )
        else { return }
        
        UIImpactFeedbackGenerator(style: .heavy).impactOccurred()
        self.contextMenuWindow = ContextMenuWindow()
        self.contextMenuVC = ContextMenuVC(
            snapshot: snapshot,
            frame: contextSnapshotView.convert(contextSnapshotView.bounds, to: keyWindow),
            cellViewModel: cellViewModel,
            actions: actions,
            using: viewModel.dependencies
        ) { [weak self] in
            self?.contextMenuWindow?.isHidden = true
            self?.contextMenuVC = nil
            self?.contextMenuWindow = nil
            self?.scrollButton.alpha = 0
            
            UIView.animate(withDuration: 0.25) {
                self?.updateScrollToBottom()
            }
        }
        
        self.hideSearchUI()
        self.contextMenuWindow?.themeBackgroundColor = .clear
        self.contextMenuWindow?.rootViewController = self.contextMenuVC
        self.contextMenuWindow?.overrideUserInterfaceStyle = ThemeManager.currentTheme.interfaceStyle
        self.contextMenuWindow?.makeKeyAndVisible()
    }

    func handleItemTapped(
        _ cellViewModel: MessageViewModel,
        cell: UITableViewCell,
        cellLocation: CGPoint
    ) {
        self.hideSearchUI()
        
        // For call info messages show the "call missed" modal
        guard cellViewModel.variant != .infoCall else {
            // If the failure was due to the mic permission being denied then we want to show the permission modal,
            // otherwise we want to show the call missed tips modal
            guard
                let infoMessageData: Data = (cellViewModel.rawBody ?? "").data(using: .utf8),
                let messageInfo: CallMessage.MessageInfo = try? JSONDecoder().decode(
                    CallMessage.MessageInfo.self,
                    from: infoMessageData
                ),
                messageInfo.state == .permissionDeniedMicrophone
            else {
                let callMissedTipsModal: CallMissedTipsModal = CallMissedTipsModal(
                    caller: cellViewModel.authorName,
                    presentingViewController: self,
                    using: viewModel.dependencies
                )
                present(callMissedTipsModal, animated: true, completion: nil)
                return
            }
            return
        }
        
        // For disappearing messages config update, show the following settings modal
        guard cellViewModel.variant != .infoDisappearingMessagesUpdate else {
            let messageDisappearingConfig = cellViewModel.messageDisappearingConfiguration()
            let expirationTimerString: String = floor(messageDisappearingConfig.durationSeconds).formatted(format: .long)
            let expirationTypeString: String = (messageDisappearingConfig.type?.localizedName ?? "")
            let modalBodyString: String = {
                if messageDisappearingConfig.isEnabled {
                    return "disappearingMessagesFollowSettingOn"
                        .put(key: "time", value: expirationTimerString)
                        .put(key: "disappearing_messages_type", value: expirationTypeString)
                        .localized()
                } else {
                    return "disappearingMessagesFollowSettingOff"
                        .localized()
                }
            }()
            let modalConfirmTitle: String = messageDisappearingConfig.isEnabled ? "set".localized() : "confirm".localized()
            let confirmationModal: ConfirmationModal = ConfirmationModal(
                info: ConfirmationModal.Info(
                    title: "disappearingMessagesFollowSetting".localized(),
                    body: .attributedText(modalBodyString.formatted(baseFont: .systemFont(ofSize: Values.smallFontSize))),
                    confirmTitle: modalConfirmTitle,
                    confirmStyle: .danger,
                    cancelStyle: .textPrimary,
                    dismissOnConfirm: false // Custom dismissal logic
                ) { [weak self, dependencies = viewModel.dependencies] _ in
                    dependencies[singleton: .storage].writeAsync { db in
                        let userSessionId: SessionId = dependencies[cache: .general].sessionId
                        let currentTimestampMs: UInt64 = dependencies[cache: .snodeAPI].currentOffsetTimestampMs()
                        
                        let interactionId = try messageDisappearingConfig
                            .upserted(db)
                            .insertControlMessage(
                                db,
                                threadVariant: cellViewModel.threadVariant,
                                authorId: userSessionId.hexString,
                                timestampMs: currentTimestampMs,
                                serverHash: nil,
                                serverExpirationTimestamp: nil,
                                using: dependencies
                            )?
                            .interactionId
                        
                        let expirationTimerUpdateMessage: ExpirationTimerUpdate = ExpirationTimerUpdate()
                            .with(sentTimestampMs: UInt64(currentTimestampMs))
                            .with(messageDisappearingConfig)

                        try MessageSender.send(
                            db,
                            message: expirationTimerUpdateMessage,
                            interactionId: interactionId,
                            threadId: cellViewModel.threadId,
                            threadVariant: cellViewModel.threadVariant,
                            using: dependencies
                        )
                        
                        try LibSession
                            .update(
                                db,
                                sessionId: cellViewModel.threadId,
                                disappearingMessagesConfig: messageDisappearingConfig,
                                using: dependencies
                            )
                        
                        /// Notify of update
                        db.addConversationEvent(
                            id: cellViewModel.threadId,
                            type: .updated(.disappearingMessageConfiguration(messageDisappearingConfig))
                        )
                    }
                    self?.dismiss(animated: true, completion: nil)
                }
            )
            
            present(confirmationModal, animated: true, completion: nil)
            return
        }
        
        // If it's an incoming media message and the thread isn't trusted then show the placeholder view
        if cellViewModel.cellType != .textOnlyMessage && cellViewModel.variant == .standardIncoming && !cellViewModel.threadIsTrusted {
            let message: ThemedAttributedString = "attachmentsAutoDownloadModalDescription"
                .put(key: "conversation_name", value: cellViewModel.authorName)
                .localizedFormatted(baseFont: .systemFont(ofSize: Values.smallFontSize))
            let confirmationModal: ConfirmationModal = ConfirmationModal(
                info: ConfirmationModal.Info(
                    title: "attachmentsAutoDownloadModalTitle".localized(),
                    body: .attributedText(message),
                    confirmTitle: "download".localized(),
                    dismissOnConfirm: false // Custom dismissal logic
                ) { [weak self] _ in
                    self?.viewModel.trustContact()
                    self?.dismiss(animated: true, completion: nil)
                }
            )
            
            present(confirmationModal, animated: true, completion: nil)
            return
        }
        
        /// Takes the `cell` and a `targetView` and returns `true` if the user tapped a link in the cell body text instead
        /// of the `targetView`
        func handleLinkTapIfNeeded(cell: UITableViewCell, targetView: UIView?) -> Bool {
            let locationInTargetView: CGPoint = cell.convert(cellLocation, to: targetView)
            
            guard
                let visibleCell: VisibleMessageCell = cell as? VisibleMessageCell,
                targetView?.bounds.contains(locationInTargetView) != true,
                visibleCell.bodyTappableLabel?.containsLinks == true
            else { return false }
            
            let tappableLabelPoint: CGPoint = cell.convert(cellLocation, to: visibleCell.bodyTappableLabel)
            visibleCell.bodyTappableLabel?.handleTouch(at: tappableLabelPoint)
            return true
        }
        
        switch cellViewModel.cellType {
            case .voiceMessage: viewModel.playOrPauseAudio(for: cellViewModel)
            
            case .mediaMessage:
                guard
                    let albumView: MediaAlbumView = (cell as? VisibleMessageCell)?.albumView,
                    !handleLinkTapIfNeeded(cell: cell, targetView: albumView)
                else { return }
                
                // Figure out which of the media views was tapped
                let locationInAlbumView: CGPoint = cell.convert(cellLocation, to: albumView)
                guard let mediaView = albumView.mediaView(forLocation: locationInAlbumView) else { return }
                
                switch mediaView.attachment.state {
                    case .pendingDownload, .downloading, .uploading, .invalid: break
                    
                    // Failed uploads should be handled via the "resend" process instead
                    case .failedUpload: break
                        
                    case .failedDownload:
                        let threadId: String = self.viewModel.state.threadId
                        
                        // Retry downloading the failed attachment
                        viewModel.dependencies[singleton: .storage].writeAsync { [dependencies = viewModel.dependencies] db in
                            dependencies[singleton: .jobRunner].add(
                                db,
                                job: Job(
                                    variant: .attachmentDownload,
                                    threadId: threadId,
                                    interactionId: cellViewModel.id,
                                    details: AttachmentDownloadJob.Details(
                                        attachmentId: mediaView.attachment.id
                                    )
                                ),
                                canStartJob: true
                            )
                        }
                        break
                        
                    default:
                        // Ignore invalid media
                        guard mediaView.attachment.isValid else { return }
                        
                        guard albumView.numItems > 1 || !mediaView.attachment.isVideo else {
                            guard
                                let path: String = try? viewModel.dependencies[singleton: .attachmentManager]
                                    .createTemporaryFileForOpening(
                                        downloadUrl: mediaView.attachment.downloadUrl,
                                        mimeType: mediaView.attachment.contentType,
                                        sourceFilename: mediaView.attachment.sourceFilename
                                    ),
                                viewModel.dependencies[singleton: .fileManager].fileExists(atPath: path)
                            else { return Log.warn(.conversation, "Missing video file") }
                            
                            /// When playing media we need to change the AVAudioSession to 'playback' mode so the device "silent mode"
                            /// doesn't prevent video audio from playing
                            try? AVAudioSession.sharedInstance().setCategory(.playback)
                            let viewController: DismissCallbackAVPlayerViewController = DismissCallbackAVPlayerViewController { [dependencies = viewModel.dependencies] in
                                /// Sanity check to make sure we don't unintentionally remove a proper attachment file
                                guard dependencies[singleton: .fileManager].isLocatedInTemporaryDirectory(path) else {
                                    return
                                }
                                
                                try? dependencies[singleton: .fileManager].removeItem(atPath: path)
                            }
                            viewController.player = AVPlayer(url: URL(fileURLWithPath: path))
                            self.present(viewController, animated: true)
                            return
                        }
                        
                        let viewController: UIViewController? = MediaGalleryViewModel.createDetailViewController(
                            for: self.viewModel.state.threadId,
                            threadVariant: self.viewModel.state.threadVariant,
                            interactionId: cellViewModel.id,
                            selectedAttachmentId: mediaView.attachment.id,
                            options: [ .sliderEnabled, .showAllMediaButton ],
                            using: viewModel.dependencies
                        )
                        
                        if let viewController: UIViewController = viewController {
                            present(viewController, animated: true)
                        }
                }
                
            case .audio:
                guard
                    !handleLinkTapIfNeeded(cell: cell, targetView: (cell as? VisibleMessageCell)?.documentView),
                    let attachment: Attachment = cellViewModel.attachments.first,
                    let path: String = try? viewModel.dependencies[singleton: .attachmentManager]
                        .createTemporaryFileForOpening(
                            downloadUrl: attachment.downloadUrl,
                            mimeType: attachment.contentType,
                            sourceFilename: attachment.sourceFilename
                        ),
                    viewModel.dependencies[singleton: .fileManager].fileExists(atPath: path)
                else { return }
                
                /// When playing media we need to change the AVAudioSession to 'playback' mode so the device "silent mode"
                /// doesn't prevent video audio from playing
                try? AVAudioSession.sharedInstance().setCategory(.playback)
                let viewController: DismissCallbackAVPlayerViewController = DismissCallbackAVPlayerViewController { [dependencies = viewModel.dependencies] in
                    /// Sanity check to make sure we don't unintentionally remove a proper attachment file
                    guard dependencies[singleton: .fileManager].isLocatedInTemporaryDirectory(path) else {
                        return
                    }
                    
                    try? dependencies[singleton: .fileManager].removeItem(atPath: path)
                }
                viewController.player = AVPlayer(url: URL(fileURLWithPath: path))
                self.navigationController?.present(viewController, animated: true)
                
            case .genericAttachment:
                guard
                    !handleLinkTapIfNeeded(cell: cell, targetView: (cell as? VisibleMessageCell)?.documentView),
                    let attachment: Attachment = cellViewModel.attachments.first,
                    let path: String = try? viewModel.dependencies[singleton: .attachmentManager]
                        .createTemporaryFileForOpening(
                            downloadUrl: attachment.downloadUrl,
                            mimeType: attachment.contentType,
                            sourceFilename: attachment.sourceFilename
                        ),
                    viewModel.dependencies[singleton: .fileManager].fileExists(atPath: path)
                else { return }
                
                let fileUrl: URL = URL(fileURLWithPath: path)
                
                // Open a preview of the document for text, pdf or microsoft files
                if
                    attachment.isText ||
                    attachment.isMicrosoftDoc ||
                    attachment.contentType == UTType.mimeTypePdf
                {
                    // FIXME: If given an invalid text file (eg with binary data) this hangs forever
                    // Note: I tried dispatching after a short delay, detecting that the new UI is invalid and dismissing it
                    // if so but the dismissal didn't work (we may have to wait on Apple to handle this one)
                    let interactionController: UIDocumentInteractionController = UIDocumentInteractionController(url: fileUrl)
                    interactionController.delegate = self
                    interactionController.presentPreview(animated: true)
                    return
                }
                
                // Otherwise share the file
                let shareVC = UIActivityViewController(activityItems: [ fileUrl ], applicationActivities: nil)
                shareVC.completionWithItemsHandler = { [dependencies = viewModel.dependencies] _, success, _, _ in
                    UIActivityViewController.notifyIfNeeded(success, using: dependencies)
                }
                
                if UIDevice.current.isIPad {
                    shareVC.excludedActivityTypes = []
                    shareVC.popoverPresentationController?.permittedArrowDirections = []
                    shareVC.popoverPresentationController?.sourceView = self.view
                    shareVC.popoverPresentationController?.sourceRect = self.view.bounds
                }
                
                navigationController?.present(shareVC, animated: true, completion: nil)
                
            case .textOnlyMessage:
                guard let visibleCell: VisibleMessageCell = cell as? VisibleMessageCell else { return }
                
                let quotePoint: CGPoint = visibleCell.convert(cellLocation, to: visibleCell.quoteView)
                let linkPreviewPoint: CGPoint = visibleCell.convert(cellLocation, to: visibleCell.linkPreviewView?.previewView)
                let tappableLabelPoint: CGPoint = visibleCell.convert(cellLocation, to: visibleCell.bodyTappableLabel)
                let containsLinks: Bool = (
                    // If there is only a single link and it matches the LinkPreview then consider this _just_ a
                    // LinkPreview
                    visibleCell.bodyTappableLabel?.containsLinks == true && (
                        (visibleCell.bodyTappableLabel?.links.count ?? 0) > 1 ||
                        visibleCell.bodyTappableLabel?.links[cellViewModel.linkPreview?.url ?? ""] == nil
                    )
                )
                let quoteViewContainsTouch: Bool = (visibleCell.quoteView?.bounds.contains(quotePoint) == true)
                let linkPreviewViewContainsTouch: Bool = (visibleCell.linkPreviewView?.previewView.bounds.contains(linkPreviewPoint) == true)
                
                switch (containsLinks, quoteViewContainsTouch, linkPreviewViewContainsTouch, cellViewModel.quoteViewModel, cellViewModel.linkPreview) {
                    // If the message contains both links and a quote, and the user tapped on the quote; OR the
                    // message only contained a quote, then scroll to the quote
                    case (true, true, _, .some(let quoteViewModel), _), (false, _, _, .some(let quoteViewModel), _):
                        let maybeTimestampMs: Int64? = viewModel.dependencies[singleton: .storage].read { db in
                            try Interaction
<<<<<<< HEAD
                                .filter(id: quotedInfo.interactionId)
=======
                                .filter(id: quoteViewModel.quotedInteractionId)
>>>>>>> d452f4b4
                                .select(.timestampMs)
                                .asRequest(of: Int64.self)
                                .fetchOne(db)
                        }
                        
                        guard let timestampMs: Int64 = maybeTimestampMs else {
                            return
                        }
                        
                        self.scrollToInteractionIfNeeded(
                            with: Interaction.TimestampInfo(
<<<<<<< HEAD
                                id: quotedInfo.interactionId,
=======
                                id: quoteViewModel.quotedInteractionId,
>>>>>>> d452f4b4
                                timestampMs: timestampMs
                            ),
                            focusBehaviour: .highlight,
                            originalIndexPath: self.tableView.indexPath(for: cell)
                        )
                    
                    // If the message contains both links and a LinkPreview, and the user tapped on
                    // the LinkPreview; OR the message only contained a LinkPreview, then open the link
                    case (true, _, true, _, .some(let linkPreview)), (false, _, _, _, .some(let linkPreview)):
                        switch linkPreview.variant {
                            case .standard: openUrl(linkPreview.url)
                            case .openGroupInvitation: joinOpenGroup(name: linkPreview.title, url: linkPreview.url)
                        }
                    
                    // If the message contained links then interact with them directly
                    case (true, _, _, _, _): visibleCell.bodyTappableLabel?.handleTouch(at: tappableLabelPoint)
                        
                    default: break
                }
                
            default: break
        }
    }
    
    func handleItemDoubleTapped(_ cellViewModel: MessageViewModel) {
        switch cellViewModel.cellType {
            // The user can double tap a voice message when it's playing to speed it up
            case .voiceMessage: self.viewModel.speedUpAudio(for: cellViewModel)
            default: break
        }
    }

    func handleItemSwiped(_ cellViewModel: MessageViewModel, state: SwipeState) {
        switch state {
            case .began: tableView.isScrollEnabled = false
            case .ended, .cancelled: tableView.isScrollEnabled = true
        }
    }
    
    func openUrl(_ urlString: String) {
        guard let url: URL = URL(string: urlString) else { return }
        
        let modal: ConfirmationModal = ConfirmationModal(
            targetView: self.view,
            info: ConfirmationModal.Info(
                title: "urlOpen".localized(),
                body: .attributedText(
                    "urlOpenDescription"
                        .put(key: "url", value: url.absoluteString)
                        .localizedFormatted(baseFont: .systemFont(ofSize: Values.smallFontSize))
                ),
                confirmTitle: "open".localized(),
                confirmStyle: .danger,
                cancelTitle: "urlCopy".localized(),
                cancelStyle: .alert_text,
                hasCloseButton: true,
                onConfirm:  { [weak self] modal in
                    UIApplication.shared.open(url, options: [:], completionHandler: nil)
                    modal.dismiss(animated: true)
                },
                onCancel: { [weak self] modal in
                    UIPasteboard.general.string = url.absoluteString
                }
            )
        )
        
        self.present(modal, animated: true)
    }
    
    func handleReplyButtonTapped(for cellViewModel: MessageViewModel) {
        reply(cellViewModel, completion: nil)
    }
    
    func showUserProfileModal(for cellViewModel: MessageViewModel) {
        guard viewModel.state.threadViewModel.threadCanWrite == true else { return }
        // FIXME: Add in support for starting a thread with a 'blinded25' id (disabled until we support this decoding)
        guard (try? SessionId.Prefix(from: cellViewModel.authorId)) != .blinded25 else { return }
        
        let dependencies: Dependencies = viewModel.dependencies
        
        let (info, _) = ProfilePictureView.Info.generateInfoFrom(
            size: .hero,
            publicKey: cellViewModel.authorId,
            threadVariant: .contact,    // Always show the display picture in 'contact' mode
            displayPictureUrl: nil,
            profile: cellViewModel.profile,
            using: dependencies
        )
        
        guard let profileInfo: ProfilePictureView.Info = info else { return }
        
        let (sessionId, blindedId): (String?, String?) = {
            guard
                (try? SessionId.Prefix(from: cellViewModel.authorId)) == .blinded15,
                let openGroupServer: String = viewModel.state.threadViewModel.openGroupServer,
                let openGroupPublicKey: String = viewModel.state.threadViewModel.openGroupPublicKey
            else {
                return (cellViewModel.authorId, nil)
            }
            let lookup: BlindedIdLookup? = dependencies[singleton: .storage].write { db in
                try BlindedIdLookup.fetchOrCreate(
                    db,
                    blindedId: cellViewModel.authorId,
                    openGroupServer: openGroupServer,
                    openGroupPublicKey: openGroupPublicKey,
                    isCheckingForOutbox: false,
                    using: dependencies
                )
            }
            return (lookup?.sessionId, cellViewModel.authorId.truncated(prefix: 10, suffix: 10))
        }()
        let (displayName, contactDisplayName): (String?, String?) = {
            guard let sessionId: String = sessionId else {
                return (cellViewModel.authorNameSuppressedId, nil)
            }
            guard !viewModel.state.currentUserSessionIds.contains(sessionId) else {
                return ("you".localized(), "you".localized())
            }
            
            let isCurrentUser: Bool = (viewModel.threadData.currentUserSessionIds?.contains(sessionId) == true)
            guard !isCurrentUser else {
                return ("you".localized(), "you".localized())
            }
            
            return (
                (
                    viewModel.state.profileCache[sessionId]?.displayName(for: .contact) ??
                    cellViewModel.authorNameSuppressedId
                ),
                viewModel.state.profileCache[sessionId]?.displayName(for: .contact, ignoringNickname: true)
            )
        }()
        
        let qrCodeImage: UIImage? = {
            guard let sessionId: String = sessionId else { return nil }
            return QRCode.generate(for: sessionId, hasBackground: false, iconName: "SessionWhite40") // stringlint:ignore
        }()
        
        let isMessasgeRequestsEnabled: Bool = {
            guard cellViewModel.threadVariant == .community else { return true }
            
            return cellViewModel.profile.blocksCommunityMessageRequests != true
        }()
        
        let userProfileModal: ModalHostingViewController = ModalHostingViewController(
            modal: UserProfileModal(
                info: UserProfileModal.Info(
                    sessionId: sessionId,
                    blindedId: blindedId,
                    qrCodeImage: qrCodeImage,
                    profileInfo: profileInfo,
                    displayName: displayName,
                    contactDisplayName: contactDisplayName,
                    shouldShowProBadge: cellViewModel.profile.proFeatures.contains(.proBadge),
                    isMessageRequestsEnabled: isMessasgeRequestsEnabled,
                    onStartThread: { [weak self] in
                        Task.detached(priority: .userInitiated) { [weak self] in
                            await self?.startThread(
                                with: cellViewModel.authorId,
                                openGroupServer: self?.viewModel.state.threadViewModel.openGroupServer,
                                openGroupPublicKey: self?.viewModel.state.threadViewModel.openGroupPublicKey
                            )
                        }
                    },
                    onProBadgeTapped: { [weak self, dependencies] in
                        dependencies[singleton: .sessionProManager].showSessionProCTAIfNeeded(
                            .generic,
                            dismissType: .single,
                            afterClosed: { [weak self] in
                                self?.snInputView.updateNumberOfCharactersLeft(self?.snInputView.text ?? "")
                            },
                            presenting: { modal in
                                dependencies[singleton: .appContext].frontMostViewController?.present(modal, animated: true)
                            }
                        )
                    }
                ),
                dataManager: dependencies[singleton: .imageDataManager]
            )
        )
        present(userProfileModal, animated: true, completion: nil)
    }
    
    func startThread(
        with sessionId: String,
        openGroupServer: String?,
        openGroupPublicKey: String?
    ) async {
        guard viewModel.state.threadViewModel.threadCanWrite == true else { return }
        
        let userSessionId: SessionId = viewModel.state.userSessionId
        let maybeThreadViewModel: SessionThreadViewModel? = try? await viewModel.dependencies[singleton: .storage].writeAsync { [dependencies = viewModel.dependencies] db in
            let targetId: String
            
            switch try? SessionId.Prefix(from: sessionId) {
                case .blinded15, .blinded25:
                    /// If the sessionId is blinded then check if there is an existing un-blinded thread with the contact and use that,
                    /// otherwise just use the blinded id
                    guard
                        let openGroupServer: String = openGroupServer,
                        let openGroupPublicKey: String = openGroupPublicKey
                    else { throw StorageError.objectNotFound }
                    
                    let lookup: BlindedIdLookup = try BlindedIdLookup.fetchOrCreate(
                        db,
                        blindedId: sessionId,
                        openGroupServer: openGroupServer,
                        openGroupPublicKey: openGroupPublicKey,
                        isCheckingForOutbox: false,
                        using: dependencies
                    )
                    
                    targetId = (lookup.sessionId ?? lookup.blindedId)
                    
                default: targetId = sessionId
            }
            
            try SessionThread.upsert(
                db,
                id: targetId,
                variant: .contact,
                values: SessionThread.TargetValues(
                    creationDateTimestamp: .useExistingOrSetTo(
                        (dependencies[cache: .snodeAPI].currentOffsetTimestampMs() / 1000)
                    ),
                    shouldBeVisible: .useLibSession,
                    isDraft: .useExistingOrSetTo(true)
                ),
                using: dependencies
            )
            
            return try ConversationViewModel.fetchThreadViewModel(
                db,
                threadId: sessionId,
                userSessionId: userSessionId,
                currentUserSessionIds: [userSessionId.hexString],
                threadWasKickedFromGroup: false,
                threadGroupIsDestroyed: false,
                using: dependencies
            )
        }
        
        await MainActor.run { [dependencies = viewModel.dependencies] in
            guard let threadViewModel: SessionThreadViewModel = maybeThreadViewModel else {
                self.navigationController?.present(
                    ConfirmationModal(
                        info: ConfirmationModal.Info(
                            title: "theError".localized(),
                            body: .text("errorUnknown".localized()),
                            cancelTitle: "okay".localized(),
                            cancelStyle: .alert_text
                        )
                    ),
                    animated: true,
                    completion: nil
                )
                return
            }
            
            self.navigationController?.pushViewController(
                ConversationVC(
                    threadViewModel: threadViewModel,
                    focusedInteractionInfo: nil,
                    using: dependencies
                ),
                animated: true
            )
        }
    }
    
    func showReactionList(_ cellViewModel: MessageViewModel, selectedReaction: EmojiWithSkinTones?) {
        guard
            !cellViewModel.reactionInfo.isEmpty &&
            [
                SessionThread.Variant.legacyGroup,
                SessionThread.Variant.group,
                SessionThread.Variant.community
            ].contains(self.viewModel.state.threadVariant),
            let allMessages: [MessageViewModel] = self.sections
                .first(where: { $0.model == .messages })?
                .elements
        else { return }
        
        let reactionListSheet: ReactionListSheet = ReactionListSheet(for: cellViewModel.id, using: viewModel.dependencies) { [weak self] in
            self?.currentReactionListSheet = nil
        }
        reactionListSheet.delegate = self
        reactionListSheet.handleInteractionUpdates(
            allMessages,
            selectedReaction: selectedReaction,
            initialLoad: true,
            shouldShowClearAllButton: viewModel.state.isUserModeratorOrAdmin
        )
        reactionListSheet.modalPresentationStyle = .overFullScreen
        present(reactionListSheet, animated: true, completion: nil)
        
        // Store so we can updated the content based on the current VC
        self.currentReactionListSheet = reactionListSheet
    }
    
    func needsLayout(for cellViewModel: MessageViewModel, expandingReactions: Bool) {
        guard
            let messageSectionIndex: Int = self.sections
                .firstIndex(where: { $0.model == .messages }),
            let targetMessageIndex = self.sections[messageSectionIndex]
                .elements
                .firstIndex(where: { $0.id == cellViewModel.id })
        else { return }
        
        if expandingReactions {
            self.viewModel.expandReactions(for: cellViewModel.id)
        }
        else {
            self.viewModel.collapseReactions(for: cellViewModel.id)
        }
        
        UIView.setAnimationsEnabled(false)
        tableView.reloadRows(
            at: [IndexPath(row: targetMessageIndex, section: messageSectionIndex)],
            with: .none
        )
        
        // Only re-enable animations if the feature flag isn't disabled
        if viewModel.dependencies[feature: .animationsEnabled] {
            UIView.setAnimationsEnabled(true)
        }
    }
    
    func handleReadMoreButtonTapped(_ cell: UITableViewCell, for cellViewModel: MessageViewModel) {
        self.viewModel.expandMessage(for: cellViewModel.id)
        
        UIView.setAnimationsEnabled(false)
        cell.setNeedsLayout()
        cell.layoutIfNeeded()
        tableView.beginUpdates()
        tableView.endUpdates()
        
        // Only re-enable animations if the feature flag isn't disabled
        if viewModel.dependencies[feature: .animationsEnabled] {
            UIView.setAnimationsEnabled(true)
        }
    }
    
    func react(_ cellViewModel: MessageViewModel, with emoji: EmojiWithSkinTones) {
        Task.detached(priority: .userInitiated) { [weak self] in
            await self?.react(cellViewModel, with: emoji.rawValue, remove: false)
        }
    }
    
    func removeReact(_ cellViewModel: MessageViewModel, for emoji: EmojiWithSkinTones) {
        guard viewModel.state.threadVariant != .legacyGroup else { return }
        
        Task.detached(priority: .userInitiated) { [weak self] in
            await self?.react(cellViewModel, with: emoji.rawValue, remove: true)
        }
    }
    
    func removeAllReactions(_ cellViewModel: MessageViewModel, for emoji: String) {
        // Dismiss current reaction sheet to present alert dialog
        currentReactionListSheet?.dismiss(animated: true)
        currentReactionListSheet = nil
        
        let modal: ConfirmationModal = ConfirmationModal(
            info: ConfirmationModal.Info(
                title: "clearAll".localized(),
                body: .attributedText(
                    "emojiReactsClearAll"
                        .put(key: "emoji", value: emoji)
                        .localizedFormatted(baseFont: ConfirmationModal.explanationFont)
                ),
                confirmTitle: "clear".localized(),
                confirmStyle: .danger,
                cancelStyle: .alert_text,
                onConfirm: { [weak self] modal in
                    // Call clear reaction event
                    Task.detached(priority: .userInitiated) {
                        await self?.clearAllReactions(cellViewModel, for: emoji)
                    }
                    modal.dismiss(animated: true)
                }
            )
        )
        
        present(modal, animated: true, completion: nil)
    }
    
    func clearAllReactions(_ cellViewModel: MessageViewModel, for emoji: String) async {
        guard
            cellViewModel.threadVariant == .community,
            let roomToken: String = viewModel.state.threadViewModel.openGroupRoomToken,
            let server: String = viewModel.state.threadViewModel.openGroupServer,
            let publicKey: String = viewModel.state.threadViewModel.openGroupPublicKey,
            let capabilities: Set<Capability.Variant> = viewModel.state.threadViewModel.openGroupCapabilities,
            let openGroupServerMessageId: Int64 = cellViewModel.openGroupServerMessageId
        else { return }
        
        do {
            let pendingChange: CommunityManager.PendingChange = await viewModel.dependencies[singleton: .communityManager]
                .addPendingReaction(
                    emoji: emoji,
                    id: openGroupServerMessageId,
                    in: roomToken,
                    on: server,
                    type: .removeAll
                )
            let request = try Network.SOGS.preparedReactionDeleteAll(
                emoji: emoji,
                id: openGroupServerMessageId,
                roomToken: roomToken,
                authMethod: Authentication.community(
                    info: LibSession.OpenGroupCapabilityInfo(
                        roomToken: roomToken,
                        server: server,
                        publicKey: publicKey,
                        capabilities: capabilities
                    )
                ),
                using: viewModel.dependencies
            )
            
            // FIXME: Make this async/await when the refactored networking is merged
            let response: Network.SOGS.ReactionRemoveAllResponse = try await request
                .send(using: viewModel.dependencies)
                .values
                .first(where: { _ in true })?.1 ?? { throw NetworkError.invalidResponse }()
            
            await viewModel.dependencies[singleton: .communityManager].updatePendingChange(
                pendingChange,
                seqNo: response.seqNo
            )
            
            try await viewModel.dependencies[singleton: .storage].writeAsync { db in
                let rowIds: [Int64] = try Reaction
                    .select(Column.rowID)
                    .filter(Reaction.Columns.interactionId == cellViewModel.id)
                    .filter(Reaction.Columns.emoji == emoji)
                    .asRequest(of: Int64.self)
                    .fetchAll(db)
                
                _ = try Reaction
                    .filter(Reaction.Columns.interactionId == cellViewModel.id)
                    .filter(Reaction.Columns.emoji == emoji)
                    .deleteAll(db)
                
                rowIds.forEach {
                    db.addReactionEvent(
                        id: $0,
                        messageId: cellViewModel.id,
                        change: .removed(emoji)
                    )
                }
            }
        }
        catch {
            // FIXME: Should probably handle this error
        }
    }
    
    func react(_ cellViewModel: MessageViewModel, with emoji: String, remove: Bool) async {
        guard
            self.viewModel.state.reactionsSupported &&
            self.viewModel.state.threadViewModel.threadIsMessageRequest != true && (
                cellViewModel.variant == .standardIncoming ||
                cellViewModel.variant == .standardOutgoing
            )
        else { return }
        
        // Perform local rate limiting (don't allow more than 20 reactions within 60 seconds)
        let threadId: String = self.viewModel.state.threadId
        let threadVariant: SessionThread.Variant = self.viewModel.state.threadVariant
        let openGroupRoom: String? = self.viewModel.state.threadViewModel.openGroupRoomToken
        let openGroupServer: String? = self.viewModel.state.threadViewModel.openGroupServer
        let openGroupPublicKey: String? = self.viewModel.state.threadViewModel.openGroupPublicKey
        let sentTimestampMs: Int64 = viewModel.dependencies[cache: .snodeAPI].currentOffsetTimestampMs()
        let recentReactionTimestamps: [Int64] = viewModel.dependencies[cache: .general].recentReactionTimestamps
        let currentUserSessionIds: Set<String> = viewModel.state.currentUserSessionIds
        
        guard
            recentReactionTimestamps.count < 20 ||
            (sentTimestampMs - (recentReactionTimestamps.first ?? sentTimestampMs)) > (60 * 1000)
        else {
            await MainActor.run {
                let toastController: ToastController = ToastController(
                    text: "emojiReactsCoolDown".localized(),
                    background: .backgroundSecondary
                )
                toastController.presentToastView(
                    fromBottomOfView: self.view,
                    inset: (snInputView.bounds.height + Values.largeSpacing),
                    duration: .milliseconds(2500)
                )
            }
            return
        }
        
        viewModel.dependencies.mutate(cache: .general) {
            $0.recentReactionTimestamps = Array($0.recentReactionTimestamps
                .suffix(19))
                .appending(sentTimestampMs)
        }
        
        /// Perform the sending logic, we generate the pending reaction first in a deferred future closure to prevent the OpenGroup
        /// cache from blocking either the main thread or the database write thread
        var pendingReaction: Reaction?
        var pendingChange: CommunityManager.PendingChange?
        
        do {
            // Create the pending change if we have open group info
            let threadShouldBeVisible: Bool? = self.viewModel.state.threadViewModel.threadShouldBeVisible
            
            if threadVariant == .community {
                guard
                    let serverMessageId: Int64 = cellViewModel.openGroupServerMessageId,
                    let openGroupServer: String = openGroupServer,
                    let openGroupPublicKey: String = openGroupPublicKey
                else { throw MessageError.invalidMessage("Missing community info for adding reaction") }
                
                pendingChange = await viewModel.dependencies[singleton: .communityManager].addPendingReaction(
                    emoji: emoji,
                    id: serverMessageId,
                    in: openGroupServer,
                    on: openGroupPublicKey,
                    type: (remove ? .remove : .add)
                )
            }
            
            let (destination, authMethod): (Message.Destination, AuthenticationMethod) = try await viewModel.dependencies[singleton: .storage].writeAsync { [state = viewModel.state, dependencies = viewModel.dependencies] db in
                // Update the thread to be visible (if it isn't already)
                if threadShouldBeVisible == false {
                    try SessionThread.updateVisibility(
                        db,
                        threadId: cellViewModel.threadId,
                        isVisible: true,
                        using: dependencies
                    )
                }
                
                // Get the pending reaction
                if remove {
                    pendingReaction = try? Reaction
                        .filter(Reaction.Columns.interactionId == cellViewModel.id)
                        .filter(currentUserSessionIds.contains(Reaction.Columns.authorId))
                        .filter(Reaction.Columns.emoji == emoji)
                        .fetchOne(db)
                }
                else {
                    let sortId: Int64 = Reaction.getSortId(
                        db,
                        interactionId: cellViewModel.id,
                        emoji: emoji
                    )
                    
                    pendingReaction = Reaction(
                        interactionId: cellViewModel.id,
                        serverHash: nil,
                        timestampMs: sentTimestampMs,
                        authorId: state.userSessionId.hexString,
                        emoji: emoji,
                        count: 1,
                        sortId: sortId
                    )
                }
                
                // Update the database
                if remove {
                    let maybeRowId: Int64? = try Reaction
                        .select(Column.rowID)
                        .filter(Reaction.Columns.interactionId == cellViewModel.id)
                        .filter(currentUserSessionIds.contains(Reaction.Columns.authorId))
                        .filter(Reaction.Columns.emoji == emoji)
                        .asRequest(of: Int64.self)
                        .fetchOne(db)
                    
                    try Reaction
                        .filter(Reaction.Columns.interactionId == cellViewModel.id)
                        .filter(currentUserSessionIds.contains(Reaction.Columns.authorId))
                        .filter(Reaction.Columns.emoji == emoji)
                        .deleteAll(db)
                    
                    if let rowId: Int64 = maybeRowId {
                        db.addReactionEvent(
                            id: rowId,
                            messageId: cellViewModel.id,
                            change: .removed(emoji)
                        )
                    }
                }
                else {
                    try pendingReaction?.insert(db)
                    db.addReactionEvent(
                        id: db.lastInsertedRowID,
                        messageId: cellViewModel.id,
                        change: .added(emoji)
                    )
                    
                    // Add it to the recent list
                    Emoji.addRecent(db, emoji: emoji)
                }
                
                return (
                    try Message.Destination.from(db, threadId: threadId, threadVariant: threadVariant),
                    try Authentication.with(db, threadId: threadId, threadVariant: threadVariant, using: dependencies)
                )
            }
            
            switch threadVariant {
                case .community:
                    guard
                        let serverMessageId: Int64 = cellViewModel.openGroupServerMessageId,
                        let openGroupRoom: String = openGroupRoom
                    else { throw MessageError.invalidMessage("Missing community info for adding reaction") }
                    
                    let request: Network.PreparedRequest<Int64?>
                    
                    if remove {
                        request = try Network.SOGS
                            .preparedReactionDelete(
                                emoji: emoji,
                                id: serverMessageId,
                                roomToken: openGroupRoom,
                                authMethod: authMethod,
                                using: viewModel.dependencies
                            )
                            .map { _, response in response.seqNo }
                    }
                    else {
                        request = try Network.SOGS
                            .preparedReactionAdd(
                                emoji: emoji,
                                id: serverMessageId,
                                roomToken: openGroupRoom,
                                authMethod: authMethod,
                                using: viewModel.dependencies
                            )
                            .map { _, response in response.seqNo }
                    }
                    
                    // FIXME: Make this async/await when the refactored networking is merged
                    let seqNo: Int64? = try await request
                        .send(using: viewModel.dependencies)
                        .values
                        .first(where: { _ in true })?.1 ?? { throw NetworkError.invalidResponse }()
                    
                    if let pendingChange: CommunityManager.PendingChange = pendingChange {
                        await viewModel.dependencies[singleton: .communityManager].updatePendingChange(
                            pendingChange,
                            seqNo: seqNo
                        )
                    }
                    
                default:
                    let request: Network.PreparedRequest<Message> = try MessageSender.preparedSend(
                        message: VisibleMessage(
                            sentTimestampMs: UInt64(sentTimestampMs),
                            text: nil,
                            reaction: VisibleMessage.VMReaction(
                                timestamp: UInt64(cellViewModel.timestampMs),
                                publicKey: {
                                    guard cellViewModel.variant == .standardIncoming else {
                                        return viewModel.state.userSessionId.hexString
                                    }
                                    
                                    return cellViewModel.authorId
                                }(),
                                emoji: emoji,
                                kind: (remove ? .remove : .react)
                            )
                        ),
                        to: destination,
                        namespace: destination.defaultNamespace,
                        interactionId: cellViewModel.id,
                        attachments: nil,
                        authMethod: authMethod,
                        onEvent: MessageSender.standardEventHandling(using: viewModel.dependencies),
                        using: viewModel.dependencies
                    )
                    // FIXME: Make this async/await when the refactored networking is merged
                    _ = try await request
                        .send(using: viewModel.dependencies)
                        .values
                        .first(where: { _ in true })?.1 ?? { throw NetworkError.invalidResponse }()
            }
        }
        catch {
            if let pendingChange: CommunityManager.PendingChange = pendingChange {
                await viewModel.dependencies[singleton: .communityManager].removePendingChange(pendingChange)
            }
            
            await handleReactionSentFailure(pendingReaction, remove: remove)
        }
    }
    
    func handleReactionSentFailure(_ pendingReaction: Reaction?, remove: Bool) async {
        guard let pendingReaction = pendingReaction else { return }
        
        try? await viewModel.dependencies[singleton: .storage].writeAsync { db in
            // Reverse the database
            if remove {
                try pendingReaction.insert(db)
            }
            else {
                try Reaction
                    .filter(Reaction.Columns.interactionId == pendingReaction.interactionId)
                    .filter(Reaction.Columns.authorId == pendingReaction.authorId)
                    .filter(Reaction.Columns.emoji == pendingReaction.emoji)
                    .deleteAll(db)
            }
        }
    }
    
    func showFullEmojiKeyboard(_ cellViewModel: MessageViewModel) {
        let emojiPicker = EmojiPickerSheet(
            completionHandler: { [weak self] emoji in
                guard let emoji: EmojiWithSkinTones = emoji else { return }
                
                self?.react(cellViewModel, with: emoji)
            },
            using: self.viewModel.dependencies
        )
        
        present(emojiPicker, animated: true, completion: nil)
    }
    
    func contextMenuDismissed() {
        recoverInputView()
    }
    
    // MARK: --action handling
    
    func joinOpenGroup(name: String?, url: String) {
        // Open groups can be unsafe, so always ask the user whether they want to join one
        let modal: ConfirmationModal = ConfirmationModal(
            info: ConfirmationModal.Info(
                title: "communityJoin".localized(),
                body: .attributedText(
                    "communityJoinDescription"
                        .put(key: "community_name", value: (name ?? "communityUnknown".localized()))
                        .localizedFormatted(baseFont: ConfirmationModal.explanationFont)
                ),
                confirmTitle: "join".localized(),
                onConfirm: { [dependencies = viewModel.dependencies] modal in
                    guard let presentingViewController: UIViewController = modal.presentingViewController else {
                        return
                    }
                    
                    guard let (room, server, publicKey) = LibSession.parseCommunity(url: url) else {
                        let errorModal: ConfirmationModal = ConfirmationModal(
                            info: ConfirmationModal.Info(
                                title: "communityJoinError".localized(),
                                cancelTitle: "okay".localized(),
                                cancelStyle: .alert_text
                            )
                        )
                        
                        return presentingViewController.present(errorModal, animated: true, completion: nil)
                    }
                    
                    dependencies[singleton: .storage]
                        .writePublisher { db in
                            dependencies[singleton: .communityManager].add(
                                db,
                                roomToken: room,
                                server: server,
                                publicKey: publicKey,
                                forceVisible: false
                            )
                        }
                        .flatMap { successfullyAddedGroup in
                            dependencies[singleton: .communityManager].performInitialRequestsAfterAdd(
                                queue: DispatchQueue.global(qos: .userInitiated),
                                successfullyAddedGroup: successfullyAddedGroup,
                                roomToken: room,
                                server: server,
                                publicKey: publicKey
                            )
                        }
                        .subscribe(on: DispatchQueue.global(qos: .userInitiated))
                        .receive(on: DispatchQueue.main)
                        .sinkUntilComplete(
                            receiveCompletion: { result in
                                switch result {
                                    case .finished: break
                                    case .failure(let error):
                                        // If there was a failure then the group will be in invalid state until
                                        // the next launch so remove it (the user will be left on the previous
                                        // screen so can re-trigger the join)
                                        dependencies[singleton: .storage].writeAsync { db in
                                            try dependencies[singleton: .communityManager].delete(
                                                db,
                                                openGroupId: OpenGroup.idFor(roomToken: room, server: server),
                                                skipLibSessionUpdate: false
                                            )
                                        }
                                        
                                        // Show the user an error indicating they failed to properly join the group
                                        let errorModal: ConfirmationModal = ConfirmationModal(
                                            info: ConfirmationModal.Info(
                                                title: "communityJoinError".localized(),
                                                body: .text("\(error)"),
                                                cancelTitle: "okay".localized(),
                                                cancelStyle: .alert_text
                                            )
                                        )
                                        
                                        presentingViewController.present(errorModal, animated: true, completion: nil)
                                }
                            }
                        )
                }
            )
        )
        
        present(modal, animated: true, completion: nil)
    }
    
    // MARK: - ContextMenuActionDelegate
    
    func info(_ cellViewModel: MessageViewModel) {
        let actions: [ContextMenuVC.Action] = ContextMenuVC.actions(
            for: cellViewModel,
            in: self.viewModel.state.threadViewModel,
            reactionsSupported: self.viewModel.state.reactionsSupported,
            isUserModeratorOrAdmin: self.viewModel.state.isUserModeratorOrAdmin,
            forMessageInfoScreen: true,
            delegate: self,
            using: viewModel.dependencies
        ) ?? []
        
        // FIXME: This is an interim solution until the `ConversationViewModel` queries are refactored to use the new observation system
        let messageInfoViewController = MessageInfoViewController(
            actions: actions,
<<<<<<< HEAD
            messageViewModel: cellViewModel,
            threadCanWrite: (viewModel.state.threadViewModel.threadCanWrite == true),
            onStartThread: { [weak self] in
                Task.detached(priority: .userInitiated) { [weak self] in
                    await self?.startThread(
                        with: cellViewModel.authorId,
                        openGroupServer: self?.viewModel.state.threadViewModel.openGroupServer,
                        openGroupPublicKey: self?.viewModel.state.threadViewModel.openGroupPublicKey
                    )
                }
=======
            messageViewModel: finalCellViewModel,
            threadCanWrite: (viewModel.threadData.threadCanWrite == true),
            onStartThread: { [weak self] in
                self?.startThread(
                    with: cellViewModel.authorId,
                    openGroupServer: cellViewModel.threadOpenGroupServer,
                    openGroupPublicKey: cellViewModel.threadOpenGroupPublicKey
                )
>>>>>>> d452f4b4
            },
            using: viewModel.dependencies
        )
        DispatchQueue.main.asyncAfter(deadline: .now() + 0.2) { [weak self] in
            self?.navigationController?.pushViewController(messageInfoViewController, animated: true)
        }
    }

    @MainActor func retry(_ cellViewModel: MessageViewModel, completion: (@MainActor () -> Void)?) {
        guard cellViewModel.optimisticMessageId == nil else {
            guard
                let optimisticMessageId: Int64 = cellViewModel.optimisticMessageId,
                let optimisticMessageData: ConversationViewModel.OptimisticMessageData = self.viewModel.state
                    .optimisticallyInsertedMessages[optimisticMessageId]
            else {
                // Show an error for the retry
                let modal: ConfirmationModal = ConfirmationModal(
                    info: ConfirmationModal.Info(
                        title: "theError".localized(),
                        body: .text("shareExtensionDatabaseError".localized()),
                        cancelTitle: "okay".localized(),
                        cancelStyle: .alert_text,
                        afterClosed: {
                            completion?()
                        }
                    )
                )
                
                self.present(modal, animated: true, completion: nil)
                return
            }
            
            // Try to send the optimistic message again
            Task.detached(priority: .userInitiated) { [weak self] in
                await self?.sendMessage(optimisticData: optimisticMessageData)
                await MainActor.run {
                    completion?()
                }
            }
            return
        }
        
        viewModel.dependencies[singleton: .storage].writeAsync { [weak self, dependencies = viewModel.dependencies] db in
            guard
                let threadId: String = self?.viewModel.state.threadId,
                let threadVariant: SessionThread.Variant = self?.viewModel.state.threadVariant,
                let interaction: Interaction = try? Interaction.fetchOne(db, id: cellViewModel.id)
            else { return }
            
            // Remove message sending jobs for the same interaction in database
            // Prevent the same message being sent twice
            try Job.filter(Job.Columns.interactionId == interaction.id).deleteAll(db)
            
            try MessageSender.send(
                db,
                interaction: interaction,
                threadId: threadId,
                threadVariant: threadVariant,
                isSyncMessage: (cellViewModel.state == .failedToSync),
                using: dependencies
            )
        }
        
        completion?()
    }

    func reply(_ cellViewModel: MessageViewModel, completion: (() -> Void)?) {
<<<<<<< HEAD
        let maybeQuoteDraft: QuotedReplyModel? = QuotedReplyModel.quotedReplyForSending(
            threadId: self.viewModel.state.threadId,
            quotedInteractionId: cellViewModel.id,
            authorId: cellViewModel.authorId,
            authorName: cellViewModel.authorNameSuppressedId,
            variant: cellViewModel.variant,
            body: cellViewModel.body,
            timestampMs: cellViewModel.timestampMs,
            attachments: cellViewModel.attachments,
            linkPreviewAttachment: cellViewModel.linkPreviewAttachment,
            proFeatures: cellViewModel.proFeatures,
            currentUserSessionIds: cellViewModel.currentUserSessionIds
        )
=======
        guard
            cellViewModel.variant == .standardOutgoing ||
            cellViewModel.variant == .standardIncoming
        else { return }
        guard
            (cellViewModel.body ?? "")?.isEmpty == false ||
            cellViewModel.attachments?.isEmpty == false
        else { return }
>>>>>>> d452f4b4
        
        let targetAttachment: Attachment? = (
            cellViewModel.attachments?.first ??
            cellViewModel.linkPreviewAttachment
        )
        
        snInputView.quoteViewModel = QuoteViewModel(
            mode: .draft,
            direction: (cellViewModel.variant == .standardOutgoing ? .outgoing : .incoming),
            currentUserSessionIds: (cellViewModel.currentUserSessionIds ?? []),
            rowId: -1,
            interactionId: nil,
            authorId: cellViewModel.authorId,
            showProBadge: self.viewModel.dependencies.mutate(cache: .libSession) {
                $0.validateSessionProState(for: cellViewModel.authorId)
            },
            timestampMs: cellViewModel.timestampMs,
            quotedInteractionId: cellViewModel.id,
            quotedInteractionIsDeleted: cellViewModel.variant.isDeletedMessage,
            quotedText: cellViewModel.body,
            quotedAttachmentInfo: targetAttachment?.quoteAttachmentInfo(using: self.viewModel.dependencies),
            displayNameRetriever: Profile.defaultDisplayNameRetriever(
                threadVariant: self.viewModel.threadData.threadVariant,
                using: self.viewModel.dependencies
            )
        )
        
        // If the `MessageInfoViewController` is visible then we want to show the keyboard after
        // the pop transition completes (and don't want to delay triggering the completion closure)
        let messageInfoScreenVisible: Bool = (self.navigationController?.viewControllers.last is MessageInfoViewController)

        guard !messageInfoScreenVisible else {
            if self.isShowingSearchUI == true { self.willManuallyCancelSearchUI() }
            self.hasPendingInputKeyboardPresentationEvent = true
            completion?()
            return
        }
        
        // Add delay before doing any ui updates
        // Delay added to give time for long press actions to dismiss
        let delay = completion == nil ? 0 : ContextMenuVC.dismissDuration
        
        DispatchQueue.main.asyncAfter(deadline: .now() + delay) { [weak self] in
            if self?.isShowingSearchUI == true { self?.willManuallyCancelSearchUI() }
            _ = self?.snInputView.becomeFirstResponder()
            completion?()
        }
    }

    func copy(_ cellViewModel: MessageViewModel, completion: (() -> Void)?) {
        switch cellViewModel.cellType {
            case .typingIndicator, .dateHeader, .unreadMarker: break
            
            case .textOnlyMessage:
                if cellViewModel.body == nil, let linkPreview: LinkPreview = cellViewModel.linkPreview {
                    UIPasteboard.general.string = linkPreview.url
                    return
                }
                
                UIPasteboard.general.string = cellViewModel.body
            
            case .audio, .voiceMessage, .genericAttachment, .mediaMessage:
                guard
                    cellViewModel.attachments.count == 1,
                    let attachment: Attachment = cellViewModel.attachments.first,
                    attachment.isValid,
                    (
                        attachment.state == .downloaded ||
                        attachment.state == .uploaded
                    ),
                    let type: UTType = UTType(sessionMimeType: attachment.contentType),
                    let path: String = try? viewModel.dependencies[singleton: .attachmentManager]
                        .path(for: attachment.downloadUrl),
                    let data: Data = try? Data(contentsOf: URL(fileURLWithPath: path))
                else { return }
            
                UIPasteboard.general.setData(data, forPasteboardType: type.identifier)
        }
        
        DispatchQueue.main.asyncAfter(deadline: .now() + .milliseconds(Int(ContextMenuVC.dismissDurationPartOne * 1000))) { [weak self] in
            self?.viewModel.showToast(
                text: "copied".localized(),
                backgroundColor: .toast_background,
                inset: Values.largeSpacing + (self?.inputAccessoryView?.frame.height ?? 0)
            )
        }
        
        completion?()
    }

    func copySessionID(_ cellViewModel: MessageViewModel, completion: (() -> Void)?) {
        guard cellViewModel.variant == .standardIncoming else { return }
        
        UIPasteboard.general.string = cellViewModel.authorId
        
        DispatchQueue.main.asyncAfter(deadline: .now() + .milliseconds(Int(ContextMenuVC.dismissDurationPartOne * 1000))) { [weak self] in
            self?.viewModel.showToast(
                text: "copied".localized(),
                backgroundColor: .toast_background,
                inset: Values.largeSpacing + (self?.inputAccessoryView?.frame.height ?? 0)
            )
        }
        
        completion?()
    }

    func delete(_ cellViewModel: MessageViewModel, completion: (() -> Void)?) {
        /// Retrieve the deletion actions for the selected message(s) of there are any
        let messagesToDelete: [MessageViewModel] = [cellViewModel]
        
        guard let deletionBehaviours: MessageViewModel.DeletionBehaviours = self.viewModel.deletionActions(for: messagesToDelete) else {
            return
        }
        
        let modal: ConfirmationModal = ConfirmationModal(
            info: ConfirmationModal.Info(
                title: deletionBehaviours.title,
                body: .radio(
                    explanation: ThemedAttributedString(string: deletionBehaviours.body),
                    warning: deletionBehaviours.warning.map { ThemedAttributedString(string: $0) },
                    options: deletionBehaviours.actions.map { action in
                        ConfirmationModal.Info.Body.RadioOptionInfo(
                            title: action.title,
                            enabled: action.state != .disabled,
                            selected: action.state == .enabledAndDefaultSelected,
                            accessibility: action.accessibility
                        )
                    }
                ),
                confirmTitle: "delete".localized(),
                confirmStyle: .danger,
                cancelTitle: "cancel".localized(),
                cancelStyle: .alert_text,
                dismissOnConfirm: false,
                onConfirm: { [weak self, dependencies = viewModel.dependencies] modal in
                    /// Determine the selected action index
                    let selectedIndex: Int = {
                        switch modal.info.body {
                            case .radio(_, _, let options):
                                return options
                                    .enumerated()
                                    .first(where: { _, value in value.selected })
                                    .map { index, _ in index }
                                    .defaulting(to: 0)
                            
                            default: return 0
                        }
                    }()
                    
                    /// Stop the messages audio if needed
                    messagesToDelete.forEach { cellViewModel in
                        self?.viewModel.stopAudioIfNeeded(for: cellViewModel)
                    }
                    
                    /// Trigger the deletion behaviours
                    deletionBehaviours
                        .publisherForAction(at: selectedIndex, using: dependencies)
                        .showingBlockingLoading(
                            in: deletionBehaviours.requiresNetworkRequestForAction(at: selectedIndex) ?
                                self?.viewModel.navigatableState :
                                nil
                        )
                        .sinkUntilComplete(
                            receiveCompletion: { result in
                                DispatchQueue.main.async {
                                    switch result {
                                        case .finished:
                                            modal.dismiss(animated: true) {
                                                /// Dispatch after a delay because becoming the first responder can cause
                                                /// an odd appearance animation
                                                DispatchQueue.main.asyncAfter(deadline: .now() + .milliseconds(150)) {
                                                    self?.viewModel.showToast(
                                                        text: "deleteMessageDeleted"
                                                            .putNumber(messagesToDelete.count)
                                                            .localized(),
                                                        backgroundColor: .backgroundSecondary,
                                                        inset: (self?.inputAccessoryView?.frame.height ?? Values.mediumSpacing) + Values.smallSpacing
                                                    )
                                                }
                                            }
                                            
                                        case .failure:
                                            self?.viewModel.showToast(
                                                text: "deleteMessageFailed"
                                                    .putNumber(messagesToDelete.count)
                                                    .localized(),
                                                backgroundColor: .backgroundSecondary,
                                                inset: (self?.inputAccessoryView?.frame.height ?? Values.mediumSpacing) + Values.smallSpacing
                                            )
                                    }
                                    completion?()
                                }
                            }
                        )
                }
            )
        )
        
        /// Show the modal after a small delay so it doesn't look as weird with the context menu dismissal
        DispatchQueue.main.asyncAfter(deadline: .now() + .milliseconds(Int(ContextMenuVC.dismissDurationPartOne * 1000))) { [weak self] in
            self?.present(modal, animated: true)
            self?.resignFirstResponder()
        }
    }

    func save(_ cellViewModel: MessageViewModel, completion: (() -> Void)?) {
        let validAttachments: [(Attachment, String)] = cellViewModel.attachments
            .filter { attachment in
                attachment.isValid && (
                    cellViewModel.cellType != .mediaMessage ||
                    attachment.isVisualMedia
                ) && (
                    attachment.state == .downloaded ||
                    attachment.state == .uploaded
                )
            }
            .compactMap { attachment in
                guard
                    let path: String = try? viewModel.dependencies[singleton: .attachmentManager]
                        .createTemporaryFileForOpening(
                            downloadUrl: attachment.downloadUrl,
                            mimeType: attachment.contentType,
                            sourceFilename: attachment.sourceFilename
                        ),
                    viewModel.dependencies[singleton: .fileManager].fileExists(atPath: path)
                else { return nil }
                
                return (attachment, path)
            }
        
        guard !validAttachments.isEmpty else { return }
        
        switch cellViewModel.cellType {
            case .audio, .genericAttachment:
                let documentPicker = UIDocumentPickerViewController(
                    forExporting: validAttachments.map { _, path in URL(fileURLWithPath: path) },
                    asCopy: true
                )
                
                self.documentHandler = DocumentPickerHandler(
                    didPickDocumentsAt: { [weak self, dependencies = viewModel.dependencies] _, _ in
                        validAttachments.forEach { attachment, path in
                            /// Sanity check to make sure we don't unintentionally remove a proper attachment file
                            guard dependencies[singleton: .fileManager].isLocatedInTemporaryDirectory(path) else {
                                return
                            }
                            
                            try? dependencies[singleton: .fileManager].removeItem(atPath: path)
                        }
                        
                        DispatchQueue.main.asyncAfter(deadline: .now() + .milliseconds(Int(ContextMenuVC.dismissDurationPartOne * 1000))) { [weak self] in
                            self?.viewModel.showToast(
                                text: "saved".localized(),
                                backgroundColor: .toast_background,
                                inset: Values.largeSpacing + (self?.inputAccessoryView?.frame.height ?? 0)
                            )
                            
                            // Send a 'media saved' notification if needed
                            guard self?.viewModel.state.threadVariant == .contact, cellViewModel.variant == .standardIncoming else {
                                return
                            }
                            
                            self?.sendDataExtraction(kind: .mediaSaved(timestamp: UInt64(cellViewModel.timestampMs)))
                        }
                        
                        self?.documentHandler = nil
                    },
                    wasCancelled: { [weak self] _ in
                        self?.documentHandler = nil
                    }
                )
                documentPicker.delegate = documentHandler
                present(documentPicker, animated: true)
                
            case .mediaMessage:
                Permissions.requestLibraryPermissionIfNeeded(
                    isSavingMedia: true,
                    presentingViewController: self,
                    using: viewModel.dependencies
                ) { [weak self, dependencies = viewModel.dependencies] in
                    PHPhotoLibrary.shared().performChanges(
                        {
                            validAttachments.forEach { attachment, path in
                                if attachment.isImage || attachment.isAnimated {
                                    PHAssetChangeRequest.creationRequestForAssetFromImage(
                                        atFileURL: URL(fileURLWithPath: path)
                                    )
                                }
                                else if attachment.isVideo {
                                    PHAssetChangeRequest.creationRequestForAssetFromVideo(
                                        atFileURL: URL(fileURLWithPath: path)
                                    )
                                }
                            }
                        },
                        completionHandler: { [weak self, dependencies] _, _ in
                            validAttachments.forEach { attachment, path in
                                /// Sanity check to make sure we don't unintentionally remove a proper attachment file
                                guard dependencies[singleton: .fileManager].isLocatedInTemporaryDirectory(path) else {
                                    return
                                }
                                
                                try? dependencies[singleton: .fileManager].removeItem(atPath: path)
                            }
                            
                            DispatchQueue.main.asyncAfter(deadline: .now() + .milliseconds(Int(ContextMenuVC.dismissDurationPartOne * 1000))) { [weak self] in
                                self?.viewModel.showToast(
                                    text: "saved".localized(),
                                    backgroundColor: .toast_background,
                                    inset: Values.largeSpacing + (self?.inputAccessoryView?.frame.height ?? 0)
                                )
                            }
                            
                            // Send a 'media saved' notification if needed
                            guard self?.viewModel.state.threadVariant == .contact, cellViewModel.variant == .standardIncoming else {
                                return
                            }
                            
                            self?.sendDataExtraction(kind: .mediaSaved(timestamp: UInt64(cellViewModel.timestampMs)))
                        }
                    )
                }
                
                completion?()
                
            default: break
        }
    }

    func ban(_ cellViewModel: MessageViewModel, completion: (() -> Void)?) {
        guard cellViewModel.threadVariant == .community else { return }
        
        let modal: ConfirmationModal = ConfirmationModal(
            targetView: self.view,
            info: ConfirmationModal.Info(
                title: "banUser".localized(),
                body: .text("communityBanDescription".localized()),
                confirmTitle: "theContinue".localized(),
                confirmStyle: .danger,
                cancelStyle: .alert_text,
                onConfirm: { [weak self, threadData = viewModel.state.threadViewModel, dependencies = viewModel.dependencies] _ in
                    Result {
                        guard
                            cellViewModel.threadVariant == .community,
                            let roomToken: String = threadData.openGroupRoomToken,
                            let server: String = threadData.openGroupServer,
                            let publicKey: String = threadData.openGroupPublicKey,
                            let capabilities: Set<Capability.Variant> = threadData.openGroupCapabilities,
                            cellViewModel.openGroupServerMessageId != nil
                        else { throw CryptoError.invalidAuthentication }
                        
                        return (
                            roomToken,
                            Authentication.community(
                                info: LibSession.OpenGroupCapabilityInfo(
                                    roomToken: roomToken,
                                    server: server,
                                    publicKey: publicKey,
                                    capabilities: capabilities
                                )
                            )
                        )
                    }
                    .publisher
                    .tryFlatMap { (roomToken: String, authMethod: AuthenticationMethod) in
                        try Network.SOGS.preparedUserBan(
                            sessionId: cellViewModel.authorId,
                            from: [roomToken],
                            authMethod: authMethod,
                            using: dependencies
                        ).send(using: dependencies)
                    }
                    .subscribe(on: DispatchQueue.global(qos: .userInitiated), using: dependencies)
                    .receive(on: DispatchQueue.main, using: dependencies)
                    .sinkUntilComplete(
                        receiveCompletion: { result in
                            DispatchQueue.main.async { [weak self] in
                                switch result {
                                    case .finished:
                                        self?.viewModel.showToast(
                                            text: "banUserBanned".localized(),
                                            backgroundColor: .backgroundSecondary,
                                            inset: (self?.inputAccessoryView?.frame.height ?? Values.mediumSpacing) + Values.smallSpacing
                                        )
                                    case .failure:
                                        self?.viewModel.showToast(
                                            text: "banErrorFailed".localized(),
                                            backgroundColor: .backgroundSecondary,
                                            inset: (self?.inputAccessoryView?.frame.height ?? Values.mediumSpacing) + Values.smallSpacing
                                        )
                                }
                                completion?()
                            }
                        }
                    )
                },
                afterClosed: { [weak self] in
                    completion?()
                }
            )
        )
        self.present(modal, animated: true)
    }

    func banAndDeleteAllMessages(_ cellViewModel: MessageViewModel, completion: (() -> Void)?) {
        guard cellViewModel.threadVariant == .community else { return }
        
        let modal: ConfirmationModal = ConfirmationModal(
            targetView: self.view,
            info: ConfirmationModal.Info(
                title: "banDeleteAll".localized(),
                body: .text("communityBanDeleteDescription".localized()),
                confirmTitle: "theContinue".localized(),
                confirmStyle: .danger,
                cancelStyle: .alert_text,
                onConfirm: { [weak self, threadData = viewModel.state.threadViewModel, dependencies = viewModel.dependencies] _ in
                    Result {
                        guard
                            cellViewModel.threadVariant == .community,
                            let roomToken: String = threadData.openGroupRoomToken,
                            let server: String = threadData.openGroupServer,
                            let publicKey: String = threadData.openGroupPublicKey,
                            let capabilities: Set<Capability.Variant> = threadData.openGroupCapabilities
                        else { throw CryptoError.invalidAuthentication }
                        
                        return (
                            roomToken,
                            Authentication.community(
                                info: LibSession.OpenGroupCapabilityInfo(
                                    roomToken: roomToken,
                                    server: server,
                                    publicKey: publicKey,
                                    capabilities: capabilities
                                )
                            )
                        )
                    }
                    .publisher
                    .tryFlatMap { (roomToken: String, authMethod: AuthenticationMethod) in
                        try Network.SOGS.preparedUserBanAndDeleteAllMessages(
                            sessionId: cellViewModel.authorId,
                            roomToken: roomToken,
                            authMethod: authMethod,
                            using: dependencies
                        ).send(using: dependencies)
                    }
                    .subscribe(on: DispatchQueue.global(qos: .userInitiated), using: dependencies)
                    .receive(on: DispatchQueue.main, using: dependencies)
                    .sinkUntilComplete(
                        receiveCompletion: { result in
                            DispatchQueue.main.async { [weak self] in
                                switch result {
                                    case .finished:
                                        self?.viewModel.showToast(
                                            text: "banUserBanned".localized(),
                                            backgroundColor: .backgroundSecondary,
                                            inset: (self?.inputAccessoryView?.frame.height ?? Values.mediumSpacing) + Values.smallSpacing
                                        )
                                    case .failure:
                                        self?.viewModel.showToast(
                                            text: "banErrorFailed".localized(),
                                            backgroundColor: .backgroundSecondary,
                                            inset: (self?.inputAccessoryView?.frame.height ?? Values.mediumSpacing) + Values.smallSpacing
                                        )
                                }
                                completion?()
                            }
                        }
                    )
                }
            )
        )
        self.present(modal, animated: true)
    }

    // MARK: - VoiceMessageRecordingViewDelegate

    func startVoiceMessageRecording() {
        // Request permission if needed
        Permissions.requestMicrophonePermissionIfNeeded(
            using: viewModel.dependencies,
            onNotGranted: { [weak self] in
                DispatchQueue.main.async {
                    self?.cancelVoiceMessageRecording()
                }
            }
        )
        
        // Keep screen on
        UIApplication.shared.isIdleTimerDisabled = false
        guard Permissions.microphone == .granted else { return }
        
        // Cancel any current audio playback
        self.viewModel.stopAudio()
        
        // Create URL
        let currentOffsetTimestamp: Int64 = viewModel.dependencies[cache: .snodeAPI].currentOffsetTimestampMs()
        let directory: String = viewModel.dependencies[singleton: .fileManager].temporaryDirectory
        let fileName: String = "\(currentOffsetTimestamp).m4a" // stringlint:ignore
        let url: URL = URL(fileURLWithPath: directory).appendingPathComponent(fileName)
        
        // Set up audio session
        guard viewModel.dependencies[singleton: .audioSession].startAudioActivity(recordVoiceMessageActivity) else {
            return cancelVoiceMessageRecording()
        }
        
        // Set up audio recorder
        let audioRecorder: AVAudioRecorder
        do {
            audioRecorder = try AVAudioRecorder(
                url: url,
                settings: [
                    AVFormatIDKey: NSNumber(value: kAudioFormatMPEG4AAC),
                    AVSampleRateKey: NSNumber(value: 44100),
                    AVNumberOfChannelsKey: NSNumber(value: 2),
                    AVEncoderBitRateKey: NSNumber(value: 128 * 1024)
                ]
            )
            audioRecorder.isMeteringEnabled = true
            self.audioRecorder = audioRecorder
        }
        catch {
            Log.error(.conversation, "Couldn't start audio recording due to error: \(error).")
            return cancelVoiceMessageRecording()
        }
        
        // Limit voice messages to a minute
        audioTimer = Timer.scheduledTimer(withTimeInterval: 180, repeats: false, block: { [weak self] _ in
            self?.snInputView.hideVoiceMessageUI()
            self?.endVoiceMessageRecording()
        })
        
        // Prepare audio recorder and start recording
        let successfullyPrepared: Bool = audioRecorder.prepareToRecord()
        let startedRecording: Bool = (successfullyPrepared && audioRecorder.record())
        
        
        guard successfullyPrepared && startedRecording else {
            Log.error(.conversation, (successfullyPrepared ? "Couldn't record audio." : "Couldn't prepare audio recorder."))
            
            // Dispatch to the next run loop to avoid
            DispatchQueue.main.async {
                let modal: ConfirmationModal = ConfirmationModal(
                    targetView: self.view,
                    info: ConfirmationModal.Info(
                        title: "theError".localized(),
                        body: .text("audioUnableToRecord".localized()),
                        cancelTitle: "okay".localized(),
                        cancelStyle: .alert_text
                    )
                )
                self.present(modal, animated: true)
            }
            
            return cancelVoiceMessageRecording()
        }
    }

    func endVoiceMessageRecording() {
        UIApplication.shared.isIdleTimerDisabled = true
        
        // Hide the UI
        snInputView.hideVoiceMessageUI()
        
        // Cancel the timer
        audioTimer?.invalidate()
        
        // Check preconditions
        guard let audioRecorder = audioRecorder else { return }
        
        // Get duration
        let duration = audioRecorder.currentTime
        
        // Stop the recording
        stopVoiceMessageRecording()
        
        // Check for user misunderstanding
        guard duration > 1 else {
            self.audioRecorder = nil
            
            let modal: ConfirmationModal = ConfirmationModal(
                targetView: self.view,
                info: ConfirmationModal.Info(
                    title: "messageVoice".localized(),
                    body: .text("messageVoiceErrorShort".localized()),
                    cancelTitle: "okay".localized(),
                    cancelStyle: .alert_text
                )
            )
            self.present(modal, animated: true)
            return
        }
        
        // Get data
        let fileName = ("messageVoice".localized() as NSString)
            .appendingPathExtension("m4a") // stringlint:ignore
        let pendingAttachment: PendingAttachment = PendingAttachment(
            source: .voiceMessage(audioRecorder.url),
            utType: .mpeg4Audio,
            sourceFilename: fileName,
            using: viewModel.dependencies
        )
        
        // Send attachment
        sendMessage(text: "", attachments: [pendingAttachment])
    }

    func cancelVoiceMessageRecording() {
        snInputView.hideVoiceMessageUI()
        audioTimer?.invalidate()
        stopVoiceMessageRecording()
        audioRecorder = nil
    }

    func stopVoiceMessageRecording() {
        audioRecorder?.stop()
        viewModel.dependencies[singleton: .audioSession].endAudioActivity(recordVoiceMessageActivity)
    }
    
    // MARK: - Data Extraction Notifications
    
    func sendDataExtraction(kind: DataExtractionNotification.Kind) {
        // Only send screenshot notifications to one-to-one conversations
        guard self.viewModel.state.threadVariant == .contact else { return }
        
        let threadId: String = self.viewModel.state.threadId
        let threadVariant: SessionThread.Variant = self.viewModel.state.threadVariant
        
        viewModel.dependencies[singleton: .storage].writeAsync { [dependencies = viewModel.dependencies] db in
            try MessageSender.send(
                db,
                message: DataExtractionNotification(
                    kind: kind,
                    sentTimestampMs: dependencies[cache: .snodeAPI].currentOffsetTimestampMs()
                )
                .with(DisappearingMessagesConfiguration
                    .fetchOne(db, id: threadId)?
                    .forcedWithDisappearAfterReadIfNeeded()
                ),
                interactionId: nil,
                threadId: threadId,
                threadVariant: threadVariant,
                using: dependencies
            )
        }
    }

    // MARK: - Convenience
    
    @MainActor func showErrorAlert(for error: Error) {
        DispatchQueue.main.async { [weak self] in
            let modal: ConfirmationModal = ConfirmationModal(
                targetView: self?.view,
                info: ConfirmationModal.Info(
                    title: "attachmentsErrorSending".localized(),
                    body: .text("\(error)"),
                    cancelTitle: "okay".localized(),
                    cancelStyle: .alert_text
                )
            )
            self?.present(modal, animated: true)
        }
    }
}

// MARK: - UIDocumentInteractionControllerDelegate

extension ConversationVC: UIDocumentInteractionControllerDelegate {
    func documentInteractionControllerViewControllerForPreview(_ controller: UIDocumentInteractionController) -> UIViewController {
        return self
    }
    
    public func documentInteractionControllerDidEndPreview(_ controller: UIDocumentInteractionController) {
        guard let temporaryFileUrl: URL = controller.url else { return }
        
        /// Now that we are finished with it we want to remove the temporary file (just to be safe ensure that it starts with the
        /// `temporaryDirectory` so we don't accidentally delete a proper file if logic elsewhere changes)
        if viewModel.dependencies[singleton: .fileManager].isLocatedInTemporaryDirectory(temporaryFileUrl.path) {
            try? viewModel.dependencies[singleton: .fileManager].removeItem(atPath: temporaryFileUrl.path)
        }
    }
}

// MARK: - Message Request Actions

extension ConversationVC {
    @MainActor internal func removeMessageRequestsFromBackStackIfNeeded() {
        /// Remove the `SessionTableViewController<MessageRequestsViewModel>` from the nav hierarchy if present
        if
            let viewControllers: [UIViewController] = self.navigationController?.viewControllers,
            let messageRequestsIndex = viewControllers
                .firstIndex(where: { viewCon -> Bool in
                    (viewCon as? SessionViewModelAccessible)?.viewModelType == MessageRequestsViewModel.self
                }),
            messageRequestsIndex > 0
        {
            var newViewControllers = viewControllers
            newViewControllers.remove(at: messageRequestsIndex)
            self.navigationController?.viewControllers = newViewControllers
        }
    }
    
    fileprivate func approveMessageRequestIfNeeded(
        for threadId: String,
        threadVariant: SessionThread.Variant,
        displayName: String,
        isDraft: Bool,
        timestampMs: Int64
    ) async {
        switch threadVariant {
            case .contact:
                /// If the contact doesn't exist then we should create it so we can store the `isApproved` state (it'll be updated
                /// with correct profile info if they accept the message request so this shouldn't cause weird behaviours)
                let maybeContact: Contact? = try? await viewModel.dependencies[singleton: .storage].readAsync { [dependencies = viewModel.dependencies] db in
                    Contact.fetchOrCreate(db, id: threadId, using: dependencies)
                }
                
                guard
                    let contact: Contact = maybeContact,
                    !contact.isApproved
                else { return }
                
                try? await viewModel.dependencies[singleton: .storage].writeAsync { [dependencies = viewModel.dependencies] db in
                    /// If this isn't a draft thread (ie. sending a message request) then send a `messageRequestResponse`
                    /// back to the sender (this allows the sender to know that they have been approved and can now use this
                    /// contact in closed groups)
                    if !isDraft {
                        _ = try? Interaction(
                            threadId: threadId,
                            threadVariant: threadVariant,
                            authorId: dependencies[cache: .general].sessionId.hexString,
                            variant: .infoMessageRequestAccepted,
                            body: "messageRequestYouHaveAccepted"
                                .put(key: "name", value: displayName)
                                .localized(),
                            timestampMs: timestampMs,
                            using: dependencies
                        ).inserted(db)
                        
                        try MessageSender.send(
                            db,
                            message: MessageRequestResponse(
                                isApproved: true,
                                sentTimestampMs: UInt64(timestampMs)
                            ),
                            interactionId: nil,
                            threadId: threadId,
                            threadVariant: threadVariant,
                            using: dependencies
                        )
                    }
                    
                    // Default 'didApproveMe' to true for the person approving the message request
                    let updatedDidApproveMe: Bool = (contact.didApproveMe || !isDraft)
                    try contact.upsert(db)
                    try Contact
                        .filter(id: contact.id)
                        .updateAllAndConfig(
                            db,
                            Contact.Columns.isApproved.set(to: true),
                            Contact.Columns.didApproveMe.set(to: updatedDidApproveMe),
                            using: dependencies
                        )
                    db.addContactEvent(id: contact.id, change: .isApproved(true))
                    db.addContactEvent(id: contact.id, change: .didApproveMe(updatedDidApproveMe))
                    db.addEvent(contact.id, forKey: .messageRequestAccepted)
                }
                
                // Update the UI
                await MainActor.run {
                    removeMessageRequestsFromBackStackIfNeeded()
                }
                return
                
            case .group:
                // If the group is not in the invited state then don't bother doing anything
                let maybeGroup: ClosedGroup? = try? await viewModel.dependencies[singleton: .storage].readAsync { db in
                    try ClosedGroup.fetchOne(db, id: threadId)
                }
                
                guard
                    let group: ClosedGroup = maybeGroup,
                    group.invited == true
                else { return }
                
                try? await viewModel.dependencies[singleton: .storage].writeAsync { [dependencies = viewModel.dependencies] db in
                    /// Remove any existing `infoGroupInfoInvited` interactions from the group (don't want to have a
                    /// duplicate one from inside the group history)
                    try Interaction.deleteWhere(
                        db,
                        .filter(Interaction.Columns.threadId == group.id),
                        .filter(Interaction.Columns.variant == Interaction.Variant.infoGroupInfoInvited)
                    )
                    
                    /// Optimistically insert a `standard` member for the current user in this group (it'll be update to the correct
                    /// one once we receive the first `GROUP_MEMBERS` config message but adding it here means the `canWrite`
                    /// state of the group will continue to be `true` while we wait on the initial poll to get back)
                    try GroupMember(
                        groupId: group.id,
                        profileId: dependencies[cache: .general].sessionId.hexString,
                        role: .standard,
                        roleStatus: .accepted,
                        isHidden: false
                    ).upsert(db)
                    
                    /// If this isn't a draft thread (ie. sending a message request) and the user is not an admin then schedule
                    /// sending a `GroupUpdateInviteResponseMessage` to the group (this allows other members to
                    /// know that the user has joined the group)
                    if !isDraft && group.groupIdentityPrivateKey == nil {
                        try MessageSender.send(
                            db,
                            message: GroupUpdateInviteResponseMessage(
                                isApproved: true,
                                sentTimestampMs: UInt64(timestampMs)
                            ),
                            interactionId: nil,
                            threadId: threadId,
                            threadVariant: threadVariant,
                            using: dependencies
                        )
                    }
                    
                    /// Actually trigger the approval
                    try ClosedGroup.approveGroupIfNeeded(
                        db,
                        group: group,
                        using: dependencies
                    )
                }
                
                // Update the UI
                await MainActor.run {
                    removeMessageRequestsFromBackStackIfNeeded()
                }
                return
                
            default: break
        }
    }

    func acceptMessageRequest() {
        Task.detached(priority: .userInitiated) { [weak self] in
            guard let self = self else { return }
            
            await approveMessageRequestIfNeeded(
                for: self.viewModel.state.threadId,
                threadVariant: self.viewModel.state.threadVariant,
                displayName: self.viewModel.state.threadViewModel.displayName,
                isDraft: (self.viewModel.state.threadViewModel.threadIsDraft == true),
                timestampMs: viewModel.dependencies[cache: .snodeAPI].currentOffsetTimestampMs()
            )
        }
    }

    func declineMessageRequest() {
        let actions: [UIContextualAction]? = UIContextualAction.generateSwipeActions(
            [.delete],
            for: .trailing,
            indexPath: IndexPath(row: 0, section: 0),
            tableView: self.tableView,
            threadViewModel: self.viewModel.state.threadViewModel,
            viewController: self,
            navigatableStateHolder: nil,
            using: viewModel.dependencies
        )
        
        guard let action: UIContextualAction = actions?.first else { return }
        
        action.handler(action, self.view, { [weak self] didConfirm in
            guard didConfirm else { return }
            
            DispatchQueue.main.async {
                self?.navigationController?.popViewController(animated: true)
            }
        })
    }
    
    func blockMessageRequest() {
        let actions: [UIContextualAction]? = UIContextualAction.generateSwipeActions(
            [.block],
            for: .trailing,
            indexPath: IndexPath(row: 0, section: 0),
            tableView: self.tableView,
            threadViewModel: self.viewModel.state.threadViewModel,
            viewController: self,
            navigatableStateHolder: nil,
            using: viewModel.dependencies
        )
        
        guard let action: UIContextualAction = actions?.first else { return }
        
        action.handler(action, self.view, { [weak self] didConfirm in
            guard didConfirm else { return }
            
            DispatchQueue.main.async {
                self?.navigationController?.popViewController(animated: true)
            }
        })
    }
}

// MARK: - Legacy Group Actions

extension ConversationVC {
    @objc public func recreateLegacyGroupTapped() {
        let threadId: String = self.viewModel.state.threadId
        let closedGroupName: String? = self.viewModel.state.threadViewModel.closedGroupName
        let confirmationModal: ConfirmationModal = ConfirmationModal(
            info: ConfirmationModal.Info(
                title: "recreateGroup".localized(),
                body: .text("legacyGroupChatHistory".localized()),
                confirmTitle: "theContinue".localized(),
                confirmStyle: .danger,
                cancelStyle: .alert_text
            ) { [weak self, dependencies = viewModel.dependencies] _ in
                let groupMemberProfileIds: [String] = dependencies[singleton: .storage]
                    .read { db in
                        try GroupMember
                            .select(.profileId)
                            .filter(GroupMember.Columns.groupId == threadId)
                            .asRequest(of: String.self)
                            .fetchAll(db)
                    }
                    .defaulting(to: [])
                let currentUserSessionId: SessionId = dependencies[cache: .general].sessionId
                let viewController: NewClosedGroupVC = NewClosedGroupVC(
                    hideCloseButton: true,
                    prefilledName: closedGroupName,
                    preselectedContactIds: groupMemberProfileIds
                        .filter { $0 != currentUserSessionId.hexString },
                    using: dependencies
                )
                
                // FIXME: Remove this when we can (it's very fragile)
                /// There isn't current a way to animate the change of the `UINavigationBar` background color so instead we
                /// insert this `colorAnimationView` on top of the internal `UIBarBackground` and fade it in/out alongside
                /// the push/pop transitions
                ///
                /// **Note:** If we are unable to get the `UIBarBackground` using the below hacks then the navbar will just
                /// keep it's existing color and look a bit odd on the destination screen
                let colorAnimationView: UIView = UIView(
                    frame: self?.navigationController?.navigationBar.bounds ?? .zero
                )
                colorAnimationView.autoresizingMask = [.flexibleWidth, .flexibleHeight]
                colorAnimationView.themeBackgroundColor = .backgroundSecondary
                colorAnimationView.alpha = 0
                
                if
                    let navigationBar: UINavigationBar = self?.navigationController?.navigationBar,
                    let barBackgroundView: UIView = navigationBar.subviews.first(where: { subview -> Bool in
                        "\(subview)".contains("_UIBarBackground") || (
                            subview.subviews.first is UIImageView &&
                            (subview.subviews.first as? UIImageView)?.image == nil
                        )
                    })
                {
                    barBackgroundView.addSubview(colorAnimationView)
                    
                    viewController.onViewWillAppear = { vc in
                        vc.transitionCoordinator?.animate { _ in
                            colorAnimationView.alpha = 1
                        }
                    }
                    viewController.onViewWillDisappear = { vc in
                        vc.transitionCoordinator?.animate(
                            alongsideTransition: { _ in
                                colorAnimationView.alpha = 0
                            },
                            completion: { _ in
                                colorAnimationView.removeFromSuperview()
                            }
                        )
                    }
                    viewController.onViewDidDisappear = { _ in
                        // If the screen is dismissed without an animation then 'onViewWillDisappear'
                        // won't be called so we need to clean up
                        colorAnimationView.removeFromSuperview()
                    }
                }
                self?.navigationController?.pushViewController(viewController, animated: true)
            }
        )
        
        self.navigationController?.present(confirmationModal, animated: true, completion: nil)
    }
}

// MARK: - MediaPresentationContextProvider

extension ConversationVC: MediaPresentationContextProvider {
    func mediaPresentationContext(mediaId: String, in coordinateSpace: UICoordinateSpace) -> MediaPresentationContext? {
        // Note: According to Apple's docs the 'indexPathsForVisibleRows' method returns an
        // unsorted array which means we can't use it to determine the desired 'visibleCell'
        // we are after, due to this we will need to iterate all of the visible cells to find
        // the one we want
        let maybeMessageCell: VisibleMessageCell? = tableView.visibleCells
            .first { cell -> Bool in
                ((cell as? VisibleMessageCell)?
                    .albumView?
                    .itemViews
                    .contains(where: { mediaView in
                        mediaView.attachment.id == mediaId
                    }))
                    .defaulting(to: false)
            }
            .map { $0 as? VisibleMessageCell }
        let maybeTargetView: MediaView? = maybeMessageCell?
            .albumView?
            .itemViews
            .first(where: { $0.attachment.id == mediaId })
        
        guard
            let targetView: MediaView = maybeTargetView,
            let mediaSuperview: UIView = targetView.superview
        else { return nil }

        return MediaPresentationContext(
            mediaView: targetView.imageView,
            presentationFrame: coordinateSpace.convert(targetView.frame, from: mediaSuperview),
            cornerRadius: targetView.layer.cornerRadius,
            cornerMask: targetView.layer.maskedCorners
        )
    }
    
    func lowestViewToRenderAboveContent() -> UIView? {
        return inputBackgroundView
    }
}<|MERGE_RESOLUTION|>--- conflicted
+++ resolved
@@ -485,14 +485,9 @@
     }
     
     func handleLibraryButtonTapped() {
-<<<<<<< HEAD
         let threadId: String = self.viewModel.state.threadId
         let threadVariant: SessionThread.Variant = self.viewModel.state.threadVariant
-=======
-        let threadId: String = self.viewModel.threadData.threadId
-        let threadVariant: SessionThread.Variant = self.viewModel.threadData.threadVariant
         let quoteViewModel: QuoteViewModel? = self.snInputView.quoteViewModel
->>>>>>> d452f4b4
         
         Permissions.requestLibraryPermissionIfNeeded(isSavingMedia: false, using: viewModel.dependencies) { [weak self, dependencies = viewModel.dependencies] in
             DispatchQueue.main.async {
@@ -522,17 +517,12 @@
         }
         
         let sendMediaNavController = SendMediaNavigationController.showingCameraFirst(
-<<<<<<< HEAD
             threadId: self.viewModel.state.threadId,
             threadVariant: self.viewModel.state.threadVariant,
-=======
-            threadId: self.viewModel.threadData.threadId,
-            threadVariant: self.viewModel.threadData.threadVariant,
             quoteViewModel: self.snInputView.quoteViewModel,
             onQuoteCancelled: { [weak self] in
                 self?.snInputView.quoteViewModel = nil
             },
->>>>>>> d452f4b4
             using: self.viewModel.dependencies
         )
         sendMediaNavController.sendMediaNavDelegate = self
@@ -548,24 +538,15 @@
     }
     
     func showAttachmentApprovalDialog(for attachments: [PendingAttachment]) {
-<<<<<<< HEAD
-        guard let navController = AttachmentApprovalViewController.wrappedInNavController(
+        let viewController: AttachmentApprovalViewController = AttachmentApprovalViewController(
+            mode: .modal,
+            delegate: self,
             threadId: self.viewModel.state.threadId,
             threadVariant: self.viewModel.state.threadVariant,
             attachments: attachments,
-            approvalDelegate: self,
-            disableLinkPreviewImageDownload: (self.viewModel.state.threadViewModel.threadCanUpload != true),
-=======
-        let viewController: AttachmentApprovalViewController = AttachmentApprovalViewController(
-            mode: .modal,
-            delegate: self,
-            threadId: viewModel.threadData.threadId,
-            threadVariant: viewModel.threadData.threadVariant,
-            attachments: attachments,
             messageText: snInputView.text,
             quoteViewModel: snInputView.quoteViewModel,
-            disableLinkPreviewImageDownload: (viewModel.threadData.threadCanUpload != true),
->>>>>>> d452f4b4
+            disableLinkPreviewImageDownload: (self.viewModel.state.threadViewModel.threadCanUpload != true),
             didLoadLinkPreview: nil,
             onQuoteCancelled: { [weak self] in
                 self?.snInputView.quoteViewModel = nil
@@ -600,15 +581,9 @@
         
         guard !didShowCTAModal else { return }
         
-<<<<<<< HEAD
         self.hideInputAccessoryView()
         let numberOfCharactersLeft: Int = viewModel.dependencies[singleton: .sessionProManager].numberOfCharactersLeft(
             for: snInputView.text.trimmingCharacters(in: .whitespacesAndNewlines)
-=======
-        let numberOfCharactersLeft: Int = LibSession.numberOfCharactersLeft(
-            for: snInputView.text.trimmingCharacters(in: .whitespacesAndNewlines),
-            isSessionPro: viewModel.isCurrentUserSessionPro
->>>>>>> d452f4b4
         )
         let limit: Int = (viewModel.isCurrentUserSessionPro ? SessionPro.ProCharacterLimit : SessionPro.CharacterLimit)
         
@@ -728,11 +703,7 @@
     }
     
     @MainActor func showModalForMessagesExceedingCharacterLimit(_ isSessionPro: Bool) {
-<<<<<<< HEAD
         let didShowCTAModal: Bool = viewModel.dependencies[singleton: .sessionProManager].showSessionProCTAIfNeeded(
-=======
-        guard !viewModel.dependencies[singleton: .sessionProState].showSessionProCTAIfNeeded(
->>>>>>> d452f4b4
             .longerMessages,
             afterClosed: { [weak self] in
                 self?.snInputView.updateNumberOfCharactersLeft(self?.snInputView.text ?? "")
@@ -824,14 +795,13 @@
         Task.detached(priority: .userInitiated) { [weak self] in
             guard let self = self else { return }
             
-<<<<<<< HEAD
             do {
                 let optimisticData: ConversationViewModel.OptimisticMessageData = try await viewModel.optimisticallyAppendOutgoingMessage(
                     text: processedText,
                     sentTimestampMs: sentTimestampMs,
                     attachments: attachments,
-                    linkPreviewDraft: linkPreviewDraft,
-                    quoteModel: quoteModel
+                    linkPreviewViewModel: linkPreviewViewModel,
+                    quoteViewModel: quoteViewModel
                 )
                 await approveMessageRequestIfNeeded(
                     for: self.viewModel.state.threadId,
@@ -848,24 +818,6 @@
                     self?.handleCharacterLimitLabelTapped()
                 }
             }
-=======
-            let optimisticData: ConversationViewModel.OptimisticMessageData = await viewModel.optimisticallyAppendOutgoingMessage(
-                text: processedText,
-                sentTimestampMs: sentTimestampMs,
-                attachments: attachments,
-                linkPreviewViewModel: linkPreviewViewModel,
-                quoteViewModel: quoteViewModel
-            )
-            await approveMessageRequestIfNeeded(
-                for: self.viewModel.threadData.threadId,
-                threadVariant: self.viewModel.threadData.threadVariant,
-                displayName: self.viewModel.threadData.displayName,
-                isDraft: (self.viewModel.threadData.threadIsDraft == true),
-                timestampMs: (sentTimestampMs - 1)  // Set 1ms earlier as this is used for sorting
-            )
-            
-            await sendMessage(optimisticData: optimisticData)
->>>>>>> d452f4b4
         }
     }
     
@@ -1026,11 +978,7 @@
         }
         
         Task.detached(priority: .userInitiated) { [weak self] in
-<<<<<<< HEAD
             await self?.updateMentions(for: newText)
-=======
-            await self?.updateMentions(for: newText, currentUserSessionIds: currentUserSessionIds)
->>>>>>> d452f4b4
         }
         
         // Note: When calculating the number of characters left, we need to use the original mention
@@ -1047,22 +995,7 @@
             using: viewModel.dependencies
         )
         
-<<<<<<< HEAD
-        guard let approvalVC = AttachmentApprovalViewController.wrappedInNavController(
-            threadId: self.viewModel.state.threadId,
-            threadVariant: self.viewModel.state.threadVariant,
-            attachments: [ pendingAttachment ],
-            approvalDelegate: self,
-            disableLinkPreviewImageDownload: (self.viewModel.state.threadViewModel.threadCanUpload != true),
-            didLoadLinkPreview: nil,
-            using: self.viewModel.dependencies
-        ) else { return }
-        approvalVC.modalPresentationStyle = .fullScreen
-        
-        self.present(approvalVC, animated: true, completion: nil)
-=======
         showAttachmentApprovalDialog(for: [pendingAttachment])
->>>>>>> d452f4b4
     }
 
     // MARK: --Mentions
@@ -1070,16 +1003,7 @@
     @MainActor func handleMentionSelected(_ viewModel: MentionSelectionView.ViewModel, from view: MentionSelectionView) {
         guard let currentMentionStartIndex = currentMentionStartIndex else { return }
         
-<<<<<<< HEAD
-        mentions.append(mentionInfo)
-        
-        let displayNameForMention: String = mentionInfo.profile.displayNameForMention(
-            for: self.viewModel.state.threadVariant,
-            currentUserSessionIds: self.viewModel.state.currentUserSessionIds
-        )
-=======
         mentions.append(viewModel)
->>>>>>> d452f4b4
         
         let newText: String = snInputView.text.replacingCharacters(
             in: currentMentionStartIndex...,
@@ -1090,32 +1014,15 @@
         self.currentMentionStartIndex = nil
         snInputView.hideMentionsUI()
         
-<<<<<<< HEAD
-        mentions = mentions.filter { mentionInfo -> Bool in
-            newText.contains(
-                mentionInfo.profile.displayNameForMention(
-                    for: self.viewModel.state.threadVariant,
-                    currentUserSessionIds: self.viewModel.state.currentUserSessionIds
-                )
-            )
-        }
+        mentions = mentions.filter { newText.contains($0.displayName) }
     }
     
     func updateMentions(for newText: String) async {
-        guard !newText.isEmpty else {
-            await MainActor.run {
-                if currentMentionStartIndex != nil {
-=======
-        mentions = mentions.filter { newText.contains($0.displayName) }
-    }
-    
-    func updateMentions(for newText: String, currentUserSessionIds: Set<String>) async {
         let currentStartIndex: String.Index? = await MainActor.run { currentMentionStartIndex }
         
         guard !newText.isEmpty else {
             await MainActor.run {
                 if currentStartIndex != nil {
->>>>>>> d452f4b4
                     snInputView.hideMentionsUI()
                 }
                 
@@ -1127,65 +1034,6 @@
         let lastCharacterIndex: String.Index = newText.index(before: newText.endIndex)
         let lastCharacter: String = String(newText[lastCharacterIndex])
         
-<<<<<<< HEAD
-        // Check if there is whitespace before the '@' or the '@' is the first character
-        let isCharacterBeforeLastWhiteSpaceOrStartOfLine: Bool
-        if newText.count == 1 {
-            isCharacterBeforeLastWhiteSpaceOrStartOfLine = true // Start of line
-        }
-        else {
-            let characterBeforeLast = newText[newText.index(before: lastCharacterIndex)]
-            isCharacterBeforeLastWhiteSpaceOrStartOfLine = characterBeforeLast.isWhitespace
-        }
-        
-        // stringlint:ignore_start
-        if lastCharacter == "@" && isCharacterBeforeLastWhiteSpaceOrStartOfLine {
-            let mentions = await self.viewModel.mentions()
-            
-            await MainActor.run {
-                currentMentionStartIndex = lastCharacterIndex
-                snInputView.showMentionsUI(
-                    for: mentions,
-                    currentUserSessionIds: self.viewModel.state.currentUserSessionIds
-                )
-            }
-        }
-        else if lastCharacter.isWhitespace || lastCharacter == "@" { // the lastCharacter == "@" is to check for @@
-            await MainActor.run {
-                currentMentionStartIndex = nil
-                snInputView.hideMentionsUI()
-            }
-        }
-        else {
-            if let currentMentionStartIndex = await MainActor.run(body: { currentMentionStartIndex }) {
-                let query = String(newText[newText.index(after: currentMentionStartIndex)...]) // + 1 to get rid of the @
-                let mentions = await self.viewModel.mentions(for: query)
-                
-                await MainActor.run {
-                    snInputView.showMentionsUI(
-                        for: mentions,
-                        currentUserSessionIds: self.viewModel.state.currentUserSessionIds
-                    )
-                }
-            }
-        }
-        // stringlint:ignore_stop
-    }
-
-    func resetMentions() {
-        currentMentionStartIndex = nil
-        mentions = []
-    }
-
-    // stringlint:ignore_contents
-    func replaceMentions(in text: String) -> String {
-        var result = text
-        
-        for mention in mentions {
-            let displayNameForMention: String = mention.profile.displayNameForMention(
-                for: mention.threadVariant,
-                currentUserSessionIds: self.viewModel.state.currentUserSessionIds
-=======
         /// Check the surrounds of the last character to ensure the user is after a mention
         let lastCharacterIsMentionChar: Bool = (lastCharacter == MentionSelectionView.ViewModel.mentionChar)
         let whitespaceOrNewLineBeforeMentionChar: Bool = {
@@ -1200,7 +1048,6 @@
             let mentionCharIndex: String.Index = (
                 currentStartIndex ??
                 newText.index(before: lastCharacterIndex)
->>>>>>> d452f4b4
             )
             return (String(newText[mentionCharIndex]) == MentionSelectionView.ViewModel.mentionChar)
         }()
@@ -1234,7 +1081,7 @@
         currentMentionStartIndex = nil
         mentions = []
     }
-
+    
     // MARK: MessageCellDelegate
     
     func handleItemLongPressed(_ cellViewModel: MessageViewModel) {
@@ -1617,11 +1464,7 @@
                     case (true, true, _, .some(let quoteViewModel), _), (false, _, _, .some(let quoteViewModel), _):
                         let maybeTimestampMs: Int64? = viewModel.dependencies[singleton: .storage].read { db in
                             try Interaction
-<<<<<<< HEAD
-                                .filter(id: quotedInfo.interactionId)
-=======
                                 .filter(id: quoteViewModel.quotedInteractionId)
->>>>>>> d452f4b4
                                 .select(.timestampMs)
                                 .asRequest(of: Int64.self)
                                 .fetchOne(db)
@@ -1633,11 +1476,7 @@
                         
                         self.scrollToInteractionIfNeeded(
                             with: Interaction.TimestampInfo(
-<<<<<<< HEAD
-                                id: quotedInfo.interactionId,
-=======
                                 id: quoteViewModel.quotedInteractionId,
->>>>>>> d452f4b4
                                 timestampMs: timestampMs
                             ),
                             focusBehaviour: .highlight,
@@ -1754,11 +1593,6 @@
                 return (cellViewModel.authorNameSuppressedId, nil)
             }
             guard !viewModel.state.currentUserSessionIds.contains(sessionId) else {
-                return ("you".localized(), "you".localized())
-            }
-            
-            let isCurrentUser: Bool = (viewModel.threadData.currentUserSessionIds?.contains(sessionId) == true)
-            guard !isCurrentUser else {
                 return ("you".localized(), "you".localized())
             }
             
@@ -2469,7 +2303,6 @@
         // FIXME: This is an interim solution until the `ConversationViewModel` queries are refactored to use the new observation system
         let messageInfoViewController = MessageInfoViewController(
             actions: actions,
-<<<<<<< HEAD
             messageViewModel: cellViewModel,
             threadCanWrite: (viewModel.state.threadViewModel.threadCanWrite == true),
             onStartThread: { [weak self] in
@@ -2480,16 +2313,6 @@
                         openGroupPublicKey: self?.viewModel.state.threadViewModel.openGroupPublicKey
                     )
                 }
-=======
-            messageViewModel: finalCellViewModel,
-            threadCanWrite: (viewModel.threadData.threadCanWrite == true),
-            onStartThread: { [weak self] in
-                self?.startThread(
-                    with: cellViewModel.authorId,
-                    openGroupServer: cellViewModel.threadOpenGroupServer,
-                    openGroupPublicKey: cellViewModel.threadOpenGroupPublicKey
-                )
->>>>>>> d452f4b4
             },
             using: viewModel.dependencies
         )
@@ -2557,21 +2380,6 @@
     }
 
     func reply(_ cellViewModel: MessageViewModel, completion: (() -> Void)?) {
-<<<<<<< HEAD
-        let maybeQuoteDraft: QuotedReplyModel? = QuotedReplyModel.quotedReplyForSending(
-            threadId: self.viewModel.state.threadId,
-            quotedInteractionId: cellViewModel.id,
-            authorId: cellViewModel.authorId,
-            authorName: cellViewModel.authorNameSuppressedId,
-            variant: cellViewModel.variant,
-            body: cellViewModel.body,
-            timestampMs: cellViewModel.timestampMs,
-            attachments: cellViewModel.attachments,
-            linkPreviewAttachment: cellViewModel.linkPreviewAttachment,
-            proFeatures: cellViewModel.proFeatures,
-            currentUserSessionIds: cellViewModel.currentUserSessionIds
-        )
-=======
         guard
             cellViewModel.variant == .standardOutgoing ||
             cellViewModel.variant == .standardIncoming
@@ -2580,7 +2388,6 @@
             (cellViewModel.body ?? "")?.isEmpty == false ||
             cellViewModel.attachments?.isEmpty == false
         else { return }
->>>>>>> d452f4b4
         
         let targetAttachment: Attachment? = (
             cellViewModel.attachments?.first ??
