// Copyright © 2022 Rangeproof Pty Ltd. All rights reserved.

import UIKit
import AVKit
import AVFoundation
import Combine
import CoreServices
import Photos
import PhotosUI
import UniformTypeIdentifiers
import GRDB
import SessionUIKit
import SessionMessagingKit
import SessionUtilitiesKit
import SignalUtilitiesKit
import SwiftUI
import SessionNetworkingKit

extension ConversationVC:
    InputViewDelegate,
    MessageCellDelegate,
    ContextMenuActionDelegate,
    SendMediaNavDelegate,
    AttachmentApprovalViewControllerDelegate,
    GifPickerViewControllerDelegate,
    UIGestureRecognizerDelegate
{
    // MARK: - Open Settings
    
    @MainActor @objc func handleTitleViewTapped() {
        // Don't take the user to settings for unapproved threads
        guard viewModel.threadData.threadRequiresApproval == false else { return }

        openSettingsFromTitleView()
    }
    
    // Handle taps outside of tableview cell to dismiss keyboard
    @MainActor @objc func dismissKeyboardOnTap() {
        _ = self.snInputView.resignFirstResponder()
    }
    
    @MainActor func openSettingsFromTitleView() {
        // If we shouldn't be able to access settings then disable the title view shortcuts
        guard viewModel.threadData.canAccessSettings(using: viewModel.dependencies) else { return }
        
        switch (titleView.currentLabelType, viewModel.threadData.threadVariant, viewModel.threadData.currentUserIsClosedGroupMember, viewModel.threadData.currentUserIsClosedGroupAdmin) {
            case (.userCount, .group, _, true), (.userCount, .legacyGroup, _, true):
                let viewController = SessionTableViewController(
                    viewModel: EditGroupViewModel(
                        threadId: self.viewModel.threadData.threadId,
                        using: self.viewModel.dependencies
                    )
                )
                navigationController?.pushViewController(viewController, animated: true)
                
            case (.userCount, .group, true, _), (.userCount, .legacyGroup, true, _):
                let viewController: UIViewController = ThreadSettingsViewModel.createMemberListViewController(
                    threadId: self.viewModel.threadData.threadId,
                    transitionToConversation: { [weak self, dependencies = viewModel.dependencies] selectedMemberId in
                        self?.navigationController?.pushViewController(
                            ConversationVC(
                                threadId: selectedMemberId,
                                threadVariant: .contact,
                                using: dependencies
                            ),
                            animated: true
                        )
                    },
                    using: viewModel.dependencies
                )
                navigationController?.pushViewController(viewController, animated: true)
                
            case (.disappearingMessageSetting, _, _, _):
                guard let config: DisappearingMessagesConfiguration = self.viewModel.threadData.disappearingMessagesConfiguration else {
                    return openSettings()
                }
                
                let viewController = SessionTableViewController(
                    viewModel: ThreadDisappearingMessagesSettingsViewModel(
                        threadId: self.viewModel.threadData.threadId,
                        threadVariant: self.viewModel.threadData.threadVariant,
                        currentUserIsClosedGroupMember: self.viewModel.threadData.currentUserIsClosedGroupMember,
                        currentUserIsClosedGroupAdmin: self.viewModel.threadData.currentUserIsClosedGroupAdmin,
                        config: config,
                        using: self.viewModel.dependencies
                    )
                )
                navigationController?.pushViewController(viewController, animated: true)
                
            case (.userCount, _, _, _), (.none, _, _, _), (.notificationSettings, _, _, _): openSettings()
        }
    }

    @objc func openSettings() {
        let viewController = SessionTableViewController(viewModel: ThreadSettingsViewModel(
                threadId: self.viewModel.threadData.threadId,
                threadVariant: self.viewModel.threadData.threadVariant,
                didTriggerSearch: { [weak self] in
                    DispatchQueue.main.async {
                        self?.hasPendingInputKeyboardPresentationEvent = true
                        self?.showSearchUI()
                        self?.popAllConversationSettingsViews()
                    }
                },
                using: self.viewModel.dependencies
            )
        )
        navigationController?.pushViewController(viewController, animated: true)
    }
    
    // MARK: - External keyboard
    override func pressesBegan(_ presses: Set<UIPress>, with event: UIPressesEvent?) {
        for press in presses {
            guard let key = press.key else { continue }

            if key.keyCode == .keyboardReturnOrEnter && key.modifierFlags.isEmpty {
                // Enter only -> send
                handleSendButtonTapped()
                return
            }
        }
        super.pressesBegan(presses, with: event)
    }
    
    // MARK: - Call
    
    @objc func startCall(_ sender: Any?) {
        guard viewModel.threadData.threadIsBlocked != true else {
            self.showBlockedModalIfNeeded()
            return
        }
        guard viewModel.dependencies.mutate(cache: .libSession, { $0.get(.areCallsEnabled) }) else {
            let confirmationModal: ConfirmationModal = ConfirmationModal(
                info: ConfirmationModal.Info(
                    title: "callsPermissionsRequired".localized(),
                    body: .text("callsPermissionsRequiredDescription".localized()),
                    confirmTitle: "sessionSettings".localized(),
                    dismissOnConfirm: false // Custom dismissal logic
                ) { [weak self, dependencies = viewModel.dependencies] _ in
                    self?.dismiss(animated: true) {
                        let navController: UINavigationController = StyledNavigationController(
                            rootViewController: SessionTableViewController(
                                viewModel: PrivacySettingsViewModel(
                                    shouldShowCloseButton: true,
                                    shouldAutomaticallyShowCallModal: true,
                                    using: dependencies
                                )
                            )
                        )
                        navController.modalPresentationStyle = .fullScreen
                        self?.present(navController, animated: true, completion: nil)
                    }
                }
            )
            
            self.navigationController?.present(confirmationModal, animated: true, completion: nil)
            return
        }
        
        guard Permissions.microphone == .granted else {
            let confirmationModal: ConfirmationModal = ConfirmationModal(
                info: ConfirmationModal.Info(
                    title: "permissionsRequired".localized(),
                    body: .text("permissionsMicrophoneAccessRequiredCallsIos".localized()),
                    showCondition: .disabled,
                    confirmTitle: "sessionSettings".localized(),
                    onConfirm: { _ in
                        UIApplication.shared.openSystemSettings()
                    }
                )
            )
            
            self.navigationController?.present(confirmationModal, animated: true, completion: nil)
            return
        }
        
        guard Permissions.localNetwork(using: viewModel.dependencies) == .granted else {
            let confirmationModal: ConfirmationModal = ConfirmationModal(
                info: ConfirmationModal.Info(
                    title: "permissionsRequired".localized(),
                    body: .text("permissionsLocalNetworkAccessRequiredCallsIos".localized()),
                    showCondition: .disabled,
                    confirmTitle: "sessionSettings".localized(),
                    onConfirm: { _ in
                        UIApplication.shared.openSystemSettings()
                    }
                )
            )
            
            self.navigationController?.present(confirmationModal, animated: true, completion: nil)
            return
        }
        
        let threadId: String = self.viewModel.threadData.threadId
        
        guard
            Permissions.microphone == .granted,
            self.viewModel.threadData.threadVariant == .contact,
            viewModel.dependencies[singleton: .callManager].currentCall == nil
        else { return }
        
        let call: SessionCall = SessionCall(
            for: threadId,
            contactName: self.viewModel.threadData.displayName,
            uuid: UUID().uuidString.lowercased(),
            mode: .offer,
            using: viewModel.dependencies
        )
        let callVC = CallVC(for: call, using: viewModel.dependencies)
        present(callVC, animated: true, completion: nil)
    }

    // MARK: - Blocking
    
    @MainActor @discardableResult func showBlockedModalIfNeeded() -> Bool {
        guard
            self.viewModel.threadData.threadVariant == .contact &&
            self.viewModel.threadData.threadIsBlocked == true
        else { return false }
        
        let confirmationModal: ConfirmationModal = ConfirmationModal(
            info: ConfirmationModal.Info(
                title: String(
                    format: "blockUnblock".localized(),
                    self.viewModel.threadData.displayName
                ),
                body: .attributedText(
                    "blockUnblockName"
                        .put(key: "name", value: viewModel.threadData.displayName)
                        .localizedFormatted(baseFont: .systemFont(ofSize: Values.smallFontSize))
                ),
                confirmTitle: "blockUnblock".localized(),
                confirmStyle: .danger,
                cancelStyle: .alert_text,
                dismissOnConfirm: false // Custom dismissal logic
            ) { [weak self] _ in
                self?.viewModel.unblockContact()
                self?.dismiss(animated: true, completion: nil)
            }
        )
        present(confirmationModal, animated: true, completion: nil)
        
        return true
    }
    
    // MARK: - UIGestureRecognizerDelegate
    func gestureRecognizer(_ gestureRecognizer: UIGestureRecognizer, shouldRecognizeSimultaneouslyWith otherGestureRecognizer: UIGestureRecognizer) -> Bool {
        return true
    }

    // MARK: - SendMediaNavDelegate

    func sendMediaNavDidCancel(_ sendMediaNavigationController: SendMediaNavigationController?) {
        dismiss(animated: true, completion: nil)
    }

    func sendMediaNav(
        _ sendMediaNavigationController: SendMediaNavigationController,
        didApproveAttachments attachments: [PendingAttachment],
        forThreadId threadId: String,
        threadVariant: SessionThread.Variant,
        messageText: String?,
        quoteViewModel: QuoteViewModel?
    ) {
        sendMessage(
            text: (messageText ?? ""),
            attachments: attachments,
            quoteViewModel: quoteViewModel
        )
        resetMentions()
        
        dismiss(animated: true)
    }

    func sendMediaNavInitialMessageText(_ sendMediaNavigationController: SendMediaNavigationController) -> String? {
        return snInputView.text
    }

    func sendMediaNav(_ sendMediaNavigationController: SendMediaNavigationController, didChangeMessageText newMessageText: String?) {
        snInputView.text = (newMessageText ?? "")
    }

    // MARK: - AttachmentApprovalViewControllerDelegate
    
    func attachmentApproval(
        _ attachmentApproval: AttachmentApprovalViewController,
        didApproveAttachments attachments: [PendingAttachment],
        forThreadId threadId: String,
        threadVariant: SessionThread.Variant,
        messageText: String?,
        quoteViewModel: QuoteViewModel?
    ) {
        sendMessage(text: (messageText ?? ""), attachments: attachments, quoteViewModel: quoteViewModel)
        resetMentions()
        
        dismiss(animated: true)
    }

    func attachmentApprovalDidCancel(_ attachmentApproval: AttachmentApprovalViewController) {
        dismiss(animated: true, completion: nil)
    }

    func attachmentApproval(_ attachmentApproval: AttachmentApprovalViewController, didChangeMessageText newMessageText: String?) {
        snInputView.text = (newMessageText ?? "")
    }
    
    func attachmentApproval(_ attachmentApproval: AttachmentApprovalViewController, didRemoveAttachment attachment: PendingAttachment) {
    }

    func attachmentApprovalDidTapAddMore(_ attachmentApproval: AttachmentApprovalViewController) {
    }

    // MARK: - Attachment Buttons

    func handleGIFButtonTapped() {
        guard viewModel.dependencies.mutate(cache: .libSession, { $0.get(.isGiphyEnabled) }) else {
            let modal: ConfirmationModal = ConfirmationModal(
                info: ConfirmationModal.Info(
                    title: "giphyWarning".localized(),
                    body: .text(
                        "giphyWarningDescription"
                            .put(key: "app_name", value: Constants.app_name)
                            .localized()
                    ),
                    confirmTitle: "theContinue".localized()
                ) { [weak self, dependencies = viewModel.dependencies] _ in
                    dependencies.setAsync(.isGiphyEnabled, true) {
                        self?.handleGIFButtonTapped()
                    }
                }
            )
            
            present(modal, animated: true, completion: nil)
            return
        }
        
        let gifVC = GifPickerViewController(using: viewModel.dependencies)
        gifVC.delegate = self
        
        let navController = StyledNavigationController(rootViewController: gifVC)
        navController.modalPresentationStyle = .fullScreen
        present(navController, animated: true) { }
    }

    func handleDocumentButtonTapped() {
        // UIDocumentPickerModeImport copies to a temp file within our container.
        // It uses more memory than "open" but lets us avoid working with security scoped URLs.
        let documentPickerVC = UIDocumentPickerViewController(forOpeningContentTypes: [.item], asCopy: true)
        documentPickerVC.modalPresentationStyle = .fullScreen
        
        self.documentHandler = DocumentPickerHandler(
            didPickDocumentsAt: { [weak self, dependencies = viewModel.dependencies] _, urls in
                defer {
                    self?.documentHandler = nil
                }
                
                guard let url: URL = urls.first else { return }
                
                let urlResourceValues: URLResourceValues
                do {
                    urlResourceValues = try url.resourceValues(forKeys: [ .typeIdentifierKey, .isDirectoryKey, .nameKey ])
                }
                catch {
                    DispatchQueue.main.async { [weak self] in
                        self?.viewModel.showToast(text: "attachmentsErrorLoad".localized())
                    }
                    return
                }
                
                let type: UTType = (urlResourceValues.typeIdentifier.map({ UTType($0) }) ?? .data)
                guard urlResourceValues.isDirectory != true else {
                    DispatchQueue.main.async { [weak self] in
                        let modal: ConfirmationModal = ConfirmationModal(
                            targetView: self?.view,
                            info: ConfirmationModal.Info(
                                title: "attachmentsErrorLoad".localized(),
                                body: .text("attachmentsErrorNotSupported".localized()),
                                cancelTitle: "okay".localized(),
                                cancelStyle: .alert_text
                            )
                        )
                        self?.present(modal, animated: true)
                    }
                    return
                }
                
                let fileName: String = (urlResourceValues.name ?? "attachment".localized())
                let pendingAttachment: PendingAttachment = PendingAttachment(
                    source: .file(url),
                    utType: type,
                    sourceFilename: fileName,
                    using: dependencies
                )
                
                /// Although we want to be able to send higher quality attachments through the document picker
                /// it's more imporant that we ensure the sent format is one all clients can accept (e.g. *not* quicktime .mov)
                if
                    UTType.supportedVideoTypes.contains(pendingAttachment.utType) &&
                    !UTType.supportedOutputVideoTypes.contains(pendingAttachment.utType)
                {
                    let indicator: ModalActivityIndicatorViewController = ModalActivityIndicatorViewController(
                        canCancel: true
                    )
                    self?.present(indicator, animated: false)
                    
                    Task.detached(priority: .userInitiated) { [weak self, indicator, dependencies] in
                        do {
                            let preparedAttachment: PreparedAttachment = try await pendingAttachment.prepare(
                                operations: [.convert(to: .mp4)],
                                using: dependencies
                            )
                            guard await !indicator.wasCancelled else { return }
                            
                            let convertedAttachment: PendingAttachment = PendingAttachment(
                                source: .media(
                                    .videoUrl(
                                        URL(fileURLWithPath: preparedAttachment.filePath),
                                        .mpeg4Movie,
                                        pendingAttachment.sourceFilename,
                                        dependencies[singleton: .attachmentManager]
                                    )
                                ),
                                utType: .mpeg4Movie,
                                sourceFilename: pendingAttachment.sourceFilename,
                                using: dependencies
                            )
                            try convertedAttachment.ensureExpectedEncryptedSize(
                                domain: .attachment,
                                maxFileSize: Network.maxFileSize,
                                using: dependencies
                            )
                            
                            await indicator.dismiss {
                                self?.showAttachmentApprovalDialog(for: [ convertedAttachment ])
                            }
                        }
                        catch {
                            await indicator.dismiss {
                                self?.showErrorAlert(for: error)
                            }
                        }
                    }
                    return
                }
                
                /// Validate the expected attachment size before proceeding
                do {
                    try pendingAttachment.ensureExpectedEncryptedSize(
                        domain: .attachment,
                        maxFileSize: Network.maxFileSize,
                        using: dependencies
                    )
                }
                catch {
                    DispatchQueue.main.async { [weak self] in
                        self?.showErrorAlert(for: error)
                    }
                    return
                }
                
                // "Document picker" attachments _SHOULD NOT_ be resized
                self?.showAttachmentApprovalDialog(for: [ pendingAttachment ])
            },
            wasCancelled: { [weak self] _ in
                self?.documentHandler = nil
            }
        )
        documentPickerVC.delegate = self.documentHandler
        
        present(documentPickerVC, animated: true, completion: nil)
    }
    
    func handleLibraryButtonTapped() {
        let threadId: String = self.viewModel.threadData.threadId
        let threadVariant: SessionThread.Variant = self.viewModel.threadData.threadVariant
        let quoteViewModel: QuoteViewModel? = self.snInputView.quoteViewModel
        
        Permissions.requestLibraryPermissionIfNeeded(isSavingMedia: false, using: viewModel.dependencies) { [weak self, dependencies = viewModel.dependencies] in
            DispatchQueue.main.async {
                let sendMediaNavController = SendMediaNavigationController.showingMediaLibraryFirst(
                    threadId: threadId,
                    threadVariant: threadVariant,
                    quoteViewModel: quoteViewModel,
                    onQuoteCancelled: { [weak self] in
                        self?.snInputView.quoteViewModel = nil
                    },
                    using: dependencies
                )
                sendMediaNavController.sendMediaNavDelegate = self
                sendMediaNavController.modalPresentationStyle = .fullScreen
                self?.present(sendMediaNavController, animated: true, completion: nil)
            }
        }
    }
    
    func handleCameraButtonTapped() {
        guard Permissions.requestCameraPermissionIfNeeded(presentingViewController: self, using: viewModel.dependencies) else { return }
        
        Permissions.requestMicrophonePermissionIfNeeded(using: viewModel.dependencies)
        
        if Permissions.microphone != .granted {
            Log.warn(.conversation, "Proceeding without microphone access. Any recorded video will be silent.")
        }
        
        let sendMediaNavController = SendMediaNavigationController.showingCameraFirst(
            threadId: self.viewModel.threadData.threadId,
            threadVariant: self.viewModel.threadData.threadVariant,
            quoteViewModel: self.snInputView.quoteViewModel,
            onQuoteCancelled: { [weak self] in
                self?.snInputView.quoteViewModel = nil
            },
            using: self.viewModel.dependencies
        )
        sendMediaNavController.sendMediaNavDelegate = self
        sendMediaNavController.modalPresentationStyle = .fullScreen
        
        present(sendMediaNavController, animated: true, completion: nil)
    }
    
    // MARK: - GifPickerViewControllerDelegate
    
    func gifPickerDidSelect(attachment: PendingAttachment) {
        showAttachmentApprovalDialog(for: [ attachment ])
    }
    
    func showAttachmentApprovalDialog(for attachments: [PendingAttachment]) {
        let viewController: AttachmentApprovalViewController = AttachmentApprovalViewController(
            mode: .modal,
            delegate: self,
            threadId: viewModel.threadData.threadId,
            threadVariant: viewModel.threadData.threadVariant,
            attachments: attachments,
            messageText: snInputView.text,
            quoteViewModel: snInputView.quoteViewModel,
            disableLinkPreviewImageDownload: (viewModel.threadData.threadCanUpload != true),
            didLoadLinkPreview: nil,
            onQuoteCancelled: { [weak self] in
                self?.snInputView.quoteViewModel = nil
            },
            using: viewModel.dependencies
        )
        
        let navController = StyledNavigationController(rootViewController: viewController)
        navController.modalPresentationStyle = .fullScreen
        
        present(navController, animated: true, completion: nil)
    }
    
    // MARK: - InputViewDelegate
    
    @MainActor func handleDisabledInputTapped() {
        guard viewModel.threadData.threadIsBlocked == true else { return }
        
        self.showBlockedModalIfNeeded()
    }
    
    @MainActor func handleCharacterLimitLabelTapped() {
        guard !viewModel.dependencies[singleton: .sessionProState].showSessionProCTAIfNeeded(
            .longerMessages,
<<<<<<< HEAD
            onConfirm: { [weak self] in
                self?.snInputView.updateNumberOfCharactersLeft(self?.snInputView.text ?? "")
            },
            onCancel: { [weak self] in
=======
            afterClosed: { [weak self] in
>>>>>>> 7dd3678f
                self?.snInputView.updateNumberOfCharactersLeft(self?.snInputView.text ?? "")
            },
            presenting: { [weak self] modal in
                self?.present(modal, animated: true)
            }
        ) else {
            return
        }
        
        let numberOfCharactersLeft: Int = LibSession.numberOfCharactersLeft(
            for: snInputView.text.trimmingCharacters(in: .whitespacesAndNewlines),
            isSessionPro: viewModel.isCurrentUserSessionPro
        )
        let limit: Int = (viewModel.isCurrentUserSessionPro ? LibSession.ProCharacterLimit : LibSession.CharacterLimit)
        
        let confirmationModal: ConfirmationModal = ConfirmationModal(
            info: ConfirmationModal.Info(
                title: (
                    (numberOfCharactersLeft >= 0) ?
                        "modalMessageCharacterDisplayTitle".localized() :
                        "modalMessageCharacterTooLongTitle".localized()
                ),
                body: .text(
                    (
                        (numberOfCharactersLeft >= 0) ?
                            "modalMessageCharacterDisplayDescription"
                                .putNumber(numberOfCharactersLeft)
                                .put(key: "limit", value: limit)
                                .localized() :
                            "modalMessageCharacterTooLongDescription"
                                .put(key: "limit", value: limit)
                                .localized()
                    ),
                    scrollMode: .never
                ),
                cancelTitle: "okay".localized(),
                cancelStyle: .alert_text
            )
        )
        present(confirmationModal, animated: true, completion: nil)
    }
    
    @MainActor func handleAttachmentButtonTapped() {
        if attachmentButtonStackView.isHidden {
            expandAttachmentButtons()
        } else {
            collapseAttachmentButtons()
        }
    }
    
    @MainActor func expandAttachmentButtons() {
        guard attachmentButtonStackView.isHidden else { return }
        
        snInputView.attachmentsButton.accessibilityLabel = "Collapse attachment options"
        attachmentButtonStackView.isHidden = false
        
        UIView.animate(withDuration: 0.25) {
            self.attachmentButtonStackView.arrangedSubviews.forEach { $0.isHidden = false }
            self.attachmentButtonStackView.alpha = 1
        }
    }
    
    @MainActor func collapseAttachmentButtons() {
        guard !attachmentButtonStackView.isHidden else { return }
        
        snInputView.attachmentsButton.accessibilityLabel = "Add attachment"
        
        UIView.animate(
            withDuration: 0.25,
            animations: {
                self.attachmentButtonStackView.arrangedSubviews.forEach { $0.isHidden = true }
                self.attachmentButtonStackView.alpha = 0
            },
            completion: { [weak self] _ in
                self?.attachmentButtonStackView.isHidden = true
            }
        )
    }
    
    @MainActor func handleDisabledAttachmentButtonTapped() {
        /// This logic was added because an Apple reviewer rejected an emergency update as they thought these buttons were
        /// unresponsive (even though there is copy on the screen communicating that they are intentionally disabled) - in order
        /// to prevent this happening in the future we've added this toast when pressing on the disabled button
        guard viewModel.threadData.threadIsMessageRequest == true else { return }
        
        let toastController: ToastController = ToastController(
            text: "messageRequestDisabledToastAttachments".localized(),
            background: .backgroundSecondary
        )
        toastController.presentToastView(
            fromBottomOfView: self.view,
            inset: (snInputView.bounds.height + Values.largeSpacing),
            duration: .milliseconds(2500)
        )
    }
    
    @MainActor func handleDisabledVoiceMessageButtonTapped() {
        /// This logic was added because an Apple reviewer rejected an emergency update as they thought these buttons were
        /// unresponsive (even though there is copy on the screen communicating that they are intentionally disabled) - in order
        /// to prevent this happening in the future we've added this toast when pressing on the disabled button
        guard viewModel.threadData.threadIsMessageRequest == true else { return }
        
        let toastController: ToastController = ToastController(
            text: "messageRequestDisabledToastVoiceMessages".localized(),
            background: .backgroundSecondary
        )
        toastController.presentToastView(
            fromBottomOfView: self.view,
            inset: (snInputView.bounds.height + Values.largeSpacing),
            duration: .milliseconds(2500)
        )
    }

    // MARK: --Message Sending
    
    @MainActor func handleSendButtonTapped() {
        guard LibSession.numberOfCharactersLeft(
            for: snInputView.text.trimmingCharacters(in: .whitespacesAndNewlines),
            isSessionPro: viewModel.isCurrentUserSessionPro
        ) >= 0 else {
            showModalForMessagesExceedingCharacterLimit(viewModel.isCurrentUserSessionPro)
            return
        }
        
        sendMessage(
            text: snInputView.text.trimmingCharacters(in: .whitespacesAndNewlines),
            linkPreviewViewModel: snInputView.linkPreviewViewModel,
            quoteViewModel: snInputView.quoteViewModel
        )
    }
    
    @MainActor func showModalForMessagesExceedingCharacterLimit(_ isSessionPro: Bool) {
        guard !viewModel.dependencies[singleton: .sessionProState].showSessionProCTAIfNeeded(
            .longerMessages,
<<<<<<< HEAD
            onConfirm: { [weak self] in
                self?.snInputView.updateNumberOfCharactersLeft(self?.snInputView.text ?? "")
            },
            onCancel: { [weak self] in
=======
            afterClosed: { [weak self] in
>>>>>>> 7dd3678f
                self?.snInputView.updateNumberOfCharactersLeft(self?.snInputView.text ?? "")
            },
            presenting: { [weak self] modal in
                self?.present(modal, animated: true)
            }
        ) else {
            return
        }
        
        let confirmationModal: ConfirmationModal = ConfirmationModal(
            info: ConfirmationModal.Info(
                title: "modalMessageCharacterTooLongTitle".localized(),
                body: .text(
                    "modalMessageTooLongDescription"
                        .put(key: "limit", value: (isSessionPro ? LibSession.ProCharacterLimit : LibSession.CharacterLimit))
                        .localized(),
                    scrollMode: .never
                ),
                cancelTitle: "okay".localized(),
                cancelStyle: .alert_text
            )
        )
        present(confirmationModal, animated: true, completion: nil)
    }

    @MainActor func sendMessage(
        text: String,
        attachments: [PendingAttachment] = [],
        linkPreviewViewModel: LinkPreviewViewModel? = nil,
        quoteViewModel: QuoteViewModel? = nil,
        hasPermissionToSendSeed: Bool = false
    ) {
        guard !showBlockedModalIfNeeded() else { return }
        
        /// Validate the expected attachment size before proceeding
        do {
            try attachments.forEach { attachment in
                try attachment.ensureExpectedEncryptedSize(
                    domain: .attachment,
                    maxFileSize: Network.maxFileSize,
                    using: viewModel.dependencies
                )
            }
        }
        catch { return showErrorAlert(for: error) }
        
        let processedText: String = mentions.update(text.trimmingCharacters(in: .whitespacesAndNewlines))
        
        // If we have no content then do nothing
        guard !processedText.isEmpty || !attachments.isEmpty else { return }

        if processedText.contains(mnemonic) && !viewModel.threadData.threadIsNoteToSelf && !hasPermissionToSendSeed {
            // Warn the user if they're about to send their seed to someone
            let modal: ConfirmationModal = ConfirmationModal(
                info: ConfirmationModal.Info(
                    title: "warning".localized(),
                    body: .text("recoveryPasswordWarningSendDescription".localized()),
                    confirmTitle: "send".localized(),
                    confirmStyle: .danger,
                    cancelStyle: .alert_text,
                    onConfirm: { [weak self] _ in
                        self?.sendMessage(
                            text: text,
                            attachments: attachments,
                            linkPreviewViewModel: linkPreviewViewModel,
                            quoteViewModel: quoteViewModel,
                            hasPermissionToSendSeed: true
                        )
                    }
                )
            )
            
            return present(modal, animated: true, completion: nil)
        }
        
        // Clearing this out immediately to make this appear more snappy
        snInputView.text = ""
        snInputView.quoteViewModel = nil

        resetMentions()
        scrollToBottom(isAnimated: false)
        
        // Optimistically insert the outgoing message (this will trigger a UI update)
        self.viewModel.sentMessageBeforeUpdate = true
        let sentTimestampMs: Int64 = viewModel.dependencies[cache: .snodeAPI].currentOffsetTimestampMs()
        
        Task.detached(priority: .userInitiated) { [weak self] in
            guard let self = self else { return }
            
            let optimisticData: ConversationViewModel.OptimisticMessageData = await viewModel.optimisticallyAppendOutgoingMessage(
                text: processedText,
                sentTimestampMs: sentTimestampMs,
                attachments: attachments,
                linkPreviewViewModel: linkPreviewViewModel,
                quoteViewModel: quoteViewModel
            )
            await approveMessageRequestIfNeeded(
                for: self.viewModel.threadData.threadId,
                threadVariant: self.viewModel.threadData.threadVariant,
                displayName: self.viewModel.threadData.displayName,
                isDraft: (self.viewModel.threadData.threadIsDraft == true),
                timestampMs: (sentTimestampMs - 1)  // Set 1ms earlier as this is used for sorting
            )
            
            await sendMessage(optimisticData: optimisticData)
        }
    }
    
    private func sendMessage(optimisticData: ConversationViewModel.OptimisticMessageData) async {
        let threadId: String = self.viewModel.threadData.threadId
        let threadVariant: SessionThread.Variant = self.viewModel.threadData.threadVariant
        
        // Actually send the message
        do {
            try await viewModel.dependencies[singleton: .storage].writeAsync { [weak self, dependencies = viewModel.dependencies] db in
                // Update the thread to be visible (if it isn't already)
                if self?.viewModel.threadData.threadShouldBeVisible == false {
                    try SessionThread.updateVisibility(
                        db,
                        threadId: threadId,
                        isVisible: true,
                        additionalChanges: [SessionThread.Columns.isDraft.set(to: false)],
                        using: dependencies
                    )
                }
                
                // Insert the interaction and associated it with the optimistically inserted message so
                // we can remove it once the database triggers a UI update
                let insertedInteraction: Interaction = try optimisticData.interaction.inserted(db)
                self?.viewModel.associate(optimisticMessageId: optimisticData.id, to: insertedInteraction.id)
                
                // If there is a LinkPreview draft then check the state of any existing link previews and
                // insert a new one if needed
                if let linkPreviewViewModel: LinkPreviewViewModel = optimisticData.linkPreviewViewModel {
                    let invalidLinkPreviewAttachmentStates: [Attachment.State] = [
                        .failedDownload, .pendingDownload, .downloading, .failedUpload, .invalid
                    ]
                    let linkPreviewAttachmentId: String? = try? insertedInteraction.linkPreview
                        .select(.attachmentId)
                        .asRequest(of: String.self)
                        .fetchOne(db)
                    let linkPreviewAttachmentState: Attachment.State = linkPreviewAttachmentId
                        .map {
                            try? Attachment
                                .filter(id: $0)
                                .select(.state)
                                .asRequest(of: Attachment.State.self)
                                .fetchOne(db)
                        }
                        .defaulting(to: .invalid)
                    
                    // If we don't have a "valid" existing link preview then upsert a new one
                    if invalidLinkPreviewAttachmentStates.contains(linkPreviewAttachmentState) {
                        try LinkPreview(
                            url: linkPreviewViewModel.urlString,
                            title: linkPreviewViewModel.title,
                            attachmentId: try optimisticData.linkPreviewPreparedAttachment?
                                .attachment
                                .inserted(db)
                                .id,
                            using: dependencies
                        ).upsert(db)
                    }
                }
                
                // If there is a Quote the insert it now
                if let interactionId: Int64 = insertedInteraction.id, let quoteViewModel: QuoteViewModel = optimisticData.quoteViewModel {
                    try Quote(
                        interactionId: interactionId,
                        authorId: quoteViewModel.authorId,
                        timestampMs: quoteViewModel.timestampMs
                    ).insert(db)
                }
                
                // Link any attachments to their interaction
                try AttachmentUploadJob.link(
                    db,
                    attachments: optimisticData.attachmentData,
                    toInteractionWithId: insertedInteraction.id
                )
                
                // If we are sending a blinded message then we need to update the blinded profile
                // information to ensure the name is up to date (as it won't be updated otherwise
                // because the message would get deduped when fetched from the poller)
                // FIXME: Remove this once we don't generate unique Profile entries for the current users blinded ids
                if (try? SessionId.Prefix(from: optimisticData.interaction.authorId)) != .standard {
                    let currentUserProfile: Profile = dependencies.mutate(cache: .libSession) { $0.profile }
                    let sentTimestamp: TimeInterval = (Double(optimisticData.interaction.timestampMs) / 1000)
                    
                    try? Profile.updateIfNeeded(
                        db,
                        publicKey: optimisticData.interaction.authorId,
                        displayNameUpdate: .contactUpdate(currentUserProfile.name),
                        displayPictureUpdate: DisplayPictureManager.Update.from(
                            currentUserProfile,
                            fallback: .none,
                            using: dependencies
                        ),
                        profileUpdateTimestamp: currentUserProfile.profileLastUpdated,
                        using: dependencies
                    )
                }
                
                try MessageSender.send(
                    db,
                    interaction: insertedInteraction,
                    threadId: threadId,
                    threadVariant: threadVariant,
                    using: dependencies
                )
            }
            
            await handleMessageSent()
        }
        catch {
            viewModel.failedToStoreOptimisticOutgoingMessage(id: optimisticData.id, error: error)
        }
    }

    func handleMessageSent() async {
        if viewModel.dependencies.mutate(cache: .libSession, { $0.get(.playNotificationSoundInForeground) }) {
            let soundID = Preferences.Sound.systemSoundId(for: .messageSent, quiet: true)
            AudioServicesPlaySystemSound(soundID)
        }
        
        await viewModel.dependencies[singleton: .typingIndicators].didStopTyping(
            threadId: viewModel.threadData.threadId,
            direction: .outgoing
        )
        try? await viewModel.dependencies[singleton: .storage].writeAsync { [threadId = viewModel.threadData.threadId] db in
            _ = try SessionThread
                .filter(id: threadId)
                .updateAll(db, SessionThread.Columns.messageDraft.set(to: ""))
        }
    }

    @MainActor func showLinkPreviewSuggestionModal() {
        let linkPreviewModal: ConfirmationModal = ConfirmationModal(
            info: ConfirmationModal.Info(
                title: "linkPreviewsEnable".localized(),
                body: .text(
                    "linkPreviewsFirstDescription"
                        .put(key: "app_name", value: Constants.app_name)
                        .localized()
                ),
                confirmTitle: "enable".localized(),
                confirmStyle: .danger,
                cancelStyle: .alert_text,
                onConfirm: { [weak self, dependencies = viewModel.dependencies] _ in
                    dependencies.setAsync(.areLinkPreviewsEnabled, true) {
                        Task {
                            await self?.snInputView.autoGenerateLinkPreview()
                        }
                    }
                }
            )
        )
        
        present(linkPreviewModal, animated: true, completion: nil)
    }
    
    @MainActor func inputTextViewDidChangeContent(_ inputTextView: InputTextView) {
        // Note: If there is a 'draft' message then we don't want it to trigger the typing indicator to
        // appear (as that is not expected/correct behaviour)
        guard !viewIsAppearing else { return }
        
        let newText: String = (inputTextView.text ?? "")
        let currentUserSessionIds: Set<String> = (viewModel.threadData.currentUserSessionIds ?? [])
        
        if !newText.isEmpty {
            Task { [threadData = viewModel.threadData, dependencies = viewModel.dependencies] in
                await viewModel.dependencies[singleton: .typingIndicators].startIfNeeded(
                    threadId: threadData.threadId,
                    threadVariant: threadData.threadVariant,
                    direction: .outgoing,
                    timestampMs: dependencies[cache: .snodeAPI].currentOffsetTimestampMs()
                )
            }
        }
        
        Task.detached(priority: .userInitiated) { [weak self] in
            await self?.updateMentions(for: newText, currentUserSessionIds: currentUserSessionIds)
        }
        
        // Note: When calculating the number of characters left, we need to use the original mention
        // text which contains the session id rather than display name.
        snInputView.updateNumberOfCharactersLeft(mentions.update(newText))
    }
    
    // MARK: --Attachments
    
    @MainActor func didPasteImageDataFromPasteboard(_ imageData: Data) {
        let pendingAttachment: PendingAttachment = PendingAttachment(
            source: .media(.data(UUID().uuidString, imageData)),
            sourceFilename: nil,
            using: viewModel.dependencies
        )
        
        showAttachmentApprovalDialog(for: [pendingAttachment])
    }

    // MARK: --Mentions
    
    @MainActor func handleMentionSelected(_ viewModel: MentionSelectionView.ViewModel, from view: MentionSelectionView) {
        guard let currentMentionStartIndex = currentMentionStartIndex else { return }
        
        mentions.append(viewModel)
        
        let newText: String = snInputView.text.replacingCharacters(
            in: currentMentionStartIndex...,
            with: "@\(viewModel.displayName) " // stringlint:ignore
        )
        
        snInputView.text = newText
        self.currentMentionStartIndex = nil
        snInputView.hideMentionsUI()
        
        mentions = mentions.filter { newText.contains($0.displayName) }
    }
    
    func updateMentions(for newText: String, currentUserSessionIds: Set<String>) async {
        let currentStartIndex: String.Index? = await MainActor.run { currentMentionStartIndex }
        
        guard !newText.isEmpty else {
            await MainActor.run {
                if currentStartIndex != nil {
                    snInputView.hideMentionsUI()
                }
                
                resetMentions()
            }
            return
        }
        
        let lastCharacterIndex: String.Index = newText.index(before: newText.endIndex)
        let lastCharacter: String = String(newText[lastCharacterIndex])
        
        /// Check the surrounds of the last character to ensure the user is after a mention
        let lastCharacterIsMentionChar: Bool = (lastCharacter == MentionSelectionView.ViewModel.mentionChar)
        let whitespaceOrNewLineBeforeMentionChar: Bool = {
            guard newText.count > 1 else { return true } /// Start of line
            
            return newText[newText.index(before: lastCharacterIndex)].isWhitespace
        }()
        let doubleMentionChar: Bool = {
            guard newText.count > 1 else { return false } /// Only a single char
            guard currentStartIndex != nil || lastCharacterIsMentionChar else { return false } /// No mention char
            
<<<<<<< HEAD
            let mentionCharIndex: String.Index = (
                currentStartIndex ??
                newText.index(before: lastCharacterIndex)
            )
=======
            let mentionCharIndex: String.Index = {
                guard
                    let currentStartIndex: String.Index = currentStartIndex,
                    lastCharacterIndex >= currentStartIndex
                else { return newText.index(before: lastCharacterIndex) }
                
                return currentStartIndex
            }()
>>>>>>> 7dd3678f
            return (String(newText[mentionCharIndex]) == MentionSelectionView.ViewModel.mentionChar)
        }()
        let isValidMention: Bool = (
            lastCharacterIsMentionChar &&
            whitespaceOrNewLineBeforeMentionChar &&
            !doubleMentionChar
        )
<<<<<<< HEAD
        
        /// If it's not a valid mention then we need to reset the state and hide the mentions UI (if visible)
        guard isValidMention else {
            await MainActor.run {
                currentMentionStartIndex = nil
                snInputView.hideMentionsUI()
            }
            return
        }
        
        let query: String = (lastCharacterIsMentionChar ?
            "" :
            String(newText[newText.index(after: currentStartIndex ?? newText.startIndex)...]) /// + 1 to get rid of the @
        )
        let mentions: [MentionSelectionView.ViewModel] = ((try? await self.viewModel.mentions(for: query)) ?? [])
        
        await MainActor.run {
=======
        
        /// If it's not a valid mention then we need to reset the state and hide the mentions UI (if visible)
        guard isValidMention else {
            await MainActor.run {
                currentMentionStartIndex = nil
                snInputView.hideMentionsUI()
            }
            return
        }
        
        let query: String = (lastCharacterIsMentionChar ?
            "" :
            String(newText[newText.index(after: currentStartIndex ?? newText.startIndex)...]) /// + 1 to get rid of the @
        )
        let mentions: [MentionSelectionView.ViewModel] = ((try? await self.viewModel.mentions(for: query)) ?? [])
        
        await MainActor.run {
            if lastCharacterIsMentionChar {
                currentMentionStartIndex = lastCharacterIndex
            }
            
>>>>>>> 7dd3678f
            snInputView.showMentionsUI(for: mentions)
        }
    }

    @MainActor func resetMentions() {
        currentMentionStartIndex = nil
        mentions = []
    }

    // MARK: MessageCellDelegate
    
    func handleItemLongPressed(_ cellViewModel: MessageViewModel) {
        // Show the unblock modal if needed
        guard self.viewModel.threadData.threadIsBlocked != true else {
            self.showBlockedModalIfNeeded()
            return
        }
        // Show the context menu if applicable
        guard
            // FIXME: Need to update this when an appropriate replacement is added (see https://teng.pub/technical/2021/11/9/uiapplication-key-window-replacement)
            let keyWindow: UIWindow = UIApplication.shared.keyWindow,
            let sectionIndex: Int = self.viewModel.interactionData
                .firstIndex(where: { $0.model == .messages }),
            let index = self.viewModel.interactionData[sectionIndex]
                .elements
                .firstIndex(of: cellViewModel),
            let cell = tableView.cellForRow(at: IndexPath(row: index, section: sectionIndex)) as? MessageCell,
            let contextSnapshotView: UIView = cell.contextSnapshotView,
            let snapshot = contextSnapshotView.snapshotView(afterScreenUpdates: false),
            contextMenuWindow == nil,
            let actions: [ContextMenuVC.Action] = ContextMenuVC.actions(
                for: cellViewModel,
                in: self.viewModel.threadData,
                forMessageInfoScreen: false,
                delegate: self,
                using: viewModel.dependencies
            )
        else { return }
        
        UIImpactFeedbackGenerator(style: .heavy).impactOccurred()
        self.contextMenuWindow = ContextMenuWindow()
        self.contextMenuVC = ContextMenuVC(
            snapshot: snapshot,
            frame: contextSnapshotView.convert(contextSnapshotView.bounds, to: keyWindow),
            cellViewModel: cellViewModel,
            actions: actions,
            using: viewModel.dependencies
        ) { [weak self] in
            self?.contextMenuWindow?.isHidden = true
            self?.contextMenuVC = nil
            self?.contextMenuWindow = nil
            self?.scrollButton.alpha = 0
            
            UIView.animate(withDuration: 0.25) {
                self?.updateScrollToBottom()
            }
        }
        
        self.hideSearchUI()
        self.contextMenuWindow?.themeBackgroundColor = .clear
        self.contextMenuWindow?.rootViewController = self.contextMenuVC
        self.contextMenuWindow?.overrideUserInterfaceStyle = ThemeManager.currentTheme.interfaceStyle
        self.contextMenuWindow?.makeKeyAndVisible()
    }

    func handleItemTapped(
        _ cellViewModel: MessageViewModel,
        cell: UITableViewCell,
        cellLocation: CGPoint
    ) {
        self.hideSearchUI()
        
        // For call info messages show the "call missed" modal
        guard cellViewModel.variant != .infoCall else {
            // If the failure was due to the mic permission being denied then we want to show the permission modal,
            // otherwise we want to show the call missed tips modal
            guard
                let infoMessageData: Data = (cellViewModel.rawBody ?? "").data(using: .utf8),
                let messageInfo: CallMessage.MessageInfo = try? JSONDecoder().decode(
                    CallMessage.MessageInfo.self,
                    from: infoMessageData
                ),
                messageInfo.state == .permissionDeniedMicrophone
            else {
                let callMissedTipsModal: CallMissedTipsModal = CallMissedTipsModal(
                    caller: cellViewModel.authorName,
                    presentingViewController: self,
                    using: viewModel.dependencies
                )
                present(callMissedTipsModal, animated: true, completion: nil)
                return
            }
            return
        }
        
        // For disappearing messages config update, show the following settings modal
        guard cellViewModel.variant != .infoDisappearingMessagesUpdate else {
            let messageDisappearingConfig = cellViewModel.messageDisappearingConfiguration()
            let expirationTimerString: String = floor(messageDisappearingConfig.durationSeconds).formatted(format: .long)
            let expirationTypeString: String = (messageDisappearingConfig.type?.localizedName ?? "")
            let modalBodyString: String = {
                if messageDisappearingConfig.isEnabled {
                    return "disappearingMessagesFollowSettingOn"
                        .put(key: "time", value: expirationTimerString)
                        .put(key: "disappearing_messages_type", value: expirationTypeString)
                        .localized()
                } else {
                    return "disappearingMessagesFollowSettingOff"
                        .localized()
                }
            }()
            let modalConfirmTitle: String = messageDisappearingConfig.isEnabled ? "set".localized() : "confirm".localized()
            let confirmationModal: ConfirmationModal = ConfirmationModal(
                info: ConfirmationModal.Info(
                    title: "disappearingMessagesFollowSetting".localized(),
                    body: .attributedText(modalBodyString.formatted(baseFont: .systemFont(ofSize: Values.smallFontSize))),
                    confirmTitle: modalConfirmTitle,
                    confirmStyle: .danger,
                    cancelStyle: .textPrimary,
                    dismissOnConfirm: false // Custom dismissal logic
                ) { [weak self, dependencies = viewModel.dependencies] _ in
                    dependencies[singleton: .storage].writeAsync { db in
                        let userSessionId: SessionId = dependencies[cache: .general].sessionId
                        let currentTimestampMs: Int64 = dependencies[cache: .snodeAPI].currentOffsetTimestampMs()
                        
                        let interactionId = try messageDisappearingConfig
                            .upserted(db)
                            .insertControlMessage(
                                db,
                                threadVariant: cellViewModel.threadVariant,
                                authorId: userSessionId.hexString,
                                timestampMs: currentTimestampMs,
                                serverHash: nil,
                                serverExpirationTimestamp: nil,
                                using: dependencies
                            )?
                            .interactionId
                        
                        let expirationTimerUpdateMessage: ExpirationTimerUpdate = ExpirationTimerUpdate()
                            .with(sentTimestampMs: UInt64(currentTimestampMs))
                            .with(messageDisappearingConfig)

                        try MessageSender.send(
                            db,
                            message: expirationTimerUpdateMessage,
                            interactionId: interactionId,
                            threadId: cellViewModel.threadId,
                            threadVariant: cellViewModel.threadVariant,
                            using: dependencies
                        )
                        
                        try LibSession
                            .update(
                                db,
                                sessionId: cellViewModel.threadId,
                                disappearingMessagesConfig: messageDisappearingConfig,
                                using: dependencies
                            )
                    }
                    self?.dismiss(animated: true, completion: nil)
                }
            )
            
            present(confirmationModal, animated: true, completion: nil)
            return
        }
        
        // If it's an incoming media message and the thread isn't trusted then show the placeholder view
        if cellViewModel.cellType != .textOnlyMessage && cellViewModel.variant == .standardIncoming && !cellViewModel.threadIsTrusted {
            let message: ThemedAttributedString = "attachmentsAutoDownloadModalDescription"
                .put(key: "conversation_name", value: cellViewModel.authorName)
                .localizedFormatted(baseFont: .systemFont(ofSize: Values.smallFontSize))
            let confirmationModal: ConfirmationModal = ConfirmationModal(
                info: ConfirmationModal.Info(
                    title: "attachmentsAutoDownloadModalTitle".localized(),
                    body: .attributedText(message),
                    confirmTitle: "download".localized(),
                    dismissOnConfirm: false // Custom dismissal logic
                ) { [weak self] _ in
                    self?.viewModel.trustContact()
                    self?.dismiss(animated: true, completion: nil)
                }
            )
            
            present(confirmationModal, animated: true, completion: nil)
            return
        }
        
        /// Takes the `cell` and a `targetView` and returns `true` if the user tapped a link in the cell body text instead
        /// of the `targetView`
        func handleLinkTapIfNeeded(cell: UITableViewCell, targetView: UIView?) -> Bool {
            let locationInTargetView: CGPoint = cell.convert(cellLocation, to: targetView)
            
            guard
                let visibleCell: VisibleMessageCell = cell as? VisibleMessageCell,
                targetView?.bounds.contains(locationInTargetView) != true,
                visibleCell.bodyTappableLabel?.containsLinks == true
            else { return false }
            
            let tappableLabelPoint: CGPoint = cell.convert(cellLocation, to: visibleCell.bodyTappableLabel)
            visibleCell.bodyTappableLabel?.handleTouch(at: tappableLabelPoint)
            return true
        }
        
        switch cellViewModel.cellType {
            case .voiceMessage: viewModel.playOrPauseAudio(for: cellViewModel)
            
            case .mediaMessage:
                guard
                    let albumView: MediaAlbumView = (cell as? VisibleMessageCell)?.albumView,
                    !handleLinkTapIfNeeded(cell: cell, targetView: albumView)
                else { return }
                
                // Figure out which of the media views was tapped
                let locationInAlbumView: CGPoint = cell.convert(cellLocation, to: albumView)
                guard let mediaView = albumView.mediaView(forLocation: locationInAlbumView) else { return }
                
                switch mediaView.attachment.state {
                    case .pendingDownload, .downloading, .uploading, .invalid: break
                    
                    // Failed uploads should be handled via the "resend" process instead
                    case .failedUpload: break
                        
                    case .failedDownload:
                        let threadId: String = self.viewModel.threadData.threadId
                        
                        // Retry downloading the failed attachment
                        viewModel.dependencies[singleton: .storage].writeAsync { [dependencies = viewModel.dependencies] db in
                            dependencies[singleton: .jobRunner].add(
                                db,
                                job: Job(
                                    variant: .attachmentDownload,
                                    threadId: threadId,
                                    interactionId: cellViewModel.id,
                                    details: AttachmentDownloadJob.Details(
                                        attachmentId: mediaView.attachment.id
                                    )
                                ),
                                canStartJob: true
                            )
                        }
                        break
                        
                    default:
                        // Ignore invalid media
                        guard mediaView.attachment.isValid else { return }
                        
                        guard albumView.numItems > 1 || !mediaView.attachment.isVideo else {
                            guard
                                let path: String = try? viewModel.dependencies[singleton: .attachmentManager]
                                    .createTemporaryFileForOpening(
                                        downloadUrl: mediaView.attachment.downloadUrl,
                                        mimeType: mediaView.attachment.contentType,
                                        sourceFilename: mediaView.attachment.sourceFilename
                                    ),
                                viewModel.dependencies[singleton: .fileManager].fileExists(atPath: path)
                            else { return Log.warn(.conversation, "Missing video file") }
                            
                            /// When playing media we need to change the AVAudioSession to 'playback' mode so the device "silent mode"
                            /// doesn't prevent video audio from playing
                            try? AVAudioSession.sharedInstance().setCategory(.playback)
                            let viewController: DismissCallbackAVPlayerViewController = DismissCallbackAVPlayerViewController { [dependencies = viewModel.dependencies] in
                                /// Sanity check to make sure we don't unintentionally remove a proper attachment file
                                guard dependencies[singleton: .fileManager].isLocatedInTemporaryDirectory(path) else {
                                    return
                                }
                                
                                try? dependencies[singleton: .fileManager].removeItem(atPath: path)
                            }
                            viewController.player = AVPlayer(url: URL(fileURLWithPath: path))
                            self.present(viewController, animated: true)
                            return
                        }
                        
                        let viewController: UIViewController? = MediaGalleryViewModel.createDetailViewController(
                            for: self.viewModel.threadData.threadId,
                            threadVariant: self.viewModel.threadData.threadVariant,
                            interactionId: cellViewModel.id,
                            selectedAttachmentId: mediaView.attachment.id,
                            options: [ .sliderEnabled, .showAllMediaButton ],
                            using: viewModel.dependencies
                        )
                        
                        if let viewController: UIViewController = viewController {
                            present(viewController, animated: true)
                        }
                }
                
            case .audio:
                guard
                    !handleLinkTapIfNeeded(cell: cell, targetView: (cell as? VisibleMessageCell)?.documentView),
                    let attachment: Attachment = cellViewModel.attachments?.first,
                    let path: String = try? viewModel.dependencies[singleton: .attachmentManager]
                        .createTemporaryFileForOpening(
                            downloadUrl: attachment.downloadUrl,
                            mimeType: attachment.contentType,
                            sourceFilename: attachment.sourceFilename
                        ),
                    viewModel.dependencies[singleton: .fileManager].fileExists(atPath: path)
                else { return }
                
                /// When playing media we need to change the AVAudioSession to 'playback' mode so the device "silent mode"
                /// doesn't prevent video audio from playing
                try? AVAudioSession.sharedInstance().setCategory(.playback)
                let viewController: DismissCallbackAVPlayerViewController = DismissCallbackAVPlayerViewController { [dependencies = viewModel.dependencies] in
                    /// Sanity check to make sure we don't unintentionally remove a proper attachment file
                    guard dependencies[singleton: .fileManager].isLocatedInTemporaryDirectory(path) else {
                        return
                    }
                    
                    try? dependencies[singleton: .fileManager].removeItem(atPath: path)
                }
                viewController.player = AVPlayer(url: URL(fileURLWithPath: path))
                self.navigationController?.present(viewController, animated: true)
                
            case .genericAttachment:
                guard
                    !handleLinkTapIfNeeded(cell: cell, targetView: (cell as? VisibleMessageCell)?.documentView),
                    let attachment: Attachment = cellViewModel.attachments?.first,
                    let path: String = try? viewModel.dependencies[singleton: .attachmentManager]
                        .createTemporaryFileForOpening(
                            downloadUrl: attachment.downloadUrl,
                            mimeType: attachment.contentType,
                            sourceFilename: attachment.sourceFilename
                        ),
                    viewModel.dependencies[singleton: .fileManager].fileExists(atPath: path)
                else { return }
                
                let fileUrl: URL = URL(fileURLWithPath: path)
                
                // Open a preview of the document for text, pdf or microsoft files
                if
                    attachment.isText ||
                    attachment.isMicrosoftDoc ||
                    attachment.contentType == UTType.mimeTypePdf
                {
                    // FIXME: If given an invalid text file (eg with binary data) this hangs forever
                    // Note: I tried dispatching after a short delay, detecting that the new UI is invalid and dismissing it
                    // if so but the dismissal didn't work (we may have to wait on Apple to handle this one)
                    let interactionController: UIDocumentInteractionController = UIDocumentInteractionController(url: fileUrl)
                    interactionController.delegate = self
                    interactionController.presentPreview(animated: true)
                    return
                }
                
                // Otherwise share the file
                let shareVC = UIActivityViewController(activityItems: [ fileUrl ], applicationActivities: nil)
                shareVC.completionWithItemsHandler = { [dependencies = viewModel.dependencies] _, success, _, _ in
                    UIActivityViewController.notifyIfNeeded(success, using: dependencies)
                }
                
                if UIDevice.current.isIPad {
                    shareVC.excludedActivityTypes = []
                    shareVC.popoverPresentationController?.permittedArrowDirections = []
                    shareVC.popoverPresentationController?.sourceView = self.view
                    shareVC.popoverPresentationController?.sourceRect = self.view.bounds
                }
                
                navigationController?.present(shareVC, animated: true, completion: nil)
                
            case .textOnlyMessage:
                guard let visibleCell: VisibleMessageCell = cell as? VisibleMessageCell else { return }
                
                let quotePoint: CGPoint = visibleCell.convert(cellLocation, to: visibleCell.quoteView)
                let linkPreviewPoint: CGPoint = visibleCell.convert(cellLocation, to: visibleCell.linkPreviewView?.previewView)
                let tappableLabelPoint: CGPoint = visibleCell.convert(cellLocation, to: visibleCell.bodyTappableLabel)
                let containsLinks: Bool = (
                    // If there is only a single link and it matches the LinkPreview then consider this _just_ a
                    // LinkPreview
                    visibleCell.bodyTappableLabel?.containsLinks == true && (
                        (visibleCell.bodyTappableLabel?.links.count ?? 0) > 1 ||
                        visibleCell.bodyTappableLabel?.links[cellViewModel.linkPreview?.url ?? ""] == nil
                    )
                )
                let quoteViewContainsTouch: Bool = (visibleCell.quoteView?.bounds.contains(quotePoint) == true)
                let linkPreviewViewContainsTouch: Bool = (visibleCell.linkPreviewView?.previewView.bounds.contains(linkPreviewPoint) == true)
                
                switch (containsLinks, quoteViewContainsTouch, linkPreviewViewContainsTouch, cellViewModel.quoteViewModel, cellViewModel.linkPreview) {
                    // If the message contains both links and a quote, and the user tapped on the quote; OR the
                    // message only contained a quote, then scroll to the quote
                    case (true, true, _, .some(let quoteViewModel), _), (false, _, _, .some(let quoteViewModel), _):
                        let maybeTimestampMs: Int64? = viewModel.dependencies[singleton: .storage].read { db in
                            try Interaction
                                .filter(id: quoteViewModel.quotedInteractionId)
                                .select(.timestampMs)
                                .asRequest(of: Int64.self)
                                .fetchOne(db)
                        }
                        
                        guard let timestampMs: Int64 = maybeTimestampMs else {
                            return
                        }
                        
                        self.scrollToInteractionIfNeeded(
                            with: Interaction.TimestampInfo(
                                id: quoteViewModel.quotedInteractionId,
                                timestampMs: timestampMs
                            ),
                            focusBehaviour: .highlight,
                            originalIndexPath: self.tableView.indexPath(for: cell)
                        )
                    
                    // If the message contains both links and a LinkPreview, and the user tapped on
                    // the LinkPreview; OR the message only contained a LinkPreview, then open the link
                    case (true, _, true, _, .some(let linkPreview)), (false, _, _, _, .some(let linkPreview)):
                        switch linkPreview.variant {
                            case .standard: openUrl(linkPreview.url)
                            case .openGroupInvitation: joinOpenGroup(name: linkPreview.title, url: linkPreview.url)
                        }
                    
                    // If the message contained links then interact with them directly
                    case (true, _, _, _, _): visibleCell.bodyTappableLabel?.handleTouch(at: tappableLabelPoint)
                        
                    default: break
                }
                
            default: break
        }
    }
    
    func handleItemDoubleTapped(_ cellViewModel: MessageViewModel) {
        switch cellViewModel.cellType {
            // The user can double tap a voice message when it's playing to speed it up
            case .voiceMessage: self.viewModel.speedUpAudio(for: cellViewModel)
            default: break
        }
    }

    func handleItemSwiped(_ cellViewModel: MessageViewModel, state: SwipeState) {
        switch state {
            case .began: tableView.isScrollEnabled = false
            case .ended, .cancelled: tableView.isScrollEnabled = true
        }
    }
    
    func openUrl(_ urlString: String) {
        guard let url: URL = URL(string: urlString) else { return }
        
        let modal: ConfirmationModal = ConfirmationModal(
            targetView: self.view,
            info: ConfirmationModal.Info(
                title: "urlOpen".localized(),
                body: .attributedText(
                    "urlOpenDescription"
                        .put(key: "url", value: url.absoluteString)
                        .localizedFormatted(baseFont: .systemFont(ofSize: Values.smallFontSize))
                ),
                confirmTitle: "open".localized(),
                confirmStyle: .danger,
                cancelTitle: "urlCopy".localized(),
                cancelStyle: .alert_text,
                hasCloseButton: true,
                onConfirm:  { [weak self] modal in
                    UIApplication.shared.open(url, options: [:], completionHandler: nil)
                    modal.dismiss(animated: true)
                },
                onCancel: { [weak self] modal in
                    UIPasteboard.general.string = url.absoluteString
                }
            )
        )
        
        self.present(modal, animated: true)
    }
    
    func handleReplyButtonTapped(for cellViewModel: MessageViewModel) {
        reply(cellViewModel, completion: nil)
    }
    
    func showUserProfileModal(for cellViewModel: MessageViewModel) {
        guard viewModel.threadData.threadCanWrite == true else { return }
        // FIXME: Add in support for starting a thread with a 'blinded25' id (disabled until we support this decoding)
        guard (try? SessionId.Prefix(from: cellViewModel.authorId)) != .blinded25 else { return }
        
        let dependencies: Dependencies = viewModel.dependencies
        
        let (info, _) = ProfilePictureView.Info.generateInfoFrom(
            size: .hero,
            publicKey: cellViewModel.authorId,
            threadVariant: .contact,    // Always show the display picture in 'contact' mode
            displayPictureUrl: nil,
            profile: cellViewModel.profile,
            using: dependencies
        )
        
        guard let profileInfo: ProfilePictureView.Info = info else { return }
        
        let (sessionId, blindedId): (String?, String?) = {
            guard
                (try? SessionId.Prefix(from: cellViewModel.authorId)) == .blinded15,
                let openGroupServer: String = cellViewModel.threadOpenGroupServer,
                let openGroupPublicKey: String = cellViewModel.threadOpenGroupPublicKey
            else {
                return (cellViewModel.authorId, nil)
            }
            let lookup: BlindedIdLookup? = dependencies[singleton: .storage].write { db in
                try BlindedIdLookup.fetchOrCreate(
                    db,
                    blindedId: cellViewModel.authorId,
                    openGroupServer: openGroupServer,
                    openGroupPublicKey: openGroupPublicKey,
                    isCheckingForOutbox: false,
                    using: dependencies
                )
            }
            return (lookup?.sessionId, cellViewModel.authorId.truncated(prefix: 10, suffix: 10))
        }()
        
        let (displayName, contactDisplayName): (String?, String?) = {
            guard let sessionId: String = sessionId else {
                return (cellViewModel.authorNameSuppressedId, nil)
            }
            
            let profile: Profile? = (
                dependencies.mutate(cache: .libSession) { $0.profile(contactId: sessionId) } ??
                dependencies[singleton: .storage].read { db in try? Profile.fetchOne(db, id: sessionId) }
            )
            
            let isCurrentUser: Bool = (viewModel.threadData.currentUserSessionIds?.contains(sessionId) == true)
            guard !isCurrentUser else {
                return ("you".localized(), "you".localized())
            }
            
            return (
                (profile?.displayName(for: .contact) ?? cellViewModel.authorNameSuppressedId),
                profile?.displayName(for: .contact, ignoringNickname: true)
            )
        }()
        
        let qrCodeImage: UIImage? = {
            guard let sessionId: String = sessionId else { return nil }
            return QRCode.generate(for: sessionId, hasBackground: false, iconName: "SessionWhite40") // stringlint:ignore
        }()
        
        let isMessasgeRequestsEnabled: Bool = {
            guard cellViewModel.threadVariant == .community else { return true }
            return cellViewModel.profile?.blocksCommunityMessageRequests != true
        }()
        
        let userProfileModal: ModalHostingViewController = ModalHostingViewController(
            modal: UserProfileModal(
                info: .init(
                    sessionId: sessionId,
                    blindedId: blindedId,
                    qrCodeImage: qrCodeImage,
                    profileInfo: profileInfo,
                    displayName: displayName,
                    contactDisplayName: contactDisplayName,
                    isProUser: dependencies.mutate(cache: .libSession, { $0.validateProProof(for: cellViewModel.profile) }),
                    isMessageRequestsEnabled: isMessasgeRequestsEnabled,
                    onStartThread: { [weak self] in
                        self?.startThread(
                            with: cellViewModel.authorId,
                            openGroupServer: cellViewModel.threadOpenGroupServer,
                            openGroupPublicKey: cellViewModel.threadOpenGroupPublicKey
                        )
                    },
                    onProBadgeTapped: { [weak self, dependencies] in
                        dependencies[singleton: .sessionProState].showSessionProCTAIfNeeded(
                            .generic,
                            dismissType: .single,
<<<<<<< HEAD
                            beforePresented: {},
                            onConfirm: { [weak self] in
                                self?.snInputView.updateNumberOfCharactersLeft(self?.snInputView.text ?? "")
                            },
                            onCancel: { [weak self] in
=======
                            afterClosed: { [weak self] in
>>>>>>> 7dd3678f
                                self?.snInputView.updateNumberOfCharactersLeft(self?.snInputView.text ?? "")
                            },
                            afterClosed: {},
                            presenting: { modal in
                                dependencies[singleton: .appContext].frontMostViewController?.present(modal, animated: true)
                            }
                        )
                    }
                ),
                dataManager: dependencies[singleton: .imageDataManager]
            )
        )
        present(userProfileModal, animated: true, completion: nil)
    }
    
    func startThread(
        with sessionId: String,
        openGroupServer: String?,
        openGroupPublicKey: String?
    ) {
        guard viewModel.threadData.threadCanWrite == true else { return }
        // FIXME: Add in support for starting a thread with a 'blinded25' id (disabled until we support this decoding)
        guard (try? SessionId.Prefix(from: sessionId)) != .blinded25 else { return }
        guard (try? SessionId.Prefix(from: sessionId)) == .blinded15 else {
            viewModel.dependencies[singleton: .storage].write { [dependencies = viewModel.dependencies] db in
                try SessionThread.upsert(
                    db,
                    id: sessionId,
                    variant: .contact,
                    values: SessionThread.TargetValues(
                        creationDateTimestamp: .useExistingOrSetTo(
                            (dependencies[cache: .snodeAPI].currentOffsetTimestampMs() / 1000)
                        ),
                        shouldBeVisible: .useLibSession,
                        isDraft: .useExistingOrSetTo(true)
                    ),
                    using: dependencies
                )
            }
            
            let conversationVC: ConversationVC = ConversationVC(
                threadId: sessionId,
                threadVariant: .contact,
                using: viewModel.dependencies
            )
                
            self.navigationController?.pushViewController(conversationVC, animated: true)
            return
        }
        
        // If the sessionId is blinded then check if there is an existing un-blinded thread with the contact
        // and use that, otherwise just use the blinded id
        guard let openGroupServer: String = openGroupServer, let openGroupPublicKey: String = openGroupPublicKey else {
            return
        }
        
        let targetThreadId: String? = viewModel.dependencies[singleton: .storage].write { [dependencies = viewModel.dependencies] db in
            let lookup: BlindedIdLookup = try BlindedIdLookup
                .fetchOrCreate(
                    db,
                    blindedId: sessionId,
                    openGroupServer: openGroupServer,
                    openGroupPublicKey: openGroupPublicKey,
                    isCheckingForOutbox: false,
                    using: dependencies
                )
            
            return try SessionThread.upsert(
                db,
                id: (lookup.sessionId ?? lookup.blindedId),
                variant: .contact,
                values: SessionThread.TargetValues(
                    creationDateTimestamp: .useExistingOrSetTo(
                        (dependencies[cache: .snodeAPI].currentOffsetTimestampMs() / 1000)
                    ),
                    shouldBeVisible: .useLibSession,
                    isDraft: .useExistingOrSetTo(true)
                ),
                using: dependencies
            ).id
        }
        
        guard let threadId: String = targetThreadId else { return }
        
        let conversationVC: ConversationVC = ConversationVC(
            threadId: threadId,
            threadVariant: .contact,
            using: viewModel.dependencies
        )
        self.navigationController?.pushViewController(conversationVC, animated: true)
    }
    
    func showReactionList(_ cellViewModel: MessageViewModel, selectedReaction: EmojiWithSkinTones?) {
        guard
            cellViewModel.reactionInfo?.isEmpty == false &&
            (
                self.viewModel.threadData.threadVariant == .legacyGroup ||
                self.viewModel.threadData.threadVariant == .group ||
                self.viewModel.threadData.threadVariant == .community
            ),
            let allMessages: [MessageViewModel] = self.viewModel.interactionData
                .first(where: { $0.model == .messages })?
                .elements
        else { return }
        
        let reactionListSheet: ReactionListSheet = ReactionListSheet(for: cellViewModel.id, using: viewModel.dependencies) { [weak self] in
            self?.currentReactionListSheet = nil
        }
        reactionListSheet.delegate = self
        reactionListSheet.handleInteractionUpdates(
            allMessages,
            selectedReaction: selectedReaction,
            initialLoad: true,
            shouldShowClearAllButton: viewModel.dependencies[singleton: .openGroupManager].isUserModeratorOrAdmin(
                publicKey: self.viewModel.threadData.currentUserSessionId,
                for: self.viewModel.threadData.openGroupRoomToken,
                on: self.viewModel.threadData.openGroupServer,
                currentUserSessionIds: (self.viewModel.threadData.currentUserSessionIds ?? [])
            )
        )
        reactionListSheet.modalPresentationStyle = .overFullScreen
        present(reactionListSheet, animated: true, completion: nil)
        
        // Store so we can updated the content based on the current VC
        self.currentReactionListSheet = reactionListSheet
    }
    
    func needsLayout(for cellViewModel: MessageViewModel, expandingReactions: Bool) {
        guard
            let messageSectionIndex: Int = self.viewModel.interactionData
                .firstIndex(where: { $0.model == .messages }),
            let targetMessageIndex = self.viewModel.interactionData[messageSectionIndex]
                .elements
                .firstIndex(where: { $0.id == cellViewModel.id })
        else { return }
        
        if expandingReactions {
            self.viewModel.expandReactions(for: cellViewModel.id)
        }
        else {
            self.viewModel.collapseReactions(for: cellViewModel.id)
        }
        
        UIView.setAnimationsEnabled(false)
        tableView.reloadRows(
            at: [IndexPath(row: targetMessageIndex, section: messageSectionIndex)],
            with: .none
        )
        
        // Only re-enable animations if the feature flag isn't disabled
        if viewModel.dependencies[feature: .animationsEnabled] {
            UIView.setAnimationsEnabled(true)
        }
    }
    
    func handleReadMoreButtonTapped(_ cell: UITableViewCell, for cellViewModel: MessageViewModel) {
        self.viewModel.expandMessage(for: cellViewModel.id)
        
        UIView.setAnimationsEnabled(false)
        cell.setNeedsLayout()
        cell.layoutIfNeeded()
        tableView.beginUpdates()
        tableView.endUpdates()
        
        // Only re-enable animations if the feature flag isn't disabled
        if viewModel.dependencies[feature: .animationsEnabled] {
            UIView.setAnimationsEnabled(true)
        }
    }
    
    func react(_ cellViewModel: MessageViewModel, with emoji: EmojiWithSkinTones) {
        react(cellViewModel, with: emoji.rawValue, remove: false)
    }
    
    func removeReact(_ cellViewModel: MessageViewModel, for emoji: EmojiWithSkinTones) {
        guard viewModel.threadData.threadVariant != .legacyGroup else { return }
        
        react(cellViewModel, with: emoji.rawValue, remove: true)
    }
    
    func removeAllReactions(_ cellViewModel: MessageViewModel, for emoji: String) {
        // Dismiss current reaction sheet to present alert dialog
        currentReactionListSheet?.dismiss(animated: true)
        currentReactionListSheet = nil
        
        let modal: ConfirmationModal = ConfirmationModal(
            info: ConfirmationModal.Info(
                title: "clearAll".localized(),
                body: .attributedText(
                    "emojiReactsClearAll"
                        .put(key: "emoji", value: emoji)
                        .localizedFormatted(baseFont: ConfirmationModal.explanationFont)
                ),
                confirmTitle: "clear".localized(),
                confirmStyle: .danger,
                cancelStyle: .alert_text,
                onConfirm: { [weak self] modal in
                    // Call clear reaction event
                    self?.clearAllReactions(cellViewModel, for: emoji)
                    modal.dismiss(animated: true)
                }
            )
        )
        
        present(modal, animated: true, completion: nil)
    }
    
    func clearAllReactions(_ cellViewModel: MessageViewModel, for emoji: String) {
        guard
            cellViewModel.threadVariant == .community,
            let roomToken: String = viewModel.threadData.openGroupRoomToken,
            let server: String = viewModel.threadData.openGroupServer,
            let publicKey: String = viewModel.threadData.openGroupPublicKey,
            let capabilities: Set<Capability.Variant> = viewModel.threadData.openGroupCapabilities,
            let openGroupServerMessageId: Int64 = cellViewModel.openGroupServerMessageId
        else { return }
        
        let pendingChange: OpenGroupManager.PendingChange = viewModel.dependencies[singleton: .openGroupManager]
            .addPendingReaction(
                emoji: emoji,
                id: openGroupServerMessageId,
                in: roomToken,
                on: server,
                type: .removeAll
            )
        
        Result {
            try Network.SOGS.preparedReactionDeleteAll(
                emoji: emoji,
                id: openGroupServerMessageId,
                roomToken: roomToken,
                authMethod: Authentication.community(
                    info: LibSession.OpenGroupCapabilityInfo(
                        roomToken: roomToken,
                        server: server,
                        publicKey: publicKey,
                        capabilities: capabilities
                    )
                ),
                using: viewModel.dependencies
            )
        }
        .publisher
        .flatMap { [dependencies = viewModel.dependencies] in $0.send(using: dependencies) }
        .subscribe(on: DispatchQueue.global(qos: .userInitiated), using: viewModel.dependencies)
        .sinkUntilComplete(
            receiveCompletion: { [dependencies = viewModel.dependencies] _ in
                dependencies[singleton: .storage].writeAsync { db in
                    _ = try Reaction
                        .filter(Reaction.Columns.interactionId == cellViewModel.id)
                        .filter(Reaction.Columns.emoji == emoji)
                        .deleteAll(db)
                }
            },
            receiveValue: { [dependencies = viewModel.dependencies] _, response in
                dependencies[singleton: .openGroupManager].updatePendingChange(
                    pendingChange,
                    seqNo: response.seqNo
                )
            }
        )
    }
    
    func react(_ cellViewModel: MessageViewModel, with emoji: String, remove: Bool) {
        guard
            self.viewModel.threadData.threadIsMessageRequest != true && (
                cellViewModel.variant == .standardIncoming ||
                cellViewModel.variant == .standardOutgoing
            )
        else { return }
        
        // Perform local rate limiting (don't allow more than 20 reactions within 60 seconds)
        let threadId: String = self.viewModel.threadData.threadId
        let threadVariant: SessionThread.Variant = self.viewModel.threadData.threadVariant
        let openGroupRoom: String? = self.viewModel.threadData.openGroupRoomToken
        let sentTimestampMs: Int64 = viewModel.dependencies[cache: .snodeAPI].currentOffsetTimestampMs()
        let recentReactionTimestamps: [Int64] = viewModel.dependencies[cache: .general].recentReactionTimestamps
        
        guard
            recentReactionTimestamps.count < 20 ||
            (sentTimestampMs - (recentReactionTimestamps.first ?? sentTimestampMs)) > (60 * 1000)
        else {
            let toastController: ToastController = ToastController(
                text: "emojiReactsCoolDown".localized(),
                background: .backgroundSecondary
            )
            toastController.presentToastView(
                fromBottomOfView: self.view,
                inset: (snInputView.bounds.height + Values.largeSpacing),
                duration: .milliseconds(2500)
            )
            return
        }
        
        viewModel.dependencies.mutate(cache: .general) {
            $0.recentReactionTimestamps = Array($0.recentReactionTimestamps
                .suffix(19))
                .appending(sentTimestampMs)
        }
        
        typealias OpenGroupInfo = (
            pendingReaction: Reaction?,
            pendingChange: OpenGroupManager.PendingChange,
            preparedRequest: Network.PreparedRequest<Int64?>
        )
        
        /// Perform the sending logic, we generate the pending reaction first in a deferred future closure to prevent the OpenGroup
        /// cache from blocking either the main thread or the database write thread
        Deferred { [dependencies = viewModel.dependencies] in
            Future<OpenGroupManager.PendingChange?, Error> { resolver in
                guard
                    threadVariant == .community,
                    let serverMessageId: Int64 = cellViewModel.openGroupServerMessageId,
                    let openGroupServer: String = cellViewModel.threadOpenGroupServer,
                    let openGroupPublicKey: String = cellViewModel.threadOpenGroupPublicKey
                else { return resolver(Result.success(nil)) }
                  
                // Create the pending change if we have open group info
                return resolver(Result.success(
                    dependencies[singleton: .openGroupManager].addPendingReaction(
                        emoji: emoji,
                        id: serverMessageId,
                        in: openGroupServer,
                        on: openGroupPublicKey,
                        type: (remove ? .remove : .add)
                    )
                ))
            }
        }
        .subscribe(on: DispatchQueue.global(qos: .userInitiated), using: viewModel.dependencies)
        .flatMapStorageWritePublisher(using: viewModel.dependencies) { [weak self, dependencies = viewModel.dependencies] db, pendingChange -> (OpenGroupManager.PendingChange?, Reaction?, Message.Destination, AuthenticationMethod) in
            // Update the thread to be visible (if it isn't already)
            if self?.viewModel.threadData.threadShouldBeVisible == false {
                try SessionThread.updateVisibility(
                    db,
                    threadId: cellViewModel.threadId,
                    isVisible: true,
                    using: dependencies
                )
            }
            
            let pendingReaction: Reaction? = {
                guard !remove else {
                    return try? Reaction
                        .filter(Reaction.Columns.interactionId == cellViewModel.id)
                    // TODO: [Database Relocation] Stop `currentUserSessionIds` from being nullable
                        .filter((cellViewModel.currentUserSessionIds ?? []).contains(Reaction.Columns.authorId))
                        .filter(Reaction.Columns.emoji == emoji)
                        .fetchOne(db)
                }
                
                let sortId: Int64 = Reaction.getSortId(
                    db,
                    interactionId: cellViewModel.id,
                    emoji: emoji
                )
                
                return Reaction(
                    interactionId: cellViewModel.id,
                    serverHash: nil,
                    timestampMs: sentTimestampMs,
                    authorId: cellViewModel.currentUserSessionId,
                    emoji: emoji,
                    count: 1,
                    sortId: sortId
                )
            }()
            
            // Update the database
            if remove {
                try Reaction
                    .filter(Reaction.Columns.interactionId == cellViewModel.id)
                // TODO: [Database Relocation] Stop `currentUserSessionIds` from being nullable
                    .filter((cellViewModel.currentUserSessionIds ?? []).contains(Reaction.Columns.authorId))
                    .filter(Reaction.Columns.emoji == emoji)
                    .deleteAll(db)
            }
            else {
                try pendingReaction?.insert(db)
                
                // Add it to the recent list
                Emoji.addRecent(db, emoji: emoji)
            }
            
            switch threadVariant {
                case .community:
                    guard
                        let openGroupServer: String = cellViewModel.threadOpenGroupServer,
                        dependencies[singleton: .openGroupManager].doesOpenGroupSupport(db, capability: .reactions, on: openGroupServer)
                    else { throw MessageSenderError.invalidMessage }
                    
                default: break
            }
            
            return (
                pendingChange,
                pendingReaction,
                try Message.Destination.from(db, threadId: threadId, threadVariant: threadVariant),
                try Authentication.with(db, threadId: threadId, threadVariant: threadVariant, using: dependencies)
            )
        }
        .tryFlatMap { [dependencies = viewModel.dependencies] pendingChange, pendingReaction, destination, authMethod in
            switch threadVariant {
                case .community:
                    guard
                        let serverMessageId: Int64 = cellViewModel.openGroupServerMessageId,
                        let openGroupServer: String = cellViewModel.threadOpenGroupServer,
                        let openGroupRoom: String = openGroupRoom,
                        let pendingChange: OpenGroupManager.PendingChange = pendingChange
                    else { throw MessageSenderError.invalidMessage }
                    
                    let preparedRequest: Network.PreparedRequest<Int64?> = try {
                        guard !remove else {
                            return try Network.SOGS
                                .preparedReactionDelete(
                                    emoji: emoji,
                                    id: serverMessageId,
                                    roomToken: openGroupRoom,
                                    authMethod: authMethod,
                                    using: dependencies
                                )
                                .map { _, response in response.seqNo }
                        }
                        
                        return try Network.SOGS
                            .preparedReactionAdd(
                                emoji: emoji,
                                id: serverMessageId,
                                roomToken: openGroupRoom,
                                authMethod: authMethod,
                                using: dependencies
                            )
                            .map { _, response in response.seqNo }
                    }()
                    
                    return preparedRequest
                        .handleEvents(
                            receiveOutput: { _, seqNo in
                                dependencies[singleton: .openGroupManager].updatePendingChange(
                                    pendingChange,
                                    seqNo: seqNo
                                )
                            },
                            receiveCompletion: { [weak self] result in
                                switch result {
                                    case .finished: break
                                    case .failure:
                                        dependencies[singleton: .openGroupManager].removePendingChange(pendingChange)
                                        
                                        self?.handleReactionSentFailure(pendingReaction, remove: remove)
                                }
                            }
                        )
                        .map { _, _ in () }
                        .send(using: dependencies)
                    
                default:
                    return try MessageSender.preparedSend(
                        message: VisibleMessage(
                            sentTimestampMs: UInt64(sentTimestampMs),
                            text: nil,
                            reaction: VisibleMessage.VMReaction(
                                timestamp: UInt64(cellViewModel.timestampMs),
                                publicKey: {
                                    guard cellViewModel.variant == .standardIncoming else {
                                        return cellViewModel.currentUserSessionId
                                    }
                                    
                                    return cellViewModel.authorId
                                }(),
                                emoji: emoji,
                                kind: (remove ? .remove : .react)
                            )
                        ),
                        to: destination,
                        namespace: destination.defaultNamespace,
                        interactionId: cellViewModel.id,
                        attachments: nil,
                        authMethod: authMethod,
                        onEvent: MessageSender.standardEventHandling(using: dependencies),
                        using: dependencies
                    )
                    .map { _, _ in () }
                    .send(using: dependencies)
            }
        }
        .sinkUntilComplete()
    }
    
    func handleReactionSentFailure(_ pendingReaction: Reaction?, remove: Bool) {
        guard let pendingReaction = pendingReaction else { return }
        viewModel.dependencies[singleton: .storage].writeAsync { db in
            // Reverse the database
            if remove {
                try pendingReaction.insert(db)
            }
            else {
                try Reaction
                    .filter(Reaction.Columns.interactionId == pendingReaction.interactionId)
                    .filter(Reaction.Columns.authorId == pendingReaction.authorId)
                    .filter(Reaction.Columns.emoji == pendingReaction.emoji)
                    .deleteAll(db)
            }
        }
    }
    
    func showFullEmojiKeyboard(_ cellViewModel: MessageViewModel) {
        let emojiPicker = EmojiPickerSheet(
            completionHandler: { [weak self] emoji in
                guard let emoji: EmojiWithSkinTones = emoji else { return }
                
                self?.react(cellViewModel, with: emoji)
            },
            using: self.viewModel.dependencies
        )
        
        present(emojiPicker, animated: true, completion: nil)
    }
    
    func contextMenuDismissed() {
        recoverInputView()
    }
    
    // MARK: --action handling
    
    func joinOpenGroup(name: String?, url: String) {
        // Open groups can be unsafe, so always ask the user whether they want to join one
        let modal: ConfirmationModal = ConfirmationModal(
            info: ConfirmationModal.Info(
                title: "communityJoin".localized(),
                body: .attributedText(
                    "communityJoinDescription"
                        .put(key: "community_name", value: (name ?? "communityUnknown".localized()))
                        .localizedFormatted(baseFont: ConfirmationModal.explanationFont)
                ),
                confirmTitle: "join".localized(),
                onConfirm: { [dependencies = viewModel.dependencies] modal in
                    guard let presentingViewController: UIViewController = modal.presentingViewController else {
                        return
                    }
                    
                    guard let (room, server, publicKey) = LibSession.parseCommunity(url: url) else {
                        let errorModal: ConfirmationModal = ConfirmationModal(
                            info: ConfirmationModal.Info(
                                title: "communityJoinError".localized(),
                                cancelTitle: "okay".localized(),
                                cancelStyle: .alert_text
                            )
                        )
                        
                        return presentingViewController.present(errorModal, animated: true, completion: nil)
                    }
                    
                    dependencies[singleton: .storage]
                        .writePublisher { db in
                            dependencies[singleton: .openGroupManager].add(
                                db,
                                roomToken: room,
                                server: server,
                                publicKey: publicKey,
                                forceVisible: false
                            )
                        }
                        .flatMap { successfullyAddedGroup in
                            dependencies[singleton: .openGroupManager].performInitialRequestsAfterAdd(
                                queue: DispatchQueue.global(qos: .userInitiated),
                                successfullyAddedGroup: successfullyAddedGroup,
                                roomToken: room,
                                server: server,
                                publicKey: publicKey
                            )
                        }
                        .subscribe(on: DispatchQueue.global(qos: .userInitiated))
                        .receive(on: DispatchQueue.main)
                        .sinkUntilComplete(
                            receiveCompletion: { result in
                                switch result {
                                    case .finished: break
                                    case .failure(let error):
                                        // If there was a failure then the group will be in invalid state until
                                        // the next launch so remove it (the user will be left on the previous
                                        // screen so can re-trigger the join)
                                        dependencies[singleton: .storage].writeAsync { db in
                                            try dependencies[singleton: .openGroupManager].delete(
                                                db,
                                                openGroupId: OpenGroup.idFor(roomToken: room, server: server),
                                                skipLibSessionUpdate: false
                                            )
                                        }
                                        
                                        // Show the user an error indicating they failed to properly join the group
                                        let errorModal: ConfirmationModal = ConfirmationModal(
                                            info: ConfirmationModal.Info(
                                                title: "communityJoinError".localized(),
                                                body: .text("\(error)"),
                                                cancelTitle: "okay".localized(),
                                                cancelStyle: .alert_text
                                            )
                                        )
                                        
                                        presentingViewController.present(errorModal, animated: true, completion: nil)
                                }
                            }
                        )
                }
            )
        )
        
        present(modal, animated: true, completion: nil)
    }
    
    // MARK: - ContextMenuActionDelegate
    
    func info(_ cellViewModel: MessageViewModel) {
        let actions: [ContextMenuVC.Action] = ContextMenuVC.actions(
            for: cellViewModel,
            in: self.viewModel.threadData,
            forMessageInfoScreen: true,
            delegate: self,
            using: viewModel.dependencies
        ) ?? []
        
        // FIXME: This is an interim solution until the `ConversationViewModel` queries are refactored to use the new observation system
        var finalCellViewModel: MessageViewModel = cellViewModel
        
        if
            viewModel.threadData.currentUserSessionIds?.contains(cellViewModel.authorId) == true &&
            cellViewModel.authorId != viewModel.threadData.currentUserSessionId
        {
            finalCellViewModel = finalCellViewModel.with(
                profile: .set(to: viewModel.dependencies.mutate(cache: .libSession) { $0.profile })
            )
        }
        
        let messageInfoViewController = MessageInfoViewController(
            actions: actions,
            messageViewModel: finalCellViewModel,
            threadCanWrite: (viewModel.threadData.threadCanWrite == true),
            onStartThread: { [weak self] in
                self?.startThread(
                    with: cellViewModel.authorId,
                    openGroupServer: cellViewModel.threadOpenGroupServer,
                    openGroupPublicKey: cellViewModel.threadOpenGroupPublicKey
                )
            },
            using: viewModel.dependencies
        )
        DispatchQueue.main.asyncAfter(deadline: .now() + 0.2) { [weak self] in
            self?.navigationController?.pushViewController(messageInfoViewController, animated: true)
        }
    }

    @MainActor func retry(_ cellViewModel: MessageViewModel, completion: (@MainActor () -> Void)?) {
        guard cellViewModel.id != MessageViewModel.optimisticUpdateId else {
            guard
                let optimisticMessageId: UUID = cellViewModel.optimisticMessageId,
                let optimisticMessageData: ConversationViewModel.OptimisticMessageData = self.viewModel.optimisticMessageData(for: optimisticMessageId)
            else {
                // Show an error for the retry
                let modal: ConfirmationModal = ConfirmationModal(
                    info: ConfirmationModal.Info(
                        title: "theError".localized(),
                        body: .text("shareExtensionDatabaseError".localized()),
                        cancelTitle: "okay".localized(),
                        cancelStyle: .alert_text,
                        afterClosed: {
                            completion?()
                        }
                    )
                )
                
                self.present(modal, animated: true, completion: nil)
                return
            }
            
            // Try to send the optimistic message again
            Task.detached(priority: .userInitiated) { [weak self] in
                await self?.sendMessage(optimisticData: optimisticMessageData)
                await MainActor.run {
                    completion?()
                }
            }
            return
        }
        
        viewModel.dependencies[singleton: .storage].writeAsync { [weak self, dependencies = viewModel.dependencies] db in
            guard
                let threadId: String = self?.viewModel.threadData.threadId,
                let threadVariant: SessionThread.Variant = self?.viewModel.threadData.threadVariant,
                let interaction: Interaction = try? Interaction.fetchOne(db, id: cellViewModel.id)
            else { return }
            
            // Remove message sending jobs for the same interaction in database
            // Prevent the same message being sent twice
            try Job.filter(Job.Columns.interactionId == interaction.id).deleteAll(db)
            
            try MessageSender.send(
                db,
                interaction: interaction,
                threadId: threadId,
                threadVariant: threadVariant,
                isSyncMessage: (cellViewModel.state == .failedToSync),
                using: dependencies
            )
        }
        
        completion?()
    }

    func reply(_ cellViewModel: MessageViewModel, completion: (() -> Void)?) {
        guard
            cellViewModel.variant == .standardOutgoing ||
            cellViewModel.variant == .standardIncoming
        else { return }
        guard
            (cellViewModel.body ?? "")?.isEmpty == false ||
            cellViewModel.attachments?.isEmpty == false
        else { return }
        
        let targetAttachment: Attachment? = (
            cellViewModel.attachments?.first ??
            cellViewModel.linkPreviewAttachment
        )
        
        snInputView.quoteViewModel = QuoteViewModel(
            mode: .draft,
            direction: (cellViewModel.variant == .standardOutgoing ? .outgoing : .incoming),
            currentUserSessionIds: (cellViewModel.currentUserSessionIds ?? []),
            rowId: -1,
            interactionId: nil,
            authorId: cellViewModel.authorId,
            showProBadge: self.viewModel.dependencies.mutate(cache: .libSession) {
                $0.validateSessionProState(for: cellViewModel.authorId)
            },
            timestampMs: cellViewModel.timestampMs,
            quotedInteractionId: cellViewModel.id,
            quotedInteractionIsDeleted: cellViewModel.variant.isDeletedMessage,
            quotedText: cellViewModel.body,
            quotedAttachmentInfo: targetAttachment?.quoteAttachmentInfo(using: self.viewModel.dependencies),
            displayNameRetriever: Profile.defaultDisplayNameRetriever(
                threadVariant: self.viewModel.threadData.threadVariant,
                using: self.viewModel.dependencies
            )
        )
        
        // If the `MessageInfoViewController` is visible then we want to show the keyboard after
        // the pop transition completes (and don't want to delay triggering the completion closure)
        let messageInfoScreenVisible: Bool = (self.navigationController?.viewControllers.last is MessageInfoViewController)

        guard !messageInfoScreenVisible else {
            if self.isShowingSearchUI == true { self.willManuallyCancelSearchUI() }
            self.hasPendingInputKeyboardPresentationEvent = true
            completion?()
            return
        }
        
        // Add delay before doing any ui updates
        // Delay added to give time for long press actions to dismiss
        let delay = completion == nil ? 0 : ContextMenuVC.dismissDuration
        
        DispatchQueue.main.asyncAfter(deadline: .now() + delay) { [weak self] in
            if self?.isShowingSearchUI == true { self?.willManuallyCancelSearchUI() }
            _ = self?.snInputView.becomeFirstResponder()
            completion?()
        }
    }

    func copy(_ cellViewModel: MessageViewModel, completion: (() -> Void)?) {
        switch cellViewModel.cellType {
            case .typingIndicator, .dateHeader, .unreadMarker: break
            
            case .textOnlyMessage:
                if cellViewModel.body == nil, let linkPreview: LinkPreview = cellViewModel.linkPreview {
                    UIPasteboard.general.string = linkPreview.url
                    return
                }
                
                UIPasteboard.general.string = cellViewModel.body
            
            case .audio, .voiceMessage, .genericAttachment, .mediaMessage:
                guard
                    cellViewModel.attachments?.count == 1,
                    let attachment: Attachment = cellViewModel.attachments?.first,
                    attachment.isValid,
                    (
                        attachment.state == .downloaded ||
                        attachment.state == .uploaded
                    ),
                    let type: UTType = UTType(sessionMimeType: attachment.contentType),
                    let path: String = try? viewModel.dependencies[singleton: .attachmentManager]
                        .path(for: attachment.downloadUrl),
                    let data: Data = try? Data(contentsOf: URL(fileURLWithPath: path))
                else { return }
            
                UIPasteboard.general.setData(data, forPasteboardType: type.identifier)
        }
        
        DispatchQueue.main.asyncAfter(deadline: .now() + .milliseconds(Int(ContextMenuVC.dismissDurationPartOne * 1000))) { [weak self] in
            self?.viewModel.showToast(
                text: "copied".localized(),
                backgroundColor: .toast_background,
                inset: Values.largeSpacing + (self?.inputAccessoryView?.frame.height ?? 0)
            )
        }
        
        completion?()
    }

    func copySessionID(_ cellViewModel: MessageViewModel, completion: (() -> Void)?) {
        guard cellViewModel.variant == .standardIncoming else { return }
        
        UIPasteboard.general.string = cellViewModel.authorId
        
        DispatchQueue.main.asyncAfter(deadline: .now() + .milliseconds(Int(ContextMenuVC.dismissDurationPartOne * 1000))) { [weak self] in
            self?.viewModel.showToast(
                text: "copied".localized(),
                backgroundColor: .toast_background,
                inset: Values.largeSpacing + (self?.inputAccessoryView?.frame.height ?? 0)
            )
        }
        
        completion?()
    }

    func delete(_ cellViewModel: MessageViewModel, completion: (() -> Void)?) {
        /// Retrieve the deletion actions for the selected message(s) of there are any
        let messagesToDelete: [MessageViewModel] = [cellViewModel]
        
        guard let deletionBehaviours: MessageViewModel.DeletionBehaviours = self.viewModel.deletionActions(for: messagesToDelete) else {
            return
        }
        
        let modal: ConfirmationModal = ConfirmationModal(
            info: ConfirmationModal.Info(
                title: deletionBehaviours.title,
                body: .radio(
                    explanation: ThemedAttributedString(string: deletionBehaviours.body),
                    warning: deletionBehaviours.warning.map { ThemedAttributedString(string: $0) },
                    options: deletionBehaviours.actions.map { action in
                        ConfirmationModal.Info.Body.RadioOptionInfo(
                            title: action.title,
                            enabled: action.state != .disabled,
                            selected: action.state == .enabledAndDefaultSelected,
                            accessibility: action.accessibility
                        )
                    }
                ),
                confirmTitle: "delete".localized(),
                confirmStyle: .danger,
                cancelTitle: "cancel".localized(),
                cancelStyle: .alert_text,
                dismissOnConfirm: false,
                onConfirm: { [weak self, dependencies = viewModel.dependencies] modal in
                    /// Determine the selected action index
                    let selectedIndex: Int = {
                        switch modal.info.body {
                            case .radio(_, _, let options):
                                return options
                                    .enumerated()
                                    .first(where: { _, value in value.selected })
                                    .map { index, _ in index }
                                    .defaulting(to: 0)
                            
                            default: return 0
                        }
                    }()
                    
                    /// Stop the messages audio if needed
                    messagesToDelete.forEach { cellViewModel in
                        self?.viewModel.stopAudioIfNeeded(for: cellViewModel)
                    }
                    
                    /// Trigger the deletion behaviours
                    deletionBehaviours
                        .publisherForAction(at: selectedIndex, using: dependencies)
                        .showingBlockingLoading(
                            in: deletionBehaviours.requiresNetworkRequestForAction(at: selectedIndex) ?
                                self?.viewModel.navigatableState :
                                nil
                        )
                        .sinkUntilComplete(
                            receiveCompletion: { result in
                                DispatchQueue.main.async {
                                    switch result {
                                        case .finished:
                                            modal.dismiss(animated: true) {
                                                /// Dispatch after a delay because becoming the first responder can cause
                                                /// an odd appearance animation
                                                DispatchQueue.main.asyncAfter(deadline: .now() + .milliseconds(150)) {
                                                    self?.viewModel.showToast(
                                                        text: "deleteMessageDeleted"
                                                            .putNumber(messagesToDelete.count)
                                                            .localized(),
                                                        backgroundColor: .backgroundSecondary,
                                                        inset: (self?.inputAccessoryView?.frame.height ?? Values.mediumSpacing) + Values.smallSpacing
                                                    )
                                                }
                                            }
                                            
                                        case .failure:
                                            self?.viewModel.showToast(
                                                text: "deleteMessageFailed"
                                                    .putNumber(messagesToDelete.count)
                                                    .localized(),
                                                backgroundColor: .backgroundSecondary,
                                                inset: (self?.inputAccessoryView?.frame.height ?? Values.mediumSpacing) + Values.smallSpacing
                                            )
                                    }
                                    completion?()
                                }
                            }
                        )
                }
            )
        )
        
        /// Show the modal after a small delay so it doesn't look as weird with the context menu dismissal
        DispatchQueue.main.asyncAfter(deadline: .now() + .milliseconds(Int(ContextMenuVC.dismissDurationPartOne * 1000))) { [weak self] in
            self?.present(modal, animated: true)
            self?.resignFirstResponder()
        }
    }

    func save(_ cellViewModel: MessageViewModel, completion: (() -> Void)?) {
        let validAttachments: [(Attachment, String)] = (cellViewModel.attachments ?? [])
            .filter { attachment in
                attachment.isValid && (
                    cellViewModel.cellType != .mediaMessage ||
                    attachment.isVisualMedia
                ) && (
                    attachment.state == .downloaded ||
                    attachment.state == .uploaded
                )
            }
            .compactMap { attachment in
                guard
                    let path: String = try? viewModel.dependencies[singleton: .attachmentManager]
                        .createTemporaryFileForOpening(
                            downloadUrl: attachment.downloadUrl,
                            mimeType: attachment.contentType,
                            sourceFilename: attachment.sourceFilename
                        ),
                    viewModel.dependencies[singleton: .fileManager].fileExists(atPath: path)
                else { return nil }
                
                return (attachment, path)
            }
        
        guard !validAttachments.isEmpty else { return }
        
        switch cellViewModel.cellType {
            case .audio, .genericAttachment:
                let documentPicker = UIDocumentPickerViewController(
                    forExporting: validAttachments.map { _, path in URL(fileURLWithPath: path) },
                    asCopy: true
                )
                
                self.documentHandler = DocumentPickerHandler(
                    didPickDocumentsAt: { [weak self, dependencies = viewModel.dependencies] _, _ in
                        validAttachments.forEach { attachment, path in
                            /// Sanity check to make sure we don't unintentionally remove a proper attachment file
                            guard dependencies[singleton: .fileManager].isLocatedInTemporaryDirectory(path) else {
                                return
                            }
                            
                            try? dependencies[singleton: .fileManager].removeItem(atPath: path)
                        }
                        
                        DispatchQueue.main.asyncAfter(deadline: .now() + .milliseconds(Int(ContextMenuVC.dismissDurationPartOne * 1000))) { [weak self] in
                            self?.viewModel.showToast(
                                text: "saved".localized(),
                                backgroundColor: .toast_background,
                                inset: Values.largeSpacing + (self?.inputAccessoryView?.frame.height ?? 0)
                            )
                            
                            // Send a 'media saved' notification if needed
                            guard self?.viewModel.threadData.threadVariant == .contact, cellViewModel.variant == .standardIncoming else {
                                return
                            }
                            
                            self?.sendDataExtraction(kind: .mediaSaved(timestamp: UInt64(cellViewModel.timestampMs)))
                        }
                        
                        self?.documentHandler = nil
                    },
                    wasCancelled: { [weak self] _ in
                        self?.documentHandler = nil
                    }
                )
                documentPicker.delegate = documentHandler
                present(documentPicker, animated: true)
                
            case .mediaMessage:
                Permissions.requestLibraryPermissionIfNeeded(
                    isSavingMedia: true,
                    presentingViewController: self,
                    using: viewModel.dependencies
                ) { [weak self, dependencies = viewModel.dependencies] in
                    PHPhotoLibrary.shared().performChanges(
                        {
                            validAttachments.forEach { attachment, path in
                                if attachment.isImage || attachment.isAnimated {
                                    PHAssetChangeRequest.creationRequestForAssetFromImage(
                                        atFileURL: URL(fileURLWithPath: path)
                                    )
                                }
                                else if attachment.isVideo {
                                    PHAssetChangeRequest.creationRequestForAssetFromVideo(
                                        atFileURL: URL(fileURLWithPath: path)
                                    )
                                }
                            }
                        },
                        completionHandler: { [weak self, dependencies] _, _ in
                            validAttachments.forEach { attachment, path in
                                /// Sanity check to make sure we don't unintentionally remove a proper attachment file
                                guard dependencies[singleton: .fileManager].isLocatedInTemporaryDirectory(path) else {
                                    return
                                }
                                
                                try? dependencies[singleton: .fileManager].removeItem(atPath: path)
                            }
                            
                            DispatchQueue.main.asyncAfter(deadline: .now() + .milliseconds(Int(ContextMenuVC.dismissDurationPartOne * 1000))) { [weak self] in
                                self?.viewModel.showToast(
                                    text: "saved".localized(),
                                    backgroundColor: .toast_background,
                                    inset: Values.largeSpacing + (self?.inputAccessoryView?.frame.height ?? 0)
                                )
                            }
                            
                            // Send a 'media saved' notification if needed
                            guard self?.viewModel.threadData.threadVariant == .contact, cellViewModel.variant == .standardIncoming else {
                                return
                            }
                            
                            self?.sendDataExtraction(kind: .mediaSaved(timestamp: UInt64(cellViewModel.timestampMs)))
                        }
                    )
                }
                
                completion?()
                
            default: break
        }
    }

    func ban(_ cellViewModel: MessageViewModel, completion: (() -> Void)?) {
        guard cellViewModel.threadVariant == .community else { return }
        
        let modal: ConfirmationModal = ConfirmationModal(
            targetView: self.view,
            info: ConfirmationModal.Info(
                title: "banUser".localized(),
                body: .text("communityBanDescription".localized()),
                confirmTitle: "theContinue".localized(),
                confirmStyle: .danger,
                cancelStyle: .alert_text,
                onConfirm: { [weak self, threadData = viewModel.threadData, dependencies = viewModel.dependencies] _ in
                    Result {
                        guard
                            cellViewModel.threadVariant == .community,
                            let roomToken: String = threadData.openGroupRoomToken,
                            let server: String = threadData.openGroupServer,
                            let publicKey: String = threadData.openGroupPublicKey,
                            let capabilities: Set<Capability.Variant> = threadData.openGroupCapabilities,
                            cellViewModel.openGroupServerMessageId != nil
                        else { throw CryptoError.invalidAuthentication }
                        
                        return (
                            roomToken,
                            Authentication.community(
                                info: LibSession.OpenGroupCapabilityInfo(
                                    roomToken: roomToken,
                                    server: server,
                                    publicKey: publicKey,
                                    capabilities: capabilities
                                )
                            )
                        )
                    }
                    .publisher
                    .tryFlatMap { (roomToken: String, authMethod: AuthenticationMethod) in
                        try Network.SOGS.preparedUserBan(
                            sessionId: cellViewModel.authorId,
                            from: [roomToken],
                            authMethod: authMethod,
                            using: dependencies
                        ).send(using: dependencies)
                    }
                    .subscribe(on: DispatchQueue.global(qos: .userInitiated), using: dependencies)
                    .receive(on: DispatchQueue.main, using: dependencies)
                    .sinkUntilComplete(
                        receiveCompletion: { result in
                            DispatchQueue.main.async { [weak self] in
                                switch result {
                                    case .finished:
                                        self?.viewModel.showToast(
                                            text: "banUserBanned".localized(),
                                            backgroundColor: .backgroundSecondary,
                                            inset: (self?.inputAccessoryView?.frame.height ?? Values.mediumSpacing) + Values.smallSpacing
                                        )
                                    case .failure:
                                        self?.viewModel.showToast(
                                            text: "banErrorFailed".localized(),
                                            backgroundColor: .backgroundSecondary,
                                            inset: (self?.inputAccessoryView?.frame.height ?? Values.mediumSpacing) + Values.smallSpacing
                                        )
                                }
                                completion?()
                            }
                        }
                    )
                },
                afterClosed: { [weak self] in
                    completion?()
                }
            )
        )
        self.present(modal, animated: true)
    }

    func banAndDeleteAllMessages(_ cellViewModel: MessageViewModel, completion: (() -> Void)?) {
        guard cellViewModel.threadVariant == .community else { return }
        
        let modal: ConfirmationModal = ConfirmationModal(
            targetView: self.view,
            info: ConfirmationModal.Info(
                title: "banDeleteAll".localized(),
                body: .text("communityBanDeleteDescription".localized()),
                confirmTitle: "theContinue".localized(),
                confirmStyle: .danger,
                cancelStyle: .alert_text,
                onConfirm: { [weak self, threadData = viewModel.threadData, dependencies = viewModel.dependencies] _ in
                    Result {
                        guard
                            cellViewModel.threadVariant == .community,
                            let roomToken: String = threadData.openGroupRoomToken,
                            let server: String = threadData.openGroupServer,
                            let publicKey: String = threadData.openGroupPublicKey,
                            let capabilities: Set<Capability.Variant> = threadData.openGroupCapabilities,
                            let openGroupServerMessageId: Int64 = cellViewModel.openGroupServerMessageId
                        else { throw CryptoError.invalidAuthentication }
                        
                        return (
                            roomToken,
                            Authentication.community(
                                info: LibSession.OpenGroupCapabilityInfo(
                                    roomToken: roomToken,
                                    server: server,
                                    publicKey: publicKey,
                                    capabilities: capabilities
                                )
                            )
                        )
                    }
                    .publisher
                    .tryFlatMap { (roomToken: String, authMethod: AuthenticationMethod) in
                        try Network.SOGS.preparedUserBanAndDeleteAllMessages(
                            sessionId: cellViewModel.authorId,
                            roomToken: roomToken,
                            authMethod: authMethod,
                            using: dependencies
                        ).send(using: dependencies)
                    }
                    .subscribe(on: DispatchQueue.global(qos: .userInitiated), using: dependencies)
                    .receive(on: DispatchQueue.main, using: dependencies)
                    .sinkUntilComplete(
                        receiveCompletion: { result in
                            DispatchQueue.main.async { [weak self] in
                                switch result {
                                    case .finished:
                                        self?.viewModel.showToast(
                                            text: "banUserBanned".localized(),
                                            backgroundColor: .backgroundSecondary,
                                            inset: (self?.inputAccessoryView?.frame.height ?? Values.mediumSpacing) + Values.smallSpacing
                                        )
                                    case .failure:
                                        self?.viewModel.showToast(
                                            text: "banErrorFailed".localized(),
                                            backgroundColor: .backgroundSecondary,
                                            inset: (self?.inputAccessoryView?.frame.height ?? Values.mediumSpacing) + Values.smallSpacing
                                        )
                                }
                                completion?()
                            }
                        }
                    )
                }
            )
        )
        self.present(modal, animated: true)
    }

    // MARK: - VoiceMessageRecordingViewDelegate

    func startVoiceMessageRecording() {
        // Request permission if needed
        Permissions.requestMicrophonePermissionIfNeeded(
            using: viewModel.dependencies,
            onNotGranted: { [weak self] in
                DispatchQueue.main.async {
                    self?.cancelVoiceMessageRecording()
                }
            }
        )
        
        // Keep screen on
        UIApplication.shared.isIdleTimerDisabled = false
        guard Permissions.microphone == .granted else { return }
        
        // Cancel any current audio playback
        self.viewModel.stopAudio()
        
        // Create URL
        let currentOffsetTimestamp: Int64 = viewModel.dependencies[cache: .snodeAPI].currentOffsetTimestampMs()
        let directory: String = viewModel.dependencies[singleton: .fileManager].temporaryDirectory
        let fileName: String = "\(currentOffsetTimestamp).m4a" // stringlint:ignore
        let url: URL = URL(fileURLWithPath: directory).appendingPathComponent(fileName)
        
        // Set up audio session
        let isConfigured = (SessionEnvironment.shared?.audioSession.startAudioActivity(recordVoiceMessageActivity) == true)
        guard isConfigured else {
            return cancelVoiceMessageRecording()
        }
        
        // Set up audio recorder
        let audioRecorder: AVAudioRecorder
        do {
            audioRecorder = try AVAudioRecorder(
                url: url,
                settings: [
                    AVFormatIDKey: NSNumber(value: kAudioFormatMPEG4AAC),
                    AVSampleRateKey: NSNumber(value: 44100),
                    AVNumberOfChannelsKey: NSNumber(value: 2),
                    AVEncoderBitRateKey: NSNumber(value: 128 * 1024)
                ]
            )
            audioRecorder.isMeteringEnabled = true
            self.audioRecorder = audioRecorder
        }
        catch {
            Log.error(.conversation, "Couldn't start audio recording due to error: \(error).")
            return cancelVoiceMessageRecording()
        }
        
        // Limit voice messages to a minute
        audioTimer = Timer.scheduledTimer(withTimeInterval: 180, repeats: false, block: { [weak self] _ in
            self?.snInputView.hideVoiceMessageUI()
            self?.endVoiceMessageRecording()
        })
        
        // Prepare audio recorder and start recording
        let successfullyPrepared: Bool = audioRecorder.prepareToRecord()
        let startedRecording: Bool = (successfullyPrepared && audioRecorder.record())
        
        
        guard successfullyPrepared && startedRecording else {
            Log.error(.conversation, (successfullyPrepared ? "Couldn't record audio." : "Couldn't prepare audio recorder."))
            
            // Dispatch to the next run loop to avoid
            DispatchQueue.main.async {
                let modal: ConfirmationModal = ConfirmationModal(
                    targetView: self.view,
                    info: ConfirmationModal.Info(
                        title: "theError".localized(),
                        body: .text("audioUnableToRecord".localized()),
                        cancelTitle: "okay".localized(),
                        cancelStyle: .alert_text
                    )
                )
                self.present(modal, animated: true)
            }
            
            return cancelVoiceMessageRecording()
        }
    }

    func endVoiceMessageRecording() {
        UIApplication.shared.isIdleTimerDisabled = true
        
        // Hide the UI
        snInputView.hideVoiceMessageUI()
        
        // Cancel the timer
        audioTimer?.invalidate()
        
        // Check preconditions
        guard let audioRecorder = audioRecorder else { return }
        
        // Get duration
        let duration = audioRecorder.currentTime
        
        // Stop the recording
        stopVoiceMessageRecording()
        
        // Check for user misunderstanding
        guard duration > 1 else {
            self.audioRecorder = nil
            
            let modal: ConfirmationModal = ConfirmationModal(
                targetView: self.view,
                info: ConfirmationModal.Info(
                    title: "messageVoice".localized(),
                    body: .text("messageVoiceErrorShort".localized()),
                    cancelTitle: "okay".localized(),
                    cancelStyle: .alert_text
                )
            )
            self.present(modal, animated: true)
            return
        }
        
        // Get data
        let fileName = ("messageVoice".localized() as NSString)
            .appendingPathExtension("m4a") // stringlint:ignore
        let pendingAttachment: PendingAttachment = PendingAttachment(
            source: .voiceMessage(audioRecorder.url),
            utType: .mpeg4Audio,
            sourceFilename: fileName,
            using: viewModel.dependencies
        )
        
        // Send attachment
        sendMessage(text: "", attachments: [pendingAttachment])
    }

    func cancelVoiceMessageRecording() {
        snInputView.hideVoiceMessageUI()
        audioTimer?.invalidate()
        stopVoiceMessageRecording()
        audioRecorder = nil
    }

    func stopVoiceMessageRecording() {
        audioRecorder?.stop()
        SessionEnvironment.shared?.audioSession.endAudioActivity(recordVoiceMessageActivity)
    }
    
    // MARK: - Data Extraction Notifications
    
    func sendDataExtraction(kind: DataExtractionNotification.Kind) {
        // Only send screenshot notifications to one-to-one conversations
        guard self.viewModel.threadData.threadVariant == .contact else { return }
        
        let threadId: String = self.viewModel.threadData.threadId
        let threadVariant: SessionThread.Variant = self.viewModel.threadData.threadVariant
        
        viewModel.dependencies[singleton: .storage].writeAsync { [dependencies = viewModel.dependencies] db in
            try MessageSender.send(
                db,
                message: DataExtractionNotification(
                    kind: kind,
                    sentTimestampMs: dependencies[cache: .snodeAPI].currentOffsetTimestampMs()
                )
                .with(DisappearingMessagesConfiguration
                    .fetchOne(db, id: threadId)?
                    .forcedWithDisappearAfterReadIfNeeded()
                ),
                interactionId: nil,
                threadId: threadId,
                threadVariant: threadVariant,
                using: dependencies
            )
        }
    }

    // MARK: - Convenience
    
    @MainActor func showErrorAlert(for error: Error) {
        DispatchQueue.main.async { [weak self] in
            let modal: ConfirmationModal = ConfirmationModal(
                targetView: self?.view,
                info: ConfirmationModal.Info(
                    title: "attachmentsErrorSending".localized(),
                    body: .text("\(error)"),
                    cancelTitle: "okay".localized(),
                    cancelStyle: .alert_text
                )
            )
            self?.present(modal, animated: true)
        }
    }
}

// MARK: - UIDocumentInteractionControllerDelegate

extension ConversationVC: UIDocumentInteractionControllerDelegate {
    func documentInteractionControllerViewControllerForPreview(_ controller: UIDocumentInteractionController) -> UIViewController {
        return self
    }
    
    public func documentInteractionControllerDidEndPreview(_ controller: UIDocumentInteractionController) {
        guard let temporaryFileUrl: URL = controller.url else { return }
        
        /// Now that we are finished with it we want to remove the temporary file (just to be safe ensure that it starts with the
        /// `temporaryDirectory` so we don't accidentally delete a proper file if logic elsewhere changes)
        if viewModel.dependencies[singleton: .fileManager].isLocatedInTemporaryDirectory(temporaryFileUrl.path) {
            try? viewModel.dependencies[singleton: .fileManager].removeItem(atPath: temporaryFileUrl.path)
        }
    }
}

// MARK: - Message Request Actions

extension ConversationVC {
    fileprivate func approveMessageRequestIfNeeded(
        for threadId: String,
        threadVariant: SessionThread.Variant,
        displayName: String,
        isDraft: Bool,
        timestampMs: Int64
    ) async {
        let updateNavigationBackStack: @MainActor () -> Void = { [weak self] in
            /// Remove the `SessionTableViewController<MessageRequestsViewModel>` from the nav hierarchy if present
            if
                let viewControllers: [UIViewController] = self?.navigationController?.viewControllers,
                let messageRequestsIndex = viewControllers
                    .firstIndex(where: { viewCon -> Bool in
                        (viewCon as? SessionViewModelAccessible)?.viewModelType == MessageRequestsViewModel.self
                    }),
                messageRequestsIndex > 0
            {
                var newViewControllers = viewControllers
                newViewControllers.remove(at: messageRequestsIndex)
                self?.navigationController?.viewControllers = newViewControllers
            }
        }
        
        switch threadVariant {
            case .contact:
                /// If the contact doesn't exist then we should create it so we can store the `isApproved` state (it'll be updated
                /// with correct profile info if they accept the message request so this shouldn't cause weird behaviours)
                let maybeContact: Contact? = try? await viewModel.dependencies[singleton: .storage].readAsync { [dependencies = viewModel.dependencies] db in
                    Contact.fetchOrCreate(db, id: threadId, using: dependencies)
                }
                
                guard
                    let contact: Contact = maybeContact,
                    !contact.isApproved
                else { return }
                
                try? await viewModel.dependencies[singleton: .storage].writeAsync { [dependencies = viewModel.dependencies] db in
                    /// If this isn't a draft thread (ie. sending a message request) then send a `messageRequestResponse`
                    /// back to the sender (this allows the sender to know that they have been approved and can now use this
                    /// contact in closed groups)
                    if !isDraft {
                        _ = try? Interaction(
                            threadId: threadId,
                            threadVariant: threadVariant,
                            authorId: dependencies[cache: .general].sessionId.hexString,
                            variant: .infoMessageRequestAccepted,
                            body: "messageRequestYouHaveAccepted"
                                .put(key: "name", value: displayName)
                                .localized(),
                            timestampMs: timestampMs,
                            using: dependencies
                        ).inserted(db)
                        
                        try MessageSender.send(
                            db,
                            message: MessageRequestResponse(
                                isApproved: true,
                                sentTimestampMs: UInt64(timestampMs)
                            ),
                            interactionId: nil,
                            threadId: threadId,
                            threadVariant: threadVariant,
                            using: dependencies
                        )
                    }
                    
                    // Default 'didApproveMe' to true for the person approving the message request
                    let updatedDidApproveMe: Bool = (contact.didApproveMe || !isDraft)
                    try contact.upsert(db)
                    try Contact
                        .filter(id: contact.id)
                        .updateAllAndConfig(
                            db,
                            Contact.Columns.isApproved.set(to: true),
                            Contact.Columns.didApproveMe.set(to: updatedDidApproveMe),
                            using: dependencies
                        )
                    db.addContactEvent(id: contact.id, change: .isApproved(true))
                    db.addContactEvent(id: contact.id, change: .didApproveMe(updatedDidApproveMe))
                    db.addEvent(contact.id, forKey: .messageRequestAccepted)
                }
                
                // Update the UI
                await MainActor.run {
                    updateNavigationBackStack()
                }
                return
                
            case .group:
                // If the group is not in the invited state then don't bother doing anything
                let maybeGroup: ClosedGroup? = try? await viewModel.dependencies[singleton: .storage].readAsync { db in
                    try ClosedGroup.fetchOne(db, id: threadId)
                }
                
                guard
                    let group: ClosedGroup = maybeGroup,
                    group.invited == true
                else { return }
                
                try? await viewModel.dependencies[singleton: .storage].writeAsync { [dependencies = viewModel.dependencies] db in
                    /// Remove any existing `infoGroupInfoInvited` interactions from the group (don't want to have a
                    /// duplicate one from inside the group history)
                    try Interaction.deleteWhere(
                        db,
                        .filter(Interaction.Columns.threadId == group.id),
                        .filter(Interaction.Columns.variant == Interaction.Variant.infoGroupInfoInvited)
                    )
                    
                    /// Optimistically insert a `standard` member for the current user in this group (it'll be update to the correct
                    /// one once we receive the first `GROUP_MEMBERS` config message but adding it here means the `canWrite`
                    /// state of the group will continue to be `true` while we wait on the initial poll to get back)
                    try GroupMember(
                        groupId: group.id,
                        profileId: dependencies[cache: .general].sessionId.hexString,
                        role: .standard,
                        roleStatus: .accepted,
                        isHidden: false
                    ).upsert(db)
                    
                    /// If this isn't a draft thread (ie. sending a message request) and the user is not an admin then schedule
                    /// sending a `GroupUpdateInviteResponseMessage` to the group (this allows other members to
                    /// know that the user has joined the group)
                    if !isDraft && group.groupIdentityPrivateKey == nil {
                        try MessageSender.send(
                            db,
                            message: GroupUpdateInviteResponseMessage(
                                isApproved: true,
                                sentTimestampMs: UInt64(timestampMs)
                            ),
                            interactionId: nil,
                            threadId: threadId,
                            threadVariant: threadVariant,
                            using: dependencies
                        )
                    }
                    
                    /// Actually trigger the approval
                    try ClosedGroup.approveGroupIfNeeded(
                        db,
                        group: group,
                        using: dependencies
                    )
                }
                
                // Update the UI
                await MainActor.run {
                    updateNavigationBackStack()
                }
                return
                
            default: break
        }
    }

    func acceptMessageRequest() {
        Task.detached(priority: .userInitiated) { [weak self] in
            guard let self = self else { return }
            
            await approveMessageRequestIfNeeded(
                for: self.viewModel.threadData.threadId,
                threadVariant: self.viewModel.threadData.threadVariant,
                displayName: self.viewModel.threadData.displayName,
                isDraft: (self.viewModel.threadData.threadIsDraft == true),
                timestampMs: viewModel.dependencies[cache: .snodeAPI].currentOffsetTimestampMs()
            )
        }
    }

    func declineMessageRequest() {
        let actions: [UIContextualAction]? = UIContextualAction.generateSwipeActions(
            [.delete],
            for: .trailing,
            indexPath: IndexPath(row: 0, section: 0),
            tableView: self.tableView,
            threadViewModel: self.viewModel.threadData,
            viewController: self, 
            navigatableStateHolder: nil,
            using: viewModel.dependencies
        )
        
        guard let action: UIContextualAction = actions?.first else { return }
        
        action.handler(action, self.view, { [weak self] didConfirm in
            guard didConfirm else { return }
            
            self?.stopObservingChanges()
            
            DispatchQueue.main.async {
                self?.navigationController?.popViewController(animated: true)
            }
        })
    }
    
    func blockMessageRequest() {
        let actions: [UIContextualAction]? = UIContextualAction.generateSwipeActions(
            [.block],
            for: .trailing,
            indexPath: IndexPath(row: 0, section: 0),
            tableView: self.tableView,
            threadViewModel: self.viewModel.threadData,
            viewController: self,
            navigatableStateHolder: nil,
            using: viewModel.dependencies
        )
        
        guard let action: UIContextualAction = actions?.first else { return }
        
        action.handler(action, self.view, { [weak self] didConfirm in
            guard didConfirm else { return }
            
            self?.stopObservingChanges()
            
            DispatchQueue.main.async {
                self?.navigationController?.popViewController(animated: true)
            }
        })
    }
}

// MARK: - Legacy Group Actions

extension ConversationVC {
    @objc public func recreateLegacyGroupTapped() {
        let threadId: String = self.viewModel.threadData.threadId
        let closedGroupName: String? = self.viewModel.threadData.closedGroupName
        let confirmationModal: ConfirmationModal = ConfirmationModal(
            info: ConfirmationModal.Info(
                title: "recreateGroup".localized(),
                body: .text("legacyGroupChatHistory".localized()),
                confirmTitle: "theContinue".localized(),
                confirmStyle: .danger,
                cancelStyle: .alert_text
            ) { [weak self, dependencies = viewModel.dependencies] _ in
                let groupMemberProfileIds: [String] = dependencies[singleton: .storage]
                    .read { db in
                        try GroupMember
                            .select(.profileId)
                            .filter(GroupMember.Columns.groupId == threadId)
                            .asRequest(of: String.self)
                            .fetchAll(db)
                    }
                    .defaulting(to: [])
                let currentUserSessionId: SessionId = dependencies[cache: .general].sessionId
                let viewController: NewClosedGroupVC = NewClosedGroupVC(
                    hideCloseButton: true,
                    prefilledName: closedGroupName,
                    preselectedContactIds: groupMemberProfileIds
                        .filter { $0 != currentUserSessionId.hexString },
                    using: dependencies
                )
                
                // FIXME: Remove this when we can (it's very fragile)
                /// There isn't current a way to animate the change of the `UINavigationBar` background color so instead we
                /// insert this `colorAnimationView` on top of the internal `UIBarBackground` and fade it in/out alongside
                /// the push/pop transitions
                ///
                /// **Note:** If we are unable to get the `UIBarBackground` using the below hacks then the navbar will just
                /// keep it's existing color and look a bit odd on the destination screen
                let colorAnimationView: UIView = UIView(
                    frame: self?.navigationController?.navigationBar.bounds ?? .zero
                )
                colorAnimationView.autoresizingMask = [.flexibleWidth, .flexibleHeight]
                colorAnimationView.themeBackgroundColor = .backgroundSecondary
                colorAnimationView.alpha = 0
                
                if
                    let navigationBar: UINavigationBar = self?.navigationController?.navigationBar,
                    let barBackgroundView: UIView = navigationBar.subviews.first(where: { subview -> Bool in
                        "\(subview)".contains("_UIBarBackground") || (
                            subview.subviews.first is UIImageView &&
                            (subview.subviews.first as? UIImageView)?.image == nil
                        )
                    })
                {
                    barBackgroundView.addSubview(colorAnimationView)
                    
                    viewController.onViewWillAppear = { vc in
                        vc.transitionCoordinator?.animate { _ in
                            colorAnimationView.alpha = 1
                        }
                    }
                    viewController.onViewWillDisappear = { vc in
                        vc.transitionCoordinator?.animate(
                            alongsideTransition: { _ in
                                colorAnimationView.alpha = 0
                            },
                            completion: { _ in
                                colorAnimationView.removeFromSuperview()
                            }
                        )
                    }
                    viewController.onViewDidDisappear = { _ in
                        // If the screen is dismissed without an animation then 'onViewWillDisappear'
                        // won't be called so we need to clean up
                        colorAnimationView.removeFromSuperview()
                    }
                }
                self?.navigationController?.pushViewController(viewController, animated: true)
            }
        )
        
        self.navigationController?.present(confirmationModal, animated: true, completion: nil)
    }
}

// MARK: - MediaPresentationContextProvider

extension ConversationVC: MediaPresentationContextProvider {
    func mediaPresentationContext(mediaId: String, in coordinateSpace: UICoordinateSpace) -> MediaPresentationContext? {
        // Note: According to Apple's docs the 'indexPathsForVisibleRows' method returns an
        // unsorted array which means we can't use it to determine the desired 'visibleCell'
        // we are after, due to this we will need to iterate all of the visible cells to find
        // the one we want
        let maybeMessageCell: VisibleMessageCell? = tableView.visibleCells
            .first { cell -> Bool in
                ((cell as? VisibleMessageCell)?
                    .albumView?
                    .itemViews
                    .contains(where: { mediaView in
                        mediaView.attachment.id == mediaId
                    }))
                    .defaulting(to: false)
            }
            .map { $0 as? VisibleMessageCell }
        let maybeTargetView: MediaView? = maybeMessageCell?
            .albumView?
            .itemViews
            .first(where: { $0.attachment.id == mediaId })
        
        guard
            let targetView: MediaView = maybeTargetView,
            let mediaSuperview: UIView = targetView.superview
        else { return nil }

        return MediaPresentationContext(
            mediaView: targetView.imageView,
            presentationFrame: coordinateSpace.convert(targetView.frame, from: mediaSuperview),
            cornerRadius: targetView.layer.cornerRadius,
            cornerMask: targetView.layer.maskedCorners
        )
    }
    
    func lowestViewToRenderAboveContent() -> UIView? {
        return inputBackgroundView
    }
}<|MERGE_RESOLUTION|>--- conflicted
+++ resolved
@@ -557,14 +557,10 @@
     @MainActor func handleCharacterLimitLabelTapped() {
         guard !viewModel.dependencies[singleton: .sessionProState].showSessionProCTAIfNeeded(
             .longerMessages,
-<<<<<<< HEAD
             onConfirm: { [weak self] in
                 self?.snInputView.updateNumberOfCharactersLeft(self?.snInputView.text ?? "")
             },
             onCancel: { [weak self] in
-=======
-            afterClosed: { [weak self] in
->>>>>>> 7dd3678f
                 self?.snInputView.updateNumberOfCharactersLeft(self?.snInputView.text ?? "")
             },
             presenting: { [weak self] modal in
@@ -699,14 +695,10 @@
     @MainActor func showModalForMessagesExceedingCharacterLimit(_ isSessionPro: Bool) {
         guard !viewModel.dependencies[singleton: .sessionProState].showSessionProCTAIfNeeded(
             .longerMessages,
-<<<<<<< HEAD
             onConfirm: { [weak self] in
                 self?.snInputView.updateNumberOfCharactersLeft(self?.snInputView.text ?? "")
             },
             onCancel: { [weak self] in
-=======
-            afterClosed: { [weak self] in
->>>>>>> 7dd3678f
                 self?.snInputView.updateNumberOfCharactersLeft(self?.snInputView.text ?? "")
             },
             presenting: { [weak self] modal in
@@ -1055,12 +1047,6 @@
             guard newText.count > 1 else { return false } /// Only a single char
             guard currentStartIndex != nil || lastCharacterIsMentionChar else { return false } /// No mention char
             
-<<<<<<< HEAD
-            let mentionCharIndex: String.Index = (
-                currentStartIndex ??
-                newText.index(before: lastCharacterIndex)
-            )
-=======
             let mentionCharIndex: String.Index = {
                 guard
                     let currentStartIndex: String.Index = currentStartIndex,
@@ -1069,7 +1055,6 @@
                 
                 return currentStartIndex
             }()
->>>>>>> 7dd3678f
             return (String(newText[mentionCharIndex]) == MentionSelectionView.ViewModel.mentionChar)
         }()
         let isValidMention: Bool = (
@@ -1077,7 +1062,6 @@
             whitespaceOrNewLineBeforeMentionChar &&
             !doubleMentionChar
         )
-<<<<<<< HEAD
         
         /// If it's not a valid mention then we need to reset the state and hide the mentions UI (if visible)
         guard isValidMention else {
@@ -1095,29 +1079,10 @@
         let mentions: [MentionSelectionView.ViewModel] = ((try? await self.viewModel.mentions(for: query)) ?? [])
         
         await MainActor.run {
-=======
-        
-        /// If it's not a valid mention then we need to reset the state and hide the mentions UI (if visible)
-        guard isValidMention else {
-            await MainActor.run {
-                currentMentionStartIndex = nil
-                snInputView.hideMentionsUI()
-            }
-            return
-        }
-        
-        let query: String = (lastCharacterIsMentionChar ?
-            "" :
-            String(newText[newText.index(after: currentStartIndex ?? newText.startIndex)...]) /// + 1 to get rid of the @
-        )
-        let mentions: [MentionSelectionView.ViewModel] = ((try? await self.viewModel.mentions(for: query)) ?? [])
-        
-        await MainActor.run {
             if lastCharacterIsMentionChar {
                 currentMentionStartIndex = lastCharacterIndex
             }
             
->>>>>>> 7dd3678f
             snInputView.showMentionsUI(for: mentions)
         }
     }
@@ -1679,15 +1644,11 @@
                         dependencies[singleton: .sessionProState].showSessionProCTAIfNeeded(
                             .generic,
                             dismissType: .single,
-<<<<<<< HEAD
                             beforePresented: {},
                             onConfirm: { [weak self] in
                                 self?.snInputView.updateNumberOfCharactersLeft(self?.snInputView.text ?? "")
                             },
                             onCancel: { [weak self] in
-=======
-                            afterClosed: { [weak self] in
->>>>>>> 7dd3678f
                                 self?.snInputView.updateNumberOfCharactersLeft(self?.snInputView.text ?? "")
                             },
                             afterClosed: {},
