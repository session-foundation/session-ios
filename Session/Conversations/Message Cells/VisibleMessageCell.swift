--- conflicted
+++ resolved
@@ -285,6 +285,7 @@
         lastSearchText: String?,
         using dependencies: Dependencies
     ) {
+        self.dependencies = dependencies
         self.viewModel = cellViewModel
         
         // We want to add spacing between "clusters" of messages to indicate that time has
@@ -867,7 +868,10 @@
     }
 
     @objc private func handleTap(_ gestureRecognizer: UITapGestureRecognizer) {
-        guard let cellViewModel: MessageViewModel = self.viewModel else { return }
+        guard
+            let dependencies: Dependencies = self.dependencies,
+            let cellViewModel: MessageViewModel = self.viewModel
+        else { return }
         
         let location = gestureRecognizer.location(in: self)
         
@@ -922,11 +926,7 @@
             }
         }
         else if snContentView.bounds.contains(snContentView.convert(location, from: self)) {
-<<<<<<< HEAD
-            delegate?.handleItemTapped(cellViewModel, gestureRecognizer: gestureRecognizer)
-=======
             delegate?.handleItemTapped(cellViewModel, cell: self, cellLocation: location, using: dependencies)
->>>>>>> e9dd86bf
         }
     }
 
