--- conflicted
+++ resolved
@@ -553,25 +553,16 @@
             if let linkPreview: LinkPreview = cellViewModel.linkPreview {
                 switch linkPreview.variant {
                     case .standard:
-<<<<<<< HEAD
-                        // Stack view
-                        let stackView = UIStackView(arrangedSubviews: [])
+                        let stackView: UIStackView = UIStackView()
                         stackView.axis = .vertical
                         stackView.spacing = 2
-                    
-                        let linkPreviewView: LinkPreviewView = LinkPreviewView(
-                            maxWidth: maxWidth,
-                            using: dependencies
-                        )
-=======
-                        let stackView: UIStackView = UIStackView()
-                        stackView.axis = .vertical
                         bubbleView.addSubview(stackView)
                         stackView.pin(to: bubbleView)
+//                        stackView.pin([UIView.HorizontalEdge.leading, UIView.HorizontalEdge.trailing, UIView.VerticalEdge.top], to: bubbleView)
+//                        stackView.pin(.bottom, to: .bottom, of: bubbleView, withInset: -inset)
                         snContentView.addArrangedSubview(bubbleBackgroundView)
                         
                         let linkPreviewView: LinkPreviewView = LinkPreviewView()
->>>>>>> b49ec22b
                         linkPreviewView.update(
                             with: linkPreview.sentState(
                                 imageAttachment: cellViewModel.linkPreviewAttachment,
@@ -582,44 +573,40 @@
                         )
                         stackView.addArrangedSubview(linkPreviewView)
                         self.linkPreviewView = linkPreviewView
-<<<<<<< HEAD
-                        stackView.addArrangedSubview(linkPreviewView)
+                        
                         readMoreButton.themeTextColor = bodyLabelTextColor
-                        let maxHeight: CGFloat = VisibleMessageCell.getMaxHeightAfterTruncation(for: cellViewModel)
-                        self.bodayTappableLabelHeightConstraint = linkPreviewView.bodyTappableLabel?.set(
-                            .height,
-                            to: (shouldExpanded ? linkPreviewView.bodyTappableLabelHeight : min(linkPreviewView.bodyTappableLabelHeight, maxHeight))
-                        )
-                        if ((linkPreviewView.bodyTappableLabelHeight - maxHeight >= lineHeight) && !shouldExpanded) {
-                            stackView.addArrangedSubview(readMoreButton)
-                            readMoreButton.isHidden = false
-                            readMoreButton.transform = CGAffineTransform(translationX: inset, y: 0)
-                        }
-                    
-                        bubbleView.addSubview(stackView)
-                        stackView.pin([UIView.HorizontalEdge.leading, UIView.HorizontalEdge.trailing, UIView.VerticalEdge.top], to: bubbleView)
-                        stackView.pin(.bottom, to: .bottom, of: bubbleView, withInset: -inset)
-                        snContentView.addArrangedSubview(bubbleBackgroundView)
-                        self.bodyTappableLabel = linkPreviewView.bodyTappableLabel
-                        self.bodyTappableLabelHeight = linkPreviewView.bodyTappableLabelHeight
-                        
-=======
                         
                         let bodyTappableLabelContainer: UIView = UIView()
-                        let bodyTappableLabel = VisibleMessageCell.getBodyTappableLabel(
+                        let bodyTappableInfo: (label: TappableLabel, height: CGFloat) = VisibleMessageCell.getBodyTappableLabel(
                             for: cellViewModel,
                             with: maxWidth,
                             textColor: bodyLabelTextColor,
                             searchText: lastSearchText,
                             delegate: self,
                             using: dependencies
-                        ).label
+                        )
                         
-                        bodyTappableLabelContainer.addSubview(bodyTappableLabel)
-                        bodyTappableLabel.pin(to: bodyTappableLabelContainer, withInset: 12)
+                        bodyTappableLabelContainer.addSubview(bodyTappableInfo.label)
+                        bodyTappableInfo.label.pin(to: bodyTappableLabelContainer, withInset: 12)
                         stackView.addArrangedSubview(bodyTappableLabelContainer)
-                        self.bodyTappableLabel = bodyTappableLabel
->>>>>>> b49ec22b
+                        self.bodyTappableLabel = bodyTappableInfo.label
+                        self.bodyTappableLabelHeight = bodyTappableInfo.height
+                        
+                        let maxHeight: CGFloat = VisibleMessageCell.getMaxHeightAfterTruncation(for: cellViewModel)
+                        self.bodayTappableLabelHeightConstraint = bodyTappableInfo.label.set(
+                            .height,
+                            to: (shouldExpanded ?
+                                bodyTappableInfo.height :
+                                min(bodyTappableInfo.height, maxHeight)
+                            )
+                        )
+                        
+                        if ((bodyTappableInfo.height - maxHeight >= lineHeight) && !shouldExpanded) {
+                            stackView.addArrangedSubview(readMoreButton)
+                            readMoreButton.themeTextColor = bodyLabelTextColor
+                            readMoreButton.isHidden = false
+                            readMoreButton.transform = CGAffineTransform(translationX: inset, y: 0)
+                        }
                         
                     case .openGroupInvitation:
                         let openGroupInvitationView: OpenGroupInvitationView = OpenGroupInvitationView(
