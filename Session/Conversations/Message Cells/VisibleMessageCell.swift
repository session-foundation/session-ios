// Copyright © 2022 Rangeproof Pty Ltd. All rights reserved.

import UIKit
import SessionUIKit
import SignalUtilitiesKit
import SessionUtilitiesKit
import SessionMessagingKit

final class VisibleMessageCell: MessageCell, TappableLabelDelegate {
    private static let maxNumberOfLinesAfterTruncation: Int = 25
    
    private var isHandlingLongPress: Bool = false
    private var previousX: CGFloat = 0
    
    var albumView: MediaAlbumView?
    var quoteView: QuoteView?
    var linkPreviewView: LinkPreviewView?
    var documentView: DocumentView?
    var bodyTappableLabel: TappableLabel?
    var bodyTappableLabelHeight: CGFloat = 0
    var bodayTappableLabelHeightConstraint: NSLayoutConstraint?
    var bodyContainerStackView: UIStackView?
    var voiceMessageView: VoiceMessageView?
    var audioStateChanged: ((TimeInterval, Bool) -> ())?
    
    override var contextSnapshotView: UIView? { return snContentView }
    
    override var allowedGestureRecognizers: Set<GestureRecognizerType> {
        return [
            .tap,
            .longPress,
            .doubleTap
        ]
    }
    
    private lazy var panGestureRecognizer: UIPanGestureRecognizer = {
        let result = UIPanGestureRecognizer(target: self, action: #selector(handlePan))
        result.delegate = self
        return result
    }()
    
    // MARK: - UI Components
    
    private lazy var contentHStackTopConstraint: NSLayoutConstraint =
        contentHStack.pin(.top, to: .top, of: contentView)
    
    private lazy var viewsToMoveForReply: [UIView] = [
        snContentView,
        profilePictureView,
        replyButton,
        timerView,
        messageStatusStackView,
        reactionContainerView
    ]
    
    private lazy var leadingSpacer: UIView = {
        let result: UIView = UIView()
        result.setContentHugging(.horizontal, to: .defaultLow)
        result.setCompressionResistance(.horizontal, to: .defaultLow)
        
        return result
    }()
    
    private lazy var trailingSpacer: UIView = {
        let result: UIView = UIView()
        result.setContentHugging(.horizontal, to: .defaultLow)
        result.setCompressionResistance(.horizontal, to: .defaultLow)
        
        return result
    }()
    
    private lazy var profilePictureViewContainer: UIView = {
        let result: UIView = UIView()
        
        return result
    }()
    
    private lazy var profilePictureView: ProfilePictureView = ProfilePictureView(
        size: .message,
        dataManager: nil
    )
    
    public lazy var contentHStack: UIStackView = {
        let result: UIStackView = UIStackView(
            arrangedSubviews: [leadingSpacer, profilePictureViewContainer, mainVStack, trailingSpacer]
        )
        result.axis = .horizontal
        result.alignment = .fill
        result.spacing = VisibleMessageCell.groupThreadHSpacing
        
        return result
    }()
    
    lazy var bubbleBackgroundView: UIView = {
        let result = UIView()
        result.layer.cornerRadius = VisibleMessageCell.largeCornerRadius
        result.setContentHugging(.vertical, to: .required)
        result.setCompressionResistance(.vertical, to: .required)
        
        return result
    }()

    lazy var bubbleView: UIView = {
        let result = UIView()
        result.clipsToBounds = true
        result.layer.cornerRadius = VisibleMessageCell.largeCornerRadius
        result.set(.width, greaterThanOrEqualTo: VisibleMessageCell.largeCornerRadius * 2)
        result.setContentHugging(.vertical, to: .required)
        result.setCompressionResistance(.vertical, to: .required)
        
        return result
    }()
    
    private lazy var mainVStack: UIStackView = {
        let result: UIStackView = UIStackView(
            arrangedSubviews: [authorLabel, snContentView, underBubbleStackView]
        )
        result.axis = .vertical
        result.alignment = .fill
        result.setCustomSpacing(VisibleMessageCell.authorLabelBottomSpacing, after: authorLabel)
        result.setCustomSpacing(Values.verySmallSpacing, after: snContentView)
        result.setContentHugging(.vertical, to: .required)
        result.setCompressionResistance(.vertical, to: .required)
        
        return result
    }()
    
<<<<<<< HEAD
    private lazy var authorLabel: SessionLabelWithProBadge = {
        let result = SessionLabelWithProBadge(proBadgeSize: .mini)
        result.font = .boldSystemFont(ofSize: Values.smallFontSize)
        result.isProBadgeHidden = true
=======
    private lazy var authorLabel: UILabel = {
        let result: UILabel = UILabel()
        result.font = .boldSystemFont(ofSize: Values.smallFontSize)
        result.setContentHugging(.vertical, to: .required)
        result.setCompressionResistance(.vertical, to: .required)
        
>>>>>>> a2e01ac8
        return result
    }()

    lazy var snContentView: UIStackView = {
        let result = UIStackView(arrangedSubviews: [])
        result.axis = .vertical
        result.spacing = Values.verySmallSpacing
        result.alignment = .leading
        result.setContentHugging(.horizontal, to: .defaultHigh)
        result.setContentHugging(.vertical, to: .required)
        result.setCompressionResistance(.horizontal, to: .required)
        result.setCompressionResistance(.vertical, to: .required)
        
        return result
    }()

    private lazy var replyButton: UIView = {
        let result = UIView()
        let size = VisibleMessageCell.replyButtonSize + 8
        result.set(.width, to: size)
        result.set(.height, to: size)
        result.themeBorderColor = .textPrimary
        result.layer.borderWidth = 1
        result.layer.cornerRadius = (size / 2)
        result.layer.masksToBounds = true
        result.alpha = 0
        
        return result
    }()

    private lazy var replyIconImageView: UIImageView = {
        let result = UIImageView()
        let size = VisibleMessageCell.replyButtonSize
        result.set(.width, to: size)
        result.set(.height, to: size)
        result.image = UIImage(named: "ic_reply")?.withRenderingMode(.alwaysTemplate)
        result.themeTintColor = .textPrimary
        
        return result
    }()
    
    private lazy var readMoreButton: UILabel = {
        let result = UILabel()
        result.font = .boldSystemFont(ofSize: Values.smallFontSize)
        result.themeTextColor = .textPrimary
        result.textAlignment = .natural
        result.text = "messageBubbleReadMore".localized()
        
        return result
    }()
    
    lazy var underBubbleStackView: UIStackView = {
        let result = UIStackView(
            arrangedSubviews: [reactionContainerView, messageStatusStackView]
        )
        result.setContentHuggingPriority(.required, for: .vertical)
        result.setContentCompressionResistancePriority(.required, for: .vertical)
        result.axis = .vertical
        result.spacing = Values.verySmallSpacing
        result.alignment = .trailing
        result.setContentHugging(.vertical, to: .required)
        result.setCompressionResistance(.vertical, to: .required)
        
        return result
    }()

    private lazy var reactionContainerView = ReactionContainerView()
    
    internal lazy var messageStatusStackView: UIStackView = {
        let result: UIStackView = UIStackView(
            arrangedSubviews: [messageStatusLabel, messageStatusImageView, timerView]
        )
        result.axis = .horizontal
        result.alignment = .center
        result.spacing = 2
        
        return result
    }()
    
    private lazy var timerView: DisappearingMessageTimerView = {
        let result: DisappearingMessageTimerView = DisappearingMessageTimerView()
        result.set(.width, to: VisibleMessageCell.messageStatusImageViewSize)
        result.set(.height, to: VisibleMessageCell.messageStatusImageViewSize)
        
        return result
    }()
    
    internal lazy var messageStatusLabel: UILabel = {
        let result = UILabel()
        result.accessibilityIdentifier = "Message sent status"
        result.accessibilityLabel = "Message sent status"
        result.font = .systemFont(ofSize: Values.verySmallFontSize)
        result.themeTextColor = .messageBubble_deliveryStatus  
        
        return result
    }()
    
    internal lazy var messageStatusImageView: UIImageView = {
        let result = UIImageView()
        result.accessibilityIdentifier = "Message sent status tick"
        result.accessibilityLabel = "Message sent status tick"
        result.contentMode = .scaleAspectFit
        result.themeTintColor = .messageBubble_deliveryStatus
        result.set(.width, to: VisibleMessageCell.messageStatusImageViewSize)
        result.set(.height, to: VisibleMessageCell.messageStatusImageViewSize)
        
        return result
    }()

    // MARK: - Settings
    
    private static let messageStatusImageViewSize: CGFloat = 12
    private static let authorLabelBottomSpacing: CGFloat = 4
    private static let groupThreadHSpacing: CGFloat = 12
    private static let authorLabelInset: CGFloat = 12
    private static let replyButtonSize: CGFloat = 24
    private static let maxBubbleTranslationX: CGFloat = 40
    private static let swipeToReplyThreshold: CGFloat = 110
    static let smallCornerRadius: CGFloat = 4
    static let largeCornerRadius: CGFloat = 18
    static let contactThreadHSpacing = Values.mediumSpacing

    static var gutterSize: CGFloat = {
        var result = groupThreadHSpacing + ProfilePictureView.Size.message.viewSize + groupThreadHSpacing
        
        if UIDevice.current.isIPad {
            result += 168
        }
        
        return result
    }()
    
    static var leftGutterSize: CGFloat { groupThreadHSpacing + ProfilePictureView.Size.message.viewSize + groupThreadHSpacing }
    
    // MARK: Direction & Position
    
    enum Direction { case incoming, outgoing }

    // MARK: - Lifecycle
    
    override func setUpViewHierarchy() {
        super.setUpViewHierarchy()
        
        contentView.addSubview(contentHStack)
        contentView.addSubview(replyButton)
        
        profilePictureViewContainer.addSubview(profilePictureView)
        bubbleBackgroundView.addSubview(bubbleView)
        
        replyButton.addSubview(replyIconImageView)
        
        contentHStackTopConstraint.isActive = true
        contentHStack.pin(
            .leading,
            to: .leading,
            of: contentView,
            withInset: VisibleMessageCell.contactThreadHSpacing
        )
        contentHStack.pin(
            .trailing,
            to: .trailing,
            of: contentView,
            withInset: -VisibleMessageCell.contactThreadHSpacing
        )
        contentHStack
            .pin(.bottom, to: .bottom, of: contentView, withInset: -Values.verySmallSpacing)
            .setting(priority: .defaultHigh)  /// Avoid breaking encapsulated height

        // Profile picture view
        profilePictureView.pin(.bottom, to: .bottom, of: profilePictureViewContainer)
        profilePictureView.pin(.leading, to: .leading, of: profilePictureViewContainer)
        profilePictureView.pin(.trailing, to: .trailing, of: profilePictureViewContainer)
        
        // Bubble background view
        bubbleView.pin(to: bubbleBackgroundView)
        
        // Reply button
        replyIconImageView.center(in: replyButton)
        replyButton.pin(.leading, to: .trailing, of: snContentView, withInset: Values.smallSpacing)
        replyButton.center(.vertical, in: snContentView)
        
        // Reactions container
        reactionContainerView.set(.width, lessThanOrEqualTo: .width, of: underBubbleStackView)
    }
    
    // MARK: - Updating
    
    override func update(
        with cellViewModel: MessageViewModel,
        playbackInfo: ConversationViewModel.PlaybackInfo?,
        showExpandedReactions: Bool,
        shouldExpanded: Bool,
        lastSearchText: String?,
        tableSize: CGSize,
        using dependencies: Dependencies
    ) {
        self.dependencies = dependencies
        self.viewModel = cellViewModel
        
        // We want to add spacing between "clusters" of messages to indicate that time has
        // passed (even if there wasn't enough time to warrant showing a date header)
        let shouldAddTopInset: Bool = (
            !cellViewModel.shouldShowDateHeader &&
            cellViewModel.previousVariant?.isInfoMessage != true && (
                cellViewModel.positionInCluster == .top ||
                cellViewModel.isOnlyMessageInCluster
            )
        )
        contentHStackTopConstraint.constant = (shouldAddTopInset ? Values.mediumSpacing : 0)
        
        // Author label
        authorLabel.isHidden = (cellViewModel.senderName == nil)
        authorLabel.text = cellViewModel.senderName
        authorLabel.themeTextColor = .textPrimary
        
        let isGroupThread: Bool = (
            cellViewModel.threadVariant == .community ||
            cellViewModel.threadVariant == .legacyGroup ||
            cellViewModel.threadVariant == .group
        )
        
        // Profile picture view (should always be handled as a standard 'contact' profile picture)
        let profileShouldBeVisible: Bool = (
            isGroupThread &&
            cellViewModel.canHaveProfile &&
            cellViewModel.shouldShowProfile &&
            cellViewModel.profile != nil
        )
        profilePictureView.isHidden = !cellViewModel.canHaveProfile
        profilePictureView.alpha = (profileShouldBeVisible ? 1 : 0)
        profilePictureView.setDataManager(dependencies[singleton: .imageDataManager])
        profilePictureView.update(
            publicKey: cellViewModel.authorId,
            threadVariant: .contact,    // Always show the display picture in 'contact' mode
            displayPictureUrl: nil,
            profile: cellViewModel.profile,
            profileIcon: (cellViewModel.isSenderModeratorOrAdmin ? .crown : .none),
            using: dependencies
        )
       
        // Bubble view
        let bubbleBackgroundColor: ThemeValue = (cellViewModel.variant.isIncoming ? .messageBubble_incomingBackground : .messageBubble_outgoingBackground)
        bubbleView.themeBackgroundColor = bubbleBackgroundColor
        bubbleBackgroundView.themeBackgroundColor = bubbleBackgroundColor
        updateBubbleViewCorners()
        
        // Content view
        populateContentView(
            for: cellViewModel,
            playbackInfo: playbackInfo,
            shouldExpanded: shouldExpanded,
            lastSearchText: lastSearchText,
            tableSize: tableSize,
            using: dependencies
        )
        
        bubbleView.accessibilityIdentifier = "Message body"
        bubbleView.accessibilityLabel = bodyTappableLabel?.attributedText?.string
        bubbleView.isAccessibilityElement = true
        
<<<<<<< HEAD
        // Author label
        authorLabelTopConstraint.constant = (shouldAddTopInset ? Values.mediumSpacing : 0)
        authorLabel.isHidden = (cellViewModel.senderName == nil)
        authorLabel.text = cellViewModel.senderName
        authorLabel.themeTextColor = .textPrimary
        authorLabel.isProBadgeHidden = !dependencies.mutate(cache: .libSession) { $0.validateSessionProState(for: cellViewModel.authorId)}
        
        let authorLabelAvailableWidth: CGFloat = (VisibleMessageCell.getMaxWidth(for: cellViewModel) - 2 * VisibleMessageCell.authorLabelInset)
        let authorLabelAvailableSpace = CGSize(width: authorLabelAvailableWidth, height: .greatestFiniteMagnitude)
        let authorLabelSize = authorLabel.sizeThatFits(authorLabelAvailableSpace)
        authorLabelHeightConstraint.constant = (cellViewModel.senderName != nil ? authorLabelSize.height : 0)
        
=======
>>>>>>> a2e01ac8
        // Flip horizontally for RTL languages
        replyIconImageView.transform = CGAffineTransform.identity
            .scaledBy(
                x: (Dependencies.isRTL ? -1 : 1),
                y: 1
            )

        // Swipe to reply
        if ContextMenuVC.viewModelCanReply(cellViewModel, using: dependencies) {
            addGestureRecognizer(panGestureRecognizer)
        }
        else {
            removeGestureRecognizer(panGestureRecognizer)
        }
        
        // Reaction view
        reactionContainerView.isHidden = (cellViewModel.reactionInfo?.isEmpty != false)
        populateReaction(
            for: cellViewModel,
            maxWidth: VisibleMessageCell.getMaxWidth(
                for: cellViewModel,
                cellWidth: tableSize.width,
                includingOppositeGutter: false
            ),
            showExpandedReactions: showExpandedReactions
        )
        
        // Message status image view
        let (image, statusText, tintColor) = cellViewModel.state.statusIconInfo(
            variant: cellViewModel.variant,
            hasBeenReadByRecipient: cellViewModel.hasBeenReadByRecipient,
            hasAttachments: (cellViewModel.attachments?.isEmpty == false)
        )
        messageStatusLabel.text = statusText
        messageStatusLabel.themeTextColor = tintColor
        messageStatusImageView.image = image
        messageStatusLabel.accessibilityIdentifier = "Message sent status: \(statusText ?? "invalid")"
        messageStatusImageView.themeTintColor = tintColor
        messageStatusStackView.isHidden = (
            (cellViewModel.expiresInSeconds ?? 0) == 0 && (
                !cellViewModel.variant.isOutgoing ||
                cellViewModel.variant.isDeletedMessage ||
                cellViewModel.variant == .infoCall ||
                (
                    cellViewModel.state == .sent &&
                    !cellViewModel.isLastOutgoing
                )
            )
        )
        
        // Timer
        if
            let expiresStartedAtMs: Double = cellViewModel.expiresStartedAtMs,
            let expiresInSeconds: TimeInterval = cellViewModel.expiresInSeconds
        {
            let expirationTimestampMs: Double = (expiresStartedAtMs + (expiresInSeconds * 1000))
            
            timerView.configure(
                expirationTimestampMs: expirationTimestampMs,
                initialDurationSeconds: expiresInSeconds,
                using: dependencies
            )
            timerView.themeTintColor = tintColor
            timerView.isHidden = false
            messageStatusImageView.isHidden = true
        }
        else {
            timerView.isHidden = true
            messageStatusImageView.isHidden = false
        }
        
        // Hide the underBubbleStackView if all of it's content is hidden
        underBubbleStackView.isHidden = !underBubbleStackView.arrangedSubviews.contains { !$0.isHidden }
        
        if cellViewModel.variant.isOutgoing {
            leadingSpacer.isHidden = false
            trailingSpacer.isHidden = true
            
            snContentView.alignment = .trailing
            underBubbleStackView.alignment = .trailing
        }
        else {
            leadingSpacer.isHidden = true
            trailingSpacer.isHidden = false
            contentHStack.spacing = (cellViewModel.canHaveProfile ? VisibleMessageCell.groupThreadHSpacing : 0)
            
            snContentView.alignment = .leading
            underBubbleStackView.alignment = .leading
        }
    }

    private func populateContentView(
        for cellViewModel: MessageViewModel,
        playbackInfo: ConversationViewModel.PlaybackInfo?,
        shouldExpanded: Bool,
        lastSearchText: String?,
        tableSize: CGSize,
        using dependencies: Dependencies
    ) {
        let bodyLabelTextColor: ThemeValue = (cellViewModel.variant.isOutgoing ?
            .messageBubble_outgoingText :
            .messageBubble_incomingText
        )
        snContentView.alignment = (cellViewModel.variant.isOutgoing ? .trailing : .leading)
        
        for subview in snContentView.arrangedSubviews {
            snContentView.removeArrangedSubview(subview)
            subview.removeFromSuperview()
        }
        for subview in bubbleView.subviews {
            subview.removeFromSuperview()
        }
        albumView = nil
        quoteView = nil
        linkPreviewView = nil
        documentView = nil
        bodyTappableLabel = nil
        
        /// These variants have no content so do nothing after cleaning up old state
        guard
            cellViewModel.cellType != .typingIndicator &&
            cellViewModel.cellType != .dateHeader &&
            cellViewModel.cellType != .unreadMarker
        else { return }
        
        /// Handle the deleted state first (it's much simpler than the others)
        guard !cellViewModel.variant.isDeletedMessage else {
            let inset: CGFloat = 12
            let deletedMessageView: DeletedMessageView = DeletedMessageView(
                textColor: bodyLabelTextColor,
                variant: cellViewModel.variant,
                maxWidth: (
                    VisibleMessageCell.getMaxWidth(
                        for: cellViewModel,
                        cellWidth: tableSize.width
                    ) - 2 * inset
                )
            )
            bubbleView.addSubview(deletedMessageView)
            deletedMessageView.pin(to: bubbleView)
            snContentView.addArrangedSubview(bubbleBackgroundView)
            return
        }
        
        /// The `textOnlyMessage` variant has a slightly different behaviour (as it's the only variant which supports link previews)
        /// so we handle that case first
        // FIXME: We should support rendering link previews alongside the other variants (bigger refactor)
        guard cellViewModel.cellType != .textOnlyMessage else {
            let inset: CGFloat = 12
<<<<<<< HEAD
            let maxWidth: CGFloat = (VisibleMessageCell.getMaxWidth(for: cellViewModel) - 2 * inset)
            let lineHeight: CGFloat = UIFont.systemFont(ofSize: VisibleMessageCell.getFontSize(for: cellViewModel)).lineHeight
=======
            let maxWidth: CGFloat = (
                VisibleMessageCell.getMaxWidth(
                    for: cellViewModel,
                    cellWidth: tableSize.width
                ) - 2 * inset)
>>>>>>> a2e01ac8
            
            if let linkPreview: LinkPreview = cellViewModel.linkPreview {
                switch linkPreview.variant {
                    case .standard:
                        // Stack view
                        let stackView = UIStackView(arrangedSubviews: [])
                        stackView.axis = .vertical
                        stackView.spacing = 2
                    
                        let linkPreviewView: LinkPreviewView = LinkPreviewView(maxWidth: maxWidth)
                        linkPreviewView.update(
                            with: LinkPreview.SentState(
                                linkPreview: linkPreview,
                                imageAttachment: cellViewModel.linkPreviewAttachment,
                                using: dependencies
                            ),
                            isOutgoing: cellViewModel.variant.isOutgoing,
                            delegate: self,
                            cellViewModel: cellViewModel,
                            bodyLabelTextColor: bodyLabelTextColor,
                            lastSearchText: lastSearchText,
                            using: dependencies
                        )
                        self.linkPreviewView = linkPreviewView
                        stackView.addArrangedSubview(linkPreviewView)
                        readMoreButton.themeTextColor = bodyLabelTextColor
                        let maxHeight: CGFloat = VisibleMessageCell.getMaxHeightAfterTruncation(for: cellViewModel)
                        self.bodayTappableLabelHeightConstraint = linkPreviewView.bodyTappableLabel?.set(
                            .height,
                            to: (shouldExpanded ? linkPreviewView.bodyTappableLabelHeight : min(linkPreviewView.bodyTappableLabelHeight, maxHeight))
                        )
                        if ((linkPreviewView.bodyTappableLabelHeight - maxHeight >= lineHeight) && !shouldExpanded) {
                            stackView.addArrangedSubview(readMoreButton)
                            readMoreButton.isHidden = false
                            readMoreButton.transform = CGAffineTransform(translationX: inset, y: 0)
                        }
                    
                        bubbleView.addSubview(stackView)
                        stackView.pin([UIView.HorizontalEdge.leading, UIView.HorizontalEdge.trailing, UIView.VerticalEdge.top], to: bubbleView)
                        stackView.pin(.bottom, to: .bottom, of: bubbleView, withInset: -inset)
                        snContentView.addArrangedSubview(bubbleBackgroundView)
                        self.bodyTappableLabel = linkPreviewView.bodyTappableLabel
                        self.bodyTappableLabelHeight = linkPreviewView.bodyTappableLabelHeight
                        
                        
                    case .openGroupInvitation:
                        let openGroupInvitationView: OpenGroupInvitationView = OpenGroupInvitationView(
                            name: (linkPreview.title ?? ""),
                            url: linkPreview.url,
                            textColor: bodyLabelTextColor,
                            isOutgoing: cellViewModel.variant.isOutgoing
                        )
                        openGroupInvitationView.isAccessibilityElement = true
                        openGroupInvitationView.accessibilityIdentifier = "Community invitation"
                        openGroupInvitationView.accessibilityLabel = cellViewModel.linkPreview?.title
                        bubbleView.addSubview(openGroupInvitationView)
                        bubbleView.pin(to: openGroupInvitationView)
                        snContentView.addArrangedSubview(bubbleBackgroundView)
                }
            }
            else {
                // Stack view
                let stackView = UIStackView(arrangedSubviews: [])
                stackView.axis = .vertical
                stackView.spacing = 2
                stackView.setContentHugging(.vertical, to: .required)
                stackView.setCompressionResistance(.vertical, to: .required)
                
                // Quote view
                if let quote: Quote = cellViewModel.quote {
                    let hInset: CGFloat = 2
                    let quoteView: QuoteView = QuoteView(
                        for: .regular,
                        authorId: quote.authorId,
                        quotedText: quote.body,
                        threadVariant: cellViewModel.threadVariant,
                        currentUserSessionIds: (cellViewModel.currentUserSessionIds ?? []),
                        direction: (cellViewModel.variant.isOutgoing ? .outgoing : .incoming),
                        attachment: cellViewModel.quoteAttachment,
                        using: dependencies
                    )
                    self.quoteView = quoteView
                    let quoteViewContainer = UIView(wrapping: quoteView, withInsets: UIEdgeInsets(top: 0, leading: hInset, bottom: 0, trailing: hInset))
                    stackView.addArrangedSubview(quoteViewContainer)
                }
                
                // Body text view
                let (bodyTappableLabel, height) = VisibleMessageCell.getBodyTappableLabel(
                    for: cellViewModel,
                    with: maxWidth,
                    textColor: bodyLabelTextColor,
                    searchText: lastSearchText,
                    delegate: self,
                    using: dependencies
                )
                self.bodyTappableLabel = bodyTappableLabel
                self.bodyTappableLabelHeight = height
                stackView.addArrangedSubview(bodyTappableLabel)
                readMoreButton.themeTextColor = bodyLabelTextColor
                let maxHeight: CGFloat = VisibleMessageCell.getMaxHeightAfterTruncation(for: cellViewModel)
<<<<<<< HEAD
                self.bodayTappableLabelHeightConstraint = bodyTappableLabel.set(
                    .height,
                    to: (shouldExpanded ? height : min(height, maxHeight))
                )
                if ((height - maxHeight >= lineHeight) && !shouldExpanded) {
=======
                bodyTappableLabel.numberOfLines = shouldExpanded ? 0 : VisibleMessageCell.maxNumberOfLinesAfterTruncation
                
                if (height > maxHeight && !shouldExpanded) {
>>>>>>> a2e01ac8
                    stackView.addArrangedSubview(readMoreButton)
                    readMoreButton.isHidden = false
                }
                
                // Constraints
                bubbleView.addSubview(stackView)
                stackView.pin(to: bubbleView, withInset: inset)
                stackView.widthAnchor.constraint(lessThanOrEqualToConstant: maxWidth).isActive = true
                self.bodyContainerStackView = stackView
                snContentView.addArrangedSubview(bubbleBackgroundView)
            }
            return
        }
        
        func addViewWrappingInBubbleIfNeeded(_ targetView: UIView) {
            switch snContentView.arrangedSubviews.count {
                case 0:
                    bubbleView.addSubview(targetView)
                    targetView.pin(to: bubbleView)
                    snContentView.addArrangedSubview(bubbleBackgroundView)

                default:
                    /// Since we already have content we need to wrap the `targetView` in it's own
                    /// `bubbleView` (as it's likely the existing content is quote content)
                    let extraBubbleView: UIView = UIView()
                    extraBubbleView.clipsToBounds = true
                    extraBubbleView.themeBackgroundColor = (cellViewModel.variant.isIncoming ?
                        .messageBubble_incomingBackground :
                        .messageBubble_outgoingBackground
                    )
                    extraBubbleView.layer.cornerRadius = VisibleMessageCell.largeCornerRadius
                    extraBubbleView.layer.maskedCorners = getCornerMask(from: .allCorners)
                    extraBubbleView.set(.width, greaterThanOrEqualTo: VisibleMessageCell.largeCornerRadius * 2)
                    
                    extraBubbleView.addSubview(targetView)
                    targetView.pin(to: extraBubbleView)
                    snContentView.addArrangedSubview(extraBubbleView)
            }
        }
        
        /// Add any quote & body if present
        let inset: CGFloat = 12
<<<<<<< HEAD
        let maxWidth: CGFloat = (VisibleMessageCell.getMaxWidth(for: cellViewModel) - 2 * inset)
        let lineHeight: CGFloat = UIFont.systemFont(ofSize: VisibleMessageCell.getFontSize(for: cellViewModel)).lineHeight
=======
        let maxWidth: CGFloat = (
            VisibleMessageCell.getMaxWidth(
                for: cellViewModel,
                cellWidth: tableSize.width
            ) - 2 * inset
        )
>>>>>>> a2e01ac8
        
        switch (cellViewModel.quote, cellViewModel.body) {
            /// Both quote and body
            case (.some(let quote), .some(let body)) where !body.isEmpty:
                // Stack view
                let stackView = UIStackView(arrangedSubviews: [])
                stackView.axis = .vertical
                stackView.spacing = 2
                
                // Quote view
                let hInset: CGFloat = 2
                let quoteView: QuoteView = QuoteView(
                    for: .regular,
                    authorId: quote.authorId,
                    quotedText: quote.body,
                    threadVariant: cellViewModel.threadVariant,
                    currentUserSessionIds: (cellViewModel.currentUserSessionIds ?? []),
                    direction: (cellViewModel.variant.isOutgoing ? .outgoing : .incoming),
                    attachment: cellViewModel.quoteAttachment,
                    using: dependencies
                )
                self.quoteView = quoteView
                let quoteViewContainer = UIView(wrapping: quoteView, withInsets: UIEdgeInsets(top: 0, leading: hInset, bottom: 0, trailing: hInset))
                stackView.addArrangedSubview(quoteViewContainer)
                
                // Body
                let (bodyTappableLabel, height) = VisibleMessageCell.getBodyTappableLabel(
                    for: cellViewModel,
                    with: maxWidth,
                    textColor: bodyLabelTextColor,
                    searchText: lastSearchText,
                    delegate: self,
                    using: dependencies
                )
                self.bodyTappableLabel = bodyTappableLabel
                self.bodyTappableLabelHeight = height
                stackView.addArrangedSubview(bodyTappableLabel)
                readMoreButton.themeTextColor = bodyLabelTextColor
                let maxHeight: CGFloat = VisibleMessageCell.getMaxHeightAfterTruncation(for: cellViewModel)
<<<<<<< HEAD
                self.bodayTappableLabelHeightConstraint = bodyTappableLabel.set(
                    .height,
                    to: (shouldExpanded ? height : min(height, maxHeight))
                )
                if ((height - maxHeight >= lineHeight) && !shouldExpanded) {
=======
                bodyTappableLabel.numberOfLines = shouldExpanded ? 0 : VisibleMessageCell.maxNumberOfLinesAfterTruncation
                
                if (height > maxHeight && !shouldExpanded) {
>>>>>>> a2e01ac8
                    stackView.addArrangedSubview(readMoreButton)
                    readMoreButton.isHidden = false
                }
                
                // Constraints
                bubbleView.addSubview(stackView)
                stackView.pin(to: bubbleView, withInset: inset)
                stackView.widthAnchor.constraint(lessThanOrEqualToConstant: maxWidth).isActive = true
                self.bodyContainerStackView = stackView
                snContentView.addArrangedSubview(bubbleBackgroundView)
                
            /// Just body
            case (_, .some(let body)) where !body.isEmpty:
                // Stack view
                let stackView = UIStackView(arrangedSubviews: [])
                stackView.axis = .vertical
                stackView.spacing = 2
            
                let (bodyTappableLabel, height) = VisibleMessageCell.getBodyTappableLabel(
                    for: cellViewModel,
                    with: maxWidth,
                    textColor: bodyLabelTextColor,
                    searchText: lastSearchText,
                    delegate: self,
                    using: dependencies
                )

                self.bodyTappableLabel = bodyTappableLabel
                self.bodyTappableLabelHeight = height
                stackView.addArrangedSubview(bodyTappableLabel)
                readMoreButton.themeTextColor = bodyLabelTextColor
                let maxHeight: CGFloat = VisibleMessageCell.getMaxHeightAfterTruncation(for: cellViewModel)
<<<<<<< HEAD
                self.bodayTappableLabelHeightConstraint = bodyTappableLabel.set(
                    .height,
                    to: (shouldExpanded ? height : min(height, maxHeight))
                )
                if ((height - maxHeight > UIFont.systemFont(ofSize: VisibleMessageCell.getFontSize(for: cellViewModel)).lineHeight) && !shouldExpanded) {
=======
                bodyTappableLabel.numberOfLines = shouldExpanded ? 0 : VisibleMessageCell.maxNumberOfLinesAfterTruncation
                
                if (height > maxHeight && !shouldExpanded) {
>>>>>>> a2e01ac8
                    stackView.addArrangedSubview(readMoreButton)
                    readMoreButton.isHidden = false
                }
                
                // Constraints
                bubbleView.addSubview(stackView)
                stackView.pin(to: bubbleView, withInset: inset)
                stackView.widthAnchor.constraint(lessThanOrEqualToConstant: maxWidth).isActive = true
                self.bodyContainerStackView = stackView
                snContentView.addArrangedSubview(bubbleBackgroundView)
            
            /// Just quote
            case (.some(let quote), _):
                let quoteView: QuoteView = QuoteView(
                    for: .regular,
                    authorId: quote.authorId,
                    quotedText: quote.body,
                    threadVariant: cellViewModel.threadVariant,
                    currentUserSessionIds: (cellViewModel.currentUserSessionIds ?? []),
                    direction: (cellViewModel.variant.isOutgoing ? .outgoing : .incoming),
                    attachment: cellViewModel.quoteAttachment,
                    using: dependencies
                )
                self.quoteView = quoteView

                bubbleView.addSubview(quoteView)
                quoteView.pin(to: bubbleView, withInset: inset)
                snContentView.addArrangedSubview(bubbleBackgroundView)
            
            /// Neither quote or body
            default: break
        }
        
        /// If it's an incoming media message and the thread isn't trusted then show the placeholder view
        if cellViewModel.variant == .standardIncoming && !cellViewModel.threadIsTrusted {
            let mediaPlaceholderView = MediaPlaceholderView(cellViewModel: cellViewModel, textColor: bodyLabelTextColor)
            addViewWrappingInBubbleIfNeeded(mediaPlaceholderView)
            return
        }

        switch cellViewModel.cellType {
            case .typingIndicator, .dateHeader, .unreadMarker, .textOnlyMessage: break

            case .mediaMessage:
                // Album view
                let maxMessageWidth: CGFloat = VisibleMessageCell.getMaxWidth(
                    for: cellViewModel,
                    cellWidth: tableSize.width
                )
                let albumView = MediaAlbumView(
                    items: (cellViewModel.attachments?
                        .filter { $0.isVisualMedia })
                        .defaulting(to: []),
                    isOutgoing: cellViewModel.variant.isOutgoing,
                    maxMessageWidth: maxMessageWidth,
                    using: dependencies
                )
                self.albumView = albumView
                let size = getSize(for: cellViewModel, tableSize: tableSize)
                albumView.set(.width, to: size.width)
                albumView.set(.height, to: size.height)
                albumView.isAccessibilityElement = true
                albumView.accessibilityLabel = "contentDescriptionMediaMessage".localized()
                snContentView.addArrangedSubview(albumView)
            
            case .voiceMessage:
                guard let attachment: Attachment = cellViewModel.attachments?.first(where: { $0.isAudio }) else {
                    return
                }
                
                let voiceMessageView: VoiceMessageView = VoiceMessageView()
                voiceMessageView.update(
                    with: attachment,
                    isPlaying: (playbackInfo?.state == .playing),
                    progress: (playbackInfo?.progress ?? 0),
                    playbackRate: (playbackInfo?.playbackRate ?? 1),
                    oldPlaybackRate: (playbackInfo?.oldPlaybackRate ?? 1)
                )
                self.voiceMessageView = voiceMessageView
                addViewWrappingInBubbleIfNeeded(voiceMessageView)
                
            case .audio, .genericAttachment:
                guard let attachment: Attachment = cellViewModel.attachments?.first else { preconditionFailure() }
                
                // Document view
                let documentView = DocumentView(attachment: attachment, textColor: bodyLabelTextColor)
                self.documentView = documentView
                addViewWrappingInBubbleIfNeeded(documentView)
        }
    }
    
    private func populateReaction(
        for cellViewModel: MessageViewModel,
        maxWidth: CGFloat,
        showExpandedReactions: Bool
    ) {
        let reactions: OrderedDictionary<EmojiWithSkinTones, ReactionViewModel> = (cellViewModel.reactionInfo ?? [])
            .reduce(into: OrderedDictionary()) { result, reactionInfo in
                guard let emoji: EmojiWithSkinTones = EmojiWithSkinTones(rawValue: reactionInfo.reaction.emoji) else {
                    return
                }
                
                let isSelfSend: Bool = (cellViewModel.currentUserSessionIds ?? []).contains(reactionInfo.reaction.authorId)
                
                if let value: ReactionViewModel = result.value(forKey: emoji) {
                    result.replace(
                        key: emoji,
                        value: ReactionViewModel(
                            emoji: emoji,
                            number: (value.number + Int(reactionInfo.reaction.count)),
                            showBorder: (value.showBorder || isSelfSend)
                        )
                    )
                }
                else {
                    result.append(
                        key: emoji,
                        value: ReactionViewModel(
                            emoji: emoji,
                            number: Int(reactionInfo.reaction.count),
                            showBorder: isSelfSend
                        )
                    )
                }
            }
        
        reactionContainerView.update(
            reactions.orderedValues,
            maxWidth: maxWidth,
            showingAllReactions: showExpandedReactions,
            showNumbers: (
                cellViewModel.threadVariant == .legacyGroup ||
                cellViewModel.threadVariant == .group ||
                cellViewModel.threadVariant == .community
            )
        )
    }
    
    override func layoutSubviews() {
        super.layoutSubviews()
        updateBubbleViewCorners()
    }

    private func updateBubbleViewCorners() {
        let cornersToRound: UIRectCorner = .allCorners
        
        bubbleBackgroundView.layer.cornerRadius = VisibleMessageCell.largeCornerRadius
        bubbleBackgroundView.layer.maskedCorners = getCornerMask(from: cornersToRound)
        bubbleView.layer.cornerRadius = VisibleMessageCell.largeCornerRadius
        bubbleView.layer.maskedCorners = getCornerMask(from: cornersToRound)
    }
    
    override func dynamicUpdate(with cellViewModel: MessageViewModel, playbackInfo: ConversationViewModel.PlaybackInfo?) {
        guard !cellViewModel.variant.isDeletedMessage else { return }
        
        // If it's an incoming media message and the thread isn't trusted then show the placeholder view
        if cellViewModel.cellType != .textOnlyMessage && cellViewModel.variant == .standardIncoming && !cellViewModel.threadIsTrusted {
            return
        }

        switch cellViewModel.cellType {
            case .voiceMessage:
                guard let attachment: Attachment = cellViewModel.attachments?.first(where: { $0.isAudio }) else {
                    return
                }
                
                self.voiceMessageView?.update(
                    with: attachment,
                    isPlaying: (playbackInfo?.state == .playing),
                    progress: (playbackInfo?.progress ?? 0),
                    playbackRate: (playbackInfo?.playbackRate ?? 1),
                    oldPlaybackRate: (playbackInfo?.oldPlaybackRate ?? 1)
                )
                
            default: break
        }
    }

    override func prepareForReuse() {
        super.prepareForReuse()
        
        for subview in snContentView.arrangedSubviews {
            snContentView.removeArrangedSubview(subview)
            subview.removeFromSuperview()
        }
        for subview in bubbleView.subviews {
            subview.removeFromSuperview()
        }
        albumView = nil
        quoteView = nil
        linkPreviewView = nil
        documentView = nil
        bodyTappableLabel = nil
        bodyTappableLabelHeight = 0
        bodayTappableLabelHeightConstraint = nil
        
        viewsToMoveForReply.forEach { $0.transform = .identity }
        replyButton.alpha = 0
        timerView.prepareForReuse()
    }

    // MARK: - Interaction

    override func gestureRecognizer(_ gestureRecognizer: UIGestureRecognizer, shouldRecognizeSimultaneouslyWith otherGestureRecognizer: UIGestureRecognizer) -> Bool {
        return true // Needed for the pan gesture recognizer to work with the table view's pan gesture recognizer
    }

    override func gestureRecognizerShouldBegin(_ gestureRecognizer: UIGestureRecognizer) -> Bool {
        if gestureRecognizer == panGestureRecognizer {
            let v = panGestureRecognizer.velocity(in: self)
            // Only allow swipes to the left; allowing swipes to the right gets in the way of
            // the default iOS swipe to go back gesture
            guard
                (Dependencies.isRTL && v.x > 0) ||
                (!Dependencies.isRTL && v.x < 0)
            else { return false }
            
            return abs(v.x) > abs(v.y) // It has to be more horizontal than vertical
        }
        
        return true
    }

    func highlight() {
        let shadowColor: ThemeValue = (ThemeManager.currentTheme.interfaceStyle == .light ?
            .black :
            .primary
        )
        let opacity: Float = (ThemeManager.currentTheme.interfaceStyle == .light ?
            0.5 :
            1
        )
        
        DispatchQueue.main.async { [weak self] in
            let oldMasksToBounds: Bool = (self?.layer.masksToBounds ?? false)
            self?.layer.masksToBounds = false
            self?.bubbleBackgroundView.setShadow(radius: 10, opacity: opacity, offset: .zero, color: shadowColor)
            
            UIView.animate(
                withDuration: 1.6,
                delay: 0,
                options: .curveEaseInOut,
                animations: {
                    self?.bubbleBackgroundView.setShadow(radius: 0, opacity: 0, offset: .zero, color: .clear)
                },
                completion: { _ in
                    self?.layer.masksToBounds = oldMasksToBounds
                }
            )
        }
    }
    
    override func handleLongPress(_ gestureRecognizer: UILongPressGestureRecognizer) {
        if [ .ended, .cancelled, .failed ].contains(gestureRecognizer.state) {
            isHandlingLongPress = false
            return
        }
        guard !isHandlingLongPress, let cellViewModel: MessageViewModel = self.viewModel else { return }
        
        let location = gestureRecognizer.location(in: self)
        
        if reactionContainerView.bounds.contains(reactionContainerView.convert(location, from: self)) {
            let convertedLocation = reactionContainerView.convert(location, from: self)
            
            for reactionView in reactionContainerView.reactionViews {
                if reactionContainerView.convert(reactionView.frame, from: reactionView.superview).contains(convertedLocation) {
                    delegate?.showReactionList(cellViewModel, selectedReaction: reactionView.viewModel.emoji)
                    break
                }
            }
        }
        else {
            delegate?.handleItemLongPressed(cellViewModel)
        }
        
        isHandlingLongPress = true
    }

    override func handleTap(_ gestureRecognizer: UITapGestureRecognizer) {
        guard let cellViewModel: MessageViewModel = self.viewModel else { return }

        let location = gestureRecognizer.location(in: self)
        
        if
            (
                profilePictureView.bounds.contains(profilePictureView.convert(location, from: self)) ||
                authorLabel.bounds.contains(authorLabel.convert(location, from: self))
            ),
            cellViewModel.shouldShowProfile
        {
            delegate?.showUserProfileModal(for: cellViewModel)
        }
        else if replyButton.alpha > 0 && replyButton.bounds.contains(replyButton.convert(location, from: self)) {
            UIImpactFeedbackGenerator(style: .heavy).impactOccurred()
            reply()
        }
        else if reactionContainerView.bounds.contains(reactionContainerView.convert(location, from: self)) {
            let convertedLocation = reactionContainerView.convert(location, from: self)
            
            for reactionView in reactionContainerView.reactionViews {
                if reactionContainerView.convert(reactionView.frame, from: reactionView.superview).contains(convertedLocation) {
                    
                    if reactionView.viewModel.showBorder {
                        delegate?.removeReact(cellViewModel, for: reactionView.viewModel.emoji)
                    }
                    else {
                        delegate?.react(cellViewModel, with: reactionView.viewModel.emoji)
                    }
                    return
                }
            }
            
            if let expandButton = reactionContainerView.expandButton, expandButton.bounds.contains(expandButton.convert(location, from: self)) {
                reactionContainerView.showAllEmojis()
                delegate?.needsLayout(for: cellViewModel, expandingReactions: true)
            }
            
            if reactionContainerView.collapseButton.frame.contains(convertedLocation) {
                reactionContainerView.showLessEmojis()
                delegate?.needsLayout(for: cellViewModel, expandingReactions: false)
            }
        }
        else if snContentView.bounds.contains(snContentView.convert(location, from: self)) {
            if !readMoreButton.isHidden && readMoreButton.bounds.contains(readMoreButton.convert(location, from: self)) {
                bodyTappableLabel?.numberOfLines = 0
                bodyTappableLabel?.invalidateIntrinsicContentSize()
                readMoreButton.isHidden = true
                self.bodyContainerStackView?.removeArrangedSubview(readMoreButton)
                delegate?.handleReadMoreButtonTapped(self, for: cellViewModel)
            } else {
                delegate?.handleItemTapped(cellViewModel, cell: self, cellLocation: location)
            }
        }
    }

    override func handleDoubleTap() {
        guard let cellViewModel: MessageViewModel = self.viewModel else { return }
        
        delegate?.handleItemDoubleTapped(cellViewModel)
    }

    @objc private func handlePan(_ gestureRecognizer: UIPanGestureRecognizer) {
        guard let cellViewModel: MessageViewModel = self.viewModel else { return }
        
        let translationX = gestureRecognizer
            .translation(in: self)
            .x
            .clamp(
                (Dependencies.isRTL ? 0 : -CGFloat.greatestFiniteMagnitude),
                (Dependencies.isRTL ? CGFloat.greatestFiniteMagnitude : 0)
            )
        
        switch gestureRecognizer.state {
            case .began: delegate?.handleItemSwiped(cellViewModel, state: .began)
                
            case .changed:
                // The idea here is to asymptotically approach a maximum drag distance
                let damping: CGFloat = 20
                let sign: CGFloat = (Dependencies.isRTL ? 1 : -1)
                let x = (damping * (sqrt(abs(translationX)) / sqrt(damping))) * sign
                viewsToMoveForReply.forEach { $0.transform = CGAffineTransform(translationX: x, y: 0) }
                
                if timerView.isHidden {
                    replyButton.alpha = abs(translationX) / VisibleMessageCell.maxBubbleTranslationX
                }
                else {
                    replyButton.alpha = 0 // Always hide the reply button if the timer view is showing, otherwise they can overlap
                }
                
                if abs(translationX) > VisibleMessageCell.swipeToReplyThreshold && abs(previousX) < VisibleMessageCell.swipeToReplyThreshold {
                    UIImpactFeedbackGenerator(style: .heavy).impactOccurred() // Let the user know when they've hit the swipe to reply threshold
                }
                previousX = translationX
                
            case .ended, .cancelled:
                if abs(translationX) > VisibleMessageCell.swipeToReplyThreshold {
                    delegate?.handleItemSwiped(cellViewModel, state: .ended)
                    reply()
                }
                else {
                    delegate?.handleItemSwiped(cellViewModel, state: .cancelled)
                    resetReply()
                }
                
            default: break
        }
    }
    
    func tapableLabel(_ label: TappableLabel, didTapUrl url: String, atRange range: NSRange) {
        delegate?.openUrl(url)
    }
    
    private func resetReply() {
        UIView.animate(withDuration: 0.25) { [weak self] in
            self?.viewsToMoveForReply.forEach { $0.transform = .identity }
            self?.replyButton.alpha = 0
        }
    }

    private func reply() {
        guard let cellViewModel: MessageViewModel = self.viewModel else { return }
        
        resetReply()
        delegate?.handleReplyButtonTapped(for: cellViewModel)
    }

    // MARK: - Convenience
    
    private func getCornerMask(from rectCorner: UIRectCorner) -> CACornerMask {
        guard !rectCorner.contains(.allCorners) else {
            return [ .layerMaxXMinYCorner, .layerMinXMinYCorner, .layerMaxXMaxYCorner, .layerMinXMaxYCorner]
        }
        
        var cornerMask = CACornerMask()
        if rectCorner.contains(.topRight) { cornerMask.insert(.layerMaxXMinYCorner) }
        if rectCorner.contains(.topLeft) { cornerMask.insert(.layerMinXMinYCorner) }
        if rectCorner.contains(.bottomRight) { cornerMask.insert(.layerMaxXMaxYCorner) }
        if rectCorner.contains(.bottomLeft) { cornerMask.insert(.layerMinXMaxYCorner) }
        return cornerMask
    }

    private static func getFontSize(for cellViewModel: MessageViewModel) -> CGFloat {
        let baselineFontSize = Values.mediumFontSize
        
        guard cellViewModel.containsOnlyEmoji == true else { return baselineFontSize }
        
        switch (cellViewModel.glyphCount ?? 0) {
            case 1: return baselineFontSize + 30
            case 2: return baselineFontSize + 24
            case 3, 4, 5: return baselineFontSize + 18
            default: return baselineFontSize
        }
    }
    
    public static func getMaxHeightAfterTruncation(for cellViewModel: MessageViewModel) -> CGFloat {
        return CGFloat(maxNumberOfLinesAfterTruncation) * UIFont.systemFont(ofSize: getFontSize(for: cellViewModel)).lineHeight
    }

    private func getSize(for cellViewModel: MessageViewModel, tableSize: CGSize) -> CGSize {
        guard let mediaAttachments: [Attachment] = cellViewModel.attachments?.filter({ $0.isVisualMedia }) else {
            preconditionFailure()
        }
        
        let maxMessageWidth = VisibleMessageCell.getMaxWidth(
            for: cellViewModel,
            cellWidth: tableSize.width
        )
        let defaultSize = MediaAlbumView.layoutSize(forMaxMessageWidth: maxMessageWidth, items: mediaAttachments)
        
        guard
            let firstAttachment: Attachment = mediaAttachments.first,
            let originalWidth: CGFloat = firstAttachment.width.map({ CGFloat($0) }),
            let originalHeight: CGFloat = firstAttachment.height.map({ CGFloat($0) }),
            mediaAttachments.count == 1,
            originalWidth > 0,
            originalHeight > 0
        else { return defaultSize }
        
        // Honor the content aspect ratio for single media
        let originalSize: CGSize = CGSize(width: originalWidth, height: originalHeight)
        var aspectRatio = (originalSize.width / originalSize.height)
        
        // Clamp the aspect ratio so that very thin/wide content still looks alright
        let minAspectRatio: CGFloat = 0.35
        let maxAspectRatio = 1 / minAspectRatio
        aspectRatio = aspectRatio.clamp(minAspectRatio, maxAspectRatio)
        
        // Constraint the image
        let constraintWidth = min(maxMessageWidth, originalSize.width)
        let constraintHeight = min(maxMessageWidth, originalSize.height)
        
        var finalWidth: CGFloat
        var finalHeight: CGFloat
        
        if aspectRatio > 1 {
            finalWidth = constraintWidth
            finalHeight = finalWidth / aspectRatio
        }
        else {
            finalHeight = constraintHeight
            finalWidth = finalHeight * aspectRatio
        }
        
        return CGSize(width: finalWidth, height: finalHeight)
    }

    static func getMaxWidth(
        for cellViewModel: MessageViewModel,
        cellWidth: CGFloat,
        includingOppositeGutter: Bool = true
    ) -> CGFloat {
        let horizontalPadding: CGFloat = (contactThreadHSpacing * 2)
        let isGroupThread: Bool = (
            cellViewModel.threadVariant == .community ||
            cellViewModel.threadVariant == .legacyGroup ||
            cellViewModel.threadVariant == .group
        )
        let profileSpace: CGFloat = {
            guard
                cellViewModel.variant.isIncoming,
                isGroupThread,
                cellViewModel.canHaveProfile
            else { return 0 }
            
            return ProfilePictureView.Size.message.viewSize + groupThreadHSpacing
        }()
        let oppositeEdgePadding: CGFloat = (includingOppositeGutter ? gutterSize : contactThreadHSpacing)
        
        return (cellWidth - horizontalPadding - profileSpace - oppositeEdgePadding)
    }
    
    // stringlint:ignore_contents
    static func getBodyAttributedText(
        for cellViewModel: MessageViewModel,
        textColor: ThemeValue,
        searchText: String?,
        using dependencies: Dependencies
    ) -> ThemedAttributedString? {
        guard
            let body: String = cellViewModel.body,
            !body.isEmpty
        else { return nil }
        
        let isOutgoing: Bool = (cellViewModel.variant == .standardOutgoing)
        let attributedText: ThemedAttributedString = MentionUtilities.highlightMentions(
            in: body,
            threadVariant: cellViewModel.threadVariant,
            currentUserSessionIds: (cellViewModel.currentUserSessionIds ?? []),
            location: (isOutgoing ? .outgoingMessage : .incomingMessage),
            textColor: textColor,
            attributes: [
                .themeForegroundColor: textColor,
                .font: UIFont.systemFont(ofSize: getFontSize(for: cellViewModel))
            ],
            using: dependencies
        )
        
        // Custom handle links
        let links: [URL: NSRange] = {
            guard let detector: NSDataDetector = try? NSDataDetector(types: NSTextCheckingResult.CheckingType.link.rawValue) else {
                return [:]
            }
            
            // Note: The 'String.count' value is based on actual character counts whereas
            // NSAttributedString and NSRange are both based on UTF-16 encoded lengths, so
            // in order to avoid strings which contain emojis breaking strings which end
            // with URLs we need to use the 'String.utf16.count' value when creating the range
            return detector
                .matches(
                    in: attributedText.string,
                    options: [],
                    range: NSRange(location: 0, length: attributedText.string.utf16.count)
                )
                .reduce(into: [:]) { result, match in
                    guard
                        let matchUrl: URL = match.url,
                        let originalRange: Range = Range(match.range, in: attributedText.string)
                    else { return }
                    
                    /// If the URL entered didn't have a scheme it will default to 'http', we want to catch this and
                    /// set the scheme to 'https' instead as we don't load previews for 'http' so this will result
                    /// in more previews actually getting loaded without forcing the user to enter 'https://' before
                    /// every URL they enter
                    let originalString: String = String(attributedText.string[originalRange])
                    
                    guard matchUrl.absoluteString != "http://\(originalString)" else {
                        guard let httpsUrl: URL = URL(string: "https://\(originalString)") else {
                            return
                        }
                        
                        result[httpsUrl] = match.range
                        return
                    }
                    
                    result[matchUrl] = match.range
                }
        }()
        
        for (linkUrl, urlRange) in links {
            attributedText.addAttributes(
                [
                    .font: UIFont.systemFont(ofSize: getFontSize(for: cellViewModel)),
                    .themeForegroundColor: textColor,
                    .themeUnderlineColor: textColor,
                    .underlineStyle: NSUnderlineStyle.single.rawValue,
                    .attachment: linkUrl
                ],
                range: urlRange
            )
        }
        
        // If there is a valid search term then highlight each part that matched
        if let searchText = searchText, searchText.count >= ConversationSearchController.minimumSearchTextLength {
            let normalizedBody: String = attributedText.string.lowercased()
            
            SessionThreadViewModel.searchTermParts(searchText)
                .map { part -> String in
                    guard part.hasPrefix("\"") && part.hasSuffix("\"") else { return part }
                    
                    let partRange = (part.index(after: part.startIndex)..<part.index(before: part.endIndex))
                    return String(part[partRange])
                }
                .forEach { part in
                    // Highlight all ranges of the text (Note: The search logic only finds
                    // results that start with the term so we use the regex below to ensure
                    // we only highlight those cases)
                    normalizedBody
                        .ranges(
                            of: (Dependencies.isRTL ?
                                 "(\(part.lowercased()))(^|[^a-zA-Z0-9])" :
                                 "(^|[^a-zA-Z0-9])(\(part.lowercased()))"
                            ),
                            options: [.regularExpression]
                        )
                        .forEach { range in
                            let targetRange: Range<String.Index> = {
                                let term: String = String(normalizedBody[range])
                                
                                // If the matched term doesn't actually match the "part" value then it means
                                // we've matched a term after a non-alphanumeric character so need to shift
                                // the range over by 1
                                guard term.starts(with: part.lowercased()) else {
                                    return (normalizedBody.index(after: range.lowerBound)..<range.upperBound)
                                }
                                
                                return range
                            }()
                            
                            let legacyRange: NSRange = NSRange(targetRange, in: normalizedBody)
                            attributedText.addAttribute(.themeBackgroundColor, value: ThemeValue.backgroundPrimary, range: legacyRange)
                            attributedText.addAttribute(.themeForegroundColor, value: ThemeValue.textPrimary, range: legacyRange)
                        }
                }
        }
        
        return attributedText
    }
    
    public static func getBodyTappableLabel(
        for cellViewModel: MessageViewModel,
        with availableWidth: CGFloat,
        textColor: ThemeValue,
        searchText: String?,
        delegate: TappableLabelDelegate?,
        using dependencies: Dependencies
    ) -> (label: TappableLabel, height: CGFloat) {
        let result: TappableLabel = TappableLabel()
        result.setContentHugging(.vertical, to: .required)
        result.setCompressionResistance(.vertical, to: .required)
        result.themeAttributedText = VisibleMessageCell.getBodyAttributedText(
            for: cellViewModel,
            textColor: textColor,
            searchText: searchText,
            using: dependencies
        )
        result.themeBackgroundColor = .clear
        result.isOpaque = false
        result.isUserInteractionEnabled = true
        result.delegate = delegate
        
        let availableSpace: CGSize = CGSize(width: availableWidth, height: .greatestFiniteMagnitude)
        let size: CGSize = result.sizeThatFits(availableSpace)

        return (result, size.height)
    }
}<|MERGE_RESOLUTION|>--- conflicted
+++ resolved
@@ -125,19 +125,13 @@
         return result
     }()
     
-<<<<<<< HEAD
     private lazy var authorLabel: SessionLabelWithProBadge = {
         let result = SessionLabelWithProBadge(proBadgeSize: .mini)
         result.font = .boldSystemFont(ofSize: Values.smallFontSize)
         result.isProBadgeHidden = true
-=======
-    private lazy var authorLabel: UILabel = {
-        let result: UILabel = UILabel()
-        result.font = .boldSystemFont(ofSize: Values.smallFontSize)
         result.setContentHugging(.vertical, to: .required)
         result.setCompressionResistance(.vertical, to: .required)
         
->>>>>>> a2e01ac8
         return result
     }()
 
@@ -398,21 +392,12 @@
         bubbleView.accessibilityLabel = bodyTappableLabel?.attributedText?.string
         bubbleView.isAccessibilityElement = true
         
-<<<<<<< HEAD
         // Author label
-        authorLabelTopConstraint.constant = (shouldAddTopInset ? Values.mediumSpacing : 0)
         authorLabel.isHidden = (cellViewModel.senderName == nil)
         authorLabel.text = cellViewModel.senderName
         authorLabel.themeTextColor = .textPrimary
-        authorLabel.isProBadgeHidden = !dependencies.mutate(cache: .libSession) { $0.validateSessionProState(for: cellViewModel.authorId)}
-        
-        let authorLabelAvailableWidth: CGFloat = (VisibleMessageCell.getMaxWidth(for: cellViewModel) - 2 * VisibleMessageCell.authorLabelInset)
-        let authorLabelAvailableSpace = CGSize(width: authorLabelAvailableWidth, height: .greatestFiniteMagnitude)
-        let authorLabelSize = authorLabel.sizeThatFits(authorLabelAvailableSpace)
-        authorLabelHeightConstraint.constant = (cellViewModel.senderName != nil ? authorLabelSize.height : 0)
-        
-=======
->>>>>>> a2e01ac8
+        authorLabel.isProBadgeHidden = !dependencies.mutate(cache: .libSession) { $0.validateSessionProState(for: cellViewModel.authorId) }
+        
         // Flip horizontally for RTL languages
         replyIconImageView.transform = CGAffineTransform.identity
             .scaledBy(
@@ -562,16 +547,12 @@
         // FIXME: We should support rendering link previews alongside the other variants (bigger refactor)
         guard cellViewModel.cellType != .textOnlyMessage else {
             let inset: CGFloat = 12
-<<<<<<< HEAD
-            let maxWidth: CGFloat = (VisibleMessageCell.getMaxWidth(for: cellViewModel) - 2 * inset)
-            let lineHeight: CGFloat = UIFont.systemFont(ofSize: VisibleMessageCell.getFontSize(for: cellViewModel)).lineHeight
-=======
             let maxWidth: CGFloat = (
                 VisibleMessageCell.getMaxWidth(
                     for: cellViewModel,
                     cellWidth: tableSize.width
                 ) - 2 * inset)
->>>>>>> a2e01ac8
+            let lineHeight: CGFloat = UIFont.systemFont(ofSize: VisibleMessageCell.getFontSize(for: cellViewModel)).lineHeight
             
             if let linkPreview: LinkPreview = cellViewModel.linkPreview {
                 switch linkPreview.variant {
@@ -672,17 +653,9 @@
                 stackView.addArrangedSubview(bodyTappableLabel)
                 readMoreButton.themeTextColor = bodyLabelTextColor
                 let maxHeight: CGFloat = VisibleMessageCell.getMaxHeightAfterTruncation(for: cellViewModel)
-<<<<<<< HEAD
-                self.bodayTappableLabelHeightConstraint = bodyTappableLabel.set(
-                    .height,
-                    to: (shouldExpanded ? height : min(height, maxHeight))
-                )
+                bodyTappableLabel.numberOfLines = shouldExpanded ? 0 : VisibleMessageCell.maxNumberOfLinesAfterTruncation
+                
                 if ((height - maxHeight >= lineHeight) && !shouldExpanded) {
-=======
-                bodyTappableLabel.numberOfLines = shouldExpanded ? 0 : VisibleMessageCell.maxNumberOfLinesAfterTruncation
-                
-                if (height > maxHeight && !shouldExpanded) {
->>>>>>> a2e01ac8
                     stackView.addArrangedSubview(readMoreButton)
                     readMoreButton.isHidden = false
                 }
@@ -725,17 +698,13 @@
         
         /// Add any quote & body if present
         let inset: CGFloat = 12
-<<<<<<< HEAD
-        let maxWidth: CGFloat = (VisibleMessageCell.getMaxWidth(for: cellViewModel) - 2 * inset)
-        let lineHeight: CGFloat = UIFont.systemFont(ofSize: VisibleMessageCell.getFontSize(for: cellViewModel)).lineHeight
-=======
         let maxWidth: CGFloat = (
             VisibleMessageCell.getMaxWidth(
                 for: cellViewModel,
                 cellWidth: tableSize.width
             ) - 2 * inset
         )
->>>>>>> a2e01ac8
+        let lineHeight: CGFloat = UIFont.systemFont(ofSize: VisibleMessageCell.getFontSize(for: cellViewModel)).lineHeight
         
         switch (cellViewModel.quote, cellViewModel.body) {
             /// Both quote and body
@@ -775,17 +744,9 @@
                 stackView.addArrangedSubview(bodyTappableLabel)
                 readMoreButton.themeTextColor = bodyLabelTextColor
                 let maxHeight: CGFloat = VisibleMessageCell.getMaxHeightAfterTruncation(for: cellViewModel)
-<<<<<<< HEAD
-                self.bodayTappableLabelHeightConstraint = bodyTappableLabel.set(
-                    .height,
-                    to: (shouldExpanded ? height : min(height, maxHeight))
-                )
+                bodyTappableLabel.numberOfLines = shouldExpanded ? 0 : VisibleMessageCell.maxNumberOfLinesAfterTruncation
+                
                 if ((height - maxHeight >= lineHeight) && !shouldExpanded) {
-=======
-                bodyTappableLabel.numberOfLines = shouldExpanded ? 0 : VisibleMessageCell.maxNumberOfLinesAfterTruncation
-                
-                if (height > maxHeight && !shouldExpanded) {
->>>>>>> a2e01ac8
                     stackView.addArrangedSubview(readMoreButton)
                     readMoreButton.isHidden = false
                 }
@@ -818,17 +779,9 @@
                 stackView.addArrangedSubview(bodyTappableLabel)
                 readMoreButton.themeTextColor = bodyLabelTextColor
                 let maxHeight: CGFloat = VisibleMessageCell.getMaxHeightAfterTruncation(for: cellViewModel)
-<<<<<<< HEAD
-                self.bodayTappableLabelHeightConstraint = bodyTappableLabel.set(
-                    .height,
-                    to: (shouldExpanded ? height : min(height, maxHeight))
-                )
+                bodyTappableLabel.numberOfLines = shouldExpanded ? 0 : VisibleMessageCell.maxNumberOfLinesAfterTruncation
+                
                 if ((height - maxHeight > UIFont.systemFont(ofSize: VisibleMessageCell.getFontSize(for: cellViewModel)).lineHeight) && !shouldExpanded) {
-=======
-                bodyTappableLabel.numberOfLines = shouldExpanded ? 0 : VisibleMessageCell.maxNumberOfLinesAfterTruncation
-                
-                if (height > maxHeight && !shouldExpanded) {
->>>>>>> a2e01ac8
                     stackView.addArrangedSubview(readMoreButton)
                     readMoreButton.isHidden = false
                 }
