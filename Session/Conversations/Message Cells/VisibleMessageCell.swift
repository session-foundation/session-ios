
final class VisibleMessageCell : MessageCell, LinkPreviewViewDelegate {
    private var unloadContent: (() -> Void)?
    private var previousX: CGFloat = 0
    var albumView: MediaAlbumView?
    var bodyTextView: UITextView?
    var mediaTextOverlayView: MediaTextOverlayView?
    // Constraints
    private lazy var headerViewTopConstraint = headerView.pin(.top, to: .top, of: self, withInset: 1)
    private lazy var authorLabelHeightConstraint = authorLabel.set(.height, to: 0)
    private lazy var profilePictureViewLeftConstraint = profilePictureView.pin(.left, to: .left, of: self, withInset: VisibleMessageCell.groupThreadHSpacing)
    private lazy var profilePictureViewWidthConstraint = profilePictureView.set(.width, to: Values.verySmallProfilePictureSize)
    private lazy var bubbleViewLeftConstraint1 = bubbleView.pin(.left, to: .right, of: profilePictureView, withInset: VisibleMessageCell.groupThreadHSpacing)
    private lazy var bubbleViewLeftConstraint2 = bubbleView.leftAnchor.constraint(greaterThanOrEqualTo: leftAnchor, constant: VisibleMessageCell.gutterSize)
    private lazy var bubbleViewTopConstraint = bubbleView.pin(.top, to: .bottom, of: authorLabel, withInset: VisibleMessageCell.authorLabelBottomSpacing)
    private lazy var bubbleViewRightConstraint1 = bubbleView.pin(.right, to: .right, of: self, withInset: -VisibleMessageCell.contactThreadHSpacing)
    private lazy var bubbleViewRightConstraint2 = bubbleView.rightAnchor.constraint(lessThanOrEqualTo: rightAnchor, constant: -VisibleMessageCell.gutterSize)
    private lazy var messageStatusImageViewTopConstraint = messageStatusImageView.pin(.top, to: .bottom, of: bubbleView, withInset: 0)
    private lazy var messageStatusImageViewWidthConstraint = messageStatusImageView.set(.width, to: VisibleMessageCell.messageStatusImageViewSize)
    private lazy var messageStatusImageViewHeightConstraint = messageStatusImageView.set(.height, to: VisibleMessageCell.messageStatusImageViewSize)
    private lazy var timerViewOutgoingMessageConstraint = timerView.pin(.left, to: .left, of: self, withInset: VisibleMessageCell.contactThreadHSpacing)
    private lazy var timerViewIncomingMessageConstraint = timerView.pin(.right, to: .right, of: self, withInset: -VisibleMessageCell.contactThreadHSpacing)

    private lazy var panGestureRecognizer: UIPanGestureRecognizer = {
        let result = UIPanGestureRecognizer(target: self, action: #selector(handlePan))
        result.delegate = self
        return result
    }()

    var lastSearchedText: String? { delegate?.lastSearchedText }
    
    private var positionInCluster: Position? {
        guard let viewItem = viewItem else { return nil }
        if viewItem.isFirstInCluster { return .top }
        if viewItem.isLastInCluster { return .bottom }
        return .middle
    }
    
    private var isOnlyMessageInCluster: Bool { viewItem?.isFirstInCluster == true && viewItem?.isLastInCluster == true }
    
    private var direction: Direction {
        guard let message = viewItem?.interaction as? TSMessage else { preconditionFailure() }
        switch message {
        case is TSIncomingMessage: return .incoming
        case is TSOutgoingMessage: return .outgoing
        default: preconditionFailure()
        }
    }
    
    private var shouldInsetHeader: Bool {
        guard let viewItem = viewItem else { preconditionFailure() }
        return (positionInCluster == .top || isOnlyMessageInCluster) && !viewItem.wasPreviousItemInfoMessage
    }
    
    // MARK: UI Components
    private lazy var profilePictureView: ProfilePictureView = {
        let result = ProfilePictureView()
        let size = Values.verySmallProfilePictureSize
        result.set(.height, to: size)
        result.size = size
        return result
    }()
    
    private lazy var moderatorIconImageView = UIImageView(image: #imageLiteral(resourceName: "Crown"))
    
    lazy var bubbleView: UIView = {
        let result = UIView()
        result.layer.cornerRadius = VisibleMessageCell.largeCornerRadius
        result.set(.width, greaterThanOrEqualTo: VisibleMessageCell.largeCornerRadius * 2)
        return result
    }()
    
    private let bubbleViewMaskLayer = CAShapeLayer()
    
    private lazy var headerView = UIView()
    
    private lazy var authorLabel: UILabel = {
        let result = UILabel()
        result.font = .boldSystemFont(ofSize: Values.smallFontSize)
        return result
    }()
    
    private lazy var snContentView = UIView()
    
    internal lazy var messageStatusImageView: UIImageView = {
        let result = UIImageView()
        result.contentMode = .scaleAspectFit
        result.layer.cornerRadius = VisibleMessageCell.messageStatusImageViewSize / 2
        result.layer.masksToBounds = true
        return result
    }()
    
    private lazy var replyButton: UIView = {
        let result = UIView()
        let size = VisibleMessageCell.replyButtonSize + 8
        result.set(.width, to: size)
        result.set(.height, to: size)
        result.layer.borderWidth = 1
        result.layer.borderColor = Colors.text.cgColor
        result.layer.cornerRadius = size / 2
        result.layer.masksToBounds = true
        result.alpha = 0
        return result
    }()
    
    private lazy var replyIconImageView: UIImageView = {
        let result = UIImageView()
        let size = VisibleMessageCell.replyButtonSize
        result.set(.width, to: size)
        result.set(.height, to: size)
        result.image = UIImage(named: "ic_reply")!.withTint(Colors.text)
        return result
    }()
    
    private lazy var timerView = OWSMessageTimerView()
    
    // MARK: Settings
    private static let messageStatusImageViewSize: CGFloat = 16
    private static let authorLabelBottomSpacing: CGFloat = 4
    private static let groupThreadHSpacing: CGFloat = 12
    private static let profilePictureSize = Values.verySmallProfilePictureSize
    private static let authorLabelInset: CGFloat = 12
    private static let replyButtonSize: CGFloat = 24
    private static let maxBubbleTranslationX: CGFloat = 40
    private static let swipeToReplyThreshold: CGFloat = 110
    static let smallCornerRadius: CGFloat = 4
    static let largeCornerRadius: CGFloat = 18
    static let contactThreadHSpacing = Values.mediumSpacing
    
    static var gutterSize: CGFloat = {
        var result = groupThreadHSpacing + profilePictureSize + groupThreadHSpacing
        if UIDevice.current.isIPad {
            result += CGFloat(UIScreen.main.bounds.width / 2 - 88)
        }
        return result
    }()
    
    private var bodyLabelTextColor: UIColor {
        switch (direction, AppModeManager.shared.currentAppMode) {
        case (.outgoing, .dark), (.incoming, .light): return .black
        case (.outgoing, .light): return Colors.grey
        default: return .white
        }
    }
    
    override class var identifier: String { "VisibleMessageCell" }
    
    // MARK: Direction & Position
    enum Direction { case incoming, outgoing }
    enum Position { case top, middle, bottom }
    
    // MARK: Lifecycle
    override func setUpViewHierarchy() {
        super.setUpViewHierarchy()
        // Header view
        addSubview(headerView)
        headerViewTopConstraint.isActive = true
        headerView.pin([ UIView.HorizontalEdge.left, UIView.HorizontalEdge.right ], to: self)
        // Author label
        addSubview(authorLabel)
        authorLabelHeightConstraint.isActive = true
        authorLabel.pin(.top, to: .bottom, of: headerView)
        // Profile picture view
        addSubview(profilePictureView)
        profilePictureViewLeftConstraint.isActive = true
        profilePictureViewWidthConstraint.isActive = true
        profilePictureView.pin(.bottom, to: .bottom, of: self, withInset: -1)
        // Moderator icon image view
        moderatorIconImageView.set(.width, to: 20)
        moderatorIconImageView.set(.height, to: 20)
        addSubview(moderatorIconImageView)
        moderatorIconImageView.pin(.trailing, to: .trailing, of: profilePictureView, withInset: 1)
        moderatorIconImageView.pin(.bottom, to: .bottom, of: profilePictureView, withInset: 4.5)
        // Bubble view
        addSubview(bubbleView)
        bubbleViewLeftConstraint1.isActive = true
        bubbleViewTopConstraint.isActive = true
        bubbleViewRightConstraint1.isActive = true
        // Timer view
        addSubview(timerView)
        timerView.center(.vertical, in: bubbleView)
        timerViewOutgoingMessageConstraint.isActive = true
        // Content view
        bubbleView.addSubview(snContentView)
        snContentView.pin(to: bubbleView)
        // Message status image view
        addSubview(messageStatusImageView)
        messageStatusImageViewTopConstraint.isActive = true
        messageStatusImageView.pin(.right, to: .right, of: bubbleView, withInset: -1)
        messageStatusImageView.pin(.bottom, to: .bottom, of: self, withInset: -1)
        messageStatusImageViewWidthConstraint.isActive = true
        messageStatusImageViewHeightConstraint.isActive = true
        // Reply button
        addSubview(replyButton)
        replyButton.addSubview(replyIconImageView)
        replyIconImageView.center(in: replyButton)
        replyButton.pin(.left, to: .right, of: bubbleView, withInset: Values.smallSpacing)
        replyButton.center(.vertical, in: bubbleView)
        // Remaining constraints
        authorLabel.pin(.left, to: .left, of: bubbleView, withInset: VisibleMessageCell.authorLabelInset)
    }
    
    override func setUpGestureRecognizers() {
        let longPressRecognizer = UILongPressGestureRecognizer(target: self, action: #selector(handleLongPress))
        addGestureRecognizer(longPressRecognizer)
        let tapGestureRecognizer = UITapGestureRecognizer(target: self, action: #selector(handleTap))
        tapGestureRecognizer.numberOfTapsRequired = 1
        addGestureRecognizer(tapGestureRecognizer)
        let doubleTapGestureRecognizer = UITapGestureRecognizer(target: self, action: #selector(handleDoubleTap))
        doubleTapGestureRecognizer.numberOfTapsRequired = 2
        addGestureRecognizer(doubleTapGestureRecognizer)
        tapGestureRecognizer.require(toFail: doubleTapGestureRecognizer)
    }
    
    // MARK: Updating
    override func update() {
        guard let viewItem = viewItem, let message = viewItem.interaction as? TSMessage else { return }
        let isGroupThread = viewItem.isGroupThread
        // Profile picture view
        profilePictureViewLeftConstraint.constant = isGroupThread ? VisibleMessageCell.groupThreadHSpacing : 0
        profilePictureViewWidthConstraint.constant = isGroupThread ? VisibleMessageCell.profilePictureSize : 0
        let senderSessionID = (message as? TSIncomingMessage)?.authorId
        profilePictureView.isHidden = !VisibleMessageCell.shouldShowProfilePicture(for: viewItem)
        if let senderSessionID = senderSessionID {
            profilePictureView.update(for: senderSessionID)
        }
        if let senderSessionID = senderSessionID, message.isOpenGroupMessage {
            if let openGroupV2 = Storage.shared.getV2OpenGroup(for: message.uniqueThreadId) {
                let isUserModerator = OpenGroupAPIV2.isUserModerator(senderSessionID, for: openGroupV2.room, on: openGroupV2.server)
                moderatorIconImageView.isHidden = !isUserModerator || profilePictureView.isHidden
            } else {
                moderatorIconImageView.isHidden = true
            }
        } else {
            moderatorIconImageView.isHidden = true
        }
        // Bubble view
        bubbleViewLeftConstraint1.isActive = (direction == .incoming)
        bubbleViewLeftConstraint1.constant = isGroupThread ? VisibleMessageCell.groupThreadHSpacing : VisibleMessageCell.contactThreadHSpacing
        bubbleViewLeftConstraint2.isActive = (direction == .outgoing)
        bubbleViewTopConstraint.constant = (viewItem.senderName == nil) ? 0 : VisibleMessageCell.authorLabelBottomSpacing
        bubbleViewRightConstraint1.isActive = (direction == .outgoing)
        bubbleViewRightConstraint2.isActive = (direction == .incoming)
        bubbleView.backgroundColor = (direction == .incoming) ? Colors.receivedMessageBackground : Colors.sentMessageBackground
        updateBubbleViewCorners()
        // Content view
        populateContentView(for: viewItem, message: message)
        // Date break
        headerViewTopConstraint.constant = shouldInsetHeader ? Values.mediumSpacing : 1
        headerView.subviews.forEach { $0.removeFromSuperview() }
        if viewItem.shouldShowDate {
            populateHeader(for: viewItem)
        }
        // Author label
        authorLabel.textColor = Colors.text
        authorLabel.isHidden = (viewItem.senderName == nil)
        authorLabel.text = viewItem.senderName?.string // Will only be set if it should be shown
        let authorLabelAvailableWidth = VisibleMessageCell.getMaxWidth(for: viewItem) - 2 * VisibleMessageCell.authorLabelInset
        let authorLabelAvailableSpace = CGSize(width: authorLabelAvailableWidth, height: .greatestFiniteMagnitude)
        let authorLabelSize = authorLabel.sizeThatFits(authorLabelAvailableSpace)
        authorLabelHeightConstraint.constant = (viewItem.senderName != nil) ? authorLabelSize.height : 0
        // Message status image view
        let (image, backgroundColor) = getMessageStatusImage(for: message)
        messageStatusImageView.image = image
        messageStatusImageView.backgroundColor = backgroundColor
        if let message = message as? TSOutgoingMessage {
<<<<<<< HEAD
            messageStatusImageView.isHidden = (message.isCallMessage || message.messageState == .sent && message.thread.lastInteraction != message)
=======
            messageStatusImageView.isHidden = (message.messageState == .sent && thread?.lastInteraction != message)
>>>>>>> ce95b97f
        } else {
            messageStatusImageView.isHidden = true
        }
        messageStatusImageViewTopConstraint.constant = (messageStatusImageView.isHidden) ? 0 : 5
        [ messageStatusImageViewWidthConstraint, messageStatusImageViewHeightConstraint ].forEach {
            $0.constant = (messageStatusImageView.isHidden) ? 0 : VisibleMessageCell.messageStatusImageViewSize
        }
        // Timer
        if viewItem.isExpiringMessage {
            let expirationTimestamp = message.expiresAt
            let expiresInSeconds = message.expiresInSeconds
            timerView.configure(withExpirationTimestamp: expirationTimestamp, initialDurationSeconds: expiresInSeconds, tintColor: Colors.text)
        }
        timerView.isHidden = !viewItem.isExpiringMessage
        timerViewOutgoingMessageConstraint.isActive = (direction == .outgoing)
        timerViewIncomingMessageConstraint.isActive = (direction == .incoming)
        // Swipe to reply
        if (message.isDeleted || message.isCallMessage) {
            removeGestureRecognizer(panGestureRecognizer)
        } else {
            addGestureRecognizer(panGestureRecognizer)
        }
    }
    
    private func populateHeader(for viewItem: ConversationViewItem) {
        guard viewItem.shouldShowDate else { return }
        let dateBreakLabel = UILabel()
        dateBreakLabel.font = .boldSystemFont(ofSize: Values.verySmallFontSize)
        dateBreakLabel.textColor = Colors.text
        dateBreakLabel.textAlignment = .center
        let date = viewItem.interaction.dateForUI()
        let description = DateUtil.formatDate(forDisplay: date)
        dateBreakLabel.text = description
        headerView.addSubview(dateBreakLabel)
        dateBreakLabel.pin(.top, to: .top, of: headerView, withInset: Values.smallSpacing)
        let additionalBottomInset = shouldInsetHeader ? Values.mediumSpacing : 1
        headerView.pin(.bottom, to: .bottom, of: dateBreakLabel, withInset: Values.smallSpacing + additionalBottomInset)
        dateBreakLabel.center(.horizontal, in: headerView)
        let availableWidth = VisibleMessageCell.getMaxWidth(for: viewItem)
        let availableSpace = CGSize(width: availableWidth, height: .greatestFiniteMagnitude)
        let dateBreakLabelSize = dateBreakLabel.sizeThatFits(availableSpace)
        dateBreakLabel.set(.height, to: dateBreakLabelSize.height)
    }
    
    private func populateContentView(for viewItem: ConversationViewItem, message: TSMessage) {
        snContentView.subviews.forEach { $0.removeFromSuperview() }
        func showMediaPlaceholder() {
            let mediaPlaceholderView = MediaPlaceholderView(viewItem: viewItem, textColor: bodyLabelTextColor)
            snContentView.addSubview(mediaPlaceholderView)
            mediaPlaceholderView.pin(to: snContentView)
        }
        albumView = nil
        bodyTextView = nil
        mediaTextOverlayView = nil
        let isOutgoing = (viewItem.interaction.interactionType() == .outgoingMessage)
        switch viewItem.messageCellType {
        case .textOnlyMessage:
            let inset: CGFloat = 12
            let maxWidth = VisibleMessageCell.getMaxWidth(for: viewItem) - 2 * inset
            if let linkPreview = viewItem.linkPreview {
                let linkPreviewView = LinkPreviewView(for: viewItem, maxWidth: maxWidth, delegate: self)
                linkPreviewView.layer.mask = bubbleViewMaskLayer
                linkPreviewView.linkPreviewState = LinkPreviewSent(linkPreview: linkPreview, imageAttachment: viewItem.linkPreviewAttachment)
                snContentView.addSubview(linkPreviewView)
                linkPreviewView.pin(to: snContentView)
                linkPreviewView.layer.mask = bubbleViewMaskLayer
            } else if let openGroupInvitationName = message.openGroupInvitationName, let openGroupInvitationURL = message.openGroupInvitationURL {
                let openGroupInvitationView = OpenGroupInvitationView(name: openGroupInvitationName, url: openGroupInvitationURL, textColor: bodyLabelTextColor, isOutgoing: isOutgoing)
                openGroupInvitationView.layer.mask = bubbleViewMaskLayer
                snContentView.addSubview(openGroupInvitationView)
                openGroupInvitationView.pin(to: snContentView)
                openGroupInvitationView.layer.mask = bubbleViewMaskLayer
            } else {
                // Stack view
                let stackView = UIStackView(arrangedSubviews: [])
                stackView.axis = .vertical
                stackView.spacing = 2
                // Quote view
                if viewItem.quotedReply != nil {
                    let direction: QuoteView.Direction = isOutgoing ? .outgoing : .incoming
                    let hInset: CGFloat = 2
                    let quoteView = QuoteView(for: viewItem, in: thread, direction: direction, hInset: hInset, maxWidth: maxWidth)
                    let quoteViewContainer = UIView(wrapping: quoteView, withInsets: UIEdgeInsets(top: 0, leading: hInset, bottom: 0, trailing: hInset))
                    stackView.addArrangedSubview(quoteViewContainer)
                }
                // Body text view
                let bodyTextView = VisibleMessageCell.getBodyTextView(for: viewItem, with: maxWidth, textColor: bodyLabelTextColor, searchText: delegate?.lastSearchedText, delegate: self)
                self.bodyTextView = bodyTextView
                stackView.addArrangedSubview(bodyTextView)
                // Constraints
                snContentView.addSubview(stackView)
                stackView.pin(to: snContentView, withInset: inset)
            }
        case .mediaMessage:
            if viewItem.interaction is TSIncomingMessage,
                let thread = thread as? TSContactThread,
                Storage.shared.getContact(with: thread.contactSessionID())?.isTrusted != true {
                showMediaPlaceholder()
            } else {
                guard let cache = delegate?.getMediaCache() else { preconditionFailure() }
                // Stack view
                let stackView = UIStackView(arrangedSubviews: [])
                stackView.axis = .vertical
                stackView.spacing = Values.smallSpacing
                // Album view
                let maxMessageWidth = VisibleMessageCell.getMaxWidth(for: viewItem)
                let albumView = MediaAlbumView(mediaCache: cache, items: viewItem.mediaAlbumItems!, isOutgoing: isOutgoing, maxMessageWidth: maxMessageWidth)
                self.albumView = albumView
                let size = getSize(for: viewItem)
                albumView.set(.width, to: size.width)
                albumView.set(.height, to: size.height)
                albumView.loadMedia()
                albumView.layer.mask = bubbleViewMaskLayer
                stackView.addArrangedSubview(albumView)
                // Body text view
                if let message = viewItem.interaction as? TSMessage, let body = message.body, body.count > 0,
                    let delegate = delegate { // delegate should always be set at this point
                    let overlayView = MediaTextOverlayView(viewItem: viewItem, albumViewWidth: size.width, textColor: bodyLabelTextColor, delegate: delegate)
                    self.mediaTextOverlayView = overlayView
                    stackView.addArrangedSubview(overlayView)
                }
                unloadContent = { albumView.unloadMedia() }
                // Constraints
                snContentView.addSubview(stackView)
                stackView.pin(to: snContentView)
            }
        case .audio:
            if viewItem.interaction is TSIncomingMessage,
                let thread = thread as? TSContactThread,
                Storage.shared.getContact(with: thread.contactSessionID())?.isTrusted != true {
                showMediaPlaceholder()
            } else {
                let voiceMessageView = VoiceMessageView(viewItem: viewItem)
                snContentView.addSubview(voiceMessageView)
                voiceMessageView.pin(to: snContentView)
                voiceMessageView.layer.mask = bubbleViewMaskLayer
                viewItem.lastAudioMessageView = voiceMessageView
            }
        case .genericAttachment:
            if viewItem.interaction is TSIncomingMessage,
                let thread = thread as? TSContactThread,
                Storage.shared.getContact(with: thread.contactSessionID())?.isTrusted != true {
                showMediaPlaceholder()
            } else {
                let inset: CGFloat = 12
                let maxWidth = VisibleMessageCell.getMaxWidth(for: viewItem) - 2 * inset
                // Stack view
                let stackView = UIStackView(arrangedSubviews: [])
                stackView.axis = .vertical
                stackView.spacing = Values.smallSpacing
                // Document view
                let documentView = DocumentView(viewItem: viewItem, textColor: bodyLabelTextColor)
                stackView.addArrangedSubview(documentView)
                // Body text view
                if let message = viewItem.interaction as? TSMessage, let body = message.body, body.count > 0,
                    let delegate = delegate { // delegate should always be set at this point
                    let bodyTextView = VisibleMessageCell.getBodyTextView(for: viewItem, with: maxWidth, textColor: bodyLabelTextColor, searchText: delegate.lastSearchedText, delegate: self)
                    self.bodyTextView = bodyTextView
                    stackView.addArrangedSubview(bodyTextView)
                }
                // Constraints
                snContentView.addSubview(stackView)
                stackView.pin(to: snContentView, withInset: inset)
            }
        case .deletedMessage:
            let deletedMessageView = DeletedMessageView(viewItem: viewItem, textColor: bodyLabelTextColor)
            snContentView.addSubview(deletedMessageView)
            deletedMessageView.pin(to: snContentView)
        default: return
        }
    }
    
    override func layoutSubviews() {
        super.layoutSubviews()
        updateBubbleViewCorners()
    }
    
    private func updateBubbleViewCorners() {
        let cornersToRound = getCornersToRound()
        let maskPath = UIBezierPath(roundedRect: bubbleView.bounds, byRoundingCorners: cornersToRound,
            cornerRadii: CGSize(width: VisibleMessageCell.largeCornerRadius, height: VisibleMessageCell.largeCornerRadius))
        bubbleViewMaskLayer.path = maskPath.cgPath
        bubbleView.layer.cornerRadius = VisibleMessageCell.largeCornerRadius
        bubbleView.layer.maskedCorners = getCornerMask(from: cornersToRound)
    }
    
    override func prepareForReuse() {
        super.prepareForReuse()
        unloadContent?()
        let viewsToMove = [ bubbleView, profilePictureView, replyButton, timerView, messageStatusImageView ]
        viewsToMove.forEach { $0.transform = .identity }
        replyButton.alpha = 0
        timerView.prepareForReuse()
    }
    
    // MARK: Interaction
    override func hitTest(_ point: CGPoint, with event: UIEvent?) -> UIView? {
        if let bodyTextView = bodyTextView {
            let pointInBodyTextViewCoordinates = convert(point, to: bodyTextView)
            if bodyTextView.bounds.contains(pointInBodyTextViewCoordinates) {
                return bodyTextView
            }
        }
        return super.hitTest(point, with: event)
    }
    
    override func gestureRecognizer(_ gestureRecognizer: UIGestureRecognizer, shouldRecognizeSimultaneouslyWith otherGestureRecognizer: UIGestureRecognizer) -> Bool {
        return true // Needed for the pan gesture recognizer to work with the table view's pan gesture recognizer
    }
    
    override func gestureRecognizerShouldBegin(_ gestureRecognizer: UIGestureRecognizer) -> Bool {
        if gestureRecognizer == panGestureRecognizer {
            let v = panGestureRecognizer.velocity(in: self)
            // Only allow swipes to the left; allowing swipes to the right gets in the way of the default
            // iOS swipe to go back gesture
            guard v.x < 0 else { return false }
            return abs(v.x) > abs(v.y) // It has to be more horizontal than vertical
        } else {
            return true
            
        }
    }
    
    func highlight() {
        let shawdowColour = isLightMode ? UIColor.black.cgColor : Colors.accent.cgColor
        let opacity : Float = isLightMode ? 0.5 : 1
        bubbleView.setShadow(radius: 10, opacity: opacity, offset: .zero, color: shawdowColour)
        DispatchQueue.main.async {
            UIView.animate(withDuration: 1.6) {
                self.bubbleView.setShadow(radius: 0, opacity: 0, offset: .zero, color: UIColor.clear.cgColor)
            }
        }
    }
    
    @objc func handleLongPress() {
        guard let viewItem = viewItem else { return }
        delegate?.handleViewItemLongPressed(viewItem)
    }

    @objc private func handleTap(_ gestureRecognizer: UITapGestureRecognizer) {
        guard let viewItem = viewItem else { return }
        let location = gestureRecognizer.location(in: self)
        if profilePictureView.frame.contains(location) && VisibleMessageCell.shouldShowProfilePicture(for: viewItem) {
            guard let message = viewItem.interaction as? TSIncomingMessage else { return }
            guard !message.isOpenGroupMessage else { return } // Do not show user details to prevent spam
            delegate?.showUserDetails(for: message.authorId)
        } else if replyButton.frame.contains(location) {
            UIImpactFeedbackGenerator(style: .heavy).impactOccurred()
            reply()
        } else {
            delegate?.handleViewItemTapped(viewItem, gestureRecognizer: gestureRecognizer)
        }
    }

    @objc private func handleDoubleTap() {
        guard let viewItem = viewItem else { return }
        delegate?.handleViewItemDoubleTapped(viewItem)
    }
    
    @objc private func handlePan(_ gestureRecognizer: UIPanGestureRecognizer) {
        guard let viewItem = viewItem else { return }
        let viewsToMove = [ bubbleView, profilePictureView, replyButton, timerView, messageStatusImageView ]
        let translationX = gestureRecognizer.translation(in: self).x.clamp(-CGFloat.greatestFiniteMagnitude, 0)
        switch gestureRecognizer.state {
        case .began:
            delegate?.handleViewItemSwiped(viewItem, state: .began)
        case .changed:
            // The idea here is to asymptotically approach a maximum drag distance
            let damping: CGFloat = 20
            let sign: CGFloat = -1
            let x = (damping * (sqrt(abs(translationX)) / sqrt(damping))) * sign
            viewsToMove.forEach { $0.transform = CGAffineTransform(translationX: x, y: 0) }
            if timerView.isHidden {
                replyButton.alpha = abs(translationX) / VisibleMessageCell.maxBubbleTranslationX
            } else {
                replyButton.alpha = 0 // Always hide the reply button if the timer view is showing, otherwise they can overlap
            }
            if abs(translationX) > VisibleMessageCell.swipeToReplyThreshold && abs(previousX) < VisibleMessageCell.swipeToReplyThreshold {
                UIImpactFeedbackGenerator(style: .heavy).impactOccurred() // Let the user know when they've hit the swipe to reply threshold
            }
            previousX = translationX
        case .ended, .cancelled:
            if abs(translationX) > VisibleMessageCell.swipeToReplyThreshold {
                delegate?.handleViewItemSwiped(viewItem, state: .ended)
                reply()
            } else {
                delegate?.handleViewItemSwiped(viewItem, state: .cancelled)
                resetReply()
            }
        default: break
        }
    }
    
    func textView(_ textView: UITextView, shouldInteractWith URL: URL, in characterRange: NSRange, interaction: UITextItemInteraction) -> Bool {
        delegate?.openURL(URL)
        return false
    }
    
    private func resetReply() {
        let viewsToMove = [ bubbleView, profilePictureView, replyButton, timerView, messageStatusImageView ]
        UIView.animate(withDuration: 0.25) {
            viewsToMove.forEach { $0.transform = .identity }
            self.replyButton.alpha = 0
        }
    }
    
    private func reply() {
        guard let viewItem = viewItem else { return }
        resetReply()
        delegate?.handleReplyButtonTapped(for: viewItem)
    }

    func handleLinkPreviewCanceled() {
        // Not relevant in this case
    }
    
    // MARK: Convenience
    private func getCornersToRound() -> UIRectCorner {
        guard !isOnlyMessageInCluster else { return .allCorners }
        let result: UIRectCorner
        switch (positionInCluster, direction) {
        case (.top, .outgoing): result = [ .bottomLeft, .topLeft, .topRight ]
        case (.middle, .outgoing): result = [ .bottomLeft, .topLeft ]
        case (.bottom, .outgoing): result = [ .bottomRight, .bottomLeft, .topLeft ]
        case (.top, .incoming): result = [ .topLeft, .topRight, .bottomRight ]
        case (.middle, .incoming): result = [ .topRight, .bottomRight ]
        case (.bottom, .incoming): result = [ .topRight, .bottomRight, .bottomLeft ]
        case (nil, _): result = .allCorners
        }
        return result
    }
    
    private func getCornerMask(from rectCorner: UIRectCorner) -> CACornerMask {
        var cornerMask = CACornerMask()
        if rectCorner.contains(.allCorners) {
            cornerMask = [ .layerMaxXMinYCorner, .layerMinXMinYCorner, .layerMaxXMaxYCorner, .layerMinXMaxYCorner]
        } else {
            if rectCorner.contains(.topRight) { cornerMask.insert(.layerMaxXMinYCorner) }
            if rectCorner.contains(.topLeft) { cornerMask.insert(.layerMinXMinYCorner) }
            if rectCorner.contains(.bottomRight) { cornerMask.insert(.layerMaxXMaxYCorner) }
            if rectCorner.contains(.bottomLeft) { cornerMask.insert(.layerMinXMaxYCorner) }
        }
        return cornerMask
    }
    
    private static func getFontSize(for viewItem: ConversationViewItem) -> CGFloat {
        let baselineFontSize = Values.mediumFontSize
        switch viewItem.displayableBodyText?.jumbomojiCount {
        case 1: return baselineFontSize + 30
        case 2: return baselineFontSize + 24
        case 3, 4, 5: return baselineFontSize + 18
        default: return baselineFontSize
        }
    }
    
    private func getMessageStatusImage(for message: TSMessage) -> (image: UIImage?, backgroundColor: UIColor?) {
        guard let message = message as? TSOutgoingMessage else { return (nil, nil) }
        let image: UIImage
        var backgroundColor: UIColor? = nil
        let status = MessageRecipientStatusUtils.recipientStatus(outgoingMessage: message)
        switch status {
        case .uploading, .sending: image = #imageLiteral(resourceName: "CircleDotDotDot").asTintedImage(color: Colors.text)!
        case .sent, .skipped, .delivered: image = #imageLiteral(resourceName: "CircleCheck").asTintedImage(color: Colors.text)!
        case .read:
            backgroundColor = isLightMode ? .black : .white
            image = isLightMode ? #imageLiteral(resourceName: "FilledCircleCheckLightMode") : #imageLiteral(resourceName: "FilledCircleCheckDarkMode")
        case .failed: image = #imageLiteral(resourceName: "message_status_failed").asTintedImage(color: Colors.destructive)!
        }
        return (image, backgroundColor)
    }
    
    private func getSize(for viewItem: ConversationViewItem) -> CGSize {
        guard let albumItems = viewItem.mediaAlbumItems else { preconditionFailure() }
        let maxMessageWidth = VisibleMessageCell.getMaxWidth(for: viewItem)
        let defaultSize = MediaAlbumView.layoutSize(forMaxMessageWidth: maxMessageWidth, items: albumItems)
        guard albumItems.count == 1 else { return defaultSize }
        // Honor the content aspect ratio for single media
        let albumItem = albumItems.first!
        let size = albumItem.mediaSize
        guard size.width > 0 && size.height > 0 else { return defaultSize }
        var aspectRatio = (size.width / size.height)
        // Clamp the aspect ratio so that very thin/wide content still looks alright
        let minAspectRatio: CGFloat = 0.35
        let maxAspectRatio = 1 / minAspectRatio
        aspectRatio = aspectRatio.clamp(minAspectRatio, maxAspectRatio)
        let maxSize = CGSize(width: maxMessageWidth, height: maxMessageWidth)
        var width: CGFloat
        var height: CGFloat
        if aspectRatio > 1 {
            width = maxSize.width
            height = width / aspectRatio
        } else {
            height = maxSize.height
            width = height * aspectRatio
        }
        // Don't blow up small images unnecessarily
        let minSize: CGFloat = 150
        let shortSourceDimension = min(size.width, size.height)
        let shortDestinationDimension = min(width, height)
        if shortDestinationDimension > minSize && shortDestinationDimension > shortSourceDimension {
            let factor = minSize / shortDestinationDimension
            width *= factor; height *= factor
        }
        return CGSize(width: width, height: height)
    }

    static func getMaxWidth(for viewItem: ConversationViewItem) -> CGFloat {
        let screen = UIScreen.main.bounds
        switch viewItem.interaction.interactionType() {
        case .outgoingMessage: return screen.width - contactThreadHSpacing - gutterSize
        case .incomingMessage:
            let isGroupThread = viewItem.isGroupThread
            let leftGutterSize = isGroupThread ? gutterSize : contactThreadHSpacing
            return screen.width - leftGutterSize - gutterSize
        default: preconditionFailure()
        }
    }

    private static func shouldShowProfilePicture(for viewItem: ConversationViewItem) -> Bool {
        guard let message = viewItem.interaction as? TSMessage else { preconditionFailure() }
        let isGroupThread = viewItem.isGroupThread
        let senderSessionID = (message as? TSIncomingMessage)?.authorId
        return isGroupThread && viewItem.shouldShowSenderProfilePicture && senderSessionID != nil
    }
    
    static func getBodyTextView(for viewItem: ConversationViewItem, with availableWidth: CGFloat, textColor: UIColor, searchText: String?, delegate: UITextViewDelegate & BodyTextViewDelegate) -> UITextView {
        // Take care of:
        // • Highlighting mentions
        // • Linkification
        // • Highlighting search results
        guard let message = viewItem.interaction as? TSMessage else { preconditionFailure() }
        let isOutgoing = (message.interactionType() == .outgoingMessage)
        let result = BodyTextView(snDelegate: delegate)
        result.isEditable = false
        let attributes: [NSAttributedString.Key:Any] = [
            .foregroundColor : textColor,
            .font : UIFont.systemFont(ofSize: getFontSize(for: viewItem))
        ]
        let attributedText = NSMutableAttributedString(attributedString: MentionUtilities.highlightMentions(in: message.body ?? "", isOutgoingMessage: isOutgoing, threadID: viewItem.interaction.uniqueThreadId, attributes: attributes))
        if let searchText = searchText, searchText.count >= ConversationSearchController.kMinimumSearchTextLength {
            let normalizedSearchText = FullTextSearchFinder.normalize(text: searchText)
            do {
                let regex = try NSRegularExpression(pattern: NSRegularExpression.escapedPattern(for: normalizedSearchText), options: .caseInsensitive)
                let matches = regex.matches(in: attributedText.string, options: .withoutAnchoringBounds, range: NSRange(location: 0, length: (attributedText.string as NSString).length))
                for match in matches {
                    guard match.range.location + match.range.length < attributedText.length else { continue }
                    attributedText.addAttribute(.backgroundColor, value: UIColor.white, range: match.range)
                    attributedText.addAttribute(.foregroundColor, value: UIColor.black, range: match.range)
                }
            } catch {
                // Do nothing
            }
        }
        result.attributedText = attributedText
        result.dataDetectorTypes = .link
        result.backgroundColor = .clear
        result.isOpaque = false
        result.textContainerInset = UIEdgeInsets.zero
        result.contentInset = UIEdgeInsets.zero
        result.textContainer.lineFragmentPadding = 0
        result.isScrollEnabled = false
        result.isUserInteractionEnabled = true
        result.delegate = delegate
        result.linkTextAttributes = [ .foregroundColor : textColor, .underlineStyle : NSUnderlineStyle.single.rawValue ]
        let availableSpace = CGSize(width: availableWidth, height: .greatestFiniteMagnitude)
        let size = result.sizeThatFits(availableSpace)
        result.set(.height, to: size.height)
        return result
    }
}<|MERGE_RESOLUTION|>--- conflicted
+++ resolved
@@ -264,11 +264,7 @@
         messageStatusImageView.image = image
         messageStatusImageView.backgroundColor = backgroundColor
         if let message = message as? TSOutgoingMessage {
-<<<<<<< HEAD
-            messageStatusImageView.isHidden = (message.isCallMessage || message.messageState == .sent && message.thread.lastInteraction != message)
-=======
-            messageStatusImageView.isHidden = (message.messageState == .sent && thread?.lastInteraction != message)
->>>>>>> ce95b97f
+            messageStatusImageView.isHidden = (message.isCallMessage || message.messageState == .sent && thread?.lastInteraction != message)
         } else {
             messageStatusImageView.isHidden = true
         }
