--- conflicted
+++ resolved
@@ -578,12 +578,8 @@
                             with: maxWidth,
                             textColor: bodyLabelTextColor,
                             searchText: lastSearchText,
-<<<<<<< HEAD
                             delegate: self,
                             displayNameRetriever: displayNameRetriever
-=======
-                            using: dependencies
->>>>>>> 21681a64
                         )
                         
                         bodyTappableLabelContainer.addSubview(bodyTappableInfo.label)
@@ -635,25 +631,7 @@
                 if let quoteViewModel: QuoteViewModel = cellViewModel.quoteViewModel {
                     let hInset: CGFloat = 2
                     let quoteView: QuoteView = QuoteView(
-<<<<<<< HEAD
                         viewModel: quoteViewModel,
-=======
-                        viewModel: quoteViewModel.with(
-                            direction: (cellViewModel.variant == .standardOutgoing ? .outgoing : .incoming),
-                            currentUserSessionIds: (cellViewModel.currentUserSessionIds ?? []),
-                            showProBadge: dependencies.mutate(cache: .libSession) {
-                                $0.validateSessionProState(for: quoteViewModel.authorId)
-                            },
-                            thumbnailSource: .thumbnailFrom(
-                                quoteViewModel: quoteViewModel,
-                                using: dependencies
-                            ),
-                            displayNameRetriever: Profile.defaultDisplayNameRetriever(
-                                threadVariant: cellViewModel.threadVariant,
-                                using: dependencies
-                            )
-                        ),
->>>>>>> 21681a64
                         dataManager: dependencies[singleton: .imageDataManager]
                     )
                     self.quoteView = quoteView
@@ -667,12 +645,8 @@
                     with: maxWidth,
                     textColor: bodyLabelTextColor,
                     searchText: lastSearchText,
-<<<<<<< HEAD
                     delegate: self,
                     displayNameRetriever: displayNameRetriever
-=======
-                    using: dependencies
->>>>>>> 21681a64
                 )
                 self.bodyLabel = bodyTappableLabel
                 self.bodyLabelHeight = height
@@ -743,25 +717,7 @@
                 // Quote view
                 let hInset: CGFloat = 2
                 let quoteView: QuoteView = QuoteView(
-<<<<<<< HEAD
                     viewModel: quoteViewModel,
-=======
-                    viewModel: quoteViewModel.with(
-                        direction: (cellViewModel.variant == .standardOutgoing ? .outgoing : .incoming),
-                        currentUserSessionIds: (cellViewModel.currentUserSessionIds ?? []),
-                        showProBadge: dependencies.mutate(cache: .libSession) {
-                            $0.validateSessionProState(for: quoteViewModel.authorId)
-                        },
-                        thumbnailSource: .thumbnailFrom(
-                            quoteViewModel: quoteViewModel,
-                            using: dependencies
-                        ),
-                        displayNameRetriever: Profile.defaultDisplayNameRetriever(
-                            threadVariant: cellViewModel.threadVariant,
-                            using: dependencies
-                        )
-                    ),
->>>>>>> 21681a64
                     dataManager: dependencies[singleton: .imageDataManager]
                 )
                 self.quoteView = quoteView
@@ -774,12 +730,8 @@
                     with: maxWidth,
                     textColor: bodyLabelTextColor,
                     searchText: lastSearchText,
-<<<<<<< HEAD
                     delegate: self,
                     displayNameRetriever: displayNameRetriever
-=======
-                    using: dependencies
->>>>>>> 21681a64
                 )
                 self.bodyLabel = bodyTappableLabel
                 self.bodyLabelHeight = height
@@ -812,12 +764,8 @@
                     with: maxWidth,
                     textColor: bodyLabelTextColor,
                     searchText: lastSearchText,
-<<<<<<< HEAD
                     delegate: self,
                     displayNameRetriever: displayNameRetriever
-=======
-                    using: dependencies
->>>>>>> 21681a64
                 )
 
                 self.bodyLabel = bodyTappableLabel
@@ -842,25 +790,7 @@
             /// Just quote
             case (.some(let quoteViewModel), _):
                 let quoteView: QuoteView = QuoteView(
-<<<<<<< HEAD
                     viewModel: quoteViewModel,
-=======
-                    viewModel: quoteViewModel.with(
-                        direction: (cellViewModel.variant == .standardOutgoing ? .outgoing : .incoming),
-                        currentUserSessionIds: (cellViewModel.currentUserSessionIds ?? []),
-                        showProBadge: dependencies.mutate(cache: .libSession) {
-                            $0.validateSessionProState(for: quoteViewModel.authorId)
-                        },
-                        thumbnailSource: .thumbnailFrom(
-                            quoteViewModel: quoteViewModel,
-                            using: dependencies
-                        ),
-                        displayNameRetriever: Profile.defaultDisplayNameRetriever(
-                            threadVariant: cellViewModel.threadVariant,
-                            using: dependencies
-                        )
-                    ),
->>>>>>> 21681a64
                     dataManager: dependencies[singleton: .imageDataManager]
                 )
                 self.quoteView = quoteView
@@ -1482,19 +1412,9 @@
         with availableWidth: CGFloat,
         textColor: ThemeValue,
         searchText: String?,
-<<<<<<< HEAD
-        delegate: TappableLabelDelegate?,
         displayNameRetriever: DisplayNameRetriever
-    ) -> (label: TappableLabel, height: CGFloat) {
-        let result: TappableLabel = TappableLabel()
-        result.setContentHugging(.vertical, to: .required)
-        result.setCompressionResistance(.vertical, to: .required)
-        result.themeAttributedText = VisibleMessageCell.getBodyAttributedText(
-=======
-        using dependencies: Dependencies
     ) -> (label: LinkHighlightingLabel, height: CGFloat) {
         let attributedText: ThemedAttributedString? = VisibleMessageCell.getBodyAttributedText(
->>>>>>> 21681a64
             for: cellViewModel,
             textColor: textColor,
             searchText: searchText,
