// Copyright © 2022 Rangeproof Pty Ltd. All rights reserved.

import UIKit
import SessionUIKit
import SignalUtilitiesKit
import SessionUtilitiesKit
import SessionMessagingKit

final class VisibleMessageCell: MessageCell, TappableLabelDelegate {
    private var isHandlingLongPress: Bool = false
    private var unloadContent: (() -> Void)?
    private var previousX: CGFloat = 0
    
    var albumView: MediaAlbumView?
    var bodyTappableLabel: TappableLabel?
    var voiceMessageView: VoiceMessageView?
    var audioStateChanged: ((TimeInterval, Bool) -> ())?
    
    override var contextSnapshotView: UIView? { return snContentView }
    
    // Constraints
    private lazy var authorLabelTopConstraint = authorLabel.pin(.top, to: .top, of: self)
    private lazy var authorLabelHeightConstraint = authorLabel.set(.height, to: 0)
    private lazy var profilePictureViewLeadingConstraint = profilePictureView.pin(.leading, to: .leading, of: self, withInset: VisibleMessageCell.groupThreadHSpacing)
    private lazy var profilePictureViewWidthConstraint = profilePictureView.set(.width, to: Values.verySmallProfilePictureSize)
    private lazy var contentViewLeadingConstraint1 = snContentView.pin(.leading, to: .trailing, of: profilePictureView, withInset: VisibleMessageCell.groupThreadHSpacing)
    private lazy var contentViewLeadingConstraint2 = snContentView.leadingAnchor.constraint(greaterThanOrEqualTo: leadingAnchor, constant: VisibleMessageCell.gutterSize)
    private lazy var contentViewTopConstraint = snContentView.pin(.top, to: .bottom, of: authorLabel, withInset: VisibleMessageCell.authorLabelBottomSpacing)
    private lazy var contentViewTrailingConstraint1 = snContentView.pin(.trailing, to: .trailing, of: self, withInset: -VisibleMessageCell.contactThreadHSpacing)
    private lazy var contentViewTrailingConstraint2 = snContentView.trailingAnchor.constraint(lessThanOrEqualTo: trailingAnchor, constant: -VisibleMessageCell.gutterSize)
    private lazy var contentBottomConstraint = snContentView.bottomAnchor
        .constraint(lessThanOrEqualTo: self.bottomAnchor, constant: -1)
    
    private lazy var underBubbleStackViewIncomingLeadingConstraint: NSLayoutConstraint = underBubbleStackView.pin(.leading, to: .leading, of: snContentView)
    private lazy var underBubbleStackViewIncomingTrailingConstraint: NSLayoutConstraint = underBubbleStackView.pin(.trailing, to: .trailing, of: self, withInset: -VisibleMessageCell.contactThreadHSpacing)
    private lazy var underBubbleStackViewOutgoingLeadingConstraint: NSLayoutConstraint = underBubbleStackView.pin(.leading, to: .leading, of: self, withInset: VisibleMessageCell.contactThreadHSpacing)
    private lazy var underBubbleStackViewOutgoingTrailingConstraint: NSLayoutConstraint = underBubbleStackView.pin(.trailing, to: .trailing, of: snContentView)
    private lazy var underBubbleStackViewNoHeightConstraint: NSLayoutConstraint = underBubbleStackView.set(.height, to: 0)
    
    private lazy var timerViewOutgoingMessageConstraint = timerView.pin(.leading, to: .leading, of: self, withInset: VisibleMessageCell.contactThreadHSpacing)
    private lazy var timerViewIncomingMessageConstraint = timerView.pin(.trailing, to: .trailing, of: self, withInset: -VisibleMessageCell.contactThreadHSpacing)

    private lazy var panGestureRecognizer: UIPanGestureRecognizer = {
        let result = UIPanGestureRecognizer(target: self, action: #selector(handlePan))
        result.delegate = self
        return result
    }()
    
    // MARK: - UI Components
    
    private lazy var viewsToMoveForReply: [UIView] = [
        snContentView,
        profilePictureView,
        moderatorIconImageView,
        replyButton,
        timerView,
        messageStatusImageView,
        reactionContainerView
    ]
    
    private lazy var profilePictureView: ProfilePictureView = {
        let result: ProfilePictureView = ProfilePictureView()
        result.set(.height, to: Values.verySmallProfilePictureSize)
        result.size = Values.verySmallProfilePictureSize
        
        return result
    }()

    private lazy var moderatorIconImageView = UIImageView(image: #imageLiteral(resourceName: "Crown"))
    
    lazy var bubbleBackgroundView: UIView = {
        let result = UIView()
        result.layer.cornerRadius = VisibleMessageCell.largeCornerRadius
        return result
    }()

    lazy var bubbleView: UIView = {
        let result = UIView()
        result.clipsToBounds = true
        result.layer.cornerRadius = VisibleMessageCell.largeCornerRadius
        result.set(.width, greaterThanOrEqualTo: VisibleMessageCell.largeCornerRadius * 2)
        return result
    }()
    
    private lazy var authorLabel: UILabel = {
        let result = UILabel()
        result.font = .boldSystemFont(ofSize: Values.smallFontSize)
        return result
    }()

    lazy var snContentView: UIStackView = {
        let result = UIStackView(arrangedSubviews: [])
        result.axis = .vertical
        result.spacing = Values.verySmallSpacing
        result.alignment = .leading
        return result
    }()

    private lazy var replyButton: UIView = {
        let result = UIView()
        let size = VisibleMessageCell.replyButtonSize + 8
        result.set(.width, to: size)
        result.set(.height, to: size)
        result.themeBorderColor = .textPrimary
        result.layer.borderWidth = 1
        result.layer.cornerRadius = (size / 2)
        result.layer.masksToBounds = true
        result.alpha = 0
        
        return result
    }()

    private lazy var replyIconImageView: UIImageView = {
        let result = UIImageView()
        let size = VisibleMessageCell.replyButtonSize
        result.set(.width, to: size)
        result.set(.height, to: size)
        result.image = UIImage(named: "ic_reply")?.withRenderingMode(.alwaysTemplate)
        result.themeTintColor = .textPrimary
        
        // Flip horizontally for RTL languages
        result.transform = CGAffineTransform.identity
            .scaledBy(
                x: (CurrentAppContext().isRTL ? -1 : 1),
                y: 1
            )
        
        return result
    }()

    private lazy var timerView: OWSMessageTimerView = OWSMessageTimerView()
    
    lazy var underBubbleStackView: UIStackView = {
        let result = UIStackView(arrangedSubviews: [])
        result.setContentHuggingPriority(.required, for: .vertical)
        result.setContentCompressionResistancePriority(.required, for: .vertical)
        result.axis = .vertical
        result.spacing = Values.verySmallSpacing
        result.alignment = .trailing
        
        return result
    }()

    private lazy var reactionContainerView = ReactionContainerView()
    
    internal lazy var messageStatusContainerView: UIView = {
        let result = UIView()
        
        return result
    }()
    
    internal lazy var messageStatusLabel: UILabel = {
        let result = UILabel()
        result.accessibilityIdentifier = "Message sent status"
        result.accessibilityLabel = "Message sent status"
        result.font = .systemFont(ofSize: Values.verySmallFontSize)
        result.themeTextColor = .messageBubble_deliveryStatus  
        
        return result
    }()
    
    internal lazy var messageStatusImageView: UIImageView = {
        let result = UIImageView()
        result.accessibilityIdentifier = "Message sent status tick"
        result.accessibilityLabel = "Message sent status tick"
        result.contentMode = .scaleAspectFit
        result.themeTintColor = .messageBubble_deliveryStatus
        
        return result
    }()
    
    internal lazy var messageStatusLabelPaddingView: UIView = UIView()

    // MARK: - Settings
    
    private static let messageStatusImageViewSize: CGFloat = 12
    private static let authorLabelBottomSpacing: CGFloat = 4
    private static let groupThreadHSpacing: CGFloat = 12
    private static let profilePictureSize = Values.verySmallProfilePictureSize
    private static let authorLabelInset: CGFloat = 12
    private static let replyButtonSize: CGFloat = 24
    private static let maxBubbleTranslationX: CGFloat = 40
    private static let swipeToReplyThreshold: CGFloat = 110
    static let smallCornerRadius: CGFloat = 4
    static let largeCornerRadius: CGFloat = 18
    static let contactThreadHSpacing = Values.mediumSpacing

    static var gutterSize: CGFloat = {
        var result = groupThreadHSpacing + profilePictureSize + groupThreadHSpacing
        
        if UIDevice.current.isIPad {
            result += 168
        }
        
        return result
    }()
    
    static var leftGutterSize: CGFloat { groupThreadHSpacing + profilePictureSize + groupThreadHSpacing }
    
    // MARK: Direction & Position
    
    enum Direction { case incoming, outgoing }

    // MARK: - Lifecycle
    
    override func setUpViewHierarchy() {
        super.setUpViewHierarchy()
        
        // Author label
        addSubview(authorLabel)
        authorLabelTopConstraint.isActive = true
        authorLabelHeightConstraint.isActive = true
        
        // Profile picture view
        addSubview(profilePictureView)
        profilePictureViewLeadingConstraint.isActive = true
        profilePictureViewWidthConstraint.isActive = true
        
        // Moderator icon image view
        moderatorIconImageView.set(.width, to: 20)
        moderatorIconImageView.set(.height, to: 20)
        addSubview(moderatorIconImageView)
        moderatorIconImageView.pin(.trailing, to: .trailing, of: profilePictureView, withInset: 1)
        moderatorIconImageView.pin(.bottom, to: .bottom, of: profilePictureView, withInset: 4.5)
        
        // Content view
        addSubview(snContentView)
        contentViewLeadingConstraint1.isActive = true
        contentViewTopConstraint.isActive = true
        contentViewTrailingConstraint1.isActive = true
        snContentView.pin(.bottom, to: .bottom, of: profilePictureView, withInset: -1)
        
        // Bubble background view
        bubbleBackgroundView.addSubview(bubbleView)
        bubbleView.pin(to: bubbleBackgroundView)
        
        // Timer view
        addSubview(timerView)
        timerView.center(.vertical, in: snContentView)
        timerViewOutgoingMessageConstraint.isActive = true
        
        // Reply button
        addSubview(replyButton)
        replyButton.addSubview(replyIconImageView)
        replyIconImageView.center(in: replyButton)
        replyButton.pin(.leading, to: .trailing, of: snContentView, withInset: Values.smallSpacing)
        replyButton.center(.vertical, in: snContentView)
        
        // Remaining constraints
        authorLabel.pin(.leading, to: .leading, of: snContentView, withInset: VisibleMessageCell.authorLabelInset)
        authorLabel.pin(.trailing, to: .trailing, of: self, withInset: -Values.mediumSpacing)
        
        // Under bubble content
        addSubview(underBubbleStackView)
        underBubbleStackView.pin(.top, to: .bottom, of: snContentView, withInset: Values.verySmallSpacing)
        underBubbleStackView.pin(.bottom, to: .bottom, of: self)
        
        underBubbleStackView.addArrangedSubview(reactionContainerView)
        underBubbleStackView.addArrangedSubview(messageStatusContainerView)
        underBubbleStackView.addArrangedSubview(messageStatusLabelPaddingView)
        
        messageStatusContainerView.addSubview(messageStatusLabel)
        messageStatusContainerView.addSubview(messageStatusImageView)
        
        reactionContainerView.widthAnchor
            .constraint(lessThanOrEqualTo: underBubbleStackView.widthAnchor)
            .isActive = true
        messageStatusImageView.pin(.top, to: .top, of: messageStatusContainerView)
        messageStatusImageView.pin(.bottom, to: .bottom, of: messageStatusContainerView)
        messageStatusImageView.pin(.trailing, to: .trailing, of: messageStatusContainerView)
        messageStatusImageView.set(.width, to: VisibleMessageCell.messageStatusImageViewSize)
        messageStatusImageView.set(.height, to: VisibleMessageCell.messageStatusImageViewSize)
        messageStatusLabel.center(.vertical, in: messageStatusContainerView)
        messageStatusLabel.pin(.leading, to: .leading, of: messageStatusContainerView)
        messageStatusLabel.pin(.trailing, to: .leading, of: messageStatusImageView, withInset: -2)
        messageStatusLabelPaddingView.pin(.leading, to: .leading, of: messageStatusContainerView)
        messageStatusLabelPaddingView.pin(.trailing, to: .trailing, of: messageStatusContainerView)
    }

    override func setUpGestureRecognizers() {
        let longPressRecognizer = UILongPressGestureRecognizer(target: self, action: #selector(handleLongPress))
        addGestureRecognizer(longPressRecognizer)
        
        let tapGestureRecognizer = UITapGestureRecognizer(target: self, action: #selector(handleTap))
        tapGestureRecognizer.numberOfTapsRequired = 1
        addGestureRecognizer(tapGestureRecognizer)
        
        let doubleTapGestureRecognizer = UITapGestureRecognizer(target: self, action: #selector(handleDoubleTap))
        doubleTapGestureRecognizer.numberOfTapsRequired = 2
        addGestureRecognizer(doubleTapGestureRecognizer)
        tapGestureRecognizer.require(toFail: doubleTapGestureRecognizer)
    }

    // MARK: - Updating
    
    override func update(
        with cellViewModel: MessageViewModel,
        mediaCache: NSCache<NSString, AnyObject>,
        playbackInfo: ConversationViewModel.PlaybackInfo?,
        showExpandedReactions: Bool,
        lastSearchText: String?
    ) {
        self.viewModel = cellViewModel
        self.bubbleView.accessibilityIdentifier = "Message Body"
        self.bubbleView.isAccessibilityElement = true
        self.bubbleView.accessibilityLabel = cellViewModel.body
        // We want to add spacing between "clusters" of messages to indicate that time has
        // passed (even if there wasn't enough time to warrant showing a date header)
        let shouldAddTopInset: Bool = (
            !cellViewModel.shouldShowDateHeader &&
            cellViewModel.previousVariant?.isInfoMessage != true && (
                cellViewModel.positionInCluster == .top ||
                cellViewModel.isOnlyMessageInCluster
            )
        )
        let isGroupThread: Bool = (cellViewModel.threadVariant == .openGroup || cellViewModel.threadVariant == .closedGroup)
        
        // Profile picture view
        profilePictureViewLeadingConstraint.constant = (isGroupThread ? VisibleMessageCell.groupThreadHSpacing : 0)
        profilePictureViewWidthConstraint.constant = (isGroupThread ? VisibleMessageCell.profilePictureSize : 0)
        profilePictureView.isHidden = (!cellViewModel.shouldShowProfile || cellViewModel.profile == nil)
        profilePictureView.update(
            publicKey: cellViewModel.authorId,
            profile: cellViewModel.profile,
            threadVariant: cellViewModel.threadVariant
        )
        moderatorIconImageView.isHidden = (!cellViewModel.isSenderOpenGroupModerator || !cellViewModel.shouldShowProfile)
       
        // Bubble view
        contentViewLeadingConstraint1.isActive = (
            cellViewModel.variant == .standardIncoming ||
            cellViewModel.variant == .standardIncomingDeleted
        )
        contentViewLeadingConstraint1.constant = (isGroupThread ? VisibleMessageCell.groupThreadHSpacing : VisibleMessageCell.contactThreadHSpacing)
        contentViewLeadingConstraint2.isActive = (cellViewModel.variant == .standardOutgoing)
        contentViewTopConstraint.constant = (cellViewModel.senderName == nil ? 0 : VisibleMessageCell.authorLabelBottomSpacing)
        contentViewTrailingConstraint1.isActive = (cellViewModel.variant == .standardOutgoing)
        contentViewTrailingConstraint2.isActive = (
            cellViewModel.variant == .standardIncoming ||
            cellViewModel.variant == .standardIncomingDeleted
        )
        
        let bubbleBackgroundColor: ThemeValue = ((
            cellViewModel.variant == .standardIncoming ||
            cellViewModel.variant == .standardIncomingDeleted
        ) ? .messageBubble_incomingBackground : .messageBubble_outgoingBackground)
        bubbleView.themeBackgroundColor = bubbleBackgroundColor
        bubbleBackgroundView.themeBackgroundColor = bubbleBackgroundColor
        updateBubbleViewCorners()
        
        // Content view
        populateContentView(
            for: cellViewModel,
            mediaCache: mediaCache,
            playbackInfo: playbackInfo,
            lastSearchText: lastSearchText
        )
        
        // Author label
        authorLabelTopConstraint.constant = (shouldAddTopInset ? Values.mediumSpacing : 0)
        authorLabel.isHidden = (cellViewModel.senderName == nil)
        authorLabel.text = cellViewModel.senderName
        authorLabel.themeTextColor = .textPrimary
        
        let authorLabelAvailableWidth: CGFloat = (VisibleMessageCell.getMaxWidth(for: cellViewModel) - 2 * VisibleMessageCell.authorLabelInset)
        let authorLabelAvailableSpace = CGSize(width: authorLabelAvailableWidth, height: .greatestFiniteMagnitude)
        let authorLabelSize = authorLabel.sizeThatFits(authorLabelAvailableSpace)
        authorLabelHeightConstraint.constant = (cellViewModel.senderName != nil ? authorLabelSize.height : 0)
        
        // Timer
        if
            let expiresStartedAtMs: Double = cellViewModel.expiresStartedAtMs,
            let expiresInSeconds: TimeInterval = cellViewModel.expiresInSeconds
        {
            let expirationTimestampMs: Double = (expiresStartedAtMs + (expiresInSeconds * 1000))
            
            timerView.configure(
                withExpirationTimestamp: UInt64(floor(expirationTimestampMs)),
                initialDurationSeconds: UInt32(floor(expiresInSeconds))
            )
            timerView.themeTintColor = .textPrimary
            timerView.isHidden = false
        }
        else {
            timerView.isHidden = true
        }
        
        timerViewOutgoingMessageConstraint.isActive = (cellViewModel.variant == .standardOutgoing)
        timerViewIncomingMessageConstraint.isActive = (
            cellViewModel.variant == .standardIncoming ||
            cellViewModel.variant == .standardIncomingDeleted
        )
        
        // Swipe to reply
        if cellViewModel.variant == .standardIncomingDeleted || cellViewModel.variant == .infoCall {
            removeGestureRecognizer(panGestureRecognizer)
        }
        else {
            addGestureRecognizer(panGestureRecognizer)
        }
        
        // Under bubble content
        underBubbleStackView.alignment = (cellViewModel.variant == .standardOutgoing ?
            .trailing :
            .leading
        )
        underBubbleStackViewIncomingLeadingConstraint.isActive = (cellViewModel.variant != .standardOutgoing)
        underBubbleStackViewIncomingTrailingConstraint.isActive = (cellViewModel.variant != .standardOutgoing)
        underBubbleStackViewOutgoingLeadingConstraint.isActive = (cellViewModel.variant == .standardOutgoing)
        underBubbleStackViewOutgoingTrailingConstraint.isActive = (cellViewModel.variant == .standardOutgoing)
        
        // Reaction view
        reactionContainerView.isHidden = (cellViewModel.reactionInfo?.isEmpty != false)
        populateReaction(
            for: cellViewModel,
            maxWidth: VisibleMessageCell.getMaxWidth(
                for: cellViewModel,
                includingOppositeGutter: false
            ),
            showExpandedReactions: showExpandedReactions
        )
        
        // Message status image view
        let (image, statusText, tintColor) = cellViewModel.state.statusIconInfo(
            variant: cellViewModel.variant,
            hasAtLeastOneReadReceipt: cellViewModel.hasAtLeastOneReadReceipt
        )
        messageStatusLabel.text = statusText
        messageStatusLabel.themeTextColor = tintColor
        messageStatusImageView.image = image
        messageStatusLabel.accessibilityIdentifier = "Message sent status: \(statusText ?? "invalid")"
        messageStatusImageView.themeTintColor = tintColor
        messageStatusContainerView.isHidden = (
            cellViewModel.variant != .standardOutgoing ||
            cellViewModel.variant == .infoCall ||
            (
                cellViewModel.state == .sent &&
                !cellViewModel.isLastOutgoing
            )
        )
        messageStatusLabelPaddingView.isHidden = (
            messageStatusContainerView.isHidden ||
            cellViewModel.isLast
        )
        
        // Set the height of the underBubbleStackView to 0 if it has no content (need to do this
        // otherwise it can randomly stretch)
        underBubbleStackViewNoHeightConstraint.isActive = underBubbleStackView.arrangedSubviews
            .filter { !$0.isHidden }
            .isEmpty
    }

    private func populateContentView(
        for cellViewModel: MessageViewModel,
        mediaCache: NSCache<NSString, AnyObject>,
        playbackInfo: ConversationViewModel.PlaybackInfo?,
        lastSearchText: String?
    ) {
        let bodyLabelTextColor: ThemeValue = (cellViewModel.variant == .standardOutgoing ?
            .messageBubble_outgoingText :
            .messageBubble_incomingText
        )
        
        snContentView.alignment = (cellViewModel.variant == .standardOutgoing ?
            .trailing :
            .leading
        )
        
        for subview in snContentView.arrangedSubviews {
            snContentView.removeArrangedSubview(subview)
            subview.removeFromSuperview()
        }
        for subview in bubbleView.subviews {
            subview.removeFromSuperview()
        }
        albumView = nil
        albumView = nil
        bodyTappableLabel = nil
        
        // Handle the deleted state first (it's much simpler than the others)
        guard cellViewModel.variant != .standardIncomingDeleted else {
            let deletedMessageView: DeletedMessageView = DeletedMessageView(textColor: bodyLabelTextColor)
            bubbleView.addSubview(deletedMessageView)
            deletedMessageView.pin(to: bubbleView)
            snContentView.addArrangedSubview(bubbleBackgroundView)
            return
        }
        
        // If it's an incoming media message and the thread isn't trusted then show the placeholder view
        if cellViewModel.cellType != .textOnlyMessage && cellViewModel.variant == .standardIncoming && !cellViewModel.threadIsTrusted {
            let mediaPlaceholderView = MediaPlaceholderView(cellViewModel: cellViewModel, textColor: bodyLabelTextColor)
            bubbleView.addSubview(mediaPlaceholderView)
            mediaPlaceholderView.pin(to: bubbleView)
            snContentView.addArrangedSubview(bubbleBackgroundView)
            return
        }

        switch cellViewModel.cellType {
            case .typingIndicator, .dateHeader: break
            
            case .textOnlyMessage:
                let inset: CGFloat = 12
                let maxWidth: CGFloat = (VisibleMessageCell.getMaxWidth(for: cellViewModel) - 2 * inset)
                
                if let linkPreview: LinkPreview = cellViewModel.linkPreview {
                    switch linkPreview.variant {
                        case .standard:
                            let linkPreviewView: LinkPreviewView = LinkPreviewView(maxWidth: maxWidth)
                            linkPreviewView.update(
                                with: LinkPreview.SentState(
                                    linkPreview: linkPreview,
                                    imageAttachment: cellViewModel.linkPreviewAttachment
                                ),
                                isOutgoing: (cellViewModel.variant == .standardOutgoing),
                                delegate: self,
                                cellViewModel: cellViewModel,
                                bodyLabelTextColor: bodyLabelTextColor,
                                lastSearchText: lastSearchText
                            )
                            bubbleView.addSubview(linkPreviewView)
                            linkPreviewView.pin(to: bubbleView, withInset: 0)
                            snContentView.addArrangedSubview(bubbleBackgroundView)
                            self.bodyTappableLabel = linkPreviewView.bodyTappableLabel
                            
                        case .openGroupInvitation:
                            let openGroupInvitationView: OpenGroupInvitationView = OpenGroupInvitationView(
                                name: (linkPreview.title ?? ""),
                                url: linkPreview.url,
                                textColor: bodyLabelTextColor,
                                isOutgoing: (cellViewModel.variant == .standardOutgoing)
                            )
                            bubbleView.addSubview(openGroupInvitationView)
                            bubbleView.pin(to: openGroupInvitationView)
                            snContentView.addArrangedSubview(bubbleBackgroundView)
                    }
                }
                else {
                    // Stack view
                    let stackView = UIStackView(arrangedSubviews: [])
                    stackView.axis = .vertical
                    stackView.spacing = 2
                    
                    // Quote view
                    if let quote: Quote = cellViewModel.quote {
                        let hInset: CGFloat = 2
                        let quoteView: QuoteView = QuoteView(
                            for: .regular,
                            authorId: quote.authorId,
                            quotedText: quote.body,
                            threadVariant: cellViewModel.threadVariant,
                            currentUserPublicKey: cellViewModel.currentUserPublicKey,
                            currentUserBlindedPublicKey: cellViewModel.currentUserBlindedPublicKey,
                            direction: (cellViewModel.variant == .standardOutgoing ?
                                .outgoing :
                                .incoming
                            ),
                            attachment: cellViewModel.quoteAttachment,
                            hInset: hInset,
                            maxWidth: maxWidth
                        )
                        let quoteViewContainer = UIView(wrapping: quoteView, withInsets: UIEdgeInsets(top: 0, leading: hInset, bottom: 0, trailing: hInset))
                        stackView.addArrangedSubview(quoteViewContainer)
                    }
                    
                    // Body text view
                    let bodyTappableLabel = VisibleMessageCell.getBodyTappableLabel(
                        for: cellViewModel,
                        with: maxWidth,
                        textColor: bodyLabelTextColor,
                        searchText: lastSearchText,
                        delegate: self
                    )
                    self.bodyTappableLabel = bodyTappableLabel
                    stackView.addArrangedSubview(bodyTappableLabel)
                    
                    // Constraints
                    bubbleView.addSubview(stackView)
                    stackView.pin(to: bubbleView, withInset: inset)
                    stackView.widthAnchor.constraint(lessThanOrEqualToConstant: maxWidth).isActive = true
                    snContentView.addArrangedSubview(bubbleBackgroundView)
                }
                
            case .mediaMessage:
                // Body text view
                if let body: String = cellViewModel.body, !body.isEmpty {
                    let inset: CGFloat = 12
                    let maxWidth: CGFloat = (VisibleMessageCell.getMaxWidth(for: cellViewModel) - 2 * inset)
                    let bodyTappableLabel = VisibleMessageCell.getBodyTappableLabel(
                        for: cellViewModel,
                        with: maxWidth,
                        textColor: bodyLabelTextColor,
                        searchText: lastSearchText,
                        delegate: self
                    )

                    self.bodyTappableLabel = bodyTappableLabel
                    bubbleView.addSubview(bodyTappableLabel)
                    bodyTappableLabel.pin(to: bubbleView, withInset: inset)
                    snContentView.addArrangedSubview(bubbleBackgroundView)
                }
                
                // Album view
                let maxMessageWidth: CGFloat = VisibleMessageCell.getMaxWidth(for: cellViewModel)
                let albumView = MediaAlbumView(
                    mediaCache: mediaCache,
                    items: (cellViewModel.attachments?
                        .filter { $0.isVisualMedia })
                        .defaulting(to: []),
                    isOutgoing: (cellViewModel.variant == .standardOutgoing),
                    maxMessageWidth: maxMessageWidth
                )
                self.albumView = albumView
                let size = getSize(for: cellViewModel)
                albumView.set(.width, to: size.width)
                albumView.set(.height, to: size.height)
                albumView.loadMedia()
                snContentView.addArrangedSubview(albumView)
        
                unloadContent = { albumView.unloadMedia() }
                
            case .audio:
                guard let attachment: Attachment = cellViewModel.attachments?.first(where: { $0.isAudio }) else {
                    return
                }
                
                let voiceMessageView: VoiceMessageView = VoiceMessageView()
                voiceMessageView.update(
                    with: attachment,
                    isPlaying: (playbackInfo?.state == .playing),
                    progress: (playbackInfo?.progress ?? 0),
                    playbackRate: (playbackInfo?.playbackRate ?? 1),
                    oldPlaybackRate: (playbackInfo?.oldPlaybackRate ?? 1)
                )
            
                bubbleView.addSubview(voiceMessageView)
                voiceMessageView.pin(to: bubbleView)
                snContentView.addArrangedSubview(bubbleBackgroundView)
                self.voiceMessageView = voiceMessageView
                
            case .genericAttachment:
                guard let attachment: Attachment = cellViewModel.attachments?.first else { preconditionFailure() }
                
                let inset: CGFloat = 12
                let maxWidth = (VisibleMessageCell.getMaxWidth(for: cellViewModel) - 2 * inset)
                
                // Stack view
                let stackView = UIStackView(arrangedSubviews: [])
                stackView.axis = .vertical
                stackView.spacing = Values.smallSpacing
                
                // Document view
                let documentView = DocumentView(attachment: attachment, textColor: bodyLabelTextColor)
                stackView.addArrangedSubview(documentView)
            
                // Body text view
                if let body: String = cellViewModel.body, !body.isEmpty { // delegate should always be set at this point
                    let bodyContainerView: UIView = UIView()
                    let bodyTappableLabel = VisibleMessageCell.getBodyTappableLabel(
                        for: cellViewModel,
                        with: maxWidth,
                        textColor: bodyLabelTextColor,
                        searchText: lastSearchText,
                        delegate: self
                    )
                    
                    self.bodyTappableLabel = bodyTappableLabel
                    bodyContainerView.addSubview(bodyTappableLabel)
                    bodyTappableLabel.pin(.top, to: .top, of: bodyContainerView)
                    bodyTappableLabel.pin(.leading, to: .leading, of: bodyContainerView, withInset: 12)
                    bodyTappableLabel.pin(.trailing, to: .trailing, of: bodyContainerView, withInset: -12)
                    bodyTappableLabel.pin(.bottom, to: .bottom, of: bodyContainerView, withInset: -12)
                    stackView.addArrangedSubview(bodyContainerView)
                }
                
                bubbleView.addSubview(stackView)
                stackView.pin(to: bubbleView)
                snContentView.addArrangedSubview(bubbleBackgroundView)
        }
    }
    
    private func populateReaction(
        for cellViewModel: MessageViewModel,
        maxWidth: CGFloat,
        showExpandedReactions: Bool
    ) {
        let reactions: OrderedDictionary<EmojiWithSkinTones, ReactionViewModel> = (cellViewModel.reactionInfo ?? [])
            .reduce(into: OrderedDictionary()) { result, reactionInfo in
                guard let emoji: EmojiWithSkinTones = EmojiWithSkinTones(rawValue: reactionInfo.reaction.emoji) else {
                    return
                }
                
                let isSelfSend: Bool = (reactionInfo.reaction.authorId == cellViewModel.currentUserPublicKey)
                
                if let value: ReactionViewModel = result.value(forKey: emoji) {
                    result.replace(
                        key: emoji,
                        value: ReactionViewModel(
                            emoji: emoji,
                            number: (value.number + Int(reactionInfo.reaction.count)),
                            showBorder: (value.showBorder || isSelfSend)
                        )
                    )
                }
                else {
                    result.append(
                        key: emoji,
                        value: ReactionViewModel(
                            emoji: emoji,
                            number: Int(reactionInfo.reaction.count),
                            showBorder: isSelfSend
                        )
                    )
                }
            }
        
        reactionContainerView.update(
            reactions.orderedValues,
            maxWidth: maxWidth,
            showingAllReactions: showExpandedReactions,
            showNumbers: (
                cellViewModel.threadVariant == .closedGroup ||
                cellViewModel.threadVariant == .openGroup
            )
        )
    }
    
    override func layoutSubviews() {
        super.layoutSubviews()
        updateBubbleViewCorners()
    }

    private func updateBubbleViewCorners() {
        let cornersToRound: UIRectCorner = .allCorners
        
        bubbleBackgroundView.layer.cornerRadius = VisibleMessageCell.largeCornerRadius
        bubbleBackgroundView.layer.maskedCorners = getCornerMask(from: cornersToRound)
        bubbleView.layer.cornerRadius = VisibleMessageCell.largeCornerRadius
        bubbleView.layer.maskedCorners = getCornerMask(from: cornersToRound)
    }
    
    override func dynamicUpdate(with cellViewModel: MessageViewModel, playbackInfo: ConversationViewModel.PlaybackInfo?) {
        guard cellViewModel.variant != .standardIncomingDeleted else { return }
        
        // If it's an incoming media message and the thread isn't trusted then show the placeholder view
        if cellViewModel.cellType != .textOnlyMessage && cellViewModel.variant == .standardIncoming && !cellViewModel.threadIsTrusted {
            return
        }

        switch cellViewModel.cellType {
            case .audio:
                guard let attachment: Attachment = cellViewModel.attachments?.first(where: { $0.isAudio }) else {
                    return
                }
                
                self.voiceMessageView?.update(
                    with: attachment,
                    isPlaying: (playbackInfo?.state == .playing),
                    progress: (playbackInfo?.progress ?? 0),
                    playbackRate: (playbackInfo?.playbackRate ?? 1),
                    oldPlaybackRate: (playbackInfo?.oldPlaybackRate ?? 1)
                )
                
            default: break
        }
    }

    override func prepareForReuse() {
        super.prepareForReuse()
        
        unloadContent?()
        viewsToMoveForReply.forEach { $0.transform = .identity }
        replyButton.alpha = 0
        timerView.prepareForReuse()
    }

    // MARK: - Interaction
    
<<<<<<< HEAD
    override func hitTest(_ point: CGPoint, with event: UIEvent?) -> UIView? {
        // We are currently using Appium to do automated UI testing, unfortunately it seems to run into
        // issues when trying to long-press an element which has custom interaction logic - the TappableLabel
        // only needs to custom handle touches for interacting with links so we check to see if it contains
        // links before forwarding touches to it
        if let bodyTappableLabel: TappableLabel = bodyTappableLabel, bodyTappableLabel.containsLinks {
            let btIngetBodyTappableLabelCoordinates: CGPoint = convert(point, to: bodyTappableLabel)
            
            if bodyTappableLabel.bounds.contains(btIngetBodyTappableLabelCoordinates) {
                return bodyTappableLabel
            }
        }
        
        return super.hitTest(point, with: event)
    }
=======
//    override func hitTest(_ point: CGPoint, with event: UIEvent?) -> UIView? {
//        if let bodyTappableLabel = bodyTappableLabel {
//            let btIngetBodyTappableLabelCoordinates = convert(point, to: bodyTappableLabel)
//            if bodyTappableLabel.bounds.contains(btIngetBodyTappableLabelCoordinates) {
//                return bodyTappableLabel
//            }
//        }
//        return super.hitTest(point, with: event)
//    }
>>>>>>> 723d8a79

    override func gestureRecognizer(_ gestureRecognizer: UIGestureRecognizer, shouldRecognizeSimultaneouslyWith otherGestureRecognizer: UIGestureRecognizer) -> Bool {
        return true // Needed for the pan gesture recognizer to work with the table view's pan gesture recognizer
    }

    override func gestureRecognizerShouldBegin(_ gestureRecognizer: UIGestureRecognizer) -> Bool {
        if gestureRecognizer == panGestureRecognizer {
            let v = panGestureRecognizer.velocity(in: self)
            // Only allow swipes to the left; allowing swipes to the right gets in the way of
            // the default iOS swipe to go back gesture
            guard
                (CurrentAppContext().isRTL && v.x > 0) ||
                (!CurrentAppContext().isRTL && v.x < 0)
            else { return false }
            
            return abs(v.x) > abs(v.y) // It has to be more horizontal than vertical
        }
        
        return true
    }

    func highlight() {
        let shadowColor: ThemeValue = (ThemeManager.currentTheme.interfaceStyle == .light ?
            .black :
            .primary
        )
        let opacity: Float = (ThemeManager.currentTheme.interfaceStyle == .light ?
            0.5 :
            1
        )
        
        DispatchQueue.main.async { [weak self] in
            let oldMasksToBounds: Bool = (self?.layer.masksToBounds ?? false)
            self?.layer.masksToBounds = false
            self?.bubbleBackgroundView.setShadow(radius: 10, opacity: opacity, offset: .zero, color: shadowColor)
            
            UIView.animate(
                withDuration: 1.6,
                delay: 0,
                options: .curveEaseInOut,
                animations: {
                    self?.bubbleBackgroundView.setShadow(radius: 0, opacity: 0, offset: .zero, color: .clear)
                },
                completion: { _ in
                    self?.layer.masksToBounds = oldMasksToBounds
                }
            )
        }
    }
    
    @objc func handleLongPress(_ gestureRecognizer: UITapGestureRecognizer) {
        if [ .ended, .cancelled, .failed ].contains(gestureRecognizer.state) {
            isHandlingLongPress = false
            return
        }
        guard !isHandlingLongPress, let cellViewModel: MessageViewModel = self.viewModel else { return }
        
        let location = gestureRecognizer.location(in: self)
        
        if reactionContainerView.bounds.contains(reactionContainerView.convert(location, from: self)) {
            let convertedLocation = reactionContainerView.convert(location, from: self)
            
            for reactionView in reactionContainerView.reactionViews {
                if reactionContainerView.convert(reactionView.frame, from: reactionView.superview).contains(convertedLocation) {
                    delegate?.showReactionList(cellViewModel, selectedReaction: reactionView.viewModel.emoji)
                    break
                }
            }
        }
        else {
            delegate?.handleItemLongPressed(cellViewModel)
        }
        
        isHandlingLongPress = true
    }

    @objc private func handleTap(_ gestureRecognizer: UITapGestureRecognizer) {
        guard let cellViewModel: MessageViewModel = self.viewModel else { return }
        
        let location = gestureRecognizer.location(in: self)
        
        if profilePictureView.bounds.contains(profilePictureView.convert(location, from: self)), cellViewModel.shouldShowProfile {
            // For open groups only attempt to start a conversation if the author has a blinded id
            guard cellViewModel.threadVariant != .openGroup else {
                guard SessionId.Prefix(from: cellViewModel.authorId) == .blinded else { return }
                
                delegate?.startThread(
                    with: cellViewModel.authorId,
                    openGroupServer: cellViewModel.threadOpenGroupServer,
                    openGroupPublicKey: cellViewModel.threadOpenGroupPublicKey
                )
                return
            }
            
            delegate?.startThread(
                with: cellViewModel.authorId,
                openGroupServer: nil,
                openGroupPublicKey: nil
            )
        }
        else if replyButton.alpha > 0 && replyButton.bounds.contains(replyButton.convert(location, from: self)) {
            UIImpactFeedbackGenerator(style: .heavy).impactOccurred()
            reply()
        }
        else if reactionContainerView.bounds.contains(reactionContainerView.convert(location, from: self)) {
            let convertedLocation = reactionContainerView.convert(location, from: self)
            
            for reactionView in reactionContainerView.reactionViews {
                if reactionContainerView.convert(reactionView.frame, from: reactionView.superview).contains(convertedLocation) {
                    
                    if reactionView.viewModel.showBorder {
                        delegate?.removeReact(cellViewModel, for: reactionView.viewModel.emoji)
                    }
                    else {
                        delegate?.react(cellViewModel, with: reactionView.viewModel.emoji)
                    }
                    return
                }
            }
            
            if let expandButton = reactionContainerView.expandButton, expandButton.bounds.contains(expandButton.convert(location, from: self)) {
                reactionContainerView.showAllEmojis()
                delegate?.needsLayout(for: cellViewModel, expandingReactions: true)
            }
            
            if reactionContainerView.collapseButton.frame.contains(convertedLocation) {
                reactionContainerView.showLessEmojis()
                delegate?.needsLayout(for: cellViewModel, expandingReactions: false)
            }
        }
        else if snContentView.bounds.contains(snContentView.convert(location, from: self)) {
            delegate?.handleItemTapped(cellViewModel, gestureRecognizer: gestureRecognizer)
        }
    }

    @objc private func handleDoubleTap() {
        guard let cellViewModel: MessageViewModel = self.viewModel else { return }
        
        delegate?.handleItemDoubleTapped(cellViewModel)
    }

    @objc private func handlePan(_ gestureRecognizer: UIPanGestureRecognizer) {
        guard let cellViewModel: MessageViewModel = self.viewModel else { return }
        
        let translationX = gestureRecognizer
            .translation(in: self)
            .x
            .clamp(
                (CurrentAppContext().isRTL ? 0 : -CGFloat.greatestFiniteMagnitude),
                (CurrentAppContext().isRTL ? CGFloat.greatestFiniteMagnitude : 0)
            )
        
        switch gestureRecognizer.state {
            case .began: delegate?.handleItemSwiped(cellViewModel, state: .began)
                
            case .changed:
                // The idea here is to asymptotically approach a maximum drag distance
                let damping: CGFloat = 20
                let sign: CGFloat = (CurrentAppContext().isRTL ? 1 : -1)
                let x = (damping * (sqrt(abs(translationX)) / sqrt(damping))) * sign
                viewsToMoveForReply.forEach { $0.transform = CGAffineTransform(translationX: x, y: 0) }
                
                if timerView.isHidden {
                    replyButton.alpha = abs(translationX) / VisibleMessageCell.maxBubbleTranslationX
                }
                else {
                    replyButton.alpha = 0 // Always hide the reply button if the timer view is showing, otherwise they can overlap
                }
                
                if abs(translationX) > VisibleMessageCell.swipeToReplyThreshold && abs(previousX) < VisibleMessageCell.swipeToReplyThreshold {
                    UIImpactFeedbackGenerator(style: .heavy).impactOccurred() // Let the user know when they've hit the swipe to reply threshold
                }
                previousX = translationX
                
            case .ended, .cancelled:
                if abs(translationX) > VisibleMessageCell.swipeToReplyThreshold {
                    delegate?.handleItemSwiped(cellViewModel, state: .ended)
                    reply()
                }
                else {
                    delegate?.handleItemSwiped(cellViewModel, state: .cancelled)
                    resetReply()
                }
                
            default: break
        }
    }
    
    func tapableLabel(_ label: TappableLabel, didTapUrl url: String, atRange range: NSRange) {
        delegate?.openUrl(url)
    }
    
    private func resetReply() {
        UIView.animate(withDuration: 0.25) { [weak self] in
            self?.viewsToMoveForReply.forEach { $0.transform = .identity }
            self?.replyButton.alpha = 0
        }
    }

    private func reply() {
        guard let cellViewModel: MessageViewModel = self.viewModel else { return }
        
        resetReply()
        delegate?.handleReplyButtonTapped(for: cellViewModel)
    }

    // MARK: - Convenience
    
    private func getCornerMask(from rectCorner: UIRectCorner) -> CACornerMask {
        guard !rectCorner.contains(.allCorners) else {
            return [ .layerMaxXMinYCorner, .layerMinXMinYCorner, .layerMaxXMaxYCorner, .layerMinXMaxYCorner]
        }
        
        var cornerMask = CACornerMask()
        if rectCorner.contains(.topRight) { cornerMask.insert(.layerMaxXMinYCorner) }
        if rectCorner.contains(.topLeft) { cornerMask.insert(.layerMinXMinYCorner) }
        if rectCorner.contains(.bottomRight) { cornerMask.insert(.layerMaxXMaxYCorner) }
        if rectCorner.contains(.bottomLeft) { cornerMask.insert(.layerMinXMaxYCorner) }
        return cornerMask
    }

    private static func getFontSize(for cellViewModel: MessageViewModel) -> CGFloat {
        let baselineFontSize = Values.mediumFontSize
        
        guard cellViewModel.containsOnlyEmoji == true else { return baselineFontSize }
        
        switch (cellViewModel.glyphCount ?? 0) {
            case 1: return baselineFontSize + 30
            case 2: return baselineFontSize + 24
            case 3, 4, 5: return baselineFontSize + 18
            default: return baselineFontSize
        }
    }

    private func getSize(for cellViewModel: MessageViewModel) -> CGSize {
        guard let mediaAttachments: [Attachment] = cellViewModel.attachments?.filter({ $0.isVisualMedia }) else {
            preconditionFailure()
        }
        
        let maxMessageWidth = VisibleMessageCell.getMaxWidth(for: cellViewModel)
        let defaultSize = MediaAlbumView.layoutSize(forMaxMessageWidth: maxMessageWidth, items: mediaAttachments)
        
        guard
            let firstAttachment: Attachment = mediaAttachments.first,
            var width: CGFloat = firstAttachment.width.map({ CGFloat($0) }),
            var height: CGFloat = firstAttachment.height.map({ CGFloat($0) }),
            mediaAttachments.count == 1,
            width > 0,
            height > 0
        else { return defaultSize }
        
        // Honor the content aspect ratio for single media
        let size: CGSize = CGSize(width: width, height: height)
        var aspectRatio = (size.width / size.height)
        // Clamp the aspect ratio so that very thin/wide content still looks alright
        let minAspectRatio: CGFloat = 0.35
        let maxAspectRatio = 1 / minAspectRatio
        let maxSize = CGSize(width: maxMessageWidth, height: maxMessageWidth)
        aspectRatio = aspectRatio.clamp(minAspectRatio, maxAspectRatio)
        
        if aspectRatio > 1 {
            width = maxSize.width
            height = width / aspectRatio
        }
        else {
            height = maxSize.height
            width = height * aspectRatio
        }
        
        // Don't blow up small images unnecessarily
        let minSize: CGFloat = 150
        let shortSourceDimension = min(size.width, size.height)
        let shortDestinationDimension = min(width, height)
        
        if shortDestinationDimension > minSize && shortDestinationDimension > shortSourceDimension {
            let factor = minSize / shortDestinationDimension
            width *= factor; height *= factor
        }
        
        return CGSize(width: width, height: height)
    }

    static func getMaxWidth(for cellViewModel: MessageViewModel, includingOppositeGutter: Bool = true) -> CGFloat {
        let screen: CGRect = UIScreen.main.bounds
        let width: CGFloat = UIDevice.current.isIPad ? screen.width * 0.75 : screen.width
        let oppositeEdgePadding: CGFloat = (includingOppositeGutter ? gutterSize : contactThreadHSpacing)
        
        switch cellViewModel.variant {
            case .standardOutgoing:
                return (width - contactThreadHSpacing - oppositeEdgePadding)
                
            case .standardIncoming, .standardIncomingDeleted:
                let isGroupThread = (
                    cellViewModel.threadVariant == .openGroup ||
                    cellViewModel.threadVariant == .closedGroup
                )
                let leftGutterSize = (isGroupThread ? leftGutterSize : contactThreadHSpacing)
                
                return (width - leftGutterSize - oppositeEdgePadding)
                
            default: preconditionFailure()
        }
    }
    
    static func getBodyTappableLabel(
        for cellViewModel: MessageViewModel,
        with availableWidth: CGFloat,
        textColor: ThemeValue,
        searchText: String?,
        delegate: TappableLabelDelegate?
    ) -> TappableLabel {
        let isOutgoing: Bool = (cellViewModel.variant == .standardOutgoing)
        let result: TappableLabel = TappableLabel()
        result.setContentCompressionResistancePriority(.required, for: .vertical)
        result.themeBackgroundColor = .clear
        result.isOpaque = false
        result.isUserInteractionEnabled = true
        result.delegate = delegate
        
        ThemeManager.onThemeChange(observer: result) { [weak result] theme, primaryColor in
            guard
                let actualTextColor: UIColor = theme.color(for: textColor),
                let backgroundPrimaryColor: UIColor = theme.color(for: .backgroundPrimary),
                let textPrimaryColor: UIColor = theme.color(for: .textPrimary)
            else { return }
            
            let hasPreviousSetText: Bool = ((result?.attributedText?.length ?? 0) > 0)
            
            let attributedText: NSMutableAttributedString = NSMutableAttributedString(
                attributedString: MentionUtilities.highlightMentions(
                    in: (cellViewModel.body ?? ""),
                    threadVariant: cellViewModel.threadVariant,
                    currentUserPublicKey: cellViewModel.currentUserPublicKey,
                    currentUserBlindedPublicKey: cellViewModel.currentUserBlindedPublicKey,
                    isOutgoingMessage: isOutgoing,
                    textColor: actualTextColor,
                    theme: theme,
                    primaryColor: primaryColor,
                    attributes: [
                        .foregroundColor: actualTextColor,
                        .font: UIFont.systemFont(ofSize: getFontSize(for: cellViewModel))
                    ]
                )
            )
            
            // Custom handle links
            let links: [URL: NSRange] = {
                guard let detector: NSDataDetector = try? NSDataDetector(types: NSTextCheckingResult.CheckingType.link.rawValue) else {
                    return [:]
                }
                
                // Note: The 'String.count' value is based on actual character counts whereas
                // NSAttributedString and NSRange are both based on UTF-16 encoded lengths, so
                // in order to avoid strings which contain emojis breaking strings which end
                // with URLs we need to use the 'String.utf16.count' value when creating the range
                return detector
                    .matches(
                        in: attributedText.string,
                        options: [],
                        range: NSRange(location: 0, length: attributedText.string.utf16.count)
                    )
                    .reduce(into: [:]) { result, match in
                        guard
                            let matchUrl: URL = match.url,
                            let originalRange: Range = Range(match.range, in: attributedText.string)
                        else { return }
                        
                        /// If the URL entered didn't have a scheme it will default to 'http', we want to catch this and
                        /// set the scheme to 'https' instead as we don't load previews for 'http' so this will result
                        /// in more previews actually getting loaded without forcing the user to enter 'https://' before
                        /// every URL they enter
                        let originalString: String = String(attributedText.string[originalRange])
                        
                        guard matchUrl.absoluteString != "http://\(originalString)" else {
                            guard let httpsUrl: URL = URL(string: "https://\(originalString)") else {
                                return
                            }
                            
                            result[httpsUrl] = match.range
                            return
                        }
                        
                        result[matchUrl] = match.range
                    }
            }()
            
            for (linkUrl, urlRange) in links {
                attributedText.addAttributes(
                    [
                        .font: UIFont.systemFont(ofSize: getFontSize(for: cellViewModel)),
                        .foregroundColor: actualTextColor,
                        .underlineColor: actualTextColor,
                        .underlineStyle: NSUnderlineStyle.single.rawValue,
                        .attachment: linkUrl
                    ],
                    range: urlRange
                )
            }
            
            // If there is a valid search term then highlight each part that matched
            if let searchText = searchText, searchText.count >= ConversationSearchController.minimumSearchTextLength {
                let normalizedBody: String = attributedText.string.lowercased()
                
                SessionThreadViewModel.searchTermParts(searchText)
                    .map { part -> String in
                        guard part.hasPrefix("\"") && part.hasSuffix("\"") else { return part }
                        
                        let partRange = (part.index(after: part.startIndex)..<part.index(before: part.endIndex))
                        return String(part[partRange])
                    }
                    .forEach { part in
                        // Highlight all ranges of the text (Note: The search logic only finds
                        // results that start with the term so we use the regex below to ensure
                        // we only highlight those cases)
                        normalizedBody
                            .ranges(
                                of: (CurrentAppContext().isRTL ?
                                     "(\(part.lowercased()))(^|[^a-zA-Z0-9])" :
                                     "(^|[^a-zA-Z0-9])(\(part.lowercased()))"
                                ),
                                options: [.regularExpression]
                            )
                            .forEach { range in
                                let targetRange: Range<String.Index> = {
                                    let term: String = String(normalizedBody[range])
                                    
                                    // If the matched term doesn't actually match the "part" value then it means
                                    // we've matched a term after a non-alphanumeric character so need to shift
                                    // the range over by 1
                                    guard term.starts(with: part.lowercased()) else {
                                        return (normalizedBody.index(after: range.lowerBound)..<range.upperBound)
                                    }
                                    
                                    return range
                                }()
                                
                                let legacyRange: NSRange = NSRange(targetRange, in: normalizedBody)
                                attributedText.addThemeAttribute(.background(backgroundPrimaryColor), range: legacyRange)
                                attributedText.addThemeAttribute(.foreground(textPrimaryColor), range: legacyRange)
                            }
                    }
            }
            result?.attributedText = attributedText
            
            if let result: TappableLabel = result, !hasPreviousSetText {
                let availableSpace = CGSize(width: availableWidth, height: .greatestFiniteMagnitude)
                let size = result.sizeThatFits(availableSpace)
                result.set(.height, to: size.height)
            }
        }
        
        return result
    }
}<|MERGE_RESOLUTION|>--- conflicted
+++ resolved
@@ -775,33 +775,21 @@
 
     // MARK: - Interaction
     
-<<<<<<< HEAD
     override func hitTest(_ point: CGPoint, with event: UIEvent?) -> UIView? {
         // We are currently using Appium to do automated UI testing, unfortunately it seems to run into
         // issues when trying to long-press an element which has custom interaction logic - the TappableLabel
         // only needs to custom handle touches for interacting with links so we check to see if it contains
         // links before forwarding touches to it
         if let bodyTappableLabel: TappableLabel = bodyTappableLabel, bodyTappableLabel.containsLinks {
-            let btIngetBodyTappableLabelCoordinates: CGPoint = convert(point, to: bodyTappableLabel)
-            
-            if bodyTappableLabel.bounds.contains(btIngetBodyTappableLabelCoordinates) {
+            let bodyTappableLabelLocalTapCoordinate: CGPoint = convert(point, to: bodyTappableLabel)
+            
+            if bodyTappableLabel.bounds.contains(bodyTappableLabelLocalTapCoordinate) {
                 return bodyTappableLabel
             }
         }
         
         return super.hitTest(point, with: event)
     }
-=======
-//    override func hitTest(_ point: CGPoint, with event: UIEvent?) -> UIView? {
-//        if let bodyTappableLabel = bodyTappableLabel {
-//            let btIngetBodyTappableLabelCoordinates = convert(point, to: bodyTappableLabel)
-//            if bodyTappableLabel.bounds.contains(btIngetBodyTappableLabelCoordinates) {
-//                return bodyTappableLabel
-//            }
-//        }
-//        return super.hitTest(point, with: event)
-//    }
->>>>>>> 723d8a79
 
     override func gestureRecognizer(_ gestureRecognizer: UIGestureRecognizer, shouldRecognizeSimultaneouslyWith otherGestureRecognizer: UIGestureRecognizer) -> Bool {
         return true // Needed for the pan gesture recognizer to work with the table view's pan gesture recognizer
