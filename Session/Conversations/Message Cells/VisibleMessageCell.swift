--- conflicted
+++ resolved
@@ -553,20 +553,11 @@
             if let linkPreview: LinkPreview = cellViewModel.linkPreview {
                 switch linkPreview.variant {
                     case .standard:
-<<<<<<< HEAD
                         let stackView: UIStackView = UIStackView()
-=======
-                        let stackView = UIStackView(arrangedSubviews: [])
->>>>>>> 7dd3678f
                         stackView.axis = .vertical
                         stackView.spacing = 2
                         bubbleView.addSubview(stackView)
                         stackView.pin(to: bubbleView)
-<<<<<<< HEAD
-//                        stackView.pin([UIView.HorizontalEdge.leading, UIView.HorizontalEdge.trailing, UIView.VerticalEdge.top], to: bubbleView)
-//                        stackView.pin(.bottom, to: .bottom, of: bubbleView, withInset: -inset)
-=======
->>>>>>> 7dd3678f
                         snContentView.addArrangedSubview(bubbleBackgroundView)
                         
                         let linkPreviewView: LinkPreviewView = LinkPreviewView()
@@ -580,12 +571,6 @@
                         )
                         stackView.addArrangedSubview(linkPreviewView)
                         self.linkPreviewView = linkPreviewView
-<<<<<<< HEAD
-                        
-                        readMoreButton.themeTextColor = bodyLabelTextColor
-=======
-                        self.readMoreButton.themeTextColor = bodyLabelTextColor
->>>>>>> 7dd3678f
                         
                         let bodyTappableLabelContainer: UIView = UIView()
                         let bodyTappableInfo: (label: TappableLabel, height: CGFloat) = VisibleMessageCell.getBodyTappableLabel(
@@ -611,15 +596,10 @@
                                 min(bodyTappableInfo.height, maxHeight)
                             )
                         )
-<<<<<<< HEAD
                         
                         if ((bodyTappableInfo.height - maxHeight >= lineHeight) && !shouldExpanded) {
                             stackView.addArrangedSubview(readMoreButton)
                             readMoreButton.themeTextColor = bodyLabelTextColor
-=======
-                        if ((bodyTappableInfo.height - maxHeight >= lineHeight) && !shouldExpanded) {
-                            stackView.addArrangedSubview(readMoreButton)
->>>>>>> 7dd3678f
                             readMoreButton.isHidden = false
                             readMoreButton.transform = CGAffineTransform(translationX: inset, y: 0)
                         }
