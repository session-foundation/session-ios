--- conflicted
+++ resolved
@@ -553,19 +553,15 @@
             if let linkPreview: LinkPreview = cellViewModel.linkPreview {
                 switch linkPreview.variant {
                     case .standard:
-<<<<<<< HEAD
                         // Stack view
                         let stackView = UIStackView(arrangedSubviews: [])
                         stackView.axis = .vertical
                         stackView.spacing = 2
                     
-                        let linkPreviewView: LinkPreviewView = LinkPreviewView(maxWidth: maxWidth)
-=======
                         let linkPreviewView: LinkPreviewView = LinkPreviewView(
                             maxWidth: maxWidth,
                             using: dependencies
                         )
->>>>>>> 59e4c59b
                         linkPreviewView.update(
                             with: LinkPreview.SentState(
                                 linkPreview: linkPreview,
