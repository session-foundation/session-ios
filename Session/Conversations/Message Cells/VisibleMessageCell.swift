--- conflicted
+++ resolved
@@ -387,19 +387,11 @@
         bubbleView.isAccessibilityElement = true
         
         // Author label
-<<<<<<< HEAD
         authorLabel.isHidden = !cellViewModel.shouldShowAuthorName
         authorLabel.text = cellViewModel.authorNameSuppressedId
         authorLabel.extraText = cellViewModel.authorName.replacingOccurrences(of: cellViewModel.authorNameSuppressedId, with: "").trimmingCharacters(in: .whitespacesAndNewlines)
         authorLabel.themeTextColor = .textPrimary
         authorLabel.isProBadgeHidden = !cellViewModel.proFeatures.contains(.proBadge)
-=======
-        authorLabel.isHidden = (cellViewModel.senderName == nil)
-        authorLabel.text = cellViewModel.authorNameSuppressedId
-        authorLabel.extraText = cellViewModel.authorName.replacingOccurrences(of: cellViewModel.authorNameSuppressedId, with: "").trimmingCharacters(in: .whitespacesAndNewlines)
-        authorLabel.themeTextColor = .textPrimary
-        authorLabel.isProBadgeHidden = !dependencies.mutate(cache: .libSession) { $0.validateSessionProState(for: cellViewModel.authorId) }
->>>>>>> d452f4b4
         
         // Flip horizontally for RTL languages
         replyIconImageView.transform = CGAffineTransform.identity
@@ -560,17 +552,6 @@
             if let linkPreview: LinkPreview = cellViewModel.linkPreview {
                 switch linkPreview.variant {
                     case .standard:
-<<<<<<< HEAD
-                        // Stack view
-                        let stackView = UIStackView(arrangedSubviews: [])
-                        stackView.axis = .vertical
-                        stackView.spacing = 2
-                    
-                        let linkPreviewView: LinkPreviewView = LinkPreviewView(
-                            maxWidth: maxWidth,
-                            using: dependencies
-                        )
-=======
                         let stackView: UIStackView = UIStackView()
                         stackView.axis = .vertical
                         stackView.spacing = 2
@@ -581,7 +562,6 @@
                         snContentView.addArrangedSubview(bubbleBackgroundView)
                         
                         let linkPreviewView: LinkPreviewView = LinkPreviewView()
->>>>>>> d452f4b4
                         linkPreviewView.update(
                             with: linkPreview.sentState(
                                 imageAttachment: cellViewModel.linkPreviewAttachment,
@@ -604,29 +584,6 @@
                             delegate: self,
                             using: dependencies
                         )
-<<<<<<< HEAD
-                        self.linkPreviewView = linkPreviewView
-                        stackView.addArrangedSubview(linkPreviewView)
-                        readMoreButton.themeTextColor = bodyLabelTextColor
-                        let maxHeight: CGFloat = VisibleMessageCell.getMaxHeightAfterTruncation(for: cellViewModel)
-                        self.bodayTappableLabelHeightConstraint = linkPreviewView.bodyTappableLabel?.set(
-                            .height,
-                            to: (shouldExpanded ? linkPreviewView.bodyTappableLabelHeight : min(linkPreviewView.bodyTappableLabelHeight, maxHeight))
-                        )
-                        if ((linkPreviewView.bodyTappableLabelHeight - maxHeight >= lineHeight) && !shouldExpanded) {
-                            stackView.addArrangedSubview(readMoreButton)
-                            readMoreButton.isHidden = false
-                            readMoreButton.transform = CGAffineTransform(translationX: inset, y: 0)
-                        }
-                    
-                        bubbleView.addSubview(stackView)
-                        stackView.pin([UIView.HorizontalEdge.leading, UIView.HorizontalEdge.trailing, UIView.VerticalEdge.top], to: bubbleView)
-                        stackView.pin(.bottom, to: .bottom, of: bubbleView, withInset: -inset)
-                        snContentView.addArrangedSubview(bubbleBackgroundView)
-                        self.bodyTappableLabel = linkPreviewView.bodyTappableLabel
-                        self.bodyTappableLabelHeight = linkPreviewView.bodyTappableLabelHeight
-                        
-=======
                         
                         bodyTappableLabelContainer.addSubview(bodyTappableInfo.label)
                         bodyTappableInfo.label.pin(to: bodyTappableLabelContainer, withInset: 12)
@@ -649,7 +606,6 @@
                             readMoreButton.isHidden = false
                             readMoreButton.transform = CGAffineTransform(translationX: inset, y: 0)
                         }
->>>>>>> d452f4b4
                         
                     case .openGroupInvitation:
                         let openGroupInvitationView: OpenGroupInvitationView = OpenGroupInvitationView(
@@ -678,17 +634,6 @@
                 if let quoteViewModel: QuoteViewModel = cellViewModel.quoteViewModel {
                     let hInset: CGFloat = 2
                     let quoteView: QuoteView = QuoteView(
-<<<<<<< HEAD
-                        for: .regular,
-                        authorName: quotedInfo.authorName,
-                        authorHasProBadge: quotedInfo.proFeatures.contains(.proBadge),
-                        quotedText: quotedInfo.body,
-                        threadVariant: cellViewModel.threadVariant,
-                        currentUserSessionIds: cellViewModel.currentUserSessionIds,
-                        direction: (cellViewModel.variant.isOutgoing ? .outgoing : .incoming),
-                        attachment: quotedInfo.attachment,
-                        using: dependencies
-=======
                         viewModel: quoteViewModel.with(
                             thumbnailSource: .thumbnailFrom(
                                 quoteViewModel: quoteViewModel,
@@ -700,7 +645,6 @@
                             )
                         ),
                         dataManager: dependencies[singleton: .imageDataManager]
->>>>>>> d452f4b4
                     )
                     self.quoteView = quoteView
                     let quoteViewContainer = UIView(wrapping: quoteView, withInsets: UIEdgeInsets(top: 0, leading: hInset, bottom: 0, trailing: hInset))
@@ -785,17 +729,6 @@
                 // Quote view
                 let hInset: CGFloat = 2
                 let quoteView: QuoteView = QuoteView(
-<<<<<<< HEAD
-                    for: .regular,
-                    authorName: quotedInfo.authorName,
-                    authorHasProBadge: quotedInfo.proFeatures.contains(.proBadge),
-                    quotedText: quotedInfo.body,
-                    threadVariant: cellViewModel.threadVariant,
-                    currentUserSessionIds: cellViewModel.currentUserSessionIds,
-                    direction: (cellViewModel.variant.isOutgoing ? .outgoing : .incoming),
-                    attachment: quotedInfo.attachment,
-                    using: dependencies
-=======
                     viewModel: quoteViewModel.with(
                         thumbnailSource: .thumbnailFrom(
                             quoteViewModel: quoteViewModel,
@@ -807,7 +740,6 @@
                         )
                     ),
                     dataManager: dependencies[singleton: .imageDataManager]
->>>>>>> d452f4b4
                 )
                 self.quoteView = quoteView
                 let quoteViewContainer = UIView(wrapping: quoteView, withInsets: UIEdgeInsets(top: 0, leading: hInset, bottom: 0, trailing: hInset))
@@ -879,17 +811,6 @@
             /// Just quote
             case (.some(let quoteViewModel), _):
                 let quoteView: QuoteView = QuoteView(
-<<<<<<< HEAD
-                    for: .regular,
-                    authorName: quotedInfo.authorName,
-                    authorHasProBadge: quotedInfo.proFeatures.contains(.proBadge),
-                    quotedText: quotedInfo.body,
-                    threadVariant: cellViewModel.threadVariant,
-                    currentUserSessionIds: cellViewModel.currentUserSessionIds,
-                    direction: (cellViewModel.variant.isOutgoing ? .outgoing : .incoming),
-                    attachment: quotedInfo.attachment,
-                    using: dependencies
-=======
                     viewModel: quoteViewModel.with(
                         thumbnailSource: .thumbnailFrom(
                             quoteViewModel: quoteViewModel,
@@ -901,7 +822,6 @@
                         )
                     ),
                     dataManager: dependencies[singleton: .imageDataManager]
->>>>>>> d452f4b4
                 )
                 self.quoteView = quoteView
 
