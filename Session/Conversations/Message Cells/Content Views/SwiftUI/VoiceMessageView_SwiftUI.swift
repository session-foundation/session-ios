--- conflicted
+++ resolved
@@ -6,13 +6,8 @@
 
 struct VoiceMessageView_SwiftUI: View {
     @State var isPlaying: Bool = false
-<<<<<<< HEAD
-    @State var time: String = "0:00"  // stringlint:disable
-    @State var speed: String = "1.5×" // stringlint:disable
-=======
     @State var time: String = "0:00"  // stringlint:ignore
     @State var speed: String = "1.5×" // stringlint:ignore
->>>>>>> 83911cf9
     @State var progress: Double = 0.0
     
     private static let width: CGFloat = 160
