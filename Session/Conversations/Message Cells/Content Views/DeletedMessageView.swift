// Copyright © 2022 Rangeproof Pty Ltd. All rights reserved.

import UIKit
import Lucide
import SessionUIKit
import SignalUtilitiesKit
import SessionMessagingKit
import SessionUtilitiesKit

final class DeletedMessageView: UIView {
    private static let iconSize: CGFloat = 18
    private static let iconImageViewSize: CGFloat = 30
    private static let horizontalInset = Values.mediumSmallSpacing
    private static let verticalInset = Values.smallSpacing
    
    // MARK: - Lifecycle
    
    init(textColor: ThemeValue, variant: Interaction.Variant, maxWidth: CGFloat) {
        super.init(frame: CGRect.zero)
        accessibilityIdentifier = "Deleted message"
        isAccessibilityElement = true
        setUpViewHierarchy(textColor: textColor, variant: variant, maxWidth: maxWidth)
    }
    
    override init(frame: CGRect) {
        preconditionFailure("Use init(textColor:) instead.")
    }
    
    required init?(coder: NSCoder) {
        preconditionFailure("Use init(textColor:) instead.")
    }
    
    private func setUpViewHierarchy(textColor: ThemeValue, variant: Interaction.Variant, maxWidth: CGFloat) {
        let trashIcon = Lucide.image(icon: .trash2, size: DeletedMessageView.iconSize)?
            .withRenderingMode(.alwaysTemplate)
        
<<<<<<< HEAD
        let imageView = LucideIconView(icon: .trash2, size: DeletedMessageView.iconSize)
=======
        let imageView = UIImageView(image: trashIcon)
>>>>>>> 3307bcf8
        imageView.themeTintColor = textColor
        imageView.alpha = Values.highOpacity
        imageView.contentMode = .scaleAspectFit
        imageView.set(.width, to: DeletedMessageView.iconSize)
        imageView.set(.height, to: DeletedMessageView.iconSize)
        
        // Body label
        let titleLabel = UILabel()
        titleLabel.setContentHuggingPriority(.required, for: .vertical)
        titleLabel.font = .italicSystemFont(ofSize: Values.mediumFontSize)
        titleLabel.text = {
            switch variant {
                case .standardIncomingDeletedLocally, .standardOutgoingDeletedLocally:
                    return "deleteMessageDeletedLocally".localized()
                
                default: return "deleteMessageDeletedGlobally".localized()
            }
        }()
        titleLabel.themeTextColor = textColor
        titleLabel.alpha = Values.highOpacity
        titleLabel.lineBreakMode = .byTruncatingTail
        titleLabel.numberOfLines = 2
        
        // Stack view
        let stackView = UIStackView(arrangedSubviews: [
            imageView,
            titleLabel
        ])
        stackView.axis = .horizontal
        stackView.alignment = .center
        stackView.spacing = Values.smallSpacing
        stackView.isLayoutMarginsRelativeArrangement = true
        stackView.layoutMargins = UIEdgeInsets(top: 0, leading: 0, bottom: 0, trailing: 6)
        addSubview(stackView)
        
        let calculatedSize: CGSize = stackView.systemLayoutSizeFitting(CGSize(width: maxWidth, height: 999))
        
        stackView.pin(.top, to: .top, of: self, withInset: Self.verticalInset)
        stackView.pin(.leading, to: .leading, of: self, withInset: Self.horizontalInset)
        stackView.pin(.trailing, to: .trailing, of: self, withInset: -Self.horizontalInset)
        stackView.pin(.bottom, to: .bottom, of: self, withInset: -Self.verticalInset)
        
        stackView.set(.height, greaterThanOrEqualTo: calculatedSize.height)
    }
}<|MERGE_RESOLUTION|>--- conflicted
+++ resolved
@@ -31,14 +31,7 @@
     }
     
     private func setUpViewHierarchy(textColor: ThemeValue, variant: Interaction.Variant, maxWidth: CGFloat) {
-        let trashIcon = Lucide.image(icon: .trash2, size: DeletedMessageView.iconSize)?
-            .withRenderingMode(.alwaysTemplate)
-        
-<<<<<<< HEAD
         let imageView = LucideIconView(icon: .trash2, size: DeletedMessageView.iconSize)
-=======
-        let imageView = UIImageView(image: trashIcon)
->>>>>>> 3307bcf8
         imageView.themeTintColor = textColor
         imageView.alpha = Values.highOpacity
         imageView.contentMode = .scaleAspectFit
