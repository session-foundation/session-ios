--- conflicted
+++ resolved
@@ -23,7 +23,8 @@
         mediaCache: NSCache<NSString, AnyObject>,
         items: [Attachment],
         isOutgoing: Bool,
-        maxMessageWidth: CGFloat
+        maxMessageWidth: CGFloat,
+        using dependencies: Dependencies
     ) {
         let itemsToDisplay: [Attachment] = MediaAlbumView.itemsToDisplay(forItems: items)
         
@@ -41,7 +42,8 @@
                         itemsToDisplay.count != items.count &&
                         (index == (itemsToDisplay.count - 1))
                     ),
-                    cornerRadius: VisibleMessageCell.largeCornerRadius
+                    cornerRadius: VisibleMessageCell.largeCornerRadius,
+                    using: dependencies
                 )
             }
 
@@ -54,10 +56,7 @@
         let backgroundView: UIView = UIView()
         backgroundView.themeBackgroundColor = .backgroundPrimary
         addSubview(backgroundView)
-<<<<<<< HEAD
-=======
-        
->>>>>>> 304423f3
+
         backgroundView.setContentHugging(to: .defaultLow)
         backgroundView.setCompressionResistance(to: .defaultLow)
         backgroundView.pin(to: backgroundView)
