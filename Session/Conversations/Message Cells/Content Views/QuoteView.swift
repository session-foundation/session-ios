// Copyright © 2022 Rangeproof Pty Ltd. All rights reserved.

import UIKit
import SessionUIKit
import SessionMessagingKit
import SessionUtilitiesKit

final class QuoteView: UIView {
    static let thumbnailSize: CGFloat = 48
    static let iconSize: CGFloat = 24
    static let labelStackViewSpacing: CGFloat = 2
    static let labelStackViewVMargin: CGFloat = 4
    static let cancelButtonSize: CGFloat = 33
    
    enum Mode {
        case regular
        case draft
    }
    enum Direction { case incoming, outgoing }
    
    // MARK: - Variables
    
    private let dependencies: Dependencies
    private let onCancel: (() -> ())?

    // MARK: - Lifecycle
    
    init(
        for mode: Mode,
        authorId: String,
        quotedText: String?,
        threadVariant: SessionThread.Variant,
        currentUserSessionIds: Set<String>,
        direction: Direction,
        attachment: Attachment?,
        using dependencies: Dependencies,
        onCancel: (() -> ())? = nil
    ) {
        self.dependencies = dependencies
        self.onCancel = onCancel
        
        super.init(frame: CGRect.zero)
        
        setUpViewHierarchy(
            mode: mode,
            authorId: authorId,
            quotedText: quotedText,
            threadVariant: threadVariant,
            currentUserSessionIds: currentUserSessionIds,
            direction: direction,
            attachment: attachment
        )
    }

    override init(frame: CGRect) {
        preconditionFailure("Use init(for:maxMessageWidth:) instead.")
    }

    required init?(coder: NSCoder) {
        preconditionFailure("Use init(for:maxMessageWidth:) instead.")
    }

    private func setUpViewHierarchy(
        mode: Mode,
        authorId: String,
        quotedText: String?,
        threadVariant: SessionThread.Variant,
        currentUserSessionIds: Set<String>,
        direction: Direction,
        attachment: Attachment?
    ) {
        // There's quite a bit of calculation going on here. It's a bit complex so don't make changes
        // if you don't need to. If you do then test:
        // • Quoted text in both private chats and group chats
        // • Quoted images and videos in both private chats and group chats
        // • Quoted voice messages and documents in both private chats and group chats
        // • All of the above in both dark mode and light mode
        let thumbnailSize = QuoteView.thumbnailSize
        let iconSize = QuoteView.iconSize
        let labelStackViewSpacing = QuoteView.labelStackViewSpacing
        let labelStackViewVMargin = QuoteView.labelStackViewVMargin
        let smallSpacing = Values.smallSpacing
        let cancelButtonSize = QuoteView.cancelButtonSize
        var body: String? = quotedText
        
        // Main stack view
        let mainStackView = UIStackView(arrangedSubviews: [])
        mainStackView.axis = .horizontal
        mainStackView.spacing = smallSpacing
        mainStackView.alignment = .center
        mainStackView.setCompressionResistance(.vertical, to: .required)
        
        // Content view
        let contentView = UIView()
        addSubview(contentView)
        contentView.pin(to: self)
        
        if let attachment: Attachment = attachment {
            let isAudio: Bool = attachment.isAudio
            let fallbackImageName: String = (isAudio ? "attachment_audio" : "actionsheet_document_black") // stringlint:ignore
            let imageContainerView: UIView = UIView()
            imageContainerView.themeBackgroundColor = .messageBubble_overlay
            imageContainerView.layer.cornerRadius = VisibleMessageCell.smallCornerRadius
            imageContainerView.layer.masksToBounds = true
            imageContainerView.set(.width, to: thumbnailSize)
            imageContainerView.set(.height, to: thumbnailSize)
            mainStackView.addArrangedSubview(imageContainerView)
            
            let imageView: SessionImageView = SessionImageView(
                image: UIImage(named: fallbackImageName)?.withRenderingMode(.alwaysTemplate),
                dataManager: dependencies[singleton: .imageDataManager]
            )
            imageView.themeTintColor = {
                switch mode {
                    case .regular: return (direction == .outgoing ?
                        .messageBubble_outgoingText :
                        .messageBubble_incomingText
                    )
                    case .draft: return .textPrimary
                }
            }()
            imageView.contentMode = .scaleAspectFit
            imageView.set(.width, to: iconSize)
            imageView.set(.height, to: iconSize)
            imageContainerView.addSubview(imageView)
            imageView.center(in: imageContainerView)
            
            if (body ?? "").isEmpty {
                body = attachment.shortDescription
            }
            
            // Generate the thumbnail if needed
            imageView.loadThumbnail(size: .small, attachment: attachment, using: dependencies) { [weak imageView] processedData in
                guard processedData != nil else { return }
                
                imageView?.contentMode = .scaleAspectFill
            }
        }
        else {
            // Line view
            let lineColor: ThemeValue = {
                switch mode {
                    case .regular: return (direction == .outgoing ? .messageBubble_outgoingText : .primary)
                    case .draft: return .primary
                }
            }()
            let lineView = UIView()
            lineView.themeBackgroundColor = lineColor
            mainStackView.addArrangedSubview(lineView)
            
            lineView.pin(.top, to: .top, of: mainStackView)
            lineView.pin(.bottom, to: .bottom, of: mainStackView)
            lineView.set(.width, to: Values.accentLineThickness)
        }
        
        // Body label
        let bodyLabel = TappableLabel()
        bodyLabel.lineBreakMode = .byTruncatingTail
        bodyLabel.numberOfLines = 2
        
        let (targetThemeColor, proBadgeThemeColor): (ThemeValue, ThemeValue) = {
            switch mode {
                case .regular: return (direction == .outgoing ?
                    (.messageBubble_outgoingText, .white) :
                    (.messageBubble_incomingText, .primary)
                )
                case .draft: return (.textPrimary, .primary)
            }
        }()
        bodyLabel.font = .systemFont(ofSize: Values.smallFontSize)
        bodyLabel.themeAttributedText = body
            .map {
                MentionUtilities.highlightMentions(
                    in: $0,
                    threadVariant: threadVariant,
                    currentUserSessionIds: currentUserSessionIds,
                    location: {
                        switch (mode, direction) {
                            case (.draft, _): return .quoteDraft
                            case (_, .outgoing): return .outgoingQuote
                            case (_, .incoming): return .incomingQuote
                        }
                    }(),
                    textColor: targetThemeColor,
                    attributes: [
                        .themeForegroundColor: targetThemeColor
                    ],
                    using: dependencies
                )
            }
            .defaulting(
                to: attachment.map {
                    ThemedAttributedString(string: $0.shortDescription, attributes: [ .themeForegroundColor: targetThemeColor ])
                }
            )
            .defaulting(to: ThemedAttributedString(string: "messageErrorOriginal".localized(), attributes: [ .themeForegroundColor: targetThemeColor ]))
        
        // Label stack view
        let authorLabel = SessionLabelWithProBadge(
            proBadgeSize: .mini,
            proBadgeThemeBackgroundColor: proBadgeThemeColor
        )
        authorLabel.font = .boldSystemFont(ofSize: Values.smallFontSize)
        authorLabel.text = {
            guard !currentUserSessionIds.contains(authorId) else { return "you".localized() }
            guard body != nil else {
                // When we can't find the quoted message we want to hide the author label
                return Profile.displayNameNoFallback(
                    id: authorId,
                    threadVariant: threadVariant,
                    using: dependencies
                )
            }
            
            return Profile.displayName(
                id: authorId,
                threadVariant: threadVariant,
                using: dependencies
            )
        }()
        authorLabel.themeTextColor = targetThemeColor
        authorLabel.lineBreakMode = .byTruncatingTail
        authorLabel.numberOfLines = 1
<<<<<<< HEAD
        authorLabel.isHidden = (authorLabel.text == nil)
        authorLabel.isProBadgeHidden = !dependencies.mutate(cache: .libSession) { $0.validateSessionProState(for: authorId) }
=======
        authorLabel.setCompressionResistance(.vertical, to: .required)
>>>>>>> a2e01ac8
        
        let labelStackView = UIStackView(arrangedSubviews: [ authorLabel, bodyLabel ])
        labelStackView.axis = .vertical
        labelStackView.spacing = labelStackViewSpacing
        labelStackView.distribution = .equalCentering
        labelStackView.isLayoutMarginsRelativeArrangement = true
        labelStackView.layoutMargins = UIEdgeInsets(top: labelStackViewVMargin, left: 0, bottom: labelStackViewVMargin, right: 0)
        labelStackView.setCompressionResistance(.vertical, to: .required)
        mainStackView.addArrangedSubview(labelStackView)
        
        // Constraints
        contentView.addSubview(mainStackView)
        mainStackView.pin(to: contentView)
        
        if mode == .draft {
            // Cancel button
            let cancelButton = UIButton(type: .custom)
            cancelButton.setImage(UIImage(named: "X")?.withRenderingMode(.alwaysTemplate), for: .normal)
            cancelButton.themeTintColor = .textPrimary
            cancelButton.set(.width, to: cancelButtonSize)
            cancelButton.set(.height, to: cancelButtonSize)
            cancelButton.addTarget(self, action: #selector(cancel), for: UIControl.Event.touchUpInside)
            
            mainStackView.addArrangedSubview(cancelButton)
            cancelButton.center(.vertical, in: self)
        }
    }

    // MARK: - Interaction
    
    @objc private func cancel() {
        onCancel?()
    }
}<|MERGE_RESOLUTION|>--- conflicted
+++ resolved
@@ -221,12 +221,9 @@
         authorLabel.themeTextColor = targetThemeColor
         authorLabel.lineBreakMode = .byTruncatingTail
         authorLabel.numberOfLines = 1
-<<<<<<< HEAD
         authorLabel.isHidden = (authorLabel.text == nil)
         authorLabel.isProBadgeHidden = !dependencies.mutate(cache: .libSession) { $0.validateSessionProState(for: authorId) }
-=======
         authorLabel.setCompressionResistance(.vertical, to: .required)
->>>>>>> a2e01ac8
         
         let labelStackView = UIStackView(arrangedSubviews: [ authorLabel, bodyLabel ])
         labelStackView.axis = .vertical
