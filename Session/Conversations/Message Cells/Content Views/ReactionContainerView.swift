--- conflicted
+++ resolved
@@ -6,11 +6,6 @@
 import SignalUtilitiesKit
 
 final class ReactionContainerView: UIView {
-<<<<<<< HEAD
-    var showingAllReactions = false
-    private var showNumbers = true
-    private var maxEmojisPerLine = UIDevice.current.isIPad ? 10 : (isIPhone6OrSmaller ? 5 : 6)
-=======
     private static let arrowSize: CGSize = CGSize(width: 15, height: 13)
     private static let arrowSpacing: CGFloat = Values.verySmallSpacing
     
@@ -18,8 +13,7 @@
     private var collapsedCount: Int = 0
     private var showingAllReactions: Bool = false
     private var showNumbers: Bool = true
-    private var maxEmojisPerLine = isIPhone6OrSmaller ? 5 : 6
->>>>>>> 47083cca
+    private var maxEmojisPerLine = UIDevice.current.isIPad ? 10 : (isIPhone6OrSmaller ? 5 : 6)
     private var oldSize: CGSize = .zero
     
     var reactions: [ReactionViewModel] = []
