--- conflicted
+++ resolved
@@ -55,11 +55,7 @@
     
     // Mentions
     @MainActor var currentMentionStartIndex: String.Index?
-<<<<<<< HEAD
-    @MainActor var mentions: [MentionInfo] = []
-=======
     @MainActor var mentions: [MentionSelectionView.ViewModel] = []
->>>>>>> d452f4b4
     
     // Scrolling & paging
     var isUserScrolling = false
@@ -76,26 +72,6 @@
     var currentReactionListSheet: ReactionListSheet?
     var reactionExpandedMessageIds: Set<String> = []
 
-<<<<<<< HEAD
-    /// This flag is used to temporarily prevent the ConversationVC from becoming the first responder (primarily used with
-    /// custom transitions from preventing them from being buggy
-    var delayFirstResponder: Bool = false
-    override var canBecomeFirstResponder: Bool {
-        !delayFirstResponder &&
-        
-        // Need to return false during the swap between threads to prevent keyboard dismissal
-        !isReplacingThread
-    }
-    
-    override var inputAccessoryView: UIView? {
-        return (viewModel.state.threadViewModel.threadCanWrite == true && isShowingSearchUI ?
-            searchController.resultsBar :
-            snInputView
-        )
-    }
-
-=======
->>>>>>> d452f4b4
     /// The height of the visible part of the table view, i.e. the distance from the navigation bar (where the table view's origin is)
     /// to the top of the input view (`tableView.adjustedContentInset.bottom`).
     var tableViewUnobscuredHeight: CGFloat {
@@ -152,18 +128,6 @@
         result.themeBackgroundColor = .clear
         result.showsVerticalScrollIndicator = false
         result.keyboardDismissMode = .interactive
-<<<<<<< HEAD
-        result.contentInset = UIEdgeInsets(
-            top: 0,
-            leading: 0,
-            bottom: (viewModel.state.threadViewModel.threadCanWrite == true ?
-                Values.mediumSpacing :
-                (Values.mediumSpacing + (UIApplication.shared.keyWindow?.safeAreaInsets.bottom ?? 0))
-            ),
-            trailing: 0
-        )
-=======
->>>>>>> d452f4b4
         result.registerHeaderFooterView(view: UITableViewHeaderFooterView.self)
         result.register(view: DateHeaderCell.self)
         result.register(view: UnreadMarkerCell.self)
@@ -180,15 +144,6 @@
         return result
     }()
 
-<<<<<<< HEAD
-    lazy var snInputView: InputView = InputView(
-        threadVariant: self.viewModel.state.threadVariant,
-        delegate: self,
-        using: self.viewModel.dependencies
-    )
-
-=======
->>>>>>> d452f4b4
     lazy var unreadCountView: UIView = {
         let result: UIView = UIView()
         result.themeBackgroundColor = .backgroundSecondary
@@ -396,7 +351,7 @@
     lazy var snInputView: InputView = InputView(
         delegate: self,
         displayNameRetriever: Profile.defaultDisplayNameRetriever(
-            threadVariant: self.viewModel.initialThreadVariant,
+            threadVariant: self.viewModel.state.threadVariant,
             using: self.viewModel.dependencies
         ),
         imageDataManager: self.viewModel.dependencies[singleton: .imageDataManager],
@@ -559,21 +514,9 @@
         // there isn't much we can do about that unfortunately)
         updateNavBarButtons(
             threadData: nil,
-<<<<<<< HEAD
             initialVariant: self.viewModel.state.threadVariant,
             initialIsNoteToSelf: self.viewModel.state.threadViewModel.threadIsNoteToSelf,
             initialIsBlocked: (self.viewModel.state.threadViewModel.threadIsBlocked == true)
-=======
-            initialVariant: self.viewModel.initialThreadVariant,
-            initialIsNoteToSelf: self.viewModel.threadData.threadIsNoteToSelf,
-            initialIsBlocked: (self.viewModel.threadData.threadIsBlocked == true)
-        )
-        titleView.initialSetup(
-            with: self.viewModel.initialThreadVariant,
-            isNoteToSelf: self.viewModel.threadData.threadIsNoteToSelf,
-            isMessageRequest: (self.viewModel.threadData.threadIsMessageRequest == true),
-            isSessionPro: self.viewModel.threadData.isSessionPro(using: self.viewModel.dependencies)
->>>>>>> d452f4b4
         )
         titleView.update(with: self.viewModel.state.titleViewModel)
         
@@ -635,39 +578,9 @@
         // Notifications
         NotificationCenter.default.addObserver(
             self,
-            selector: #selector(applicationDidBecomeActive(_:)),
-            name: UIApplication.didBecomeActiveNotification,
-            object: nil
-        )
-<<<<<<< HEAD
-       
-        // Observe keyboard notifications
-        let keyboardNotifications: [Notification.Name] = [
-            UIResponder.keyboardWillShowNotification,
-            UIResponder.keyboardDidShowNotification,
-            UIResponder.keyboardWillChangeFrameNotification,
-            UIResponder.keyboardDidChangeFrameNotification,
-            UIResponder.keyboardWillHideNotification,
-            UIResponder.keyboardDidHideNotification
-        ]
-        keyboardNotifications.forEach { notification in
-            NotificationCenter.default.addObserver(
-                self,
-                selector: #selector(handleKeyboardNotification(_:)),
-                name: notification,
-                object: nil
-            )
-        }
-        
-        // Gesture
-        view.addGestureRecognizer(tableViewTapGesture)
-=======
-        NotificationCenter.default.addObserver(
-            self,
             selector: #selector(applicationDidResignActive(_:)),
             name: UIApplication.didEnterBackgroundNotification, object: nil
         )
->>>>>>> d452f4b4
 
         self.viewModel.navigatableState.setupBindings(viewController: self, disposables: &self.viewModel.disposables)
         
@@ -693,28 +606,8 @@
     override func viewDidAppear(_ animated: Bool) {
         super.viewDidAppear(animated)
         
-<<<<<<< HEAD
-        if delayFirstResponder || isShowingSearchUI {
-            delayFirstResponder = false
-            
-            DispatchQueue.main.asyncAfter(deadline: .now() + .milliseconds(50)) { [weak self] in
-                (self?.isShowingSearchUI == false ?
-                    self :
-                    self?.searchController.uiSearchController.searchBar
-                )?.becomeFirstResponder()
-            }
-        }
-        else if !self.isFirstResponder && initialLoadComplete && lastPresentedViewController == nil {
-            // After we have loaded the initial data if the user starts and cancels the interactive pop
-            // gesture the input view will disappear (but if we are returning from a presented view controller
-            // the keyboard will automatically reappear and calling this will break the first responder state
-            // so don't do it in that case)
-            self.becomeFirstResponder()
-        }
-=======
         // Reset to current state to avoid adjustments when returning to this VC
         lastBottomInset = tableView.contentInset.bottom
->>>>>>> d452f4b4
         
         // Flag that the initial layout has been completed (the flag blocks and unblocks a number
         // of different behaviours)
@@ -765,12 +658,7 @@
         // to appear to remain focussed)
         guard !isReplacingThread else { return }
         
-<<<<<<< HEAD
-        viewModel.updateDraft(to: replaceMentions(in: snInputView.text))
-=======
-        stopObservingChanges()
         viewModel.updateDraft(to: mentions.update(snInputView.text))
->>>>>>> d452f4b4
         inputAccessoryView?.resignFirstResponder()
     }
 
@@ -800,26 +688,6 @@
         }
     }
     
-    @objc func applicationDidBecomeActive(_ notification: Notification) {
-<<<<<<< HEAD
-        recoverInputView()
-        
-        if !isShowingSearchUI && self.presentedViewController == nil {
-            if !self.isFirstResponder {
-                self.becomeFirstResponder()
-            }
-            else {
-                self.reloadInputViews()
-            }
-=======
-        /// **Note:** When returning from the background we could have received notifications but the `PagedDatabaseObserver`
-        /// won't have them so we need to force a re-fetch of the current data to ensure everything is up to date
-        DispatchQueue.global(qos: .background).async { [weak self] in
-            self?.viewModel.pagedDataObserver?.resume()
->>>>>>> d452f4b4
-        }
-    }
-    
     // MARK: - Updating
     
     private func bindViewModel() {
@@ -852,105 +720,6 @@
             initialIsBlocked: (state.threadViewModel.threadIsBlocked == true)
         )
         
-<<<<<<< HEAD
-=======
-        if
-            initialLoad ||
-            viewModel.threadData.displayName != updatedThreadData.displayName ||
-            viewModel.threadData.threadVariant != updatedThreadData.threadVariant ||
-            viewModel.threadData.threadIsNoteToSelf != updatedThreadData.threadIsNoteToSelf ||
-            viewModel.threadData.threadMutedUntilTimestamp != updatedThreadData.threadMutedUntilTimestamp ||
-            viewModel.threadData.threadOnlyNotifyForMentions != updatedThreadData.threadOnlyNotifyForMentions ||
-            viewModel.threadData.userCount != updatedThreadData.userCount ||
-            viewModel.threadData.disappearingMessagesConfiguration != updatedThreadData.disappearingMessagesConfiguration
-        {
-            titleView.update(
-                with: updatedThreadData.displayName,
-                isNoteToSelf: updatedThreadData.threadIsNoteToSelf,
-                isMessageRequest: (updatedThreadData.threadIsMessageRequest == true),
-                isSessionPro: updatedThreadData.isSessionPro(using: viewModel.dependencies),
-                threadVariant: updatedThreadData.threadVariant,
-                mutedUntilTimestamp: updatedThreadData.threadMutedUntilTimestamp,
-                onlyNotifyForMentions: (updatedThreadData.threadOnlyNotifyForMentions == true),
-                userCount: updatedThreadData.userCount,
-                disappearingMessagesConfig: updatedThreadData.disappearingMessagesConfiguration
-            )
-            
-            // Update the empty state
-            emptyStateLabel.themeAttributedText = viewModel
-                .emptyStateText(for: updatedThreadData)
-                .formatted(in: emptyStateLabel)
-        }
-        
-        if
-            initialLoad ||
-            viewModel.threadData.threadVariant != updatedThreadData.threadVariant ||
-            viewModel.threadData.threadIsNoteToSelf != updatedThreadData.threadIsNoteToSelf ||
-            viewModel.threadData.threadIsBlocked != updatedThreadData.threadIsBlocked ||
-            viewModel.threadData.threadIsMessageRequest != updatedThreadData.threadIsMessageRequest ||
-            viewModel.threadData.threadRequiresApproval != updatedThreadData.threadRequiresApproval ||
-            viewModel.threadData.profile != updatedThreadData.profile ||
-            viewModel.threadData.additionalProfile != updatedThreadData.additionalProfile ||
-            viewModel.threadData.threadDisplayPictureUrl != updatedThreadData.threadDisplayPictureUrl
-        {
-            updateNavBarButtons(
-                threadData: updatedThreadData,
-                initialVariant: viewModel.initialThreadVariant,
-                initialIsNoteToSelf: viewModel.threadData.threadIsNoteToSelf,
-                initialIsBlocked: (viewModel.threadData.threadIsBlocked == true)
-            )
-        }
-        
-        if
-            initialLoad ||
-            viewModel.threadData.threadCanWrite != updatedThreadData.threadCanWrite ||
-            viewModel.threadData.threadVariant != updatedThreadData.threadVariant ||
-            viewModel.threadData.threadIsMessageRequest != updatedThreadData.threadIsMessageRequest ||
-            viewModel.threadData.threadRequiresApproval != updatedThreadData.threadRequiresApproval ||
-            viewModel.threadData.closedGroupAdminProfile != updatedThreadData.closedGroupAdminProfile
-        {
-            UIView.animate(withDuration: 0.3) { [weak self] in
-                self?.messageRequestFooterView.update(
-                    threadVariant: updatedThreadData.threadVariant,
-                    canWrite: (updatedThreadData.threadCanWrite == true),
-                    threadIsMessageRequest: (updatedThreadData.threadIsMessageRequest == true),
-                    threadRequiresApproval: (updatedThreadData.threadRequiresApproval == true),
-                    closedGroupAdminProfile: updatedThreadData.closedGroupAdminProfile
-                )
-            }
-        }
-        
-        if
-            initialLoad ||
-            viewModel.threadData.outdatedMemberId != updatedThreadData.outdatedMemberId ||
-            viewModel.threadData.disappearingMessagesConfiguration != updatedThreadData.disappearingMessagesConfiguration
-        {
-            addOrRemoveOutdatedClientBanner(
-                outdatedMemberId: updatedThreadData.outdatedMemberId,
-                disappearingMessagesConfiguration: updatedThreadData.disappearingMessagesConfiguration
-            )
-        }
-        
-        if
-            initialLoad ||
-            viewModel.threadData.threadVariant != updatedThreadData.threadVariant ||
-            viewModel.threadData.currentUserIsClosedGroupAdmin != updatedThreadData.currentUserIsClosedGroupAdmin
-        {
-            legacyGroupsBanner.isHidden = (updatedThreadData.threadVariant != .legacyGroup)
-        }
-        
-        if
-            initialLoad ||
-            viewModel.threadData.threadVariant != updatedThreadData.threadVariant ||
-            viewModel.threadData.closedGroupExpired != updatedThreadData.closedGroupExpired
-        {
-            expiredGroupBanner.isHidden = (
-                updatedThreadData.threadVariant != .group ||
-                updatedThreadData.closedGroupExpired != true
-            )
-        }
->>>>>>> d452f4b4
-        
         addOrRemoveOutdatedClientBanner(
             outdatedMemberId: state.threadViewModel.outdatedMemberId,
             disappearingMessagesConfiguration: state.threadViewModel.disappearingMessagesConfiguration
@@ -963,38 +732,58 @@
         )
         updateUnreadCountView(unreadCount: state.threadViewModel.threadUnreadCount)
         snInputView.setMessageInputState(state.messageInputState)
+
+//        if
+//            initialLoad ||
+//            viewModel.threadData.threadCanWrite != updatedThreadData.threadCanWrite ||
+//            viewModel.threadData.threadVariant != updatedThreadData.threadVariant ||
+//            viewModel.threadData.threadIsMessageRequest != updatedThreadData.threadIsMessageRequest ||
+//            viewModel.threadData.threadRequiresApproval != updatedThreadData.threadRequiresApproval ||
+//            viewModel.threadData.closedGroupAdminProfile != updatedThreadData.closedGroupAdminProfile
+//        {
+//            UIView.animate(withDuration: 0.3) { [weak self] in
+//                self?.messageRequestFooterView.update(
+//                    threadVariant: updatedThreadData.threadVariant,
+//                    canWrite: (updatedThreadData.threadCanWrite == true),
+//                    threadIsMessageRequest: (updatedThreadData.threadIsMessageRequest == true),
+//                    threadRequiresApproval: (updatedThreadData.threadRequiresApproval == true),
+//                    closedGroupAdminProfile: updatedThreadData.closedGroupAdminProfile
+//                )
+//            }
+//        }
         
         // Only set the draft content on the initial load (once we have data)
         if !initialLoadComplete, let draft: String = state.threadViewModel.threadMessageDraft, !draft.isEmpty {
             let (string, mentions) = MentionUtilities.getMentions(
                 in: draft,
-<<<<<<< HEAD
                 currentUserSessionIds: state.currentUserSessionIds,
                 displayNameRetriever: { sessionId, _ in
+                    // TODO: [PRO] Replicate this behaviour everywhere
                     state.profileCache[sessionId]?.displayName(for: state.threadVariant)
                 }
-=======
-                currentUserSessionIds: (updatedThreadData.currentUserSessionIds ?? []),
-                displayNameRetriever: Profile.defaultDisplayNameRetriever(
-                    threadVariant: updatedThreadData.threadVariant,
-                    using: viewModel.dependencies
-                )
->>>>>>> d452f4b4
             )
             snInputView.text = string
             snInputView.updateNumberOfCharactersLeft(draft)
             
             // Fetch the mention info asynchronously
             if !mentions.isEmpty {
-<<<<<<< HEAD
-                self.mentions = mentions.map { mention in
-                    MentionInfo(
-                        profile: (state.profileCache[mention.profileId] ?? Profile.defaultFor(mention.profileId)),
-                        threadVariant: state.threadVariant,
-                        openGroupServer: state.threadViewModel.openGroupServer,
-                        openGroupRoomToken: state.threadViewModel.openGroupRoomToken
-                    )
-                }
+                // TODO: [PRO] Should source these and return them as part of the viewModel
+//                let adminModMembers: [GroupMember] = try openGroupManager.membersWhere(
+//                    db,
+//                    currentUserSessionIds: (updatedThreadData.currentUserSessionIds ?? []),
+//                    .groupIds([OpenGroup.idFor(roomToken: roomToken, server: server)]),
+//                    .publicKeys(profiles.map { $0.id }),
+//                    .roles([.moderator, .admin])
+//                )
+                self.mentions = MentionSelectionView.ViewModel.mentions(
+                    profiles: mentions.map { _, profileId, _ in
+                        state.profileCache[profileId] ?? Profile.defaultFor(profileId)
+                    },
+                    threadVariant: state.threadVariant,
+                    currentUserSessionIds: state.currentUserSessionIds,
+                    adminModMembers: [],
+                    using: viewModel.dependencies
+                )
             }
         }
         
@@ -1012,81 +801,6 @@
                 tableView.reloadData()
                 initialLoadComplete = true
                 performInitialScrollIfNeeded()  /// Need to call after updating `initialLoadComplete`
-=======
-                viewModel.dependencies[singleton: .storage].readAsync(
-                    retrieve: { [openGroupManager = viewModel.dependencies[singleton: .openGroupManager]] db -> ([Profile], [GroupMember]) in
-                        let profiles: [Profile] = try Profile
-                            .filter(ids: mentions.map { $0.profileId })
-                            .fetchAll(db)
-                        
-                        guard
-                            let server: String = updatedThreadData.openGroupServer,
-                            let roomToken: String = updatedThreadData.openGroupRoomToken
-                        else { return (profiles, []) }
-                        
-                        let adminModMembers: [GroupMember] = try openGroupManager.membersWhere(
-                            db,
-                            currentUserSessionIds: (updatedThreadData.currentUserSessionIds ?? []),
-                            .groupIds([OpenGroup.idFor(roomToken: roomToken, server: server)]),
-                            .publicKeys(profiles.map { $0.id }),
-                            .roles([.moderator, .admin])
-                        )
-                        
-                        return (profiles, adminModMembers)
-                    },
-                    completion: { [weak self, dependencies = viewModel.dependencies] result in
-                        guard
-                            let self = self,
-                            case .success((let profiles, let adminModMembers)) = result
-                        else { return }
-                        
-                        self.mentions = self.mentions.appending(
-                            contentsOf: MentionSelectionView.ViewModel.mentions(
-                                profiles: profiles,
-                                threadVariant: updatedThreadData.threadVariant,
-                                currentUserSessionIds: (updatedThreadData.currentUserSessionIds ?? []),
-                                adminModMembers: adminModMembers,
-                                using: dependencies
-                            )
-                        )
-                    }
-                )
-            }
-        }
-        
-        // Now we have done all the needed diffs update the viewModel with the latest data
-        self.viewModel.updateThreadData(updatedThreadData)
-    }
-    
-    private func handleInteractionUpdates(
-        _ updatedData: [ConversationViewModel.SectionModel],
-        changeset: StagedChangeset<[ConversationViewModel.SectionModel]>,
-        initialLoad: Bool = false
-    ) {
-        // Determine if we have any messages for the empty state
-        let hasMessages: Bool = (updatedData
-            .filter { $0.model == .messages }
-            .first?
-            .elements
-            .isEmpty == false)
-        
-        // Ensure the first load or a load when returning from a child screen runs without
-        // animations (if we don't do this the cells will animate in from a frame of
-        // CGRect.zero or have a buggy transition)
-        guard self.hasLoadedInitialInteractionData else {
-            // Need to dispatch async to prevent this from causing glitches in the push animation
-            DispatchQueue.main.async {
-                self.viewModel.updateInteractionData(updatedData)
-                
-                // Update the empty state
-                self.emptyStateLabelContainer.isHidden = hasMessages
-                
-                UIView.performWithoutAnimation {
-                    self.tableView.reloadData()
-                    self.hasLoadedInitialInteractionData = true
-                    self.performInitialScrollIfNeeded()
-                }
->>>>>>> d452f4b4
             }
             return
         }
@@ -1573,127 +1287,6 @@
             }
         }
     }
-<<<<<<< HEAD
-    
-    // MARK: - Keyboard Avoidance
-
-    @objc func handleKeyboardNotification(_ notification: Notification) {
-        guard
-            !viewIsDisappearing,
-            let userInfo: [AnyHashable: Any] = notification.userInfo,
-            var keyboardEndFrame: CGRect = userInfo[UIResponder.keyboardFrameEndUserInfoKey] as? CGRect
-        else { return }
-        
-        // If reduce motion+crossfade transitions is on, in iOS 14 UIKit sends out a keyboard end frame
-        // of CGRect zero. This breaks the math below.
-        //
-        // If our keyboard end frame is CGRectZero, build a fake rect that's translated off the bottom edge.
-        if keyboardEndFrame == .zero {
-            keyboardEndFrame = CGRect(
-                x: UIScreen.main.bounds.minX,
-                y: UIScreen.main.bounds.maxY,
-                width: UIScreen.main.bounds.width,
-                height: 0
-            )
-        }
-        
-        // If we explicitly can't write to the thread then the input will be hidden but they keyboard
-        // still reports that it takes up size, so just report 0 height in that case
-        if viewModel.state.threadViewModel.threadCanWrite == false && viewModel.state.threadVariant != .community {
-            keyboardEndFrame = CGRect(
-                x: UIScreen.main.bounds.minX,
-                y: UIScreen.main.bounds.maxY,
-                width: UIScreen.main.bounds.width,
-                height: 0
-            )
-        }
-        
-        // No nothing if there was no change
-        // Note: there is a bug on iOS 15.X for iPhone 6/6s where the converted frame is not accurate.
-        // In iOS 16.1 and later, the keyboard notification object is the screen the keyboard appears on.
-        // This is a workaround to fix the issue
-        let fromCoordinateSpace: UICoordinateSpace? = {
-            if let screen = (notification.object as? UIScreen) {
-                return screen.coordinateSpace
-            } else {
-                var result: UIView? = self.view.superview
-                while result != nil && result?.frame != UIScreen.main.bounds {
-                    result = result?.superview
-                }
-                return result
-            }
-        }()
-        let keyboardEndFrameConverted: CGRect = fromCoordinateSpace?.convert(keyboardEndFrame, to: self.view) ?? keyboardEndFrame
-        guard keyboardEndFrameConverted != lastKnownKeyboardFrame else { return }
-        
-        self.lastKnownKeyboardFrame = keyboardEndFrameConverted
-        
-        // Please refer to https://github.com/mapbox/mapbox-navigation-ios/issues/1600
-        // and https://stackoverflow.com/a/25260930 to better understand what we are
-        // doing with the UIViewAnimationOptions
-        let curveValue: Int = ((userInfo[UIResponder.keyboardAnimationCurveUserInfoKey] as? Int) ?? Int(UIView.AnimationOptions.curveEaseInOut.rawValue))
-        let options: UIView.AnimationOptions = UIView.AnimationOptions(rawValue: UInt(curveValue << 16))
-        let duration = ((userInfo[UIResponder.keyboardAnimationDurationUserInfoKey] as? TimeInterval) ?? 0)
-        
-        guard didFinishInitialLayout && !viewIsAppearing, duration > 0, !UIAccessibility.isReduceMotionEnabled else {
-            // UIKit by default (sometimes? never?) animates all changes in response to keyboard events.
-            // We want to suppress those animations if the view isn't visible,
-            // otherwise presentation animations don't work properly.
-            UIView.performWithoutAnimation {
-                self.updateKeyboardAvoidance()
-            }
-            return
-        }
-        
-        UIView.animate(
-            withDuration: duration,
-            delay: 0,
-            options: options,
-            animations: { [weak self] in
-                self?.updateKeyboardAvoidance()
-                self?.view.layoutIfNeeded()
-            },
-            completion: nil
-        )
-    }
-    
-    private func updateKeyboardAvoidance() {
-        guard let lastKnownKeyboardFrame: CGRect = self.lastKnownKeyboardFrame else { return }
-        
-        let legacyGroupsFooterOffset: CGFloat = (legacyGroupsRecreateGroupView.isHidden ? 0 :
-            legacyGroupsFadeView.bounds.height) // Intentionally want the height of 'legacyGroupsFadeView'
-        let messageRequestsOffset: CGFloat = (messageRequestFooterView.isHidden ? 0 :
-            messageRequestFooterView.bounds.height)
-        let viewIntersection = view.bounds.intersection(lastKnownKeyboardFrame)
-        let bottomOffset: CGFloat = (viewIntersection.isEmpty ? 0 : view.bounds.maxY - viewIntersection.minY)
-        let additionalPadding: CGFloat = (viewIntersection.isEmpty || legacyGroupsRecreateGroupView.isHidden ? Values.mediumSpacing : 0)
-        let contentInsets = UIEdgeInsets(
-            top: 0,
-            left: 0,
-            bottom: bottomOffset + additionalPadding + legacyGroupsFooterOffset + messageRequestsOffset,
-            right: 0
-        )
-        let insetDifference: CGFloat = (contentInsets.bottom - tableView.contentInset.bottom)
-        scrollButtonBottomConstraint?.constant = -(bottomOffset + 12)
-        messageRequestsViewBotomConstraint?.constant = -bottomOffset
-        legacyGroupsFooterViewViewTopConstraint?.constant = -(legacyGroupsFooterOffset + bottomOffset + (viewModel.state.threadViewModel.threadCanWrite == false ? 16 : 0))
-        tableView.contentInset = contentInsets
-        tableView.scrollIndicatorInsets = contentInsets
-        
-        // Only modify the contentOffset if we aren't at the bottom of the tableView, with a little
-        // buffer (if we are at the bottom then it'll automatically scroll for us and modifying the
-        // value will break things)
-        let tableViewBottom: CGFloat = (tableView.contentSize.height - tableView.bounds.height + tableView.contentInset.bottom)
-        
-        // Added `insetDifference > 0` to remove sudden table collapse and overscroll
-        if tableView.contentOffset.y < (tableViewBottom - 5) && insetDifference > 0 {
-            tableView.contentOffset.y += insetDifference
-        }
-        
-        updateScrollToBottom()
-    }
-=======
->>>>>>> d452f4b4
 
     // MARK: - General
     
