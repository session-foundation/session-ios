--- conflicted
+++ resolved
@@ -228,7 +228,8 @@
                 onTap: { [weak self] in self?.removeOutdatedClientBanner() }
             )
         )
-<<<<<<< HEAD
+        result.accessibilityLabel = "Outdated client banner"
+        result.isAccessibilityElement = true
         
         return result
     }()
@@ -251,13 +252,8 @@
             )
         )
         result.isHidden = (self.viewModel.threadData.threadVariant != .legacyGroup)
-=======
-        let result: InfoBanner = InfoBanner(info: info, dismiss: { [weak self] in
-            self?.removeOutdatedClientBanner()
-        })
-        result.accessibilityLabel = "Outdated client banner"
+        result.accessibilityLabel = "Legacy group banner"
         result.isAccessibilityElement = true
->>>>>>> 304423f3
         
         return result
     }()
@@ -381,16 +377,12 @@
         focusedInteractionInfo: Interaction.TimestampInfo? = nil,
         using dependencies: Dependencies
     ) {
-<<<<<<< HEAD
         self.viewModel = ConversationViewModel(
             threadId: threadId,
             threadVariant: threadVariant,
             focusedInteractionInfo: focusedInteractionInfo,
             using: dependencies
         )
-=======
-        self.viewModel = ConversationViewModel(threadId: threadId, threadVariant: threadVariant, focusedInteractionInfo: focusedInteractionInfo, using: dependencies)
->>>>>>> 304423f3
         
         dependencies[singleton: .storage].addObserver(viewModel.pagedDataObserver)
         
@@ -517,16 +509,6 @@
     override func viewDidAppear(_ animated: Bool) {
         super.viewDidAppear(animated)
         
-        /// When the `ConversationVC` is on the screen we want to store it so we can avoid sending notification without accessing the
-        /// main thread (we don't currently care if it's still in the nav stack though - so if a user is on a conversation settings screen this should
-        /// get cleared within `viewWillDisappear`)
-        ///
-        /// **Note:** We do this on an async queue because `Atomic<T>` can block if something else is mutating it and we want to avoid
-        /// the risk of blocking the conversation transition
-        DispatchQueue.global(qos: .userInitiated).async { [weak self] in
-            SessionApp.currentlyOpenConversationViewController.mutate { $0 = self }
-        }
-        
         if delayFirstResponder || isShowingSearchUI {
             delayFirstResponder = false
             
@@ -556,16 +538,6 @@
 
     override func viewWillDisappear(_ animated: Bool) {
         super.viewWillDisappear(animated)
-        
-        /// When the `ConversationVC` is on the screen we want to store it so we can avoid sending notification without accessing the
-        /// main thread (we don't currently care if it's still in the nav stack though - so if a user leaves a conversation settings screen we clear
-        /// it, and if a user moves to a different `ConversationVC` this will get updated to that one within `viewDidAppear`)
-        ///
-        /// **Note:** We do this on an async queue because `Atomic<T>` can block if something else is mutating it and we want to avoid
-        /// the risk of blocking the conversation transition
-        DispatchQueue.global(qos: .userInitiated).async {
-            SessionApp.currentlyOpenConversationViewController.mutate { $0 = nil }
-        }
         
         viewIsDisappearing = true
         lastPresentedViewController = self.presentedViewController
@@ -1353,7 +1325,8 @@
                         threadVariant: threadData.threadVariant,
                         displayPictureFilename: nil,
                         profile: threadData.profile,
-                        additionalProfile: nil
+                        additionalProfile: nil,
+                        using: viewModel.dependencies
                     )
                     profilePictureView.customWidth = (44 - 16)   // Width of the standard back button
 
@@ -1521,7 +1494,11 @@
         self.outdatedClientBanner.update(
             message: String(
                 format: "DISAPPEARING_MESSAGES_OUTDATED_CLIENT_BANNER".localized(),
-                Profile.displayName(id: outdatedMemberId, threadVariant: self.viewModel.threadData.threadVariant)
+                Profile.displayName(
+                    id: outdatedMemberId,
+                    threadVariant: viewModel.threadData.threadVariant,
+                    using: viewModel.dependencies
+                )
             ),
             onTap: { [weak self] in self?.removeOutdatedClientBanner() }
         )
