// Copyright © 2022 Rangeproof Pty Ltd. All rights reserved.

import UIKit
import AVKit
import Combine
import GRDB
import DifferenceKit
import Lucide
import SessionUIKit
import SessionMessagingKit
import SessionUtilitiesKit
import SignalUtilitiesKit

final class ConversationVC: BaseVC, LibSessionRespondingViewController, ConversationSearchControllerDelegate, UITableViewDataSource, UITableViewDelegate {
    private static let loadingHeaderHeight: CGFloat = 40
    static let expandedAttachmentButtonSpacing: CGFloat = 4
    
    internal let viewModel: ConversationViewModel
    private var disposables: Set<AnyCancellable> = Set()
    
    /// Currently loaded version of the data for the `tableView`, will always match the value in the `viewModel` unless it's part way
    /// through updating it's state
    internal var sections: [ConversationViewModel.SectionModel] = []
    private var initialLoadComplete: Bool = false
    
    private var currentTargetOffset: CGPoint?
    private var isAutoLoadingNextPage: Bool = false
    private var isLoadingMore: Bool = false
    var isReplacingThread: Bool = false
    var isKeyboardVisible: Bool = false
    
    /// This flag indicates whether the thread data has been reloaded after a disappearance (it defaults to true as it will
    /// never have disappeared before - this is only needed for value observers since they run asynchronously)
    private var hasReloadedThreadDataAfterDisappearance: Bool = true
    
    /// This flag indicates that a need for inputview keyboard presentation is needed, this is in events
    /// where a delegate action is trigger before poping back into `ConversationVC`
    var hasPendingInputKeyboardPresentationEvent: Bool = false
    
    var focusedInteractionInfo: Interaction.TimestampInfo?
    var focusBehaviour: ConversationViewModel.FocusBehaviour = .none
    
    // Search
    var isShowingSearchUI = false
    
    // Audio playback & recording
    var audioPlayer: OWSAudioPlayer?
    var audioRecorder: AVAudioRecorder?
    var audioTimer: Timer?
    
    // Context menu
    var contextMenuWindow: ContextMenuWindow?
    var contextMenuVC: ContextMenuVC?
    var documentHandler: DocumentPickerHandler?
    
    // Mentions
    @MainActor var currentMentionStartIndex: String.Index?
    @MainActor var mentions: [MentionSelectionView.ViewModel] = []
    
    // Scrolling & paging
    var isUserScrolling = false
    var hasPerformedInitialScroll = false
    var didFinishInitialLayout = false
    private var lastBottomInset: CGFloat = 0
    private var shouldUpdateInsets: Bool = true
    
    /// These flags are true between `viewDid/Will Appear/Disappear` and is used to prevent keyboard changes
    /// from trying to animate (as the animations can cause buggy transitions)
    var viewIsAppearing: Bool = false
    
    // Reaction
    var currentReactionListSheet: ReactionListSheet?
    var reactionExpandedMessageIds: Set<String> = []

    /// The height of the visible part of the table view, i.e. the distance from the navigation bar (where the table view's origin is)
    /// to the top of the input view (`tableView.adjustedContentInset.bottom`).
    var tableViewUnobscuredHeight: CGFloat {
        let bottomInset = tableView.adjustedContentInset.bottom
        return tableView.bounds.height - bottomInset
    }

    /// The offset at which the table view is exactly scrolled to the bottom.
    var lastPageTop: CGFloat {
        return tableView.contentSize.height - tableViewUnobscuredHeight
    }

    var isCloseToBottom: Bool {
        let margin = (self.lastPageTop - self.tableView.contentOffset.y)
        return margin <= ConversationVC.scrollToBottomMargin
    }

    lazy var mnemonic: String = { ((try? Identity.mnemonic(using: viewModel.dependencies)) ?? "") }()

    lazy var recordVoiceMessageActivity = AudioActivity(
        audioDescription: "Voice message",  // stringlint:ignore
        behavior: .playAndRecord,
        using: viewModel.dependencies
    )

    lazy var searchController: ConversationSearchController = {
        let result: ConversationSearchController = ConversationSearchController(
            threadId: self.viewModel.state.threadId
        )
        result.uiSearchController.obscuresBackgroundDuringPresentation = false
        result.delegate = self
        
        return result
    }()

    // MARK: - UI
    
    var lastKnownKeyboardFrame: CGRect?
    
    lazy var titleView: ConversationTitleView = {
        let result: ConversationTitleView = ConversationTitleView(using: viewModel.dependencies)
        let tapGestureRecognizer = UITapGestureRecognizer(
            target: self,
            action: #selector(handleTitleViewTapped)
        )
        result.addGestureRecognizer(tapGestureRecognizer)
        
        return result
    }()

    lazy var tableView: AfterLayoutCallbackTableView = {
        let result: AfterLayoutCallbackTableView = AfterLayoutCallbackTableView()
        result.separatorStyle = .none
        result.themeBackgroundColor = .clear
        result.showsVerticalScrollIndicator = false
        result.keyboardDismissMode = .interactive
        result.registerHeaderFooterView(view: UITableViewHeaderFooterView.self)
        result.register(view: DateHeaderCell.self)
        result.register(view: UnreadMarkerCell.self)
        result.register(view: VisibleMessageCell.self)
        result.register(view: InfoMessageCell.self)
        result.register(view: TypingIndicatorCell.self)
        result.register(view: CallMessageCell.self)
        result.estimatedSectionHeaderHeight = ConversationVC.loadingHeaderHeight
        result.sectionFooterHeight = 0
        result.dataSource = self
        result.delegate = self
        result.contentInsetAdjustmentBehavior = .never  /// We custom handle it

        return result
    }()

    lazy var unreadCountView: UIView = {
        let result: UIView = UIView()
        result.themeBackgroundColor = .backgroundSecondary
        result.layer.masksToBounds = true
        result.layer.cornerRadius = (ConversationVC.unreadCountViewSize / 2)
        result.set(.width, greaterThanOrEqualTo: ConversationVC.unreadCountViewSize)
        result.set(.height, to: ConversationVC.unreadCountViewSize)
        result.isHidden = true
        result.alpha = 0
        
        return result
    }()

    lazy var unreadCountLabel: UILabel = {
        let result: UILabel = UILabel()
        result.font = .boldSystemFont(ofSize: Values.verySmallFontSize)
        result.themeTextColor = .textPrimary
        result.textAlignment = .center
        
        return result
    }()
    
    lazy var stateStackView: UIStackView = {
        let result: UIStackView = UIStackView(arrangedSubviews: [
            outdatedClientBanner,
            legacyGroupsBanner,
            expiredGroupBanner,
            emptyStatePaddingView,
            emptyStateLabelContainer
        ])
        result.axis = .vertical
        result.spacing = Values.smallSpacing
        result.alignment = .fill
        
        return result
    }()
    
    lazy var outdatedClientBanner: InfoBanner = {
        let result: InfoBanner = InfoBanner(
            info: InfoBanner.Info(
                font: .systemFont(ofSize: Values.verySmallFontSize),
                message: "disappearingMessagesLegacy"
                    .put(key: "name", value: self.viewModel.state.threadInfo.displayName.deformatted())
                    .localizedFormatted(baseFont: .systemFont(ofSize: Values.verySmallFontSize)),
                icon: .close,
                tintColor: .messageBubble_outgoingText,
                backgroundColor: .primary,
                labelAccessibility: Accessibility(identifier: "Outdated client banner"),
                height: 40,
                onTap: { [weak self] in self?.removeOutdatedClientBanner() }
            )
        )
        result.isHidden = true
        
        return result
    }()

    lazy var legacyGroupsBanner: InfoBanner = {
        let result: InfoBanner = InfoBanner(
            info: InfoBanner.Info(
                font: ConversationViewModel.legacyGroupsBannerFont,
                message: viewModel.state.legacyGroupsBannerMessage,
                icon: .none,
                tintColor: .messageBubble_outgoingText,
                backgroundColor: .primary,
                labelAccessibility: Accessibility(identifier: "Legacy group banner"),
                height: nil,
                onTap: { [weak self] in self?.openUrl(Features.legacyGroupDepricationUrl) }
            )
        )
        result.isHidden = (viewModel.state.threadVariant != .legacyGroup)
        
        return result
    }()
    
    lazy var expiredGroupBanner: InfoBanner = {
        let result: InfoBanner = InfoBanner(
            info: InfoBanner.Info(
                font: .systemFont(ofSize: Values.miniFontSize),
                message: "groupNotUpdatedWarning"
                    .localizedFormatted(baseFont: .systemFont(ofSize: Values.miniFontSize)),
                icon: .none,
                tintColor: .black,
                backgroundColor: .explicitPrimary(.orange),
                labelAccessibility: Accessibility(identifier: "Expired group banner"),
                height: nil
            )
        )
        result.isHidden = (
            viewModel.state.threadVariant != .group ||
            viewModel.state.threadInfo.groupInfo?.expired != true
        )
        
        return result
    }()
    
    private lazy var emptyStatePaddingView: UIView = {
        let result: UIView = UIView()
        result.set(.height, to: Values.largeSpacing)
        
        return result
    }()
    
    private lazy var emptyStateLabelContainer: UIView = {
        let result: UIView = UIView()
        result.addSubview(emptyStateLabel)
        emptyStateLabel.pin(.top, to: .top, of: result)
        emptyStateLabel.pin(.leading, to: .leading, of: result, withInset: Values.largeSpacing)
        emptyStateLabel.pin(.trailing, to: .trailing, of: result, withInset: -Values.largeSpacing)
        emptyStateLabel.pin(.bottom, to: .bottom, of: result)
        
        return result
    }()
    
    private lazy var emptyStateLabel: UILabel = {
        let result: UILabel = UILabel()
        result.accessibilityIdentifier = "Control message"
        result.translatesAutoresizingMaskIntoConstraints = false
        result.font = .systemFont(ofSize: Values.verySmallFontSize)
        result.themeAttributedText = viewModel.state.emptyStateText.formatted(in: result)
        result.themeTextColor = .textSecondary
        result.textAlignment = .center
        result.lineBreakMode = .byWordWrapping
        result.numberOfLines = 0

        return result
    }()
    
    lazy var scrollButton: RoundIconButton = {
        let result: RoundIconButton = RoundIconButton(
            image: UIImage(named: "ic_chevron_down")?
                .withRenderingMode(.alwaysTemplate)
        ) { [weak self] in
            // The table view's content size is calculated by the estimated height of cells,
            // so the result may be inaccurate before all the cells are loaded. Use this
            // to scroll to the last row instead.
            self?.scrollToBottom(isAnimated: true)
        }
        result.alpha = 0
        result.accessibilityIdentifier = "Scroll button"
        result.isAccessibilityElement = true
        
        return result
    }()

    lazy var footerControlsStackView: UIStackView = {
        let result: UIStackView = UIStackView(arrangedSubviews: [
            legacyGroupsRecreateGroupView,
            messageRequestFooterView,
            snInputView
        ])
        result.axis = .vertical
        result.alignment = .fill
        result.distribution = .fill
        
        return result
    }()
    
    lazy var messageRequestFooterView: MessageRequestFooterView = MessageRequestFooterView(
        threadVariant: self.viewModel.state.threadVariant,
        canWrite: self.viewModel.state.threadInfo.canWrite,
        threadIsMessageRequest: self.viewModel.state.threadInfo.isMessageRequest,
        threadRequiresApproval: self.viewModel.state.threadInfo.requiresApproval,
        closedGroupAdminProfile: self.viewModel.state.threadInfo.groupInfo?.adminProfile,
        onBlock: { [weak self] in self?.blockMessageRequest() },
        onAccept: { [weak self] in self?.acceptMessageRequest() },
        onDecline: { [weak self] in self?.declineMessageRequest() }
    )
    
    private lazy var legacyGroupsRecreateGroupView: UIView = {
        let result: UIView = UIView()
        result.isHidden = (
            viewModel.state.threadVariant != .legacyGroup ||
            viewModel.state.threadInfo.groupInfo?.currentUserRole != .admin
        )
        
        result.addSubview(legacyGroupsFooterButton)
        
        return result
    }()
    
    private lazy var legacyGroupsFadeView: GradientView = {
        let result: GradientView = GradientView()
        result.themeBackgroundGradient = [
            .value(.backgroundPrimary, alpha: 0), // Want this to take up 20% (~20px)
            .backgroundPrimary,
            .backgroundPrimary,
            .backgroundPrimary
        ]
        result.isHidden = legacyGroupsRecreateGroupView.isHidden
        
        return result
    }()
    
    private lazy var legacyGroupsFooterButton: SessionButton = {
        let result: SessionButton = SessionButton(style: .bordered, size: .large)
        result.translatesAutoresizingMaskIntoConstraints = false
        result.setTitle("recreateGroup".localized(), for: .normal)
        result.addTarget(self, action: #selector(recreateLegacyGroupTapped), for: .touchUpInside)
        result.accessibilityIdentifier = "Legacy Groups Recreate Button"
        
        return result
    }()
    
    lazy var snInputView: InputView = InputView(
        delegate: self,
        imageDataManager: self.viewModel.dependencies[singleton: .imageDataManager],
        linkPreviewManager: self.viewModel.dependencies[singleton: .linkPreviewManager],
<<<<<<< HEAD
        sessionProManager: self.viewModel.dependencies[singleton: .sessionProManager],
=======
        sessionProStatePublisher: self.viewModel.dependencies[singleton: .sessionProState].isSessionProActivePublisher,
>>>>>>> c6efa606
        didLoadLinkPreview: nil
    )
    
    lazy var inputBackgroundView: UIView = {
        let result: UIView = UIView()
        
        let backgroundView: UIView = UIView()
        backgroundView.themeBackgroundColor = .backgroundSecondary
        backgroundView.alpha = Values.lowOpacity
        result.addSubview(backgroundView)
        backgroundView.pin(to: result)
        
        let blurView: UIVisualEffectView = UIVisualEffectView()
        result.addSubview(blurView)
        blurView.pin(to: result)
        
        ThemeManager.onThemeChange(observer: blurView) { [weak blurView] theme, _, _ in
            blurView?.effect = UIBlurEffect(style: theme.blurStyle)
        }
        
        return result
    }()
    
    lazy var attachmentButtonStackView: UIStackView = {
        let result: UIStackView = UIStackView(arrangedSubviews: [
            gifButton,
            documentButton,
            libraryButton,
            cameraButton
        ])
        result.axis = .vertical
        result.spacing = 4
        result.alignment = .fill
        result.distribution = .fill
        result.alpha = 0
        result.isHidden = true  /// Alpha for animation, hidden to avoid noisy UI hierarchy
        
        return result
    }()
    
    lazy var gifButton: UIView = {
        let button: InputViewButton = InputViewButton(icon: #imageLiteral(resourceName: "actionsheet_gif_black"), hasOpaqueBackground: true) { [weak self] in
            self?.handleGIFButtonTapped()
            self?.collapseAttachmentButtons()
        }
        button.accessibilityIdentifier = "GIF button"
        button.isAccessibilityElement = true
        
        let result: UIView = InputViewButton.container(for: button)
        result.isHidden = true
        
        return result
    }()
    lazy var documentButton: UIView = {
        let button: InputViewButton = InputViewButton(icon: #imageLiteral(resourceName: "actionsheet_document_black"), hasOpaqueBackground: true) { [weak self] in
            self?.handleDocumentButtonTapped()
            self?.collapseAttachmentButtons()
        }
        button.accessibilityIdentifier = "Documents folder"
        button.accessibilityLabel = "Files"
        button.isAccessibilityElement = true
        
        let result: UIView = InputViewButton.container(for: button)
        result.isHidden = true
        
        return result
    }()
    lazy var libraryButton: UIView = {
        let button: InputViewButton = InputViewButton(icon: #imageLiteral(resourceName: "actionsheet_camera_roll_black"), hasOpaqueBackground: true) { [weak self] in
            self?.handleLibraryButtonTapped()
            self?.collapseAttachmentButtons()
        }
        button.accessibilityIdentifier = "Images folder"
        button.accessibilityLabel = "Photo library"
        button.isAccessibilityElement = true
        
        let result: UIView = InputViewButton.container(for: button)
        result.isHidden = true
        
        return result
    }()
    lazy var cameraButton: UIView = {
        let button: InputViewButton = InputViewButton(icon: #imageLiteral(resourceName: "actionsheet_camera_black"), hasOpaqueBackground: true) { [weak self] in
            self?.handleCameraButtonTapped()
            self?.collapseAttachmentButtons()
        }
        button.accessibilityIdentifier = "Select camera button"
        button.accessibilityLabel = "Camera"
        button.isAccessibilityElement = true
        
        let result: UIView = InputViewButton.container(for: button)
        result.isHidden = true
        
        return result
    }()
    
    // Handle taps outside of tableview cell
    private lazy var tableViewTapGesture: UITapGestureRecognizer = {
        let result: UITapGestureRecognizer = UITapGestureRecognizer()
        result.delegate = self
        result.addTarget(self, action: #selector(dismissKeyboardOnMessageListTap))
        result.cancelsTouchesInView = false
        
        return result
    }()

    // MARK: - Settings
    
    static let unreadCountViewSize: CGFloat = 20
    /// The table view's bottom inset (content will have this distance to the bottom if the table view is fully scrolled down).
    static let bottomInset = Values.mediumSpacing
    /// The table view will start loading more content when the content offset becomes less than this.
    static let loadMoreThreshold: CGFloat = 120
    /// The button will be fully visible once the user has scrolled this amount from the bottom of the table view.
    static let scrollButtonFullVisibilityThreshold: CGFloat = 80
    /// The button will be invisible until the user has scrolled at least this amount from the bottom of the table view.
    static let scrollButtonNoVisibilityThreshold: CGFloat = 20
    /// Automatically scroll to the bottom of the conversation when sending a message if the scroll distance from the bottom is less than this number.
    static let scrollToBottomMargin: CGFloat = 60

    // MARK: - Initialization
    
    init(
        threadInfo: ConversationInfoViewModel,
        focusedInteractionInfo: Interaction.TimestampInfo? = nil,
        using dependencies: Dependencies
    ) {
        self.viewModel = ConversationViewModel(
            threadInfo: threadInfo,
            focusedInteractionInfo: focusedInteractionInfo,
            currentUserMentionImage: MentionUtilities.generateCurrentUserMentionImage(
                textColor: MessageViewModel.bodyTextColor(isOutgoing: false)    /// Outgoing messages don't use the image
            ),
            using: dependencies
        )
        
        super.init(nibName: nil, bundle: nil)
    }

    required init?(coder: NSCoder) {
        preconditionFailure("Use init(thread:) instead.")
    }
    
    // MARK: - Lifecycle

    override func viewDidLoad() {
        super.viewDidLoad()
        
        navigationItem.titleView = titleView
        
        // Note: We need to update the nav bar buttons here (with invalid data) because if we don't the
        // nav will be offset incorrectly during the push animation (unfortunately the profile icon still
        // doesn't appear until after the animation, I assume it's taking a snapshot or something, but
        // there isn't much we can do about that unfortunately)
        updateNavBarButtons(threadInfo: self.viewModel.state.threadInfo)
        titleView.update(with: self.viewModel.state.titleViewModel)
        
        // Constraints
        view.addSubview(tableView)
        tableView.pin(to: view)

        // Message requests view & scroll to bottom
        view.addSubview(inputBackgroundView)
        view.addSubview(legacyGroupsFadeView)
        view.addSubview(footerControlsStackView)
        view.addSubview(scrollButton)
        view.addSubview(stateStackView)
        view.addSubview(attachmentButtonStackView)
        
        stateStackView.pin(.top, to: .top, of: view, withInset: 0)
        stateStackView.pin(.leading, to: .leading, of: view, withInset: 0)
        stateStackView.pin(.trailing, to: .trailing, of: view, withInset: 0)

        // Unread count view
        view.addSubview(unreadCountView)
        unreadCountView.addSubview(unreadCountLabel)
        unreadCountLabel.pin(.top, to: .top, of: unreadCountView)
        unreadCountLabel.pin(.bottom, to: .bottom, of: unreadCountView)
        unreadCountView.pin(.leading, to: .leading, of: unreadCountLabel, withInset: -4)
        unreadCountView.pin(.trailing, to: .trailing, of: unreadCountLabel, withInset: 4)
        unreadCountView.centerYAnchor.constraint(equalTo: scrollButton.topAnchor).isActive = true
        unreadCountView.center(.horizontal, in: scrollButton)
        
        footerControlsStackView.pin(.leading, to: .leading, of: view)
        footerControlsStackView.pin(.trailing, to: .trailing, of: view)
        footerControlsStackView.pin(.bottom, to: .top, of: view.keyboardLayoutGuide)
        
        legacyGroupsFooterButton.pin(.top, to: .top, of: legacyGroupsRecreateGroupView, withInset: 32)
        legacyGroupsFooterButton.pin(.leading, to: .leading, of: legacyGroupsRecreateGroupView, withInset: 16)
        legacyGroupsFooterButton.pin(.trailing, to: .trailing, of: legacyGroupsRecreateGroupView, withInset: -16)
        legacyGroupsFooterButton.pin(.bottom, to: .bottom, of: legacyGroupsRecreateGroupView, withInset: -16)
        
        inputBackgroundView.pin(.top, to: .top, of: snInputView.inputContainerForBackground)
        inputBackgroundView.pin(.leading, to: .leading, of: view)
        inputBackgroundView.pin(.trailing, to: .trailing, of: view)
        inputBackgroundView.pin(.bottom, to: .bottom, of: view)
        
        legacyGroupsFadeView.pin(.top, to: .top, of: legacyGroupsRecreateGroupView)
        legacyGroupsFadeView.pin(.leading, to: .leading, of: legacyGroupsRecreateGroupView)
        legacyGroupsFadeView.pin(.trailing, to: .trailing, of: legacyGroupsRecreateGroupView)
        legacyGroupsFadeView.pin(.bottom, to: .bottom, of: view)
        
        scrollButton.center(.horizontal, in: snInputView.sendButton)
        scrollButton.pin(.bottom, to: .top, of: footerControlsStackView, withInset: -12)
        
        attachmentButtonStackView.pin(.leading, to: .leading, of: snInputView.attachmentsButtonContainer)
        attachmentButtonStackView.pin(.trailing, to: .trailing, of: snInputView.attachmentsButtonContainer)
        attachmentButtonStackView.pin(.bottom, to: .top, of: snInputView.attachmentsButtonContainer, withInset: -attachmentButtonStackView.spacing)
        
        // Gesture
        view.addGestureRecognizer(tableViewTapGesture)

        self.viewModel.navigatableState.setupBindings(viewController: self, disposables: &self.viewModel.disposables)
        
        // Bind the UI to the view model
        bindViewModel()
        
        // The first time the view loads we should mark the thread as read (in case it was manually
        // marked as unread) - doing this here means if we add a "mark as unread" action within the
        // conversation settings then we don't need to worry about the conversation getting marked as
        // when when the user returns back through this view controller
        Task { await self.viewModel.markThreadAsRead() }
    }
    
    override func viewWillAppear(_ animated: Bool) {
        super.viewWillAppear(animated)
        
        /// If the view is removed and readded to the view hierarchy then `viewWillDisappear` will be called but `viewDidDisappear`
        /// **won't**, as a result `viewIsDisappearing` would never get set to `false` - do so here to handle this case
        viewIsAppearing = true
        shouldUpdateInsets = true
    }

    override func viewDidAppear(_ animated: Bool) {
        super.viewDidAppear(animated)
        
        // Reset to current state to avoid adjustments when returning to this VC
        lastBottomInset = tableView.contentInset.bottom
        
        // Flag that the initial layout has been completed (the flag blocks and unblocks a number
        // of different behaviours)
        self.didFinishInitialLayout = true
        self.viewIsAppearing = false

        // Show inputview keyboard
        if self.hasPendingInputKeyboardPresentationEvent {
            // Added 0.1 delay to remove inputview stutter animation glitch while keyboard is animating up
            DispatchQueue.main.asyncAfter(deadline: .now() + 0.1) { [weak self] in
                if self?.isShowingSearchUI == false {
                    _ = self?.snInputView.becomeFirstResponder()
                }
                else {
                    self?.searchController.uiSearchController.searchBar.becomeFirstResponder()
                }
            }
            self.hasPendingInputKeyboardPresentationEvent = false
        }
    }
    
    override func viewDidLayoutSubviews() {
        super.viewDidLayoutSubviews()
        
        /// Don't update insets while view is transitioning/hidden
        guard shouldUpdateInsets, footerControlsStackView.frame != .zero else { return }
        
        let bottomInset: CGFloat = (
            (tableView.frame.height - footerControlsStackView.frame.minY) +
            Values.smallSpacing
        )
        
        /// Only proceed if the insert actually changed
        guard abs(bottomInset - lastBottomInset) > 0.5 else { return }
        
        tableView.contentInset.bottom = bottomInset
        tableView.verticalScrollIndicatorInsets.bottom = bottomInset
        
        lastBottomInset = bottomInset
    }

    override func viewWillDisappear(_ animated: Bool) {
        super.viewWillDisappear(animated)
        
        shouldUpdateInsets = false
        
        // Don't set the draft or resign the first responder if we are replacing the thread (want the keyboard
        // to appear to remain focussed)
        guard !isReplacingThread else { return }
        
        viewModel.updateDraft(to: mentions.update(snInputView.text))
        inputAccessoryView?.resignFirstResponder()
    }

    override func viewDidDisappear(_ animated: Bool) {
        super.viewDidDisappear(animated)
        
        hasReloadedThreadDataAfterDisappearance = false
        
        /// If the user just created this thread but didn't send a message or the conversation is marked as hidden then we want to delete the
        /// "shadow" thread since it's not actually in use (this is to prevent it from taking up database space or unintentionally getting synced
        /// via `libSession` in the future)
        let threadId: String = viewModel.state.threadId
        
        if
            (
                self.navigationController == nil ||
                self.navigationController?.viewControllers.contains(self) == false
            ) &&
            !viewModel.state.threadInfo.isNoteToSelf &&
            viewModel.state.threadInfo.isDraft
        {
            viewModel.dependencies[singleton: .storage].writeAsync { db in
                _ = try SessionThread   // Intentionally use `deleteAll` here instead of `deleteOrLeave`
                    .filter(id: threadId)
                    .deleteAll(db)
            }
        }
    }
    
    // MARK: - Updating
    
    private func bindViewModel() {
        viewModel.$state
            .receive(on: DispatchQueue.main)
            .removeDuplicates()
            .sink { [weak self] state in
                /// Don't animate the changes if it's the first load
                if self?.initialLoadComplete == false {
                    return UIView.performWithoutAnimation { self?.render(state: state) }
                }
                
                self?.render(state: state)
            }
            .store(in: &disposables)
    }
    
    @MainActor private func render(state: ConversationViewModel.State) {
        /// If we just unblinded the contact then we should remove the message requests screen from the back stack (if it's there)
        if state.wasPreviouslyBlindedContact && !state.isBlindedContact {
            removeMessageRequestsFromBackStackIfNeeded()
        }
        
        // Update general conversation UI
        titleView.update(with: state.titleViewModel)
        updateNavBarButtons(threadInfo: state.threadInfo)
        
        addOrRemoveOutdatedClientBanner(
            contactInfo: state.threadInfo.contactInfo,
            disappearingMessagesConfiguration: state.threadInfo.disappearingMessagesConfiguration
        )
        
        legacyGroupsBanner.isHidden = (state.threadVariant != .legacyGroup)
        expiredGroupBanner.isHidden = (
            state.threadVariant != .group ||
            state.threadInfo.groupInfo?.expired != true
        )
        updateUnreadCountView(unreadCount: state.threadInfo.unreadCount)
        snInputView.setMessageInputState(state.messageInputState)

        messageRequestFooterView.update(
            threadVariant: state.threadVariant,
            canWrite: state.threadInfo.canWrite,
            threadIsMessageRequest: state.threadInfo.isMessageRequest,
            threadRequiresApproval: state.threadInfo.requiresApproval,
            closedGroupAdminProfile: state.threadInfo.groupInfo?.adminProfile
        )
        
        // Only set the draft content on the initial load (once we have data)
        if !initialLoadComplete, !state.threadInfo.messageDraft.isEmpty {
            let (string, _) = MentionUtilities.getMentions(
                in: state.threadInfo.messageDraft,
                currentUserSessionIds: state.threadInfo.currentUserSessionIds,
                displayNameRetriever: { [weak self] sessionId, inMessageBody in
                    self?.viewModel.displayName(for: sessionId, inMessageBody: inMessageBody)
                }
            )
            
            snInputView.text = string
            snInputView.updateNumberOfCharactersLeft(state.threadInfo.messageDraft)
        }
        
        // Update the table content
        let updatedSections: [ConversationViewModel.SectionModel] = state.sections(viewModel: viewModel)
        
        // Update the empty state
        emptyStateLabel.themeAttributedText = state.emptyStateText.formatted(in: emptyStateLabel)
        emptyStateLabelContainer.isHidden = (state.viewState != .empty)
        
        // If this is the initial load then just do a full table refresh
        guard state.viewState != .loading && initialLoadComplete else {
            if state.viewState == .loaded {
                sections = updatedSections
                tableView.reloadData()
                initialLoadComplete = true
                performInitialScrollIfNeeded()  /// Need to call after updating `initialLoadComplete`
            }
            return
        }
        
        // Update the ReactionListSheet (if one exists)
        if let messageUpdates: [MessageViewModel] = sections.first(where: { $0.model == .messages })?.elements {
            self.currentReactionListSheet?.handleInteractionUpdates(messageUpdates)
        }
        
        // It's not the initial load so we should get a diff and may need to animate the change
        let changeset: StagedChangeset = StagedChangeset(
            source: sections,
            target: updatedSections
        )
        
        // If there were no changes then no need to make changes to the table view
        if changeset.isEmpty { return }
        
        // Store the 'sentMessageBeforeUpdate' state locally
        let didSendMessageBeforeUpdate: Bool = self.viewModel.sentMessageBeforeUpdate
        let onlyReplacedOptimisticUpdate: Bool = {
            // Replacing an optimistic update means making a delete and an insert, which will be done
            // as separate changes at the same positions
            guard
                changeset.count > 1 &&
                changeset[changeset.count - 2].elementDeleted == changeset[changeset.count - 1].elementInserted
            else { return false }
            
            let deletedModels: [MessageViewModel] = changeset[changeset.count - 2]
                .elementDeleted
                .map { self.sections[$0.section].elements[$0.element] }
            let insertedModels: [MessageViewModel] = changeset[changeset.count - 1]
                .elementInserted
                .map { updatedSections[$0.section].elements[$0.element] }
            
            /// Make sure all the deleted models were optimistic updates, the inserted models were not optimistic updates and they
            /// have the same `receivedAtTimestampMs` values
            ///
            /// **Note:** When sending a message to a Community conversation we replace the `timestampMs` with the server
            /// timestamp so can't use that one as the "identifier", luckily the `receivedAtTimestampMs` is set at the time of creation
            /// so it can be used
            return (
                !deletedModels.contains { $0.optimisticMessageId == nil } &&
                !insertedModels.contains { $0.optimisticMessageId != nil } &&
                deletedModels.map { $0.receivedAtTimestampMs }.asSet() == insertedModels.map { $0.receivedAtTimestampMs }.asSet()
            )
        }()
        let wasOnlyUpdates: Bool = (
            onlyReplacedOptimisticUpdate || (
                changeset.count == 1 &&
                changeset[0].elementUpdated.count == changeset[0].changeCount
            )
        )
        self.viewModel.sentMessageBeforeUpdate = false
        
        // When sending a message, or if there were only cell updates (ie. read status changes) we want to
        // reload the UI instantly (with any form of animation the message sending feels somewhat unresponsive
        // but an instant update feels snappy and without the instant update there is some overlap of the read
        // status text change even though there shouldn't be any animations)
        guard !didSendMessageBeforeUpdate && !wasOnlyUpdates else {
            sections = updatedSections
            self.tableView.reloadData()
            
            // If we just sent a message then we want to jump to the bottom of the conversation instantly
            if didSendMessageBeforeUpdate {
                // We need to dispatch to the next run loop after a slight delay because it seems trying to scroll
                // immediately after triggering a 'reloadData' doesn't work and it's possible (eg. when uploading)
                // for two updates to come through in rapid succession which will result in two updates, the second
                // which stops the scroll from working
                DispatchQueue.main.asyncAfter(deadline: .now() + .milliseconds(50)) { [weak self] in
                    self?.tableView.layoutIfNeeded()
                    self?.scrollToBottom(isAnimated: false)
                    
                    // Note: The scroll button alpha won't get set correctly in this case so we forcibly set it to
                    // have an alpha of 0 to stop it appearing buggy
                    self?.scrollButton.alpha = 0
                    self?.unreadCountView.alpha = 0
                }
            }
            return
        }
        
        // Reload the table content animating changes if they'll look good
        struct ItemChangeInfo {
            let isInsertAtTop: Bool
            let firstIndexIsVisible: Bool
            let visibleIndexPath: IndexPath?
            let oldVisibleIndexPath: IndexPath?
            
            init(
                isInsertAtTop: Bool = false,
                firstIndexIsVisible: Bool = false,
                visibleIndexPath: IndexPath? = nil,
                oldVisibleIndexPath: IndexPath? = nil
            ) {
                self.isInsertAtTop = isInsertAtTop
                self.firstIndexIsVisible = firstIndexIsVisible
                self.visibleIndexPath = visibleIndexPath
                self.oldVisibleIndexPath = oldVisibleIndexPath
            }
        }
        
        let numItemsInserted: Int = changeset.map { $0.elementInserted.count }.reduce(0, +)
        let isInsert: Bool = (numItemsInserted > 0)
        let wasLoadingMore: Bool = self.isLoadingMore
        let wasOffsetCloseToBottom: Bool = self.isCloseToBottom
        let numItemsInUpdatedData: [Int] = updatedSections.map { $0.elements.count }
        let didSwapAllContent: Bool = {
            // The dynamic headers use negative id values so by using `compactMap` and returning
            // null in those cases allows us to exclude them without another iteration via `filter`
            let currentIds: Set<Int64> = (self.sections
                .first { $0.model == .messages }?
                .elements
                .compactMap { $0.id > 0 ? $0.id : nil }
                .asSet())
                .defaulting(to: [])
            let updatedIds: Set<Int64> = (updatedSections
                .first { $0.model == .messages }?
                .elements
                .compactMap { $0.id > 0 ? $0.id : nil }
                .asSet())
                .defaulting(to: [])
            
            return updatedIds.isDisjoint(with: currentIds)
        }()
        let itemChangeInfo: ItemChangeInfo = {
            guard
                isInsert,
                let oldSectionIndex: Int = self.sections.firstIndex(where: { $0.model == .messages }),
                let newSectionIndex: Int = updatedSections.firstIndex(where: { $0.model == .messages }),
                let firstVisibleIndexPath: IndexPath = self.tableView.indexPathsForVisibleRows?
                    .filter({
                        $0.section == oldSectionIndex &&
                        self.sections[$0.section].elements[$0.row].cellType != .dateHeader
                    })
                    .sorted()
                    .first
            else { return ItemChangeInfo() }
            
            guard
                let newFirstItemIndex: Int = updatedSections[newSectionIndex].elements
                    .firstIndex(where: { item -> Bool in
                        // Since the first item is probably a `DateHeaderCell` (which would likely
                        // be removed when inserting items above it) we check if the id matches
                        let messages: [MessageViewModel] = self.sections[oldSectionIndex].elements
                        
                        return (
                            item.id == messages[safe: 0]?.id ||
                            item.id == messages[safe: 1]?.id
                        )
                    }),
                let newVisibleIndex: Int = updatedSections[newSectionIndex].elements
                    .firstIndex(where: { item in
                        item.id == self.sections[oldSectionIndex]
                            .elements[firstVisibleIndexPath.row]
                            .id
                    })
            else {
                let oldTimestamps: [Int64] = self.sections[oldSectionIndex]
                    .elements
                    .filter { $0.cellType != .dateHeader }
                    .map { $0.timestampMs }
                let newTimestamps: [Int64] = updatedSections[newSectionIndex]
                    .elements
                    .filter { $0.cellType != .dateHeader }
                    .map { $0.timestampMs }
                
                return ItemChangeInfo(
                    isInsertAtTop: ((newTimestamps.max() ?? Int64.max) < (oldTimestamps.min() ?? Int64.min)),
                    firstIndexIsVisible: (firstVisibleIndexPath.row == 0),
                    oldVisibleIndexPath: firstVisibleIndexPath
                )
            }
            
            return ItemChangeInfo(
                isInsertAtTop: (
                    newSectionIndex > oldSectionIndex ||
                    // Note: Using `1` here instead of `0` as the first item will generally
                    // be a `DateHeaderCell` instead of a message
                    newFirstItemIndex > 1
                ),
                firstIndexIsVisible: (firstVisibleIndexPath.row == 0),
                visibleIndexPath: IndexPath(row: newVisibleIndex, section: newSectionIndex),
                oldVisibleIndexPath: firstVisibleIndexPath
            )
        }()
        
        guard !isInsert || (!didSwapAllContent && itemChangeInfo.isInsertAtTop) else {
            sections = updatedSections
            self.tableView.reloadData()
            
            // If we had a focusedInteractionInfo then scroll to it (and hide the search
            // result bar loading indicator)
            if let focusedInteractionInfo: Interaction.TimestampInfo = self.focusedInteractionInfo {
                self.tableView.afterNextLayoutSubviews(when: { _, _, _ in true }, then: { [weak self] in
                    self?.searchController.resultsBar.stopLoading()
                    self?.scrollToInteractionIfNeeded(
                        with: focusedInteractionInfo,
                        focusBehaviour: (self?.focusBehaviour ?? .none),
                        contentSwapLocation: {
                            switch (didSwapAllContent, itemChangeInfo.isInsertAtTop) {
                                case (true, true): return .earlier
                                case (true, false): return .later
                                default: return .none
                            }
                        }(),
                        isAnimated: true
                    )
                    
                    if wasLoadingMore {
                        // Complete page loading
                        self?.isLoadingMore = false
                        self?.autoLoadNextPageIfNeeded()
                    }
                })
            }
            else if wasOffsetCloseToBottom && !wasLoadingMore && numItemsInserted < 5 {
                /// Scroll to the bottom if an interaction was just inserted and we either just sent a message or are close enough to the
                /// bottom (wait a tiny fraction to avoid buggy animation behaviour)
                ///
                /// **Note:** We won't automatically scroll to the bottom if 5 or more messages were inserted (to avoid endlessly
                /// auto-scrolling to the bottom when fetching new pages of data within open groups
                DispatchQueue.main.asyncAfter(deadline: .now() + .milliseconds(100)) { [weak self] in
                    self?.scrollToBottom(isAnimated: true)
                }
            }
            else if wasLoadingMore {
                // Complete page loading
                self.isLoadingMore = false
                self.autoLoadNextPageIfNeeded()
            }
            else {
                // Need to update the scroll button alpha in case new messages were added but we didn't scroll
                self.updateScrollToBottom()
            }
            return
        }
        
        /// UITableView doesn't really support bottom-aligned content very well and as such jumps around a lot when inserting content but
        /// we want to maintain the current offset from before the data was inserted (except when adding at the bottom while the user is at
        /// the bottom, in which case we want to scroll down)
        ///
        /// Unfortunately the UITableView also does some weird things when updating (where it won't have updated it's internal data until
        /// after it performs the next layout); the below code checks a condition on layout and if it passes it calls a closure
        if itemChangeInfo.isInsertAtTop, let visibleIndexPath: IndexPath = itemChangeInfo.visibleIndexPath, let oldVisibleIndexPath: IndexPath = itemChangeInfo.oldVisibleIndexPath {
            let oldCellRect: CGRect = self.tableView.rectForRow(at: oldVisibleIndexPath)
            let oldCellTopOffset: CGFloat = (self.tableView.frame.minY - self.tableView.convert(oldCellRect, to: self.tableView.superview).minY)
            
            // The the user triggered the 'scrollToTop' animation (by tapping in the nav bar) then we
            // need to stop the animation before attempting to lock the offset (otherwise things break)
            if itemChangeInfo.firstIndexIsVisible {
                self.tableView.setContentOffset(self.tableView.contentOffset, animated: false)
            }
            
            // Wait until the tableView has completed a layout and reported the correct number of
            // sections/rows and then update the contentOffset
            self.tableView.afterNextLayoutSubviews(
                when: { numSections, numRowsInSections, _ -> Bool in
                    numSections == updatedSections.count &&
                    numRowsInSections == numItemsInUpdatedData
                },
                then: { [weak self] in
                    // Only recalculate the contentOffset when loading new data if the amount of data
                    // loaded was smaller than 2 pages (this will prevent calculating the frames of
                    // a large number of cells when getting search results which are very far away
                    // only to instantly start scrolling making the calculation redundant)
                    UIView.performWithoutAnimation {
                        self?.tableView.scrollToRow(at: visibleIndexPath, at: .top, animated: false)
                        self?.tableView.contentOffset.y += oldCellTopOffset
                    }
                    
                    if let focusedInteractionInfo: Interaction.TimestampInfo = self?.focusedInteractionInfo {
                        DispatchQueue.main.async { [weak self] in
                            // If we had a focusedInteractionInfo then scroll to it (and hide the search
                            // result bar loading indicator)
                            self?.searchController.resultsBar.stopLoading()
                            self?.scrollToInteractionIfNeeded(
                                with: focusedInteractionInfo,
                                focusBehaviour: (self?.focusBehaviour ?? .none),
                                isAnimated: true
                            )
                        }
                    }
                    
                    // Complete page loading
                    self?.isLoadingMore = false
                    self?.autoLoadNextPageIfNeeded()
                }
            )
        }
        else if wasLoadingMore {
            if let focusedInteractionInfo: Interaction.TimestampInfo = self.focusedInteractionInfo {
                DispatchQueue.main.async { [weak self] in
                    // If we had a focusedInteractionInfo then scroll to it (and hide the search
                    // result bar loading indicator)
                    self?.searchController.resultsBar.stopLoading()
                    self?.scrollToInteractionIfNeeded(
                        with: focusedInteractionInfo,
                        focusBehaviour: (self?.focusBehaviour ?? .none),
                        isAnimated: true
                    )
                    
                    // Complete page loading
                    self?.isLoadingMore = false
                    self?.autoLoadNextPageIfNeeded()
                }
            }
            else {
                // Complete page loading
                self.isLoadingMore = false
                self.autoLoadNextPageIfNeeded()
            }
        }
        
        // Update the messages
        self.tableView.reload(
            using: changeset,
            deleteSectionsAnimation: .none,
            insertSectionsAnimation: .none,
            reloadSectionsAnimation: .none,
            deleteRowsAnimation: .fade,
            insertRowsAnimation: .none,
            reloadRowsAnimation: .none,
            interrupt: { itemChangeInfo.isInsertAtTop || $0.changeCount > ConversationViewModel.pageSize }
        ) { [weak self] updatedData in
            self?.sections = updatedData
        }
    }
    
    // MARK: Updating
    
    private func performInitialScrollIfNeeded() {
        guard !hasPerformedInitialScroll && initialLoadComplete else { return }
        
        // Scroll to the last unread message if possible; otherwise scroll to the bottom.
        // When the unread message count is more than the number of view items of a page,
        // the screen will scroll to the bottom instead of the first unread message
        if let focusedInteractionInfo: Interaction.TimestampInfo = self.viewModel.state.focusedInteractionInfo {
            self.scrollToInteractionIfNeeded(
                with: focusedInteractionInfo,
                focusBehaviour: self.viewModel.state.focusBehaviour,
                isAnimated: false
            )
        }
        else {
            self.scrollToBottom(isAnimated: false)
        }
        self.updateScrollToBottom()
        self.hasPerformedInitialScroll = true
        
        // Now that the data has loaded we need to check if either of the "load more" sections are
        // visible and trigger them if so
        //
        // Note: We do it this way as we want to trigger the load behaviour for the first section
        // if it has one before trying to trigger the load behaviour for the last section
        self.autoLoadNextPageIfNeeded()
    }
    
    private func autoLoadNextPageIfNeeded() {
        guard
            self.initialLoadComplete &&
            !self.isAutoLoadingNextPage &&
            !self.isLoadingMore
        else { return }
        
        self.isAutoLoadingNextPage = true
        
        DispatchQueue.main.asyncAfter(deadline: .now() + PagedData.autoLoadNextPageDelay) { [weak self] in
            self?.isAutoLoadingNextPage = false
            
            // Note: We sort the headers as we want to prioritise loading newer pages over older ones
            let sections: [(ConversationViewModel.Section, CGRect)] = (self?.sections
                .enumerated()
                .map { index, section in (section.model, (self?.tableView.rectForHeader(inSection: index) ?? .zero)) })
                .defaulting(to: [])
            let shouldLoadOlder: Bool = sections
                .contains { section, headerRect in
                    section == .loadOlder &&
                    headerRect != .zero &&
                    (self?.tableView.bounds.contains(headerRect) == true)
                }
            let shouldLoadNewer: Bool = sections
                .contains { section, headerRect in
                    section == .loadNewer &&
                    headerRect != .zero &&
                    (self?.tableView.bounds.contains(headerRect) == true)
                }
            
            guard shouldLoadOlder || shouldLoadNewer else { return }
            
            self?.isLoadingMore = true
            
            // Messages are loaded in descending order so 'loadOlder' actually corresponds with
            // 'loadPageAfter' in this case
            if shouldLoadOlder {
                self?.viewModel.loadPageAfter()
            }
            else {
                self?.viewModel.loadPageBefore()
            }
        }
    }
    
    func updateNavBarButtons(threadInfo: ConversationInfoViewModel) {
        navigationItem.hidesBackButton = isShowingSearchUI

        if isShowingSearchUI {
            navigationItem.leftBarButtonItem = nil
            navigationItem.rightBarButtonItems = []
        }
        else {
            let shouldHaveCallButton: Bool = (
                threadInfo.variant == .contact &&
                !threadInfo.isNoteToSelf
            )
            
            guard threadInfo.canAccessSettings else {
                // Note: Adding empty buttons because without it the title alignment is busted (Note: The size was
                // taken from the layout inspector for the back button in Xcode
                navigationItem.rightBarButtonItems = [
                    UIBarButtonItem(
                        customView: UIView(
                            frame: CGRect(
                                x: 0,
                                y: 0,
                                // Width of the standard back button minus an arbitrary amount to make the
                                // animation look good
                                width: (44 - 10),
                                height: 44
                            )
                        )
                    ),
                    (shouldHaveCallButton ?
                        UIBarButtonItem(customView: UIView(frame: CGRect(x: 0, y: 0, width: 44, height: 44))) :
                        nil
                    )
                ].compactMap { $0 }
                return
            }
            
            let profilePictureView = ProfilePictureView(
                size: .navigation,
                dataManager: viewModel.dependencies[singleton: .imageDataManager]
            )
            profilePictureView.update(
                publicKey: threadInfo.id,  // Contact thread uses the contactId
                threadVariant: threadInfo.variant,
                displayPictureUrl: threadInfo.displayPictureUrl,
                profile: threadInfo.profile,
                additionalProfile: threadInfo.additionalProfile,
                using: viewModel.dependencies
            )
            profilePictureView.customWidth = (44 - 16)   // Width of the standard back button

            let tapGestureRecognizer = UITapGestureRecognizer(target: self, action: #selector(openSettings))
            profilePictureView.addGestureRecognizer(tapGestureRecognizer)

            let settingsButtonItem: UIBarButtonItem = UIBarButtonItem(customView: profilePictureView)
            settingsButtonItem.accessibilityLabel = "More options"
            settingsButtonItem.isAccessibilityElement = true
            
            if shouldHaveCallButton {
                let callButton = UIBarButtonItem(
                    image: UIImage(named: "Phone"),
                    style: .plain,
                    target: self,
                    action: #selector(startCall)
                )
                callButton.accessibilityLabel = "Call"
                callButton.isAccessibilityElement = true
                
                navigationItem.rightBarButtonItems = [settingsButtonItem, callButton]
            }
            else {
                navigationItem.rightBarButtonItems = [settingsButtonItem]
            }
        }
    }

    // MARK: - General
    
    func addOrRemoveOutdatedClientBanner(
        contactInfo: ConversationInfoViewModel.ContactInfo?,
        disappearingMessagesConfiguration: DisappearingMessagesConfiguration?
    ) {
        let currentDisappearingMessagesConfiguration: DisappearingMessagesConfiguration? = disappearingMessagesConfiguration ?? self.viewModel.state.threadInfo.disappearingMessagesConfiguration
        // Do not show the banner until the new disappearing messages is enabled
        guard currentDisappearingMessagesConfiguration?.isEnabled == true else {
            self.outdatedClientBanner.isHidden = true
            self.emptyStatePaddingView.isHidden = (stateStackView
                .arrangedSubviews
                .filter { !$0.isHidden }
                .count > 1)
            return
        }
        
        guard
            let contactInfo: ConversationInfoViewModel.ContactInfo = contactInfo,
            !contactInfo.isCurrentUser,
            contactInfo.lastKnownClientVersion == FeatureVersion.legacyDisappearingMessages
        else {
            UIView.animate(
                withDuration: 0.25,
                animations: { [weak self] in
                    self?.outdatedClientBanner.alpha = 0
                },
                completion: { [weak self] _ in
                    self?.outdatedClientBanner.isHidden = true
                    self?.outdatedClientBanner.alpha = 1
                    self?.emptyStatePaddingView.isHidden = ((self?.stateStackView
                        .arrangedSubviews
                        .filter { !$0.isHidden })
                        .defaulting(to: [])
                        .count > 1)
                }
            )
            return
        }
        
        self.outdatedClientBanner.update(
            message: "disappearingMessagesLegacy"
                .put(key: "name", value: contactInfo.displayNameInMessageBody)
                .localizedFormatted(baseFont: self.outdatedClientBanner.font),
            onTap: { [weak self] in self?.removeOutdatedClientBanner() }
        )

        self.outdatedClientBanner.isHidden = false
        self.emptyStatePaddingView.isHidden = (stateStackView
            .arrangedSubviews
            .filter { !$0.isHidden }
            .count > 1)
    }
    
    private func removeOutdatedClientBanner() {
        guard let contactInfo: ConversationInfoViewModel.ContactInfo = self.viewModel.state.threadInfo.contactInfo else { return }
        
        viewModel.dependencies[singleton: .storage].writeAsync { db in
            try Contact
                .filter(id: contactInfo.id)
                .updateAll(db, Contact.Columns.lastKnownClientVersion.set(to: nil))
        }
    }
    
    func recoverInputView(completion: (() -> ())? = nil) {
        // This is a workaround for an issue where the textview is not scrollable
        // after the app goes into background and goes back in foreground.
        DispatchQueue.main.async {
            self.snInputView.text = self.snInputView.text
            completion?()
        }
    }

    // MARK: - UITableViewDataSource
    
    func numberOfSections(in tableView: UITableView) -> Int {
        return sections.count
    }
    
    func tableView(_ tableView: UITableView, numberOfRowsInSection section: Int) -> Int {
        return sections[section].elements.count
    }

    func tableView(_ tableView: UITableView, cellForRowAt indexPath: IndexPath) -> UITableViewCell {
        let section: ConversationViewModel.SectionModel = sections[indexPath.section]
        
        switch section.model {
            case .messages:
                let cellViewModel: MessageViewModel = section.elements[indexPath.row]
                let cell: MessageCell = tableView.dequeue(type: MessageCell.cellType(for: cellViewModel), for: indexPath)
                cell.update(
                    with: cellViewModel,
                    playbackInfo: viewModel.playbackInfo(for: cellViewModel) { [weak self] updatedInfo, error in
                        DispatchQueue.main.async {
                            guard error == nil else {
                                let modal: ConfirmationModal = ConfirmationModal(
                                    targetView: self?.view,
                                    info: ConfirmationModal.Info(
                                        title: "theError".localized(),
                                        body: .text("audioUnableToPlay".localized()),
                                        cancelTitle: "okay".localized(),
                                        cancelStyle: .alert_text
                                    )
                                )
                                self?.present(modal, animated: true)
                                return
                            }
                            
                            cell.dynamicUpdate(with: cellViewModel, playbackInfo: updatedInfo)
                        }
                    },
                    showExpandedReactions: viewModel.reactionExpandedInteractionIds
                        .contains(cellViewModel.id),
                    shouldExpanded: viewModel.messageExpandedInteractionIds
                        .contains(cellViewModel.id),
                    lastSearchText: viewModel.lastSearchedText,
                    tableSize: tableView.bounds.size,
                    using: viewModel.dependencies
                )
                cell.delegate = self
                
                return cell
                
            default: preconditionFailure("Other sections should have no content")
        }
    }
    
    func tableView(_ tableView: UITableView, viewForHeaderInSection section: Int) -> UIView? {
        let section: ConversationViewModel.SectionModel = sections[section]
        
        switch section.model {
            case .loadOlder, .loadNewer:
                let loadingIndicator: UIActivityIndicatorView = UIActivityIndicatorView(style: .medium)
                loadingIndicator.themeColor = .textPrimary
                loadingIndicator.alpha = 0.5
                loadingIndicator.startAnimating()
                
                let view: UIView = UIView()
                view.addSubview(loadingIndicator)
                loadingIndicator.center(in: view)
                
                return view
            
            case .messages: return nil
        }
    }
    
    // MARK: - UITableViewDelegate
    
    func tableView(_ tableView: UITableView, heightForHeaderInSection section: Int) -> CGFloat {
        let section: ConversationViewModel.SectionModel = sections[section]
        
        switch section.model {
            case .loadOlder, .loadNewer: return ConversationVC.loadingHeaderHeight
            case .messages: return 0
        }
    }
    
    func tableView(_ tableView: UITableView, willDisplayHeaderView view: UIView, forSection section: Int) {
        guard self.hasPerformedInitialScroll && !self.isLoadingMore else { return }
        
        let section: ConversationViewModel.SectionModel = sections[section]
        
        switch section.model {
            case .messages: break
            case .loadOlder:
                self.isLoadingMore = true
                self.viewModel.loadPageBefore()
                
            case .loadNewer:
                self.isLoadingMore = true
                self.viewModel.loadPageAfter()
        }
    }
    
    func tableView(_ tableView: UITableView, willDisplay cell: UITableViewCell, forRowAt indexPath: IndexPath) {
        /// Don't mark anything as read until after the initial layout because we already mark the "initially focussed" message as read
        guard self.didFinishInitialLayout else { return }
        
        self.markFullyVisibleAndOlderCellsAsRead(interactionInfo: nil)
    }

    func scrollToBottom(isAnimated: Bool) {
        guard
            !self.isUserScrolling,
            let messagesSectionIndex: Int = self.sections.firstIndex(where: { $0.model == .messages }),
            !self.sections[messagesSectionIndex].elements.isEmpty
        else { return }
        
        // If the last interaction isn't loaded then scroll to the final interactionId on
        // the thread data
        let hasNewerItems: Bool = self.sections.contains(where: { $0.model == .loadNewer })
        let messages: [MessageViewModel] = self.sections[messagesSectionIndex].elements
        let lastInteractionInfo: Interaction.TimestampInfo = {
            guard
                let interactionId: Int64 = self.viewModel.state.threadInfo.lastInteraction?.id,
                let timestampMs: Int64 = self.viewModel.state.threadInfo.lastInteraction?.timestampMs
            else {
                return Interaction.TimestampInfo(
                    id: messages[messages.count - 1].id,
                    timestampMs: messages[messages.count - 1].timestampMs
                )
            }
            
            return Interaction.TimestampInfo(id: interactionId, timestampMs: timestampMs)
        }()
        
        guard !self.didFinishInitialLayout || !hasNewerItems else {
            self.scrollToInteractionIfNeeded(
                with: lastInteractionInfo,
                position: .bottom,
                isAnimated: true
            )
            return
        }
        
        let targetIndexPath: IndexPath = IndexPath(
            row: (sections[messagesSectionIndex].elements.count - 1),
            section: messagesSectionIndex
        )
        self.tableView.scrollToRow(
            at: targetIndexPath,
            at: .bottom,
            animated: isAnimated
        )
        
        Task.detached(priority: .userInitiated) { [weak self] in
            await self?.viewModel.markAsReadIfNeeded(
                interactionInfo: lastInteractionInfo,
                visibleViewModelRetriever: nil
            )
        }
    }

    func scrollViewWillBeginDragging(_ scrollView: UIScrollView) {
        isUserScrolling = true
    }

    func scrollViewDidEndDragging(_ scrollView: UIScrollView, willDecelerate decelerate: Bool) {
        isUserScrolling = false
    }

    func scrollViewDidScroll(_ scrollView: UIScrollView) {
        self.updateScrollToBottom()
    }
    
    func scrollViewDidEndScrollingAnimation(_ scrollView: UIScrollView) {
        guard let focusedInteractionInfo: Interaction.TimestampInfo = self.focusedInteractionInfo else {
            self.focusedInteractionInfo = nil
            self.focusBehaviour = .none
            return
        }
        
        let behaviour: ConversationViewModel.FocusBehaviour = self.focusBehaviour
        self.focusedInteractionInfo = nil
        self.focusBehaviour = .none
        
        DispatchQueue.main.async { [weak self] in
            self?.markFullyVisibleAndOlderCellsAsRead(interactionInfo: focusedInteractionInfo)
            self?.highlightCellIfNeeded(interactionId: focusedInteractionInfo.id, behaviour: behaviour)
        }
    }

    func updateUnreadCountView(unreadCount: Int) {
        let fontSize: CGFloat = (unreadCount < 10000 ? Values.verySmallFontSize : 8)
        unreadCountLabel.text = (unreadCount < 10000 ? "\(unreadCount)" : "9999+") // stringlint:ignore
        unreadCountLabel.font = .boldSystemFont(ofSize: fontSize)
        unreadCountView.isHidden = (unreadCount <= 0)
    }
    
    public func updateScrollToBottom(force: Bool = false) {
        // Don't update the scroll button until we have actually setup the initial scroll position to avoid
        // any odd flickering or incorrect appearance
        guard self.didFinishInitialLayout || force else { return }
        
        // If we have a 'loadNewer' item in the interaction data then there are subsequent pages and the
        // 'scrollToBottom' actions should always be visible to allow the user to jump to the bottom (without
        // this the button will fade out as the user gets close to the bottom of the current page)
        guard !self.sections.contains(where: { $0.model == .loadNewer }) else {
            self.scrollButton.alpha = 1
            self.unreadCountView.alpha = 1
            return
        }
        
        // Calculate the target opacity for the scroll button
        let contentOffsetY: CGFloat = tableView.contentOffset.y
        let x = (lastPageTop - ConversationVC.bottomInset - contentOffsetY).clamp(0, .greatestFiniteMagnitude)
        let a = 1 / (ConversationVC.scrollButtonFullVisibilityThreshold - ConversationVC.scrollButtonNoVisibilityThreshold)
        let targetOpacity: CGFloat = max(0, min(1, a * x))
        
        self.scrollButton.alpha = targetOpacity
        self.unreadCountView.alpha = targetOpacity
    }

    // MARK: - Search
    
    func popAllConversationSettingsViews() {
        if presentedViewController != nil {
            dismiss(animated: true) { [weak self] in
                guard let self else { return }
                
                navigationController?.popToViewController(self, animated: true, completion: nil)
            }
        }
        else {
            navigationController?.popToViewController(self, animated: true, completion: nil)
        }
    }
    
    func showSearchUI() {
        isShowingSearchUI = true
        
        UIView.animate(withDuration: 0.3) {
            self.footerControlsStackView.alpha = 0
            self.inputBackgroundView.alpha = 0
        }
        
        // Search bar
        let searchBar = searchController.uiSearchController.searchBar
        searchBar.setUpSessionStyle()
        
        let searchBarContainer = UIView()
        searchBarContainer.layoutMargins = UIEdgeInsets.zero
        searchBar.sizeToFit()
        searchBar.layoutMargins = UIEdgeInsets.zero
        searchBarContainer.set(.height, to: 44)
        searchBarContainer.set(.width, to: UIScreen.main.bounds.width - 32)
        searchBarContainer.addSubview(searchBar)
        navigationItem.titleView = searchBarContainer
        
        // On iPad, the cancel button won't show
        // See more https://developer.apple.com/documentation/uikit/uisearchbar/1624283-showscancelbutton?language=objc
        if UIDevice.current.isIPad {
            let ipadCancelButton = UIButton()
            ipadCancelButton.setTitle("cancel".localized(), for: .normal)
            ipadCancelButton.addTarget(self, action: #selector(hideSearchUI), for: .touchUpInside)
            ipadCancelButton.setThemeTitleColor(.textPrimary, for: .normal)
            searchBarContainer.addSubview(ipadCancelButton)
            ipadCancelButton.pin(.trailing, to: .trailing, of: searchBarContainer)
            ipadCancelButton.center(.vertical, in: searchBarContainer)
            searchBar.pin(.top, to: .top, of: searchBar)
            searchBar.pin(.leading, to: .leading, of: searchBar)
            searchBar.pin(.trailing, to: .leading, of: ipadCancelButton, withInset: -Values.smallSpacing)
            searchBar.pin(.bottom, to: .bottom, of: searchBar)
        }
        else {
            searchBar.pin(toMarginsOf: searchBarContainer)
        }
        
        // Nav bar buttons
        updateNavBarButtons(threadInfo: viewModel.state.threadInfo)
        
        // Hack so that the ResultsBar stays on the screen when dismissing the search field
        // keyboard.
        //
        // Details:
        //
        // When the search UI is activated, both the SearchField and the ConversationVC
        // have the resultsBar as their inputAccessoryView.
        //
        // So when the SearchField is first responder, the ResultsBar is shown on top of the keyboard.
        // When the ConversationVC is first responder, the ResultsBar is shown at the bottom of the
        // screen.
        //
        // When the user swipes to dismiss the keyboard, trying to see more of the content while
        // searching, we want the ResultsBar to stay at the bottom of the screen - that is, we
        // want the ConversationVC to becomeFirstResponder.
        //
        // If the SearchField were a subview of ConversationVC.view, this would all be automatic,
        // as first responder status is percolated up the responder chain via `nextResponder`, which
        // basically travereses each superView, until you're at a rootView, at which point the next
        // responder is the ViewController which controls that View.
        //
        // However, because SearchField lives in the Navbar, it's "controlled" by the
        // NavigationController, not the ConversationVC.
        //
        // So here we stub the next responder on the navBar so that when the searchBar resigns
        // first responder, the ConversationVC will be in it's responder chain - keeeping the
        // ResultsBar on the bottom of the screen after dismissing the keyboard.
        searchController.uiSearchController.stubbableSearchBar.stubbedNextResponder = self
    }

    @objc func hideSearchUI() {
        isShowingSearchUI = false
        navigationItem.titleView = titleView
        updateNavBarButtons(threadInfo: viewModel.state.threadInfo)
        
        searchController.uiSearchController.stubbableSearchBar.stubbedNextResponder = nil
        UIView.animate(withDuration: 0.3) {
            self.footerControlsStackView.alpha = 1
            self.inputBackgroundView.alpha = 1
        }
    }
    
    // Manually cancel the search and clear the text to remove hightlights
    func willManuallyCancelSearchUI() {
        searchController.uiSearchController.isActive = false
        searchController.uiSearchController.searchBar.text = ""
    }

    func didDismissSearchController(_ searchController: UISearchController) {
        hideSearchUI()
    }
    
    func conversationSearchControllerDependencies() -> Dependencies { return viewModel.dependencies }
    func currentVisibleIds() -> [Int64] { return (fullyVisibleCellViewModels() ?? []).map { $0.id } }
    
    func conversationSearchController(_ conversationSearchController: ConversationSearchController?, didUpdateSearchResults results: [Interaction.TimestampInfo]?, searchText: String?) {
        viewModel.lastSearchedText = searchText
        tableView.reloadRows(at: tableView.indexPathsForVisibleRows ?? [], with: UITableView.RowAnimation.none)
    }

    func conversationSearchController(_ conversationSearchController: ConversationSearchController?, didSelectInteractionInfo interactionInfo: Interaction.TimestampInfo) {
        scrollToInteractionIfNeeded(with: interactionInfo, focusBehaviour: .highlight)
    }

    func scrollToInteractionIfNeeded(
        with interactionInfo: Interaction.TimestampInfo,
        focusBehaviour: ConversationViewModel.FocusBehaviour = .none,
        position: UITableView.ScrollPosition = .middle,
        contentSwapLocation: ConversationViewModel.ContentSwapLocation = .none,
        originalIndexPath: IndexPath? = nil,
        isAnimated: Bool = true
    ) {
        // Store the info incase we need to load more data (call will be re-triggered)
        self.focusBehaviour = focusBehaviour
        self.focusedInteractionInfo = interactionInfo
        
        // Ensure the target interaction has been loaded
        guard
            let messageSectionIndex: Int = self.sections.firstIndex(where: { $0.model == .messages }),
            let targetMessageIndex = self.sections[messageSectionIndex]
                .elements
                .firstIndex(where: { $0.id == interactionInfo.id })
        else {
            // If not the make sure we have finished the initial layout before trying to
            // load the up until the specified interaction
            guard self.didFinishInitialLayout else { return }
            
            self.isLoadingMore = true
            self.searchController.resultsBar.startLoading()
            self.viewModel.jumpToPage(for: interactionInfo.id, padding: 5)
            return
        }
        
        // If it's before the initial layout and the index before the target is an 'UnreadMarker' then
        // we should scroll to that instead (will be better UX)
        let targetIndexPath: IndexPath = {
            guard
                !self.didFinishInitialLayout &&
                targetMessageIndex > 0 &&
                self.sections[messageSectionIndex]
                    .elements[targetMessageIndex - 1]
                    .cellType == .unreadMarker
            else {
                return IndexPath(
                    row: targetMessageIndex,
                    section: messageSectionIndex
                )
            }
            
            return IndexPath(
                row: (targetMessageIndex - 1),
                section: messageSectionIndex
            )
        }()
        let targetPosition: UITableView.ScrollPosition = {
            guard position == .middle else { return position }
            
            // Make sure the target cell isn't too large for the screen (if it is then we want to scroll
            // it to the top rather than the middle
            let cellSize: CGSize = self.tableView(
                tableView,
                cellForRowAt: targetIndexPath
            ).systemLayoutSizeFitting(view.bounds.size)
            
            guard cellSize.height > tableView.frame.size.height else { return position }
            
            return .top
        }()
        
        // If we aren't animating or aren't highlighting then everything can be run immediately
        guard isAnimated else {
            self.tableView.scrollToRow(
                at: targetIndexPath,
                at: targetPosition,
                animated: (self.didFinishInitialLayout && isAnimated)
            )
            
            // If we haven't finished the initial layout then we want to delay the highlight/markRead slightly
            // so it doesn't look buggy with the push transition and we know for sure the correct visible cells
            // have been loaded
            DispatchQueue.main.asyncAfter(deadline: .now() + .milliseconds(self.didFinishInitialLayout ? 0 : 150)) { [weak self] in
                self?.markFullyVisibleAndOlderCellsAsRead(interactionInfo: interactionInfo)
                self?.highlightCellIfNeeded(interactionId: interactionInfo.id, behaviour: focusBehaviour)
                self?.updateScrollToBottom(force: true)
            }
            
            self.focusedInteractionInfo = nil
            self.focusBehaviour = .none
            return
        }
        
        // If we are animating and highlighting then determine if we want to scroll to the target
        // cell (if we try to trigger the `scrollToRow` call and the animation doesn't occur then
        // the highlight will not be triggered so if a cell is entirely on the screen then just
        // don't bother scrolling)
        let targetRect: CGRect = self.tableView.rectForRow(at: targetIndexPath)
        
        guard !self.tableView.bounds.contains(targetRect) else {
            self.markFullyVisibleAndOlderCellsAsRead(interactionInfo: interactionInfo)
            self.highlightCellIfNeeded(interactionId: interactionInfo.id, behaviour: focusBehaviour)
            self.focusedInteractionInfo = nil
            self.focusBehaviour = .none
            
            // Check if the last known keyboard frame exists,
            // if it does not intersect with the target rectangle (the cell to be scrolled to),
            if let keyboardFrame = lastKnownKeyboardFrame, !keyboardFrame.intersects(targetRect) {
                // If all conditions are met, scroll the table view to make the target rectangle visible.
                // This is to ensure a cell is not covered by the keyboard.
                self.tableView.scrollRectToVisible(targetRect, animated: true)
            }
            return
        }
        
        // As an optimisation if the target cell is too far away we just reload the entire table instead of loading
        // all intermediate messages, as a result the scroll animation can be buggy (as the contentOffset could
        // actually end up on the wrong side of the destination before the scroll animation starts)
        //
        // To get around this we immediately jump to a position 10 cells above/below the destination and then scroll
        // which appears as though the screen has properly scrolled between the messages
        switch contentSwapLocation {
            case .none:
                if let originalIndexPath: IndexPath = originalIndexPath {
                    // Since we use `estimatedRowHeight` instead of an explicit height there is an annoying issue
                    // where the cells won't have their heights calculated correctly so jumping between cells can
                    // result in a scroll animation going the wrong direction - by jumping to the destination and
                    // back to the current cell all of the relevant cells will have their frames calculated correctly
                    // and the animation will look correct
                    self.tableView.scrollToRow(at: targetIndexPath, at: targetPosition, animated: false)
                    self.tableView.scrollToRow(at: originalIndexPath, at: targetPosition, animated: false)
                }
                
            case .earlier:
                let targetRow: Int = min(targetIndexPath.row + 10, self.sections[messageSectionIndex].elements.count - 1)
                
                self.tableView.contentOffset = CGPoint(x: 0, y: self.tableView.rectForRow(at: IndexPath(row: targetRow, section: targetIndexPath.section)).midY)
                
            case .later:
                let targetRow: Int = min(targetIndexPath.row - 10, 0)
                
                self.tableView.contentOffset = CGPoint(x: 0, y: self.tableView.rectForRow(at: IndexPath(row: targetRow, section: targetIndexPath.section)).midY)
        }
        
        self.tableView.scrollToRow(at: targetIndexPath, at: targetPosition, animated: true)
    }
    
    @MainActor func fullyVisibleCellViewModels() -> [MessageViewModel]? {
        // We remove the 'Values.mediumSpacing' as that is the distance the table content appears above the input view
        let tableVisualTop: CGFloat = tableView.frame.minY
        let tableVisualBottom: CGFloat = (tableView.frame.maxY - (tableView.contentInset.bottom - Values.mediumSpacing))
        
        guard
            let visibleIndexPaths: [IndexPath] = self.tableView.indexPathsForVisibleRows,
            let messagesSection: Int = visibleIndexPaths
                .first(where: { self.sections[$0.section].model == .messages })?
                .section
        else { return nil }
        
        return visibleIndexPaths
            .sorted()
            .filter({ $0.section == messagesSection })
            .compactMap({ indexPath -> (frame: CGRect, cellViewModel: MessageViewModel)? in
                guard let cell: UITableViewCell = tableView.cellForRow(at: indexPath) else { return nil }
                
                switch cell {
                    case is VisibleMessageCell, is CallMessageCell, is InfoMessageCell:
                        return (
                            view.convert(cell.frame, from: tableView),
                            self.sections[indexPath.section].elements[indexPath.row]
                        )
                        
                    case is TypingIndicatorCell, is DateHeaderCell, is UnreadMarkerCell:
                        return nil
                    
                    default:
                        Log.warn(.conversation, "Processing unhandled cell type when marking as read, this could result in intermittent failures")
                        return nil
                }
            })
            // Exclude messages that are partially off the the screen
            .filter({ $0.frame.minY >= tableVisualTop && $0.frame.maxY <= tableVisualBottom })
            .map { $0.cellViewModel }
    }
    
    func markFullyVisibleAndOlderCellsAsRead(interactionInfo: Interaction.TimestampInfo?) {
        Task { [weak self] in
            await self?.viewModel.markAsReadIfNeeded(interactionInfo: interactionInfo) {
                self?.fullyVisibleCellViewModels()
            }
        }
    }
    
    func highlightCellIfNeeded(interactionId: Int64, behaviour: ConversationViewModel.FocusBehaviour) {
        self.focusedInteractionInfo = nil
        self.focusBehaviour = .none
        
        // Only trigger the highlight if that's the desired behaviour
        guard behaviour == .highlight else { return }
        
        // Trigger on the next run loop incase we are still finishing some other animation
        DispatchQueue.main.async {
            self.tableView
                .visibleCells
                .first(where: { ($0 as? VisibleMessageCell)?.viewModel?.id == interactionId })
                .asType(VisibleMessageCell.self)?
                .highlight()
        }
    }
    
    // MARK: - LibSessionRespondingViewController
    
    func isConversation(in threadIds: [String]) -> Bool {
        return threadIds.contains(self.viewModel.state.threadId)
    }
}<|MERGE_RESOLUTION|>--- conflicted
+++ resolved
@@ -352,11 +352,7 @@
         delegate: self,
         imageDataManager: self.viewModel.dependencies[singleton: .imageDataManager],
         linkPreviewManager: self.viewModel.dependencies[singleton: .linkPreviewManager],
-<<<<<<< HEAD
         sessionProManager: self.viewModel.dependencies[singleton: .sessionProManager],
-=======
-        sessionProStatePublisher: self.viewModel.dependencies[singleton: .sessionProState].isSessionProActivePublisher,
->>>>>>> c6efa606
         didLoadLinkPreview: nil
     )
     
