--- conflicted
+++ resolved
@@ -420,11 +420,7 @@
         highlightFocusedMessageIfNeeded()
         didFinishInitialLayout = true
         markAllAsRead()
-<<<<<<< HEAD
         recoverInputView()
-=======
-        self.becomeFirstResponder()
->>>>>>> 75d922eb
     }
     
     override func viewWillDisappear(_ animated: Bool) {
@@ -499,11 +495,7 @@
                 else {
                     // Note: Adding an empty button because without it the title alignment is busted (Note: The size was
                     // taken from the layout inspector for the back button in Xcode
-<<<<<<< HEAD
-                    navigationItem.rightBarButtonItem = UIBarButtonItem(customView: UIView(frame: CGRect(x: 0, y: 0, width: Values.verySmallProfilePictureSize, height: 44)))
-=======
-                    rightBarButtonItems.append(UIBarButtonItem(customView: UIView(frame: CGRect(x: 0, y: 0, width: 37, height: 44))))
->>>>>>> 75d922eb
+                    rightBarButtonItems.append(UIBarButtonItem(customView: UIView(frame: CGRect(x: 0, y: 0, width: Values.verySmallProfilePictureSize, height: 44))))
                 }
             }
             else {
