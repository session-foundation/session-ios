--- conflicted
+++ resolved
@@ -156,7 +156,6 @@
         
         // Contact threads also have the call button to compensate for
         let shouldShowCallButton: Bool = (
-            SessionCall.isEnabled &&
             !isNoteToSelf &&
             threadVariant == .contact
         )
@@ -283,20 +282,6 @@
             
             self?.labelCarouselView.isHidden = (labelInfos.count == 0)
         }
-<<<<<<< HEAD
-        
-        // Contact threads also have the call button to compensate for
-        let shouldShowCallButton: Bool = (
-            !isNoteToSelf &&
-            threadVariant == .contact
-        )
-        self.stackViewLeadingConstraint.constant = (shouldShowCallButton ?
-            ConversationTitleView.leftInsetWithCallButton :
-            ConversationTitleView.leftInset
-        )
-        self.stackViewTrailingConstraint.constant = 0
-=======
->>>>>>> cba67296
     }
     
     // MARK: - Interaction
