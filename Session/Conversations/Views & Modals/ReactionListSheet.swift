// Copyright © 2022 Rangeproof Pty Ltd. All rights reserved.

import UIKit
import Lucide
import DifferenceKit
import SessionUIKit
import SessionMessagingKit
import SignalUtilitiesKit
import SessionUtilitiesKit

final class ReactionListSheet: BaseVC {
    public struct ReactionSummary: Hashable, Differentiable {
        let emoji: EmojiWithSkinTones
        let number: Int
        let isSelected: Bool
        
        var description: String {
            return "\(emoji.rawValue) · \(number)"
        }
    }
    
    fileprivate let dependencies: Dependencies
    private let interactionId: Int64
    private let onDismiss: (() -> ())?
    private var messageViewModel: MessageViewModel = MessageViewModel()
    private var reactionSummaries: [ReactionSummary] = []
    private var selectedReactionUserList: [MessageViewModel.ReactionInfo] = []
    private var lastSelectedReactionIndex: Int = 0
    public var delegate: ReactionDelegate?
    
    // MARK: - UI
    
    private lazy var contentView: UIView = {
        let result: UIView = UIView()
        result.themeBackgroundColor = .backgroundSecondary
        
        let line: UIView = UIView()
        line.themeBackgroundColor = .borderSeparator
        result.addSubview(line)
        
        line.set(.height, to: Values.separatorThickness)
        line.pin([ UIView.HorizontalEdge.leading, UIView.HorizontalEdge.trailing, UIView.VerticalEdge.top ], to: result)
        
        return result
    }()
    
    private lazy var layout: UICollectionViewFlowLayout = {
        let result: UICollectionViewFlowLayout = UICollectionViewFlowLayout()
        result.scrollDirection = .horizontal
        result.sectionInset = UIEdgeInsets(
            top: 0,
            leading: Values.smallSpacing,
            bottom: 0,
            trailing: Values.smallSpacing
        )
        result.minimumLineSpacing = Values.smallSpacing
        result.minimumInteritemSpacing = Values.smallSpacing
        result.estimatedItemSize = UICollectionViewFlowLayout.automaticSize
        
        return result
    }()
    
    private lazy var reactionContainer: UICollectionView = {
        let result: UICollectionView = UICollectionView(frame: CGRect.zero, collectionViewLayout: layout)
        result.register(view: Cell.self)
        result.set(.height, to: 48)
        result.themeBackgroundColor = .clear
        result.isScrollEnabled = true
        result.showsHorizontalScrollIndicator = false
        result.dataSource = self
        result.delegate = self
        
        return result
    }()
    
    private lazy var detailInfoLabel: UILabel = {
        let result: UILabel = UILabel()
        result.font = .systemFont(ofSize: Values.mediumFontSize)
        result.themeTextColor = .textSecondary
        result.set(.height, to: 32)
        
        return result
    }()
    
    private lazy var clearAllButton: SessionButton = {
        let result: SessionButton = SessionButton(style: .destructiveBorderless, size: .small)
        result.translatesAutoresizingMaskIntoConstraints = false
        result.setTitle("clearAll".localized(), for: .normal)
        result.addTarget(self, action: #selector(clearAllTapped), for: .touchUpInside)
        result.isHidden = true
        
        return result
    }()
    
    private lazy var userListView: UITableView = {
        let result: UITableView = UITableView()
        result.dataSource = self
        result.delegate = self
        result.register(view: SessionCell.self)
        result.register(view: FooterCell.self)
        result.separatorStyle = .none
        result.themeBackgroundColor = .clear
        result.showsVerticalScrollIndicator = false
        
        return result
    }()
    
    // MARK: - Initialization
    
    init(for interactionId: Int64, using dependencies: Dependencies, onDismiss: (() -> ())? = nil) {
        self.dependencies = dependencies
        self.interactionId = interactionId
        self.onDismiss = onDismiss
        
        super.init(nibName: nil, bundle: nil)
    }
    
    override init(nibName: String?, bundle: Bundle?) {
        preconditionFailure("Use init(for:) instead.")
    }
    
    required init?(coder: NSCoder) {
        preconditionFailure("Use init(for:) instead.")
    }
    
    // MARK: - Lifecycle
    
    override func viewDidLoad() {
        super.viewDidLoad()
        
        view.themeBackgroundColor = .clear
        
        let swipeGestureRecognizer = UISwipeGestureRecognizer(target: self, action: #selector(close))
        swipeGestureRecognizer.direction = .down
        view.addGestureRecognizer(swipeGestureRecognizer)
        
        setUpViewHierarchy()
    }
    
    override func viewDidLayoutSubviews() {
        super.viewDidLayoutSubviews()
        
        reactionContainer.scrollToItem(
            at: IndexPath(item: lastSelectedReactionIndex, section: 0),
            at: .centeredHorizontally,
            animated: false
        )
    }
    
    override func viewWillDisappear(_ animated: Bool) {
        super.viewWillDisappear(animated)
        
        self.onDismiss?()
    }

    private func setUpViewHierarchy() {
        view.addSubview(contentView)
        contentView.pin([ UIView.HorizontalEdge.leading, UIView.HorizontalEdge.trailing, UIView.VerticalEdge.bottom ], to: view)
        // Emoji collectionView height + seleted emoji detail height + 5 × user cell height + footer cell height + bottom safe area inset
        let contentViewHeight: CGFloat = 100 + 5 * 65 + 45 + (UIApplication.shared.keyWindow?.safeAreaInsets.bottom ?? 0)
        contentView.set(.height, to: contentViewHeight)
        populateContentView()
    }
    
    private func populateContentView() {
        // Reactions container
        contentView.addSubview(reactionContainer)
        reactionContainer.pin([ UIView.HorizontalEdge.leading, UIView.HorizontalEdge.trailing ], to: contentView)
        reactionContainer.pin(.top, to: .top, of: contentView, withInset: Values.verySmallSpacing)
        
        // Seperator
        let seperator = UIView()
        seperator.themeBackgroundColor = .borderSeparator
        seperator.set(.height, to: 0.5)
        contentView.addSubview(seperator)
        seperator.pin(.leading, to: .leading, of: contentView, withInset: Values.smallSpacing)
        seperator.pin(.trailing, to: .trailing, of: contentView, withInset: -Values.smallSpacing)
        seperator.pin(.top, to: .bottom, of: reactionContainer, withInset: Values.verySmallSpacing)
        
        // Detail info & clear all
        let stackView = UIStackView(arrangedSubviews: [ detailInfoLabel, clearAllButton ])
        contentView.addSubview(stackView)
        stackView.pin(.top, to: .bottom, of: seperator, withInset: Values.smallSpacing)
        stackView.pin(.leading, to: .leading, of: contentView, withInset: Values.mediumSpacing)
        stackView.pin(.trailing, to: .trailing, of: contentView, withInset: -Values.mediumSpacing)
        
        // Line
        let line = UIView()
        line.set(.height, to: 0.5)
        line.themeBackgroundColor = .borderSeparator
        contentView.addSubview(line)
        line.pin([ UIView.HorizontalEdge.leading, UIView.HorizontalEdge.trailing ], to: contentView)
        line.pin(.top, to: .bottom, of: stackView, withInset: Values.smallSpacing)
        
        // Reactor list
        contentView.addSubview(userListView)
        userListView.pin([ UIView.HorizontalEdge.trailing, UIView.HorizontalEdge.leading, UIView.VerticalEdge.bottom ], to: contentView)
        userListView.pin(.top, to: .bottom, of: line, withInset: 0)
    }
    
    // MARK: - Content
    
    public func handleInteractionUpdates(
        _ allMessages: [MessageViewModel],
        selectedReaction: EmojiWithSkinTones? = nil,
        updatedReactionIndex: Int? = nil,
        initialLoad: Bool = false,
        shouldShowClearAllButton: Bool = false
    ) {
        guard let cellViewModel: MessageViewModel = allMessages.first(where: { $0.id == self.interactionId }) else {
            return
        }
        
        // If we have no more reactions (eg. the user removed the last one) then closed the list sheet
        guard cellViewModel.reactionInfo?.isEmpty == false else {
            close()
            return
        }
        
        // Generated the updated data
        let updatedReactionInfo: OrderedDictionary<EmojiWithSkinTones, [MessageViewModel.ReactionInfo]> = (cellViewModel.reactionInfo ?? [])
            .reduce(into: OrderedDictionary<EmojiWithSkinTones, [MessageViewModel.ReactionInfo]>()) {
                result, reactionInfo in
                guard let emoji: EmojiWithSkinTones = EmojiWithSkinTones(rawValue: reactionInfo.reaction.emoji) else {
                    return
                }
                
                guard var updatedValue: [MessageViewModel.ReactionInfo] = result.value(forKey: emoji) else {
                    result.append(key: emoji, value: [reactionInfo])
                    return
                }
                
                if (cellViewModel.currentUserSessionIds ?? []).contains(reactionInfo.reaction.authorId) {
                    updatedValue.insert(reactionInfo, at: 0)
                }
                else {
                    updatedValue.append(reactionInfo)
                }
                
                result.replace(key: emoji, value: updatedValue)
            }
        let oldSelectedReactionIndex: Int = self.lastSelectedReactionIndex
        let updatedSelectedReactionIndex: Int = updatedReactionIndex
            .defaulting(
                to: {
                    // If we explicitly provided a 'selectedReaction' value then try to use that
                    if selectedReaction != nil, let targetIndex: Int = updatedReactionInfo.orderedKeys.firstIndex(where: { $0 == selectedReaction }) {
                        return targetIndex
                    }

                    // Otherwise try to maintain the index of the currently selected index
                    guard
                        !self.reactionSummaries.isEmpty,
                        let emoji: EmojiWithSkinTones = self.reactionSummaries[safe: oldSelectedReactionIndex]?.emoji,
                        let targetIndex: Int = updatedReactionInfo.orderedKeys.firstIndex(of: emoji)
                    else { return 0 }

                    return targetIndex
                }()
            )
        let updatedSummaries: [ReactionSummary] = updatedReactionInfo
            .orderedKeys
            .enumerated()
            .map { index, emoji in
                ReactionSummary(
                    emoji: emoji,
                    number: updatedReactionInfo.value(forKey: emoji)
                        .defaulting(to: [])
                        .map { Int($0.reaction.count) }
                        .reduce(0, +),
                    isSelected: (index == updatedSelectedReactionIndex)
                )
            }
        
        // Update the general UI
        self.detailInfoLabel.text = updatedSummaries[safe: updatedSelectedReactionIndex]?.description

        // Update general properties
        self.messageViewModel = cellViewModel
        self.lastSelectedReactionIndex = updatedSelectedReactionIndex
        
        // Ensure the first load or a load when returning from a child screen runs without animations (if
        // we don't do this the cells will animate in from a frame of CGRect.zero or have a buggy transition)
        guard !initialLoad else {
            self.reactionSummaries = updatedSummaries
            self.selectedReactionUserList = updatedReactionInfo
                .orderedKeys[safe: updatedSelectedReactionIndex]
                .map { updatedReactionInfo.value(forKey: $0) }
                .defaulting(to: [])
            
            // Update clear all button visibility
            self.clearAllButton.isHidden = (
                !shouldShowClearAllButton ||
                cellViewModel.threadVariant == .legacyGroup
            )
            
            UIView.performWithoutAnimation {
                self.reactionContainer.reloadData()
                self.userListView.reloadData()
            }
            return
        }
        
        // Update the collection view content
        let collectionViewChangeset: StagedChangeset<[ReactionSummary]> = StagedChangeset(
            source: self.reactionSummaries,
            target: updatedSummaries
        )
        
        // If there are changes then we want to reload both the collection and table views
        self.reactionContainer.reload(
            using: collectionViewChangeset,
            interrupt: { $0.changeCount > 1 }
        ) { [weak self] updatedData in
            self?.reactionSummaries = updatedData
        }
        
        // If we changed the selected index then no need to reload the changes
        guard
            oldSelectedReactionIndex == updatedSelectedReactionIndex &&
            self.reactionSummaries[safe: oldSelectedReactionIndex]?.emoji == updatedSummaries[safe: updatedSelectedReactionIndex]?.emoji
        else {
            self.selectedReactionUserList = updatedReactionInfo
                .orderedKeys[safe: updatedSelectedReactionIndex]
                .map { updatedReactionInfo.value(forKey: $0) }
                .defaulting(to: [])
            self.userListView.reloadData()
            return
        }
        
        let tableChangeset: StagedChangeset<[MessageViewModel.ReactionInfo]> = StagedChangeset(
            source: self.selectedReactionUserList,
            target: updatedReactionInfo
                .orderedKeys[safe: updatedSelectedReactionIndex]
                .map { updatedReactionInfo.value(forKey: $0) }
                .defaulting(to: [])
        )
        
        self.userListView.reload(
            using: tableChangeset,
            deleteSectionsAnimation: .none,
            insertSectionsAnimation: .none,
            reloadSectionsAnimation: .none,
            deleteRowsAnimation: .none,
            insertRowsAnimation: .none,
            reloadRowsAnimation: .none,
            interrupt: { [weak self] changeset in
                /// This is the case where there were 6 reactors in total and locally we only have 5 including current user,
                /// and current user remove the reaction. There would be 4 reactors locally and we need to show more
                /// reactors cell at this moment. After update from sogs, we'll get the all 5 reactors and update the table
                /// with 5 reactors and not showing the more reactors cell. 
                changeset.elementInserted.count == 1 && self?.selectedReactionUserList.count == 4 ||
                /// This is the case where there were 5 reactors without current user, and current user reacted. Before we got
                /// the update from sogs, we'll have 6 reactors locally and not showing the more reactors cell. After the update,
                /// we'll need to update the table and show 5 reactors with the more reactors cell.
                changeset.elementDeleted.count == 1 && self?.selectedReactionUserList.count == 6 ||
                /// To many changes to make
                changeset.changeCount > 100
            }
        ) { [weak self] updatedData in
            self?.selectedReactionUserList = updatedData
        }
    }
    
    // MARK: - Interaction
    
    override func touchesBegan(_ touches: Set<UITouch>, with event: UIEvent?) {
        guard let touch: UITouch = touches.first, contentView.frame.contains(touch.location(in: view)) else {
            close()
            return
        }
        
        super.touchesBegan(touches, with: event)
    }

    @objc func close() {
        dismiss(animated: true, completion: nil)
    }
    
    @objc private func clearAllTapped() { clearAll() }
    
    private func clearAll() {
        guard let selectedReaction: EmojiWithSkinTones = self.reactionSummaries.first(where: { $0.isSelected })?.emoji else { return }
        
        delegate?.removeAllReactions(messageViewModel, for: selectedReaction.rawValue)
    }
}

// MARK: - UICollectionView

extension ReactionListSheet: UICollectionViewDataSource, UICollectionViewDelegateFlowLayout {
    // MARK: Data Source
    
    func collectionView(_ collectionView: UICollectionView, numberOfItemsInSection section: Int) -> Int {
        return self.reactionSummaries.count
    }
    
    func collectionView(_ collectionView: UICollectionView, cellForItemAt indexPath: IndexPath) -> UICollectionViewCell {
        let cell: Cell = collectionView.dequeue(type: Cell.self, for: indexPath)
        let summary: ReactionSummary = self.reactionSummaries[indexPath.item]
        
        cell.update(
            with: summary.emoji.rawValue,
            count: summary.number,
            isCurrentSelection: summary.isSelected
        )
        
        return cell
    }
    
    // MARK: Interaction
    
    func collectionView(_ collectionView: UICollectionView, didSelectItemAt indexPath: IndexPath) {
        self.handleInteractionUpdates([messageViewModel], updatedReactionIndex: indexPath.item)
    }
}

// MARK: - UITableViewDelegate & UITableViewDataSource

extension ReactionListSheet: UITableViewDelegate, UITableViewDataSource {
    func tableView(_ tableView: UITableView, numberOfRowsInSection section: Int) -> Int {
        let moreReactorCount = self.reactionSummaries[lastSelectedReactionIndex].number - self.selectedReactionUserList.count
        return moreReactorCount > 0 ? self.selectedReactionUserList.count + 1 : self.selectedReactionUserList.count
    }
    
    func tableView(_ tableView: UITableView, cellForRowAt indexPath: IndexPath) -> UITableViewCell {
        guard indexPath.row < self.selectedReactionUserList.count else {
            let moreReactorCount = self.reactionSummaries[lastSelectedReactionIndex].number - self.selectedReactionUserList.count
            let footerCell: FooterCell = tableView.dequeue(type: FooterCell.self, for: indexPath)
            footerCell.update(
                moreReactorCount: moreReactorCount,
                emoji: self.reactionSummaries[lastSelectedReactionIndex].emoji.rawValue
            )
            footerCell.selectionStyle = .none
            
            return footerCell
        }
        
        let cell: SessionCell = tableView.dequeue(type: SessionCell.self, for: indexPath)
        let cellViewModel: MessageViewModel.ReactionInfo = self.selectedReactionUserList[indexPath.row]
        let authorId: String = cellViewModel.reaction.authorId
        let canRemoveEmoji: Bool = (
            (self.messageViewModel.currentUserSessionIds ?? []).contains(authorId) &&
            self.messageViewModel.threadVariant != .legacyGroup
        )
        cell.update(
            with: SessionCell.Info(
                id: cellViewModel,
                position: Position.with(indexPath.row, count: self.selectedReactionUserList.count),
                leadingAccessory: .profile(id: authorId, profile: cellViewModel.profile),
                title: (
                    cellViewModel.profile?.displayName() ??
                    authorId.truncated(threadVariant: self.messageViewModel.threadVariant)
                ),
                trailingAccessory: (!canRemoveEmoji ? nil :
<<<<<<< HEAD
                    .icon(
                        Lucide.image(icon: .x, size: IconSize.medium.size)?
                            .withRenderingMode(.alwaysTemplate),
                        size: .medium
                    )
=======
                        .icon(
                            Lucide.image(icon: .x, size: IconSize.medium.size)?
                                .withRenderingMode(.alwaysTemplate),
                            size: .medium,
                            pinEdges: [.right]
                        )
>>>>>>> 27d052a6
                ),
                styling: SessionCell.StyleInfo(backgroundStyle: .edgeToEdge),
                isEnabled: (self.messageViewModel.currentUserSessionIds ?? []).contains(authorId)
            ),
            tableSize: tableView.bounds.size,
            using: dependencies
        )
        
        return cell
    }
    
    func tableView(_ tableView: UITableView, didSelectRowAt indexPath: IndexPath) {
        tableView.deselectRow(at: indexPath, animated: true)
        
        guard indexPath.row < self.selectedReactionUserList.count else { return }
        
        let cellViewModel: MessageViewModel.ReactionInfo = self.selectedReactionUserList[indexPath.row]
        
        guard
            let selectedReaction: EmojiWithSkinTones = self.reactionSummaries
                .first(where: { $0.isSelected })?
                .emoji,
            selectedReaction.rawValue == cellViewModel.reaction.emoji,
            (self.messageViewModel.currentUserSessionIds ?? []).contains(cellViewModel.reaction.authorId)
        else { return }
        
        delegate?.removeReact(self.messageViewModel, for: selectedReaction)
    }
}

// MARK: - Cell

extension ReactionListSheet {
    fileprivate final class Cell: UICollectionViewCell {
        // MARK: - UI
        
        private static var contentViewHeight: CGFloat = 32
        private static var contentViewCornerRadius: CGFloat { contentViewHeight / 2 }
        
        private lazy var snContentView: UIView = {
            let result = UIView()
            result.themeBackgroundColor = .messageBubble_incomingBackground
            result.layer.cornerRadius = Cell.contentViewCornerRadius
            result.layer.borderWidth = 1 // Intentionally 1pt (instead of 'Values.separatorThickness')
            result.set(.height, to: Cell.contentViewHeight)
            
            return result
        }()
        
        private lazy var emojiLabel: UILabel = {
            let result: UILabel = UILabel()
            result.font = .systemFont(ofSize: Values.mediumFontSize)
            
            return result
        }()
        
        private lazy var numberLabel: UILabel = {
            let result: UILabel = UILabel()
            result.font = .systemFont(ofSize: Values.mediumFontSize)
            result.themeTextColor = .textPrimary
            
            return result
        }()
        
        // MARK: - Initialization
        
        override init(frame: CGRect) {
            super.init(frame: frame)
            
            setUpViewHierarchy()
        }
        
        required init?(coder: NSCoder) {
            super.init(coder: coder)
            
            setUpViewHierarchy()
        }
        
        private func setUpViewHierarchy() {
            addSubview(snContentView)
            
            let stackView = UIStackView(arrangedSubviews: [ emojiLabel, numberLabel ])
            stackView.axis = .horizontal
            stackView.alignment = .center
            
            let spacing = Values.smallSpacing + 2
            stackView.spacing = spacing
            stackView.layoutMargins = UIEdgeInsets(top: 0, left: spacing, bottom: 0, right: spacing)
            stackView.isLayoutMarginsRelativeArrangement = true
            snContentView.addSubview(stackView)
            stackView.pin(to: snContentView)
            snContentView.pin(to: self)
        }
        
        // MARK: - Content
        
        fileprivate func update(
            with emoji: String,
            count: Int,
            isCurrentSelection: Bool
        ) {
            emojiLabel.text = emoji
            numberLabel.text = (count < 1000 ?
                "\(count)" :
                String(format: "%.1fk", Float(count) / 1000) // stringlint:ignore
            )
            snContentView.themeBorderColor = (isCurrentSelection ? .primary : .clear)
        }
    }
    
    fileprivate final class FooterCell: UITableViewCell {
        private lazy var label: UILabel = {
            let result: UILabel = UILabel()
            result.font = .systemFont(ofSize: Values.smallFontSize)
            result.themeTextColor = .textSecondary
            result.textAlignment = .center
            
            return result
        }()
        
        // MARK: - Initialization
        
        override init(style: UITableViewCell.CellStyle, reuseIdentifier: String?) {
            super.init(style: style, reuseIdentifier: reuseIdentifier)
            
            setUpViewHierarchy()
        }

        required init?(coder: NSCoder) {
            super.init(coder: coder)
            
            setUpViewHierarchy()
        }

        private func setUpViewHierarchy() {
            // Background color
            themeBackgroundColor = .backgroundSecondary
            
            contentView.addSubview(label)
            label.pin(to: contentView)
            label.set(.height, to: 45)
        }
        
        func update(moreReactorCount: Int, emoji: String) {
            label.text = "emojiReactsCountOthers"
                .putNumber(moreReactorCount)
                .put(key: "emoji", value: emoji)
                .localized()
        }
    }
}

// MARK: - Delegate

protocol ReactionDelegate: AnyObject {
    func react(_ cellViewModel: MessageViewModel, with emoji: EmojiWithSkinTones)
    func removeReact(_ cellViewModel: MessageViewModel, for emoji: EmojiWithSkinTones)
    func removeAllReactions(_ cellViewModel: MessageViewModel, for emoji: String)
}<|MERGE_RESOLUTION|>--- conflicted
+++ resolved
@@ -453,20 +453,12 @@
                     authorId.truncated(threadVariant: self.messageViewModel.threadVariant)
                 ),
                 trailingAccessory: (!canRemoveEmoji ? nil :
-<<<<<<< HEAD
-                    .icon(
-                        Lucide.image(icon: .x, size: IconSize.medium.size)?
-                            .withRenderingMode(.alwaysTemplate),
-                        size: .medium
-                    )
-=======
                         .icon(
                             Lucide.image(icon: .x, size: IconSize.medium.size)?
                                 .withRenderingMode(.alwaysTemplate),
                             size: .medium,
                             pinEdges: [.right]
                         )
->>>>>>> 27d052a6
                 ),
                 styling: SessionCell.StyleInfo(backgroundStyle: .edgeToEdge),
                 isEnabled: (self.messageViewModel.currentUserSessionIds ?? []).contains(authorId)
