--- conflicted
+++ resolved
@@ -2,15 +2,11 @@
 //  Copyright (c) 2019 Open Whisper Systems. All rights reserved.
 //
 
-<<<<<<< HEAD
 #import <Foundation/Foundation.h>
 #import <UIKit/UIKit.h>
 #import <SessionUIKit/SessionUIKit.h>
 
 // Separate iOS Frameworks from other imports.
-=======
-#import "AVAudioSession+OWS.h"
->>>>>>> ec812366
 #import "OWSAudioPlayer.h"
 #import "OWSBezierPathView.h"
 #import "OWSMessageTimerView.h"
