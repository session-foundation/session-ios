// Copyright © 2022 Rangeproof Pty Ltd. All rights reserved.
//
// stringlint:disable

import Foundation
import SessionUtilitiesKit
import SignalUtilitiesKit
import SignalCoreKit
import SessionMessagingKit

public class AppEnvironment {
    
    private static var _shared: AppEnvironment = AppEnvironment()

    public class var shared: AppEnvironment {
        get { return _shared }
        set {
            guard SNUtilitiesKit.isRunningTests else {
                owsFailDebug("Can only switch environments in tests.")
                return
            }

            _shared = newValue
        }
    }

    public var callManager: SessionCallManager
    public var notificationPresenter: NotificationPresenter
    public var pushRegistrationManager: PushRegistrationManager

    // Stored properties cannot be marked as `@available`, only classes and functions.
    // Instead, store a private `Any` and wrap it with a public `@available` getter
    private var _userNotificationActionHandler: Any?

    public var userNotificationActionHandler: UserNotificationActionHandler {
        return _userNotificationActionHandler as! UserNotificationActionHandler
    }

    private init() {
        self.callManager = SessionCallManager()
        self.notificationPresenter = NotificationPresenter()
        self.pushRegistrationManager = PushRegistrationManager()
        self._userNotificationActionHandler = UserNotificationActionHandler()
        
        SwiftSingletons.register(self)
    }

    public func setup() {
        // Hang certain singletons on Environment too.
        SessionEnvironment.shared?.callManager.mutate {
            $0 = callManager
        }
        SessionEnvironment.shared?.notificationsManager.mutate {
            $0 = notificationPresenter
        }
<<<<<<< HEAD
        setupLogFiles()
    }
    
    private func setupLogFiles() {
        fileLogger.rollingFrequency = kDayInterval // Refresh everyday
        fileLogger.logFileManager.maximumNumberOfLogFiles = 3 // Save 3 days' log files
        DDLog.add(fileLogger)
        
        // The extensions write their logs to the app shared directory but the main app writes
        // to a local directory (so they can be exported via XCode) - the below code reads any
        // logs from the shared directly and attempts to add them to the main app logs to make
        // debugging user issues in extensions easier
        DispatchQueue.global(qos: .utility).async { [fileLogger] in
            guard let currentLogFileInfo: DDLogFileInfo = fileLogger.currentLogFileInfo else {
                return SNLog("Unable to retrieve current log file.")
            }
            
            DDLog.loggingQueue.async {
                let extensionInfo: [(dir: String, type: ExtensionType)] = [
                    ("\(OWSFileSystem.appSharedDataDirectoryPath())/Logs/NotificationExtension", .notification),
                    ("\(OWSFileSystem.appSharedDataDirectoryPath())/Logs/ShareExtension", .share)
                ]
                let extensionLogs: [(path: String, type: ExtensionType)] = extensionInfo.flatMap { dir, type -> [(path: String, type: ExtensionType)] in
                    guard let files: [String] = try? FileManager.default.contentsOfDirectory(atPath: dir) else { return [] }
                    
                    return files.map { ("\(dir)/\($0)", type) }
                }
                
                do {
                    guard let fileHandle: FileHandle = FileHandle(forWritingAtPath: currentLogFileInfo.filePath) else {
                        throw StorageError.objectNotFound
                    }
                    
                    // Ensure we close the file handle
                    defer { fileHandle.closeFile() }
                    
                    // Move to the end of the file to insert the logs
                    try fileHandle.seekToEnd()
                    
                    try extensionLogs
                        .grouped(by: \.type)
                        .forEach { type, value in
                            guard !value.isEmpty else { return }    // Ignore if there are no logs
                            guard
                                let typeNameStartData: Data = "🧩 \(type.name) -- Start\n".data(using: .utf8),
                                let typeNameEndData: Data = "🧩 \(type.name) -- End\n".data(using: .utf8)
                            else { throw StorageError.invalidData }
                            
                            var hasWrittenStartLog: Bool = false
                            
                            // Write the logs
                            try value.forEach { path, _ in
                                let logData: Data = try Data(contentsOf: URL(fileURLWithPath: path))
                                
                                guard !logData.isEmpty else { return }  // Ignore empty files
                                
                                // Write the type start separator if needed
                                if !hasWrittenStartLog {
                                    try fileHandle.write(contentsOf: typeNameStartData)
                                    hasWrittenStartLog = true
                                }
                                
                                // Write the log data to the log file
                                try fileHandle.write(contentsOf: logData)
                                
                                // Extension logs have been writen to the app logs, remove them now
                                try? FileManager.default.removeItem(atPath: path)
                            }
                            
                            // Write the type end separator if needed
                            if hasWrittenStartLog {
                                try fileHandle.write(contentsOf: typeNameEndData)
                            }
                        }
                }
                catch { SNLog("Unable to write extension logs to current log file") }
            }
        }
=======
>>>>>>> 1726930e
    }
}<|MERGE_RESOLUTION|>--- conflicted
+++ resolved
@@ -53,86 +53,5 @@
         SessionEnvironment.shared?.notificationsManager.mutate {
             $0 = notificationPresenter
         }
-<<<<<<< HEAD
-        setupLogFiles()
-    }
-    
-    private func setupLogFiles() {
-        fileLogger.rollingFrequency = kDayInterval // Refresh everyday
-        fileLogger.logFileManager.maximumNumberOfLogFiles = 3 // Save 3 days' log files
-        DDLog.add(fileLogger)
-        
-        // The extensions write their logs to the app shared directory but the main app writes
-        // to a local directory (so they can be exported via XCode) - the below code reads any
-        // logs from the shared directly and attempts to add them to the main app logs to make
-        // debugging user issues in extensions easier
-        DispatchQueue.global(qos: .utility).async { [fileLogger] in
-            guard let currentLogFileInfo: DDLogFileInfo = fileLogger.currentLogFileInfo else {
-                return SNLog("Unable to retrieve current log file.")
-            }
-            
-            DDLog.loggingQueue.async {
-                let extensionInfo: [(dir: String, type: ExtensionType)] = [
-                    ("\(OWSFileSystem.appSharedDataDirectoryPath())/Logs/NotificationExtension", .notification),
-                    ("\(OWSFileSystem.appSharedDataDirectoryPath())/Logs/ShareExtension", .share)
-                ]
-                let extensionLogs: [(path: String, type: ExtensionType)] = extensionInfo.flatMap { dir, type -> [(path: String, type: ExtensionType)] in
-                    guard let files: [String] = try? FileManager.default.contentsOfDirectory(atPath: dir) else { return [] }
-                    
-                    return files.map { ("\(dir)/\($0)", type) }
-                }
-                
-                do {
-                    guard let fileHandle: FileHandle = FileHandle(forWritingAtPath: currentLogFileInfo.filePath) else {
-                        throw StorageError.objectNotFound
-                    }
-                    
-                    // Ensure we close the file handle
-                    defer { fileHandle.closeFile() }
-                    
-                    // Move to the end of the file to insert the logs
-                    try fileHandle.seekToEnd()
-                    
-                    try extensionLogs
-                        .grouped(by: \.type)
-                        .forEach { type, value in
-                            guard !value.isEmpty else { return }    // Ignore if there are no logs
-                            guard
-                                let typeNameStartData: Data = "🧩 \(type.name) -- Start\n".data(using: .utf8),
-                                let typeNameEndData: Data = "🧩 \(type.name) -- End\n".data(using: .utf8)
-                            else { throw StorageError.invalidData }
-                            
-                            var hasWrittenStartLog: Bool = false
-                            
-                            // Write the logs
-                            try value.forEach { path, _ in
-                                let logData: Data = try Data(contentsOf: URL(fileURLWithPath: path))
-                                
-                                guard !logData.isEmpty else { return }  // Ignore empty files
-                                
-                                // Write the type start separator if needed
-                                if !hasWrittenStartLog {
-                                    try fileHandle.write(contentsOf: typeNameStartData)
-                                    hasWrittenStartLog = true
-                                }
-                                
-                                // Write the log data to the log file
-                                try fileHandle.write(contentsOf: logData)
-                                
-                                // Extension logs have been writen to the app logs, remove them now
-                                try? FileManager.default.removeItem(atPath: path)
-                            }
-                            
-                            // Write the type end separator if needed
-                            if hasWrittenStartLog {
-                                try fileHandle.write(contentsOf: typeNameEndData)
-                            }
-                        }
-                }
-                catch { SNLog("Unable to write extension logs to current log file") }
-            }
-        }
-=======
->>>>>>> 1726930e
     }
 }