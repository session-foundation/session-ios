--- conflicted
+++ resolved
@@ -33,11 +33,7 @@
         let versionInfo: [String] = [
             "iOS \(UIDevice.current.systemVersion)",
             appVersion,
-<<<<<<< HEAD
-            "libSession: \(LibSession.version)",            // stringlint:disable
-=======
-            "libSession: \(LibSession.libSessionVersion)",
->>>>>>> 83911cf9
+            "libSession: \(LibSession.version)",
             commitInfo
         ].compactMap { $0 }
         
