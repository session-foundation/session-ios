--- conflicted
+++ resolved
@@ -7,44 +7,58 @@
 import SessionMessagingKit
 import SessionUIKit
 
-public struct SessionApp {
-    // FIXME: Refactor this to be protocol based for unit testing (or even dynamic based on view hierarchy - do want to avoid needing to use the main thread to access them though)
-    static let homeViewController: Atomic<HomeVC?> = Atomic(nil)
-    static let currentlyOpenConversationViewController: Atomic<ConversationVC?> = Atomic(nil)
-    
-    static var versionInfo: String {
-        let buildNumber: String = (Bundle.main.infoDictionary?["CFBundleVersion"] as? String)
-            .map { " (\($0))" }
-            .defaulting(to: "")
-        let appVersion: String? = (Bundle.main.infoDictionary?["CFBundleShortVersionString"] as? String)
-            .map { "App: \($0)\(buildNumber)" }
-        #if DEBUG
-        let commitInfo: String? = (Bundle.main.infoDictionary?["GitCommitHash"] as? String).map { "Commit: \($0)" }
-        #else
-        let commitInfo: String? = nil
-        #endif
-        
-        let versionInfo: [String] = [
-            "iOS \(UIDevice.current.systemVersion)",
-            appVersion,
-            "libSession: \(LibSession.libSessionVersion)",
-            commitInfo
-        ].compactMap { $0 }
-        
-        return versionInfo.joined(separator: ", ")
-    }
-    
-    // MARK: - View Convenience Methods
-    
-    public static func presentConversationCreatingIfNeeded(
+// MARK: - Singleton
+
+public extension Singleton {
+    static let app: SingletonConfig<SessionAppType> = Dependencies.create(
+        identifier: "app",
+        createInstance: { dependencies in SessionApp(using: dependencies) }
+    )
+}
+
+// MARK: - SessionApp
+
+public class SessionApp: SessionAppType {
+    private let dependencies: Dependencies
+    private var homeViewController: HomeVC?
+    
+    // MARK: - Initialization
+    
+    init(using dependencies: Dependencies) {
+        self.dependencies = dependencies
+    }
+    
+    // MARK: - Functions
+    
+    public func setHomeViewController(_ homeViewController: HomeVC) {
+        self.homeViewController = homeViewController
+    }
+    
+    public func showHomeView() {
+        guard Thread.isMainThread else {
+            return DispatchQueue.main.async {
+                self.showHomeView()
+            }
+        }
+        
+        let homeViewController: HomeVC = HomeVC(using: dependencies)
+        let navController: UINavigationController = StyledNavigationController(rootViewController: homeViewController)
+        (UIApplication.shared.delegate as? AppDelegate)?.window?.rootViewController = navController
+        self.homeViewController = homeViewController
+    }
+    
+    public func presentConversationCreatingIfNeeded(
         for threadId: String,
         variant: SessionThread.Variant,
-        action: ConversationViewModel.Action = .none,
         dismissing presentingViewController: UIViewController?,
-        animated: Bool,
-        using dependencies: Dependencies
+        animated: Bool
     ) {
-        let threadInfo: (threadExists: Bool, isMessageRequest: Bool)? = dependencies[singleton: .storage].read { db in
+        guard let homeViewController: HomeVC = self.homeViewController else {
+            Log.error("[SessionApp] Unable to present conversation due to missing HomeVC.")
+            return
+        }
+        
+        let threadInfo: (threadExists: Bool, isMessageRequest: Bool)? = dependencies[singleton: .storage].read { [dependencies] db in
             let isMessageRequest: Bool = {
                 switch variant {
                     case .contact, .group:
@@ -52,7 +66,7 @@
                             .isMessageRequest(
                                 db,
                                 threadId: threadId,
-                                userSessionId: getUserSessionId(db, using: dependencies),
+                                userSessionId: dependencies[cache: .general].sessionId,
                                 includeNonVisible: true
                             )
                         
@@ -63,97 +77,138 @@
             return (SessionThread.filter(id: threadId).isNotEmpty(db), isMessageRequest)
         }
         
-        // Store the post-creation logic in a closure to avoid duplication
-        let afterThreadCreated: () -> () = {
-            presentingViewController?.dismiss(animated: true, completion: nil)
-            
-            homeViewController.wrappedValue?.show(
-                threadId,
-                variant: variant,
-                isMessageRequest: (threadInfo?.isMessageRequest == true),
-                with: action,
-                focusedInteractionInfo: nil,
-                animated: animated
-            )
-        }
-        
         /// The thread should generally exist at the time of calling this method, but on the off chance it doesn't then we need to `fetchOrCreate` it and
         /// should do it on a background thread just in case something is keeping the DBWrite thread busy as in the past this could cause the app to hang
-        guard threadInfo?.threadExists == true else {
-            DispatchQueue.global(qos: .userInitiated).async {
-                dependencies[singleton: .storage].write { db in
-                    try SessionThread.fetchOrCreate(
-                        db,
-                        id: threadId,
-                        variant: variant,
-                        shouldBeVisible: nil,
-                        calledFromConfig: nil,
-                        using: dependencies
-                    )
-                }
-
-                // Send back to main thread for UI transitions
-                DispatchQueue.main.async {
-                    afterThreadCreated()
-                }
-            }
-            return
-        }
-        
-        // Send to main thread if needed
-        guard Thread.isMainThread else {
-            DispatchQueue.main.async {
-                afterThreadCreated()
-            }
-            return
-        }
-        
-        afterThreadCreated()
-    }
-
-    // MARK: - Functions
-    
-    public static func resetAppData(
-        using dependencies: Dependencies,
-        onReset: (() -> ())? = nil
-    ) {
-<<<<<<< HEAD
-        // This _should_ be wiped out below.
-        Logger.error("")
-        DDLog.flushLog()
-        
+        creatingThreadIfNeededThenRunOnMain(
+            threadId: threadId,
+            variant: variant,
+            threadExists: (threadInfo?.threadExists == true),
+            onComplete: { [weak self] in
+                self?.showConversation(
+                    threadId: threadId,
+                    threadVariant: variant,
+                    isMessageRequest: (threadInfo?.isMessageRequest == true),
+                    dismissing: presentingViewController,
+                    homeViewController: homeViewController,
+                    animated: animated
+                )
+            }
+        )
+    }
+    
+    public func createNewConversation() {
+        guard let homeViewController: HomeVC = self.homeViewController else { return }
+        
+        let newConversationVC = NewConversationVC(using: dependencies)
+        let navigationController = StyledNavigationController(rootViewController: newConversationVC)
+        if UIDevice.current.isIPad {
+            navigationController.modalPresentationStyle = .fullScreen
+        }
+        navigationController.modalPresentationCapturesStatusBarAppearance = true
+        homeViewController.present(navigationController, animated: true, completion: nil)
+    }
+    
+    public func resetData(onReset: (() -> ())) {
+        homeViewController = nil
         LibSession.clearMemoryState(using: dependencies)
+        LibSession.clearSnodeCache()
+        LibSession.suspendNetworkAccess()
+        PushNotificationAPI.deleteKeys(using: dependencies)
         Storage.resetAllStorage(using: dependencies)
         DisplayPictureManager.resetStorage(using: dependencies)
         Attachment.resetAttachmentStorage()
         dependencies[singleton: .notificationsManager].clearAllNotifications()
-        dependencies[singleton: .keychain].removeAll()
-=======
-        LibSession.clearMemoryState(using: dependencies)
-        LibSession.clearSnodeCache()
-        LibSession.suspendNetworkAccess()
-        PushNotificationAPI.resetKeys()
-        Storage.resetAllStorage()
-        ProfileManager.resetProfileStorage()
-        Attachment.resetAttachmentStorage()
-        AppEnvironment.shared.notificationPresenter.clearAllNotifications()
+        try? dependencies[singleton: .keychain].removeAll()
         Log.flush()
->>>>>>> 304423f3
-
-        onReset?()
+
+        onReset()
         exit(0)
     }
     
-    public static func showHomeView(using dependencies: Dependencies) {
-        guard Thread.isMainThread else {
-            DispatchQueue.main.async {
-                self.showHomeView(using: dependencies)
-            }
-            return
-        }
-        
-        let homeViewController: HomeVC = HomeVC(using: dependencies)
-        let navController: UINavigationController = StyledNavigationController(rootViewController: homeViewController)
-        (UIApplication.shared.delegate as? AppDelegate)?.window?.rootViewController = navController
-    }
+    // MARK: - Internal Functions
+    
+    private func creatingThreadIfNeededThenRunOnMain(
+        threadId: String,
+        variant: SessionThread.Variant,
+        threadExists: Bool,
+        onComplete: @escaping () -> Void
+    ) {
+        guard !threadExists else {
+            switch Thread.isMainThread {
+                case true: return onComplete()
+                case false: return DispatchQueue.main.async(using: dependencies) { onComplete() }
+            }
+        }
+        guard !Thread.isMainThread else {
+            return DispatchQueue.global(qos: .userInitiated).async(using: dependencies) { [weak self] in
+                self?.creatingThreadIfNeededThenRunOnMain(
+                    threadId: threadId,
+                    variant: variant,
+                    threadExists: threadExists,
+                    onComplete: onComplete
+                )
+            }
+        }
+        
+        dependencies[singleton: .storage].write { [dependencies] db in
+            try SessionThread.fetchOrCreate(
+                db,
+                id: threadId,
+                variant: variant,
+                shouldBeVisible: nil,
+                calledFromConfig: nil,
+                using: dependencies
+            )
+        }
+        
+        DispatchQueue.main.async(using: dependencies) {
+            onComplete()
+        }
+    }
+    
+    private func showConversation(
+        threadId: String,
+        threadVariant: SessionThread.Variant,
+        isMessageRequest: Bool,
+        dismissing presentingViewController: UIViewController?,
+        homeViewController: HomeVC,
+        animated: Bool
+    ) {
+        presentingViewController?.dismiss(animated: true, completion: nil)
+        
+        homeViewController.navigationController?.setViewControllers(
+            [
+                homeViewController,
+                (!isMessageRequest ? nil :
+                    SessionTableViewController(viewModel: MessageRequestsViewModel(using: dependencies))
+                ),
+                ConversationVC(
+                    threadId: threadId,
+                    threadVariant: threadVariant,
+                    focusedInteractionInfo: nil,
+                    using: dependencies
+                )
+            ].compactMap { $0 },
+            animated: animated
+        )
+    }
+}
+
+// MARK: - SessionAppType
+
+public protocol SessionAppType {
+    func setHomeViewController(_ homeViewController: HomeVC)
+    func showHomeView()
+    func presentConversationCreatingIfNeeded(
+        for threadId: String,
+        variant: SessionThread.Variant,
+        dismissing presentingViewController: UIViewController?,
+        animated: Bool
+    )
+    func createNewConversation()
+    func resetData(onReset: (() -> ()))
+}
+
+public extension SessionAppType {
+    func resetData() { resetData(onReset: {}) }
 }