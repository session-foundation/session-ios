/* No comment provided by engineer. */
"ATTACHMENT" = "Mga isinama";
/* Title for 'caption' mode of the attachment approval view. */
"ATTACHMENT_APPROVAL_CAPTION_TITLE" = "Pamagat";
/* Format string for file extension label in call interstitial view */
"ATTACHMENT_APPROVAL_FILE_EXTENSION_FORMAT" = "Uri ng talaksan: %@";
/* Format string for file size label in call interstitial view. Embeds: {{file size as 'N mb' or 'N kb'}}. */
"ATTACHMENT_APPROVAL_FILE_SIZE_FORMAT" = "Laki: %@";
/* One-line label indicating the user can add no more text to the media message field. */
"ATTACHMENT_APPROVAL_MESSAGE_LENGTH_LIMIT_REACHED" = "Inabot ang hangganan ng mensahe";
/* Label for 'send' button in the 'attachment approval' dialog. */
"ATTACHMENT_APPROVAL_SEND_BUTTON" = "Ipadala";
/* Generic filename for an attachment with no known name */
"ATTACHMENT_DEFAULT_FILENAME" = "Mga isinama";
/* The title of the 'attachment error' alert. */
"ATTACHMENT_ERROR_ALERT_TITLE" = "May pagkakamali sa pagpapadala ng mga isinama";
/* Attachment error message for image attachments which could not be converted to JPEG */
"ATTACHMENT_ERROR_COULD_NOT_CONVERT_TO_JPEG" = "Unable to convert image.";
/* Attachment error message for video attachments which could not be converted to MP4 */
"ATTACHMENT_ERROR_COULD_NOT_CONVERT_TO_MP4" = "Unable to process video.";
/* Attachment error message for image attachments which cannot be parsed */
"ATTACHMENT_ERROR_COULD_NOT_PARSE_IMAGE" = "Unable to parse image.";
/* Attachment error message for image attachments in which metadata could not be removed */
"ATTACHMENT_ERROR_COULD_NOT_REMOVE_METADATA" = "Unable to remove metadata from image.";
/* Attachment error message for image attachments which could not be resized */
"ATTACHMENT_ERROR_COULD_NOT_RESIZE_IMAGE" = "Unable to resize image.";
/* Attachment error message for attachments whose data exceed file size limits */
"ATTACHMENT_ERROR_FILE_SIZE_TOO_LARGE" = "Masyadong malaki ang nakalakip na file.";
/* Attachment error message for attachments with invalid data */
"ATTACHMENT_ERROR_INVALID_DATA" = "Attachment includes invalid content.";
/* Attachment error message for attachments with an invalid file format */
"ATTACHMENT_ERROR_INVALID_FILE_FORMAT" = "Attachment has an invalid file format.";
/* Attachment error message for attachments without any data */
"ATTACHMENT_ERROR_MISSING_DATA" = "Walang laman ang attachment.";
/* Alert title when picking a document fails for an unknown reason */
"ATTACHMENT_PICKER_DOCUMENTS_FAILED_ALERT_TITLE" = "May kamalian sa pagpili ng dokumento.";
/* Alert body when picking a document fails because user picked a directory/bundle */
"ATTACHMENT_PICKER_DOCUMENTS_PICKED_DIRECTORY_FAILED_ALERT_BODY" = "Pakigawan ng pinaliit na archive ang talaksan o sanggunian at subukang ipadala muli.";
/* Alert title when picking a document fails because user picked a directory/bundle */
"ATTACHMENT_PICKER_DOCUMENTS_PICKED_DIRECTORY_FAILED_ALERT_TITLE" = "Hindi suportadong Talaksan";
/* Short text label for a voice message attachment, used for thread preview and on the lock screen */
"ATTACHMENT_TYPE_VOICE_MESSAGE" = "Boses na Mensahe";
/* Button label for the 'block' button */
"BLOCK_LIST_BLOCK_BUTTON" = "I-block";
/* A format for the 'block user' action sheet title. Embeds {{the blocked user's name or phone number}}. */
"BLOCK_LIST_BLOCK_USER_TITLE_FORMAT" = "Block %@?";
/* A format for the 'unblock user' action sheet title. Embeds {{the unblocked user's name or phone number}}. */
"BLOCK_LIST_UNBLOCK_TITLE_FORMAT" = "Unblock %@?";
/* Button label for the 'unblock' button */
"BLOCK_LIST_UNBLOCK_BUTTON" = "I-unblock";
/* The message format of the 'conversation blocked' alert. Embeds the {{conversation title}}. */
"BLOCK_LIST_VIEW_BLOCKED_ALERT_MESSAGE_FORMAT" = "%@ has been blocked.";
/* The title of the 'user blocked' alert. */
"BLOCK_LIST_VIEW_BLOCKED_ALERT_TITLE" = "User Blocked";
/* Alert title after unblocking a group or 1:1 chat. Embeds the {{conversation title}}. */
"BLOCK_LIST_VIEW_UNBLOCKED_ALERT_TITLE_FORMAT" = "%@ has been unblocked.";
/* An explanation of the consequences of blocking another user. */
"BLOCK_USER_BEHAVIOR_EXPLANATION" = "Blocked users will not be able to call you or send you messages.";
/* Label for generic done button. */
"BUTTON_DONE" = "Tapos na";
/* Button text to enable batch selection mode */
"BUTTON_SELECT" = "Piliin";
/* keyboard toolbar label when starting to search with no current results */
"CONVERSATION_SEARCH_SEARCHING" = "Searching...";
/* keyboard toolbar label when no messages match the search string */
"CONVERSATION_SEARCH_NO_RESULTS" = "Walang katugma";
/* keyboard toolbar label when exactly 1 message matches the search string */
"CONVERSATION_SEARCH_ONE_RESULT" = "1 katugma";
/* keyboard toolbar label when more than 1 message matches the search string. Embeds {{number/position of the 'currently viewed' result}} and the {{total number of results}} */
"CONVERSATION_SEARCH_RESULTS_FORMAT" = "%d sa %d na katugma";
/* table cell label in conversation settings */
"CONVERSATION_SETTINGS_BLOCK_THIS_USER" = "Block This User";
/* label for 'mute thread' cell in conversation settings */
"CONVERSATION_SETTINGS_MUTE_LABEL" = "I-mute";
/* Table cell label in conversation settings which returns the user to the conversation with 'search mode' activated */
"CONVERSATION_SETTINGS_SEARCH" = "Search Conversation";
/* Title for the 'crop/scale image' dialog. */
"CROP_SCALE_IMAGE_VIEW_TITLE" = "Move and Scale";
/* Subtitle shown while the app is updating its database. */
"DATABASE_VIEW_OVERLAY_SUBTITLE" = "Maaaring tatagal ito ng ilang mga minuto.";
/* Title shown while the app is updating its database. */
"DATABASE_VIEW_OVERLAY_TITLE" = "Optimizing Database";
/* The present; the current time. */
"DATE_NOW" = "Ngayon";
/* table cell label in conversation settings */
"DISAPPEARING_MESSAGES" = "Nawawalang mensahe";
/* table cell label in conversation settings */
"EDIT_GROUP_ACTION" = "Edit Group";
/* Label indicating media gallery is empty */
"GALLERY_TILES_EMPTY_GALLERY" = "You don't have any media in this conversation.";
/* Label indicating loading is in progress */
"GALLERY_TILES_LOADING_MORE_RECENT_LABEL" = "Loading Newer Media…";
/* Label indicating loading is in progress */
"GALLERY_TILES_LOADING_OLDER_LABEL" = "Loading Older Media…";
/* Error displayed when there is a failure fetching a GIF from the remote service. */
"GIF_PICKER_ERROR_FETCH_FAILURE" = "Failed to fetch the requested GIF. Please verify you are online.";
/* Generic error displayed when picking a GIF */
"GIF_PICKER_ERROR_GENERIC" = "An unknown error occurred.";
/* Shown when selected GIF couldn't be fetched */
"GIF_PICKER_FAILURE_ALERT_TITLE" = "Unable to Choose GIF";
/* Alert message shown when user tries to search for GIFs without entering any search terms. */
"GIF_PICKER_VIEW_MISSING_QUERY" = "Please enter your search.";
/* Indicates that an error occurred while searching. */
"GIF_VIEW_SEARCH_ERROR" = "Error. Tap to Retry.";
/* Indicates that the user's search had no results. */
"GIF_VIEW_SEARCH_NO_RESULTS" = "No Results.";
/* No comment provided by engineer. */
"GROUP_CREATED" = "Group created";
/* No comment provided by engineer. */
"GROUP_MEMBER_JOINED" = "%@ joined the group. ";
/* No comment provided by engineer. */
"GROUP_MEMBER_LEFT" = "%@ left the group. ";
/* No comment provided by engineer. */
"GROUP_MEMBER_REMOVED" = "%@ was removed from the group. ";
/* No comment provided by engineer. */
"GROUP_MEMBERS_REMOVED" = "%@ were removed from the group. ";
/* No comment provided by engineer. */
"GROUP_TITLE_CHANGED" = "Title is now '%@'. ";
/* No comment provided by engineer. */
"GROUP_UPDATED" = "Group updated.";
/* No comment provided by engineer. */
"GROUP_YOU_LEFT" = "Ikaw ay umalis sa grupo.";
/* No comment provided by engineer. */
"YOU_WERE_REMOVED" = " Ikaw ay inalis sa grupong ito. ";
/* Momentarily shown to the user when attempting to select more images than is allowed. Embeds {{max number of items}} that can be shared. */
"IMAGE_PICKER_CAN_SELECT_NO_MORE_TOAST_FORMAT" = "Hindi maaring mag-share ng higit sa %@ items";
/* alert title */
"IMAGE_PICKER_FAILED_TO_PROCESS_ATTACHMENTS" = "Failed to select attachment.";
/* Message for the alert indicating that an audio file is invalid. */
"INVALID_AUDIO_FILE_ALERT_ERROR_MESSAGE" = "Hindi wasto ang audio file.";
/* Confirmation button within contextual alert */
"LEAVE_BUTTON_TITLE" = "Umalis";
/* table cell label in conversation settings */
"LEAVE_GROUP_ACTION" = "Umalis sa grupo";
/* nav bar button item */
"MEDIA_DETAIL_VIEW_ALL_MEDIA_BUTTON" = "Lahat ng media";
/* Confirmation button text to delete selected media from the gallery, embeds {{number of messages}} */
"MEDIA_GALLERY_DELETE_MULTIPLE_MESSAGES_FORMAT" = "Burahin ang %d mensahe ";
/* Confirmation button text to delete selected media message from the gallery */
"MEDIA_GALLERY_DELETE_SINGLE_MESSAGE" = "Burahin ang mensahe";
/* embeds {{sender name}} and {{sent datetime}}, e.g. 'Sarah on 10/30/18, 3:29' */
"MEDIA_GALLERY_LANDSCAPE_TITLE_FORMAT" = "%@ on %@";
/* Format for the 'more items' indicator for media galleries. Embeds {{the number of additional items}}. */
"MEDIA_GALLERY_MORE_ITEMS_FORMAT" = "+%@";
/* Short sender label for media sent by you */
"MEDIA_GALLERY_SENDER_NAME_YOU" = "Ikaw";
/* Section header in media gallery collection view */
"MEDIA_GALLERY_THIS_MONTH_HEADER" = "Ngayong buwan";
/* status message for failed messages */
"MESSAGE_STATUS_FAILED" = "Hindi tumuloy ang pagpapadala.";
/* status message for read messages */
"MESSAGE_STATUS_READ" = "Basahin";
/* message status while message is sending. */
"MESSAGE_STATUS_SENDING" = "Pinapadala…";
/* status message for sent messages */
"MESSAGE_STATUS_SENT" = "Naipadala";
/* status message while attachment is uploading */
"MESSAGE_STATUS_UPLOADING" = "Nag-uupload…";
/* notification title. Embeds {{author name}} and {{group name}} */
"NEW_GROUP_MESSAGE_NOTIFICATION_TITLE" = "%@ to %@";
/* Label for 1:1 conversation with yourself. */
"NOTE_TO_SELF" = "Mga paalaala";
/* Lock screen notification text presented after user powers on their device without unlocking. Embeds {{device model}} (either 'iPad' or 'iPhone') */
"NOTIFICATION_BODY_PHONE_LOCKED_FORMAT" = "You may have received messages while your %@ was restarting.";
/* No comment provided by engineer. */
"BUTTON_OK" = "OK";
/* Info Message when {{other user}} disables or doesn't support disappearing messages */
"OTHER_DISABLED_DISAPPEARING_MESSAGES_CONFIGURATION" = "%@ disabled disappearing messages.";
/* Info Message when {{other user}} updates message expiration to {{time amount}}, see the *_TIME_AMOUNT strings for context. */
"OTHER_UPDATED_DISAPPEARING_MESSAGES_CONFIGURATION" = "%@ set disappearing message time to %@";
/* alert title, generic error preventing user from capturing a photo */
"PHOTO_CAPTURE_GENERIC_ERROR" = "Unable to capture image.";
/* alert title */
"PHOTO_CAPTURE_UNABLE_TO_CAPTURE_IMAGE" = "Unable to capture image.";
/* alert title */
"PHOTO_CAPTURE_UNABLE_TO_INITIALIZE_CAMERA" = "Failed to configure camera.";
/* label for system photo collections which have no name. */
"PHOTO_PICKER_UNNAMED_COLLECTION" = "Hindi napangalanan ang Album";
/* Notification action button title */
"PUSH_MANAGER_MARKREAD" = "Markahan bilang nabasa";
/* Notification action button title */
"PUSH_MANAGER_REPLY" = "Sagutin";
/* Description of how and why Session iOS uses Touch ID/Face ID/Phone Passcode to unlock 'screen lock'. */
"SCREEN_LOCK_REASON_UNLOCK_SCREEN_LOCK" = "Authenticate to open Session.";
/* Title for alert indicating that screen lock could not be unlocked. */
"SCREEN_LOCK_UNLOCK_FAILED" = "Authentication Failed";
/* alert title when user attempts to leave the send media flow when they have an in-progress album */
"SEND_MEDIA_ABANDON_TITLE" = "Discard Media?";
/* alert action, confirming the user wants to exit the media flow and abandon any photos they've taken */
"SEND_MEDIA_CONFIRM_ABANDON_ALBUM" = "Discard Media";
/* Format string for the default 'Note' sound. Embeds the system {{sound name}}. */
"SETTINGS_AUDIO_DEFAULT_TONE_LABEL_FORMAT" = "%@ (default)";
/* Label for settings view that allows user to change the notification sound. */
"SETTINGS_ITEM_NOTIFICATION_SOUND" = "Message Sound";
/* Label for the 'no sound' option that allows users to disable sounds for notifications, etc. */
"SOUNDS_NONE" = "Wala";
/* {{number of days}} embedded in strings, e.g. 'Alice updated disappearing messages expiration to {{5 days}}'. See other *_TIME_AMOUNT strings */
"TIME_AMOUNT_DAYS" = "%@ days";
/* Label text below navbar button, embeds {{number of days}}. Must be very short, like 1 or 2 characters, The space is intentionally omitted between the text and the embedded duration so that we get, e.g. '5d' not '5 d'. See other *_TIME_AMOUNT strings */
"TIME_AMOUNT_DAYS_SHORT_FORMAT" = "%@d";
/* {{number of hours}} embedded in strings, e.g. 'Alice updated disappearing messages expiration to {{5 hours}}'. See other *_TIME_AMOUNT strings */
"TIME_AMOUNT_HOURS" = "%@ hours";
/* Label text below navbar button, embeds {{number of hours}}. Must be very short, like 1 or 2 characters, The space is intentionally omitted between the text and the embedded duration so that we get, e.g. '5h' not '5 h'. See other *_TIME_AMOUNT strings */
"TIME_AMOUNT_HOURS_SHORT_FORMAT" = "%@h";
/* {{number of minutes}} embedded in strings, e.g. 'Alice updated disappearing messages expiration to {{5 minutes}}'. See other *_TIME_AMOUNT strings */
"TIME_AMOUNT_MINUTES" = "%@ minutes";
/* Label text below navbar button, embeds {{number of minutes}}. Must be very short, like 1 or 2 characters, The space is intentionally omitted between the text and the embedded duration so that we get, e.g. '5m' not '5 m'. See other *_TIME_AMOUNT strings */
"TIME_AMOUNT_MINUTES_SHORT_FORMAT" = "%@m";
/* {{number of seconds}} embedded in strings, e.g. 'Alice updated disappearing messages expiration to {{5 seconds}}'. See other *_TIME_AMOUNT strings */
"TIME_AMOUNT_SECONDS" = "%@ seconds";
/* Label text below navbar button, embeds {{number of seconds}}. Must be very short, like 1 or 2 characters, The space is intentionally omitted between the text and the embedded duration so that we get, e.g. '5s' not '5 s'. See other *_TIME_AMOUNT strings */
"TIME_AMOUNT_SECONDS_SHORT_FORMAT" = "%@s";
/* {{1 day}} embedded in strings, e.g. 'Alice updated disappearing messages expiration to {{1 day}}'. See other *_TIME_AMOUNT strings */
"TIME_AMOUNT_SINGLE_DAY" = "%@ day";
/* {{1 hour}} embedded in strings, e.g. 'Alice updated disappearing messages expiration to {{1 hour}}'. See other *_TIME_AMOUNT strings */
"TIME_AMOUNT_SINGLE_HOUR" = "%@ hour";
/* {{1 minute}} embedded in strings, e.g. 'Alice updated disappearing messages expiration to {{1 minute}}'. See other *_TIME_AMOUNT strings */
"TIME_AMOUNT_SINGLE_MINUTE" = "%@ minute";
/* {{1 week}} embedded in strings, e.g. 'Alice updated disappearing messages expiration to {{1 week}}'. See other *_TIME_AMOUNT strings */
"TIME_AMOUNT_SINGLE_WEEK" = "%@ week";
/* {{number of weeks}}, embedded in strings, e.g. 'Alice updated disappearing messages expiration to {{5 weeks}}'. See other *_TIME_AMOUNT strings */
"TIME_AMOUNT_WEEKS" = "%@ weeks";
/* Label text below navbar button, embeds {{number of weeks}}. Must be very short, like 1 or 2 characters, The space is intentionally omitted between the text and the embedded duration so that we get, e.g. '5w' not '5 w'. See other *_TIME_AMOUNT strings */
"TIME_AMOUNT_WEEKS_SHORT_FORMAT" = "%@w";
/* Label for the cancel button in an alert or action sheet. */
"TXT_CANCEL_TITLE" = "Cancel";
/* No comment provided by engineer. */
"TXT_DELETE_TITLE" = "Delete";
/* Filename for voice messages. */
"VOICE_MESSAGE_FILE_NAME" = "Voice Message";
/* Message for the alert indicating the 'voice message' needs to be held to be held down to record. */
"VOICE_MESSAGE_TOO_SHORT_ALERT_MESSAGE" = "Tap and hold to record a voice message.";
/* Title for the alert indicating the 'voice message' needs to be held to be held down to record. */
"VOICE_MESSAGE_TOO_SHORT_ALERT_TITLE" = "Voice Message";
/* Info Message when you disable disappearing messages */
"YOU_DISABLED_DISAPPEARING_MESSAGES_CONFIGURATION" = "You disabled disappearing messages.";
/* Info message embedding a {{time amount}}, see the *_TIME_AMOUNT strings for context. */
"YOU_UPDATED_DISAPPEARING_MESSAGES_CONFIGURATION" = "You set disappearing message time to %@";
// MARK: - Session
"continue_2" = "Continue";
"copy" = "Copy";
"invalid_url" = "Invalid URL";
"next" = "Next";
"share" = "Share";
"invalid_session_id" = "Invalid Session ID";
"cancel" = "Cancel";
"your_session_id" = "Your Session ID";
"vc_landing_title_2" = "Your Session begins here...";
"vc_landing_register_button_title" = "Create Session ID";
"vc_landing_restore_button_title" = "Continue Your Session";
"vc_landing_link_button_title" = "Link a Device";
"view_fake_chat_bubble_1" = "What's Session?";
"view_fake_chat_bubble_2" = "It's a decentralized, encrypted messaging app";
"view_fake_chat_bubble_3" = "So it doesn't collect my personal information or my conversation metadata? How does it work?";
"view_fake_chat_bubble_4" = "Using a combination of advanced anonymous routing and end-to-end encryption technologies.";
"view_fake_chat_bubble_5" = "Friends don't let friends use compromised messengers. You're welcome.";
"vc_register_title" = "Say hello to your Session ID";
"vc_register_explanation" = "Your Session ID is the unique address people can use to contact you on Session. With no connection to your real identity, your Session ID is totally anonymous and private by design.";
"vc_restore_title" = "Restore your account";
"vc_restore_explanation" = "Enter the recovery phrase that was given to you when you signed up to restore your account.";
"vc_restore_seed_text_field_hint" = "Enter your recovery phrase";
"vc_link_device_title" = "Link a Device";
"vc_link_device_scan_qr_code_tab_title" = "Scan QR Code";
"vc_display_name_title_2" = "Pick your display name";
"vc_display_name_explanation" = "This will be your name when you use Session. It can be your real name, an alias, or anything else you like.";
"vc_display_name_text_field_hint" = "Enter a display name";
"vc_display_name_display_name_missing_error" = "Please pick a display name";
"vc_display_name_display_name_too_long_error" = "Please pick a shorter display name";
"vc_pn_mode_recommended_option_tag" = "Recommended";
"vc_pn_mode_no_option_picked_modal_title" = "Please Pick an Option";
"vc_home_empty_state_message" = "You don't have any contacts yet";
"vc_home_empty_state_button_title" = "Start a Session";
"vc_seed_title" = "Your Recovery Phrase";
"vc_seed_title_2" = "Meet your recovery phrase";
"vc_seed_explanation" = "Your recovery phrase is the master key to your Session ID — you can use it to restore your Session ID if you lose access to your device. Store your recovery phrase in a safe place, and don’t give it to anyone.";
"vc_seed_reveal_button_title" = "Hold to reveal";
"view_seed_reminder_subtitle_1" = "Secure your account by saving your recovery phrase";
"view_seed_reminder_subtitle_2" = "Tap and hold the redacted words to reveal your recovery phrase, then store it safely to secure your Session ID.";
"view_seed_reminder_subtitle_3" = "Make sure to store your recovery phrase in a safe place";
"vc_path_title" = "Path";
"vc_path_explanation" = "Session hides your IP by routing your messages through multiple Service Nodes in Session's decentralized network. These are the countries your connection is currently being routed through:";
"vc_path_device_row_title" = "You";
"vc_path_guard_node_row_title" = "Entry Node";
"vc_path_service_node_row_title" = "Service Node";
"vc_path_destination_row_title" = "Destination";
"vc_path_learn_more_button_title" = "Learn More";
"vc_create_private_chat_title" = "New Message";
"vc_create_private_chat_enter_session_id_tab_title" = "Enter Session ID";
"vc_create_private_chat_scan_qr_code_tab_title" = "Scan QR Code";
"vc_enter_public_key_explanation" = "Start a new conversation by entering someone's Session ID or share your Session ID with them.";
"vc_scan_qr_code_camera_access_explanation" = "Session needs camera access to scan QR codes";
"vc_create_closed_group_title" = "Create Group";
"vc_create_closed_group_text_field_hint" = "Enter a group name";
"vc_create_closed_group_empty_state_message" = "You don't have any contacts yet";
"vc_create_closed_group_group_name_missing_error" = "Please enter a group name";
"vc_create_closed_group_group_name_too_long_error" = "Please enter a shorter group name";
"vc_create_closed_group_too_many_group_members_error" = "A closed group cannot have more than 100 members";
"vc_join_public_chat_title" = "Join Community";
"vc_join_public_chat_enter_group_url_tab_title" = "Community URL";
"vc_join_public_chat_scan_qr_code_tab_title" = "Scan QR Code";
"vc_enter_chat_url_text_field_hint" = "Enter Community URL";
"vc_settings_title" = "Settings";
"vc_group_settings_title" = "Group Settings";
"vc_settings_display_name_missing_error" = "Please pick a display name";
"vc_settings_display_name_too_long_error" = "Please pick a shorter display name";
"vc_settings_privacy_button_title" = "Privacy";
"vc_settings_notifications_button_title" = "Notifications";
"vc_settings_recovery_phrase_button_title" = "Recovery Phrase";
"vc_settings_clear_all_data_button_title" = "Clear Data";
"vc_qr_code_title" = "QR Code";
"vc_qr_code_view_my_qr_code_tab_title" = "Ipakita Ang aking QR Code";
"vc_qr_code_view_scan_qr_code_tab_title" = "I-scan ang QR Code";
"vc_qr_code_view_scan_qr_code_explanation" = "Scan someone's QR code to start a conversation with them";
"vc_view_my_qr_code_explanation" = "This is your QR code. Other users can scan it to start a session with you.";
// MARK: - Not Yet Translated
"fast_mode_explanation" = "You’ll be notified of new messages reliably and immediately using Apple’s notification servers.";
"fast_mode" = "Fast Mode";
"slow_mode_explanation" = "Session will occasionally check for new messages in the background.";
"slow_mode" = "Slow Mode";
"vc_pn_mode_title" = "Message Notifications";
"vc_link_device_recovery_phrase_tab_title" = "Recovery Phrase";
"vc_link_device_scan_qr_code_explanation" = "Navigate to Settings → Recovery Phrase on your other device to show your QR code.";
"vc_enter_recovery_phrase_title" = "Recovery Phrase";
"vc_enter_recovery_phrase_explanation" = "To link your device, enter the recovery phrase that was given to you when you signed up.";
"vc_enter_public_key_text_field_hint" = "Enter Session ID or ONS name";
"admin_group_leave_warning" = "Because you are the creator of this group it will be deleted for everyone. This cannot be undone.";
"vc_join_open_group_suggestions_title" = "Or join one of these...";
"vc_settings_invite_a_friend_button_title" = "Invite a Friend";
"copied" = "Copied";
"vc_conversation_settings_copy_session_id_button_title" = "Copy Session ID";
"vc_conversation_input_prompt" = "Message";
"vc_conversation_voice_message_cancel_message" = "Slide to Cancel";
"modal_download_attachment_title" = "Trust %@?";
"modal_download_attachment_explanation" = "Are you sure you want to download media sent by %@?";
"modal_download_button_title" = "Download";
"modal_open_url_title" = "Open URL?";
"modal_open_url_explanation" = "Are you sure you want to open %@?";
"modal_open_url_button_title" = "Open";
"modal_copy_url_button_title" = "Copy Link";
"modal_blocked_title" = "Unblock %@?";
"modal_blocked_explanation" = "Are you sure you want to unblock %@?";
"modal_blocked_button_title" = "Unblock";
"modal_link_previews_title" = "Enable Link Previews?";
"modal_link_previews_explanation" = "Enabling link previews will show previews for URLs you send and receive. This can be useful, but Session will need to contact linked websites to generate previews. You can always disable link previews in Session's settings.";
"modal_link_previews_button_title" = "Enable";
"vc_share_title" = "I-share sa Session";
"vc_share_loading_message" = "Inihahanda ang attachments...";
"vc_share_sending_message" = "Ipinapadala...";
"vc_share_link_previews_unsecure" = "Preview not loaded for unsecure link";
"vc_share_link_previews_error" = "Unable to load preview";
"vc_share_link_previews_disabled_title" = "Link Previews Disabled";
"vc_share_link_previews_disabled_explanation" = "Enabling link previews will show previews for URLs you share. This can be useful, but Session will need to contact linked websites to generate previews.\n\nYou can enable link previews in Session's settings.";
"view_open_group_invitation_description" = "Open group invitation";
"vc_conversation_settings_invite_button_title" = "Magdagdag ng Miyembro";
"modal_send_seed_title" = "Babala";
"modal_send_seed_explanation" = "This is your recovery phrase. If you send it to someone they'll have full access to your account.";
"modal_send_seed_send_button_title" = "Ipadala";
"vc_conversation_settings_notify_for_mentions_only_title" = "Notify for Mentions Only";
"vc_conversation_settings_notify_for_mentions_only_explanation" = "When enabled, you'll only be notified for messages mentioning you.";
"view_conversation_title_notify_for_mentions_only" = "Notifying for Mentions Only";
"message_deleted" = "This message has been deleted";
"delete_message_for_me" = "Delete just for me";
"delete_message_for_everyone" = "Delete for everyone";
"delete_message_for_me_and_recipient" = "Delete for me and %@";
"context_menu_reply" = "Sagutin";
"context_menu_save" = "Save";
"context_menu_ban_user" = "Ban User";
"context_menu_ban_and_delete_all" = "Ban and Delete All";
"context_menu_ban_user_error_alert_message" = "Unable to ban user";
"accessibility_expanding_attachments_button" = "Add attachments";
"accessibility_gif_button" = "Gif";
"accessibility_document_button" = "Document";
"accessibility_library_button" = "Photo library";
"accessibility_camera_button" = "Camera";
"accessibility_main_button_collapse" = "Collapse attachment options";
"invalid_recovery_phrase" = "Invalid Recovery Phrase";
"DISMISS_BUTTON_TEXT" = "Dismiss";
/* Button text which opens the settings app */
"OPEN_SETTINGS_BUTTON" = "Settings";
"call_outgoing" = "You called %@";
"call_incoming" = "%@ called you";
"call_missed" = "Missed Call from %@";
"APN_Message" = "You've got a new message.";
"APN_Collapsed_Messages" = "You've got %@ new messages.";
"PIN_BUTTON_TEXT" = "Pin";
"UNPIN_BUTTON_TEXT" = "Unpin";
"modal_call_missed_tips_title" = "Nakaligtaang tawag";
"modal_call_missed_tips_explanation" = "Call missed from '%@' because you needed to enable the 'Voice and video calls' permission in the Privacy Settings.";
"media_saved" = "Media saved by %@.";
"screenshot_taken" = "%@ took a screenshot.";
"SEARCH_SECTION_CONTACTS" = "Contacts & Groups";
"SEARCH_SECTION_MESSAGES" = "Mga mensahe";
"MESSAGE_REQUESTS_TITLE" = "Message Requests";
"MESSAGE_REQUESTS_EMPTY_TEXT" = "No pending message requests";
"MESSAGE_REQUESTS_CLEAR_ALL" = "Clear All";
"MESSAGE_REQUESTS_CLEAR_ALL_CONFIRMATION_TITLE" = "Are you sure you want to clear all message requests?";
"MESSAGE_REQUESTS_CLEAR_ALL_CONFIRMATION_ACTON" = "Clear";
"MESSAGE_REQUESTS_DELETE_CONFIRMATION_ACTON" = "Are you sure you want to delete this message request?";
"MESSAGE_REQUESTS_BLOCK_CONFIRMATION_ACTON" = "Are you sure you want to block this contact?";
"MESSAGE_REQUESTS_INFO" = "Sending a message to this user will automatically accept their message request and reveal your Session ID.";
"MESSAGE_REQUESTS_ACCEPTED" = "Your message request has been accepted.";
"MESSAGE_REQUESTS_NOTIFICATION" = "You have a new message request";
"TXT_HIDE_TITLE" = "Hide";
"TXT_DELETE_ACCEPT" = "Accept";
"TXT_BLOCK_USER_TITLE" = "Block User";
"ALERT_ERROR_TITLE" = "Error";
"modal_call_permission_request_title" = "Call Permissions Required";
"modal_call_permission_request_explanation" = "You can enable the 'Voice and video calls' permission in the Privacy Settings.";
"DEFAULT_OPEN_GROUP_LOAD_ERROR_TITLE" = "Oops, an error occurred";
"DEFAULT_OPEN_GROUP_LOAD_ERROR_SUBTITLE" = "Please try again later";
"LOADING_CONVERSATIONS" = "Loading Conversations...";
"DATABASE_MIGRATION_FAILED" = "An error occurred when optimising the database\n\nYou can export your application logs to be able to share for troubleshooting or you can restore your device\n\nWarning: Restoring your device will result in loss of any data older than two weeks";
"RECOVERY_PHASE_ERROR_GENERIC" = "Something went wrong. Please check your recovery phrase and try again.";
"RECOVERY_PHASE_ERROR_LENGTH" = "Looks like you didn't enter enough words. Please check your recovery phrase and try again.";
"RECOVERY_PHASE_ERROR_LAST_WORD" = "You seem to be missing the last word of your recovery phrase. Please check what you entered and try again.";
"RECOVERY_PHASE_ERROR_INVALID_WORD" = "There appears to be an invalid word in your recovery phrase. Please check what you entered and try again.";
"RECOVERY_PHASE_ERROR_FAILED" = "Your recovery phrase couldn't be verified. Please check what you entered and try again.";
/* Indicates that an unknown error occurred while using Touch ID/Face ID/Phone Passcode. */
"SCREEN_LOCK_ENABLE_UNKNOWN_ERROR" = "Authentication could not be accessed.";
/* Indicates that Touch ID/Face ID/Phone Passcode authentication failed. */
"SCREEN_LOCK_ERROR_LOCAL_AUTHENTICATION_FAILED" = "Authentication failed.";
/* Indicates that Touch ID/Face ID/Phone Passcode is 'locked out' on this device due to authentication failures. */
"SCREEN_LOCK_ERROR_LOCAL_AUTHENTICATION_LOCKOUT" = "Too many failed authentication attempts. Please try again later.";
/* Indicates that Touch ID/Face ID/Phone Passcode are not available on this device. */
"SCREEN_LOCK_ERROR_LOCAL_AUTHENTICATION_NOT_AVAILABLE" = "You must enable a passcode in your iOS Settings in order to use Screen Lock.";
/* Indicates that Touch ID/Face ID/Phone Passcode is not configured on this device. */
"SCREEN_LOCK_ERROR_LOCAL_AUTHENTICATION_NOT_ENROLLED" = "You must enable a passcode in your iOS Settings in order to use Screen Lock.";
/* Indicates that Touch ID/Face ID/Phone Passcode passcode is not set. */
"SCREEN_LOCK_ERROR_LOCAL_AUTHENTICATION_PASSCODE_NOT_SET" = "You must enable a passcode in your iOS Settings in order to use Screen Lock.";
/* Label for the button to send a message */
"SEND_BUTTON_TITLE" = "Send";
/* Generic text for button that retries whatever the last action was. */
"RETRY_BUTTON_TEXT" = "Retry";
/* notification action */
"SHOW_THREAD_BUTTON_TITLE" = "Show Chat";
/* notification body */
"SEND_FAILED_NOTIFICATION_BODY" = "Your message failed to send.";
"INVALID_SESSION_ID_MESSAGE" = "Please check the Session ID and try again.";
"INVALID_RECOVERY_PHRASE_MESSAGE" = "Please check the Recovery Phrase and try again.";
"MEDIA_TAB_TITLE" = "Media";
"DOCUMENT_TAB_TITLE" = "Documents";
"DOCUMENT_TILES_EMPTY_DOCUMENT" = "You don't have any document in this conversation.";
"DOCUMENT_TILES_LOADING_MORE_RECENT_LABEL" = "Loading Newer Document…";
"DOCUMENT_TILES_LOADING_OLDER_LABEL" = "Loading Older Document…";
/* The name for the emoji category 'Activities' */
"EMOJI_CATEGORY_ACTIVITIES_NAME" = "Activities";
/* The name for the emoji category 'Animals & Nature' */
"EMOJI_CATEGORY_ANIMALS_NAME" = "Animals & Nature";
/* The name for the emoji category 'Flags' */
"EMOJI_CATEGORY_FLAGS_NAME" = "Flags";
/* The name for the emoji category 'Food & Drink' */
"EMOJI_CATEGORY_FOOD_NAME" = "Food & Drink";
/* The name for the emoji category 'Objects' */
"EMOJI_CATEGORY_OBJECTS_NAME" = "Objects";
/* The name for the emoji category 'Recents' */
"EMOJI_CATEGORY_RECENTS_NAME" = "Recently Used";
/* The name for the emoji category 'Smileys & People' */
"EMOJI_CATEGORY_SMILEYSANDPEOPLE_NAME" = "Smileys & People";
/* The name for the emoji category 'Symbols' */
"EMOJI_CATEGORY_SYMBOLS_NAME" = "Symbols";
/* The name for the emoji category 'Travel & Places' */
"EMOJI_CATEGORY_TRAVEL_NAME" = "Travel & Places";
"EMOJI_REACTS_NOTIFICATION" = "%@ reacts to a message with %@.";
"EMOJI_REACTS_MORE_REACTORS_ONE" = "And 1 other has reacted %@ to this message.";
"EMOJI_REACTS_MORE_REACTORS_MUTIPLE" = "And %@ others have reacted %@ to this message.";
"EMOJI_REACTS_RATE_LIMIT_TOAST" = "Slow down! You've sent too many emoji reacts. Try again soon.";
/* New conversation screen*/
"vc_new_conversation_title" = "New Conversation";
"CREATE_GROUP_BUTTON_TITLE" = "Create";
"JOIN_COMMUNITY_BUTTON_TITLE" = "Join";
"PRIVACY_TITLE" = "Privacy";
"PRIVACY_SECTION_SCREEN_SECURITY" = "Screen Security";
"PRIVACY_SCREEN_SECURITY_LOCK_SESSION_TITLE" = "Lock Session";
"PRIVACY_SCREEN_SECURITY_LOCK_SESSION_DESCRIPTION" = "Require Touch ID, Face ID or your passcode to unlock Session.";
"PRIVACY_SECTION_READ_RECEIPTS" = "Read Receipts";
"PRIVACY_READ_RECEIPTS_TITLE" = "Read Receipts";
"PRIVACY_READ_RECEIPTS_DESCRIPTION" = "Send read receipts in one-to-one chats.";
"PRIVACY_SECTION_TYPING_INDICATORS" = "Typing Indicators";
"PRIVACY_TYPING_INDICATORS_TITLE" = "Typing Indicators";
"PRIVACY_TYPING_INDICATORS_DESCRIPTION" = "See and share typing indicators in one-to-one conversations.";
"PRIVACY_SECTION_LINK_PREVIEWS" = "Link Previews";
"PRIVACY_LINK_PREVIEWS_TITLE" = "Send Link Previews";
"PRIVACY_LINK_PREVIEWS_DESCRIPTION" = "Generate link previews for supported URLs.";
"PRIVACY_SECTION_CALLS" = "Calls (Beta)";
"PRIVACY_CALLS_TITLE" = "Voice and Video Calls";
"PRIVACY_CALLS_DESCRIPTION" = "Enables voice and video calls to and from other users.";
"PRIVACY_CALLS_WARNING_TITLE" = "Voice and Video Calls (Beta)";
"PRIVACY_CALLS_WARNING_DESCRIPTION" = "Your IP address is visible to your call partner and an Oxen Foundation server while using beta calls. Are you sure you want to enable Voice and Video Calls?";
"NOTIFICATIONS_TITLE" = "Notifications";
"NOTIFICATIONS_SECTION_STRATEGY" = "Notification Strategy";
"NOTIFICATIONS_STRATEGY_FAST_MODE_TITLE" = "Use Fast Mode";
"NOTIFICATIONS_STRATEGY_FAST_MODE_DESCRIPTION" = "You'll be notified of new message reliably and immediately using Apple's notification servers.";
"NOTIFICATIONS_STRATEGY_FAST_MODE_ACTION" = "Go to device notification settings";
"NOTIFICATIONS_SECTION_STYLE" = "Notification Style";
"NOTIFICATIONS_STYLE_SOUND_TITLE" = "Sound";
"NOTIFICATIONS_STYLE_SOUND_WHEN_OPEN_TITLE" = "Sound When App is Open";
"NOTIFICATIONS_STYLE_CONTENT_TITLE" = "Notification Content";
"NOTIFICATIONS_STYLE_CONTENT_DESCRIPTION" = "The information shown in notifications.";
"NOTIFICATIONS_STYLE_CONTENT_OPTION_NAME_AND_CONTENT" = "Name & Content";
"NOTIFICATIONS_STYLE_CONTENT_OPTION_NAME_ONLY" = "Name Only";
"NOTIFICATIONS_STYLE_CONTENT_OPTION_NO_NAME_OR_CONTENT" = "No Name or Content";
"CONVERSATION_SETTINGS_TITLE" = "Conversations";
"CONVERSATION_SETTINGS_SECTION_MESSAGE_TRIMMING" = "Message Trimming";
"CONVERSATION_SETTINGS_MESSAGE_TRIMMING_TITLE" = "Trim Communities";
"CONVERSATION_SETTINGS_MESSAGE_TRIMMING_DESCRIPTION" = "Delete messages older than 6 months from Communities that have over 2,000 messages.";
"CONVERSATION_SETTINGS_SECTION_AUDIO_MESSAGES" = "Audio Messages";
"CONVERSATION_SETTINGS_AUDIO_MESSAGES_AUTOPLAY_TITLE" = "Autoplay Audio Messages";
"CONVERSATION_SETTINGS_AUDIO_MESSAGES_AUTOPLAY_DESCRIPTION" = "Autoplay consecutive audio messages.";
"CONVERSATION_SETTINGS_BLOCKED_CONTACTS_TITLE" = "Blocked Contacts";
"CONVERSATION_SETTINGS_BLOCKED_CONTACTS_EMPTY_STATE" = "You have no blocked contacts.";
"CONVERSATION_SETTINGS_BLOCKED_CONTACTS_UNBLOCK" = "Unblock";
"CONVERSATION_SETTINGS_BLOCKED_CONTACTS_UNBLOCK_CONFIRMATION_TITLE_SINGLE" = "Are you sure you want to unblock %@?";
"CONVERSATION_SETTINGS_BLOCKED_CONTACTS_UNBLOCK_CONFIRMATION_TITLE_FALLBACK" = "this contact";
"CONVERSATION_SETTINGS_BLOCKED_CONTACTS_UNBLOCK_CONFIRMATION_TITLE_MULTIPLE_1" = "Are you sure you want to unblock %@";
"CONVERSATION_SETTINGS_BLOCKED_CONTACTS_UNBLOCK_CONFIRMATION_TITLE_MULTIPLE_2_SINGLE" = "and %@?";
"CONVERSATION_SETTINGS_BLOCKED_CONTACTS_UNBLOCK_CONFIRMATION_TITLE_MULTIPLE_3" = "and %d others?";
"CONVERSATION_SETTINGS_BLOCKED_CONTACTS_UNBLOCK_CONFIRMATION_ACTON" = "Unblock";
"APPEARANCE_TITLE" = "Appearance";
"APPEARANCE_THEMES_TITLE" = "Themes";
"APPEARANCE_PRIMARY_COLOR_TITLE" = "Primary colour";
"APPEARANCE_PRIMARY_COLOR_PREVIEW_INC_QUOTE" = "How are you?";
"APPEARANCE_PRIMARY_COLOR_PREVIEW_INC_MESSAGE" = "I'm good thanks, you?";
"APPEARANCE_PRIMARY_COLOR_PREVIEW_OUT_MESSAGE" = "I'm doing great, thanks.";
"APPEARANCE_NIGHT_MODE_TITLE" = "Auto night-mode";
"APPEARANCE_NIGHT_MODE_TOGGLE" = "Match system settings";
"HELP_TITLE" = "Help";
"HELP_REPORT_BUG_TITLE" = "Report a Bug";
"HELP_REPORT_BUG_DESCRIPTION" = "Export your logs, then upload the file though Session's Help Desk.";
"HELP_REPORT_BUG_ACTION_TITLE" = "Export Logs";
"HELP_TRANSLATE_TITLE" = "Translate Session";
"HELP_FEEDBACK_TITLE" = "We'd love your Feedback";
"HELP_FAQ_TITLE" = "FAQ";
"HELP_SUPPORT_TITLE" = "Support";
"modal_clear_all_data_title" = "Clear All Data";
"modal_clear_all_data_explanation" = "This will permanently delete your messages and contacts. Would you like to clear this device only, or delete your data from the network as well?";
"modal_clear_all_data_explanation_2" = "Are you sure you want to delete your data from the network?   If you continue, you will not be able to restore your messages or contacts.";
"modal_clear_all_data_device_only_button_title" = "Clear Device Only";
"modal_clear_all_data_entire_account_button_title" = "Clear Device and Network";
"dialog_clear_all_data_deletion_failed_1" = "Data not deleted by 1 Service Node. Service Node ID: %@.";
"dialog_clear_all_data_deletion_failed_2" = "Data not deleted by %@ Service Nodes. Service Node IDs: %@.";
"modal_clear_all_data_confirm" = "Clear";
"modal_seed_title" = "Your Recovery Phrase";
"modal_seed_explanation" = "You can use your recovery phrase to restore your account or link a device.";
"modal_permission_explanation" = "Session needs %@ access to continue. You can enable access in the iOS settings.";
"modal_permission_settings_title" = "Settings";
"modal_permission_camera" = "camera";
"modal_permission_microphone" = "microphone";
"modal_permission_library" = "library";
"DISAPPEARING_MESSAGES_OFF" = "Off";
"DISAPPEARING_MESSAGES_SUBTITLE_OFF" = "Off";
"COPY_GROUP_URL" = "Copy Group URL";
"NEW_CONVERSATION_CONTACTS_SECTION_TITLE" = "Contacts";
"GROUP_ERROR_NO_MEMBER_SELECTION" = "Please pick at least 1 group member";
"GROUP_CREATION_PLEASE_WAIT" = "Please wait while the group is created...";
"GROUP_CREATION_ERROR_TITLE" = "Couldn't Create Group";
"GROUP_CREATION_ERROR_MESSAGE" = "Please check your internet connection and try again.";
"GROUP_UPDATE_ERROR_TITLE" = "Couldn't Update Group";
"GROUP_UPDATE_ERROR_MESSAGE" = "Can't leave while adding or removing other members.";
"GROUP_ACTION_REMOVE" = "Remove";
"GROUP_TITLE_MEMBERS" = "Members";
"GROUP_TITLE_FALLBACK" = "Group";
"DM_ERROR_DIRECT_BLINDED_ID" = "You can only send messages to Blinded IDs from within a Community";
"DM_ERROR_INVALID" = "Please check the Session ID or ONS name and try again";
"COMMUNITY_ERROR_INVALID_URL" = "Please check the URL you entered and try again.";
"COMMUNITY_ERROR_GENERIC" = "Couldn't Join";
"DISAPPERING_MESSAGES_TITLE" = "Disappearing Messages";
"DISAPPERING_MESSAGES_TYPE_TITLE" = "Delete Type";
"DISAPPERING_MESSAGES_TYPE_AFTER_READ_TITLE" = "Disappear After Read";
"DISAPPERING_MESSAGES_TYPE_AFTER_READ_DESCRIPTION" = "Messages delete after they have been read.";
"DISAPPERING_MESSAGES_TYPE_AFTER_SEND_TITLE" = "Disappear After Send";
"DISAPPERING_MESSAGES_TYPE_AFTER_SEND_DESCRIPTION" = "Messages delete after they have been sent.";
"DISAPPERING_MESSAGES_TIMER_TITLE" = "Timer";
"DISAPPERING_MESSAGES_SAVE_TITLE" = "Set";
"DISAPPERING_MESSAGES_GROUP_WARNING" = "This setting applies to everyone in this conversation.";
<<<<<<< HEAD
"DISAPPERING_MESSAGES_GROUP_WARNING_ADMIN_ONLY" = "This setting applies to everyone in this conversation. Only group admins can change this setting.";
"DISAPPERING_MESSAGES_SUMMARY" = "Disappear After %@ - %@";
=======
"DISAPPERING_MESSAGES_GROUP_WARNING_ADMIN_ONLY" = "This setting applies to everyone in this conversation.\nOnly group admins can change this setting.";
>>>>>>> a6931bb9
"DISAPPERING_MESSAGES_INFO_ENABLE" = "%@ has set messages to disappear %@ after they have been %@";
"DISAPPERING_MESSAGES_INFO_UPDATE" = "%@ has changed messages to disappear %@ after they have been %@";
"DISAPPERING_MESSAGES_INFO_DISABLE" = "%@ has turned off disappearing messages";

/* context_menu_info */
"context_menu_info" = "Info";

/* An error that is displayed when the application fails for create it's initial connection to the database */
"DATABASE_STARTUP_FAILED" = "An error occurred when opening the database\n\nYou can export your application logs to share for troubleshooting or you can try to restore your device\n\nWarning: Restoring your device will result in loss of any data older than two weeks";

/* A warning displayed to the user when the application takes too long to launch */
"APP_STARTUP_TIMEOUT" = "The app is taking a long time to start\n\nYou can continue to wait for the app to start, export your application logs to share for troubleshooting or you can try to open the app again";

/* The title of a button on a modal shown when the application fails to start, pressing the button closes the application */
"APP_STARTUP_EXIT" = "Exit";

/* An error which occurs if the user tries to restore the database after an initial failure and it fails to restore */
"DATABASE_RESTORE_FAILED" = "An error occurred when opening the restored database\n\nYou can export your application logs to share for troubleshooting but to continue to use Session you may need to reinstall";

/* Text displayed in place of a quoted message when the original message is not on the device */
"QUOTED_MESSAGE_NOT_FOUND" = "Original message not found.";

/* EMOJI_REACTS_SHOW_LESS */
"EMOJI_REACTS_SHOW_LESS" = "Show less";

/* PRIVACY_SECTION_MESSAGE_REQUESTS */
"PRIVACY_SECTION_MESSAGE_REQUESTS" = "Message Requests";

/* PRIVACY_SCREEN_MESSAGE_REQUESTS_COMMUNITY_TITLE */
"PRIVACY_SCREEN_MESSAGE_REQUESTS_COMMUNITY_TITLE" = "Community Message Requests";

/* PRIVACY_SCREEN_MESSAGE_REQUESTS_COMMUNITY_DESCRIPTION */
"PRIVACY_SCREEN_MESSAGE_REQUESTS_COMMUNITY_DESCRIPTION" = "Allow message requests from Community conversations.";

/* Information displayed above the input when sending a message to a new user for the first time explaining limitations around the types of messages which can be sent before being approved */
"MESSAGE_REQUEST_PENDING_APPROVAL_INFO" = "You will be able to send voice messages and attachments once the recipient has approved this message request";

/* State of a message while it's still in the process of being sent */
"MESSAGE_DELIVERY_STATUS_SENDING" = "Sending";

/* State of a message once it has been sent */
"MESSAGE_DELIVERY_STATUS_SENT" = "Sent";

/* State of a message after the recipient has read the message */
"MESSAGE_DELIVERY_STATUS_READ" = "Read";

/* State of a message if it failed to be sent */
"MESSAGE_DELIVERY_STATUS_FAILED" = "Failed to send";

/* Title of the message information screen describing the date/time a message was sent */
"MESSAGE_INFO_SENT" = "Sent";

/* Title of the message information screen describing the date/time a message was received on a specific device */
"MESSAGE_INFO_RECEIVED" = "Received";

/* Title of the message information screen describing the sender of the message */
"MESSAGE_INFO_FROM" = "From";

/* Title of the message information screen describing the identifier of the attachment */
"ATTACHMENT_INFO_FILE_ID" = "File ID";

/* Title of the message information screen describing the file type of the attachment */
"ATTACHMENT_INFO_FILE_TYPE" = "File Type";

/* Title of the message information screen describing the size of the attachment */
"ATTACHMENT_INFO_FILE_SIZE" = "File Size";

/* Title on the message information screen describing the resolution of a media attachment */
"ATTACHMENT_INFO_RESOLUTION" = "Resolution";

/* Title on the message information screen describing the duration of a media attachment */
"ATTACHMENT_INFO_DURATION" = "Duration";

/* State of a message after it failed to sync to the current users other devices */
"MESSAGE_DELIVERY_STATUS_FAILED_SYNC" = "Failed to sync";

/* State of a message while it's in the process of being synced to the users other devices */
"MESSAGE_DELIVERY_STATUS_SYNCING" = "Syncing";

/* Title of the modal that appears after a user taps on the state of a message which failed to send */
"MESSAGE_DELIVERY_FAILED_TITLE" = "Failed to send message";

/* Title of the modal that appears after a user taps on the state of a message which failed to sync to the users other devices */
"MESSAGE_DELIVERY_FAILED_SYNC_TITLE" = "Failed to sync message to your other devices";

/* Action for the modal shown when asking the user whether they want to delete from all of their devices */
"delete_message_for_me_and_my_devices" = "Delete from all of my devices";

/* Action in the long-press menu to trigger a message to be sent again after it has failed */
"context_menu_resend" = "Resend";

/* Action in the long-press menu to trigger a message to be synced again after it has failed */
"context_menu_resync" = "Resync";

/* Title of a modal show the first time a user tries to search for GIFs */
"GIPHY_PERMISSION_TITLE" = "Search GIFs?";

/* Message of a modal show the first time a user tries to search for GIFs */
"GIPHY_PERMISSION_MESSAGE" = "Session will connect to Giphy to provide search results. You will not have full metadata protection when sending GIFs.";

/* Action in the long-press menu to view more information about a specific message */
"message_info_title" = "Message Info";

/* Action to mute a conversation in the swipe menu */
"mute_button_text" = "Mute";

/* Action in the swipe menu to unmute a conversation */
"unmute_button_text" = "Unmute";

/* Action in the swipe menu to mark a conversation as read */
"MARK_AS_READ" = "Mark read";

/* Action in the swipe menu to mark a conversation as unread */
"MARK_AS_UNREAD" = "Mark unread";

/* Title of the confirmation modal show when attempting to leave a group conversation */
"leave_group_confirmation_alert_title" = "Leave Group";

/* Title of the confirmation modal show when attempting to leave a community conversation */
"leave_community_confirmation_alert_title" = "Leave Community";

/* Message in the confirmation modal when leaving a community conversation */
"leave_community_confirmation_alert_message" = "Are you sure you want to leave %@?";

/* Conversation subtitle while the user in the process of leaving */
"group_you_leaving" = "Leaving...";

/* Conversation subtitle if the user in the failed to leave */
"group_leave_error" = "Failed to leave Group!";

/* Message within a conversation indicating the device was unable to leave a group conversation */
"group_unable_to_leave" = "Unable to leave the Group, please try again";

/* Title in the confirmation modal to delete a group */
"delete_group_confirmation_alert_title" = "Delete Group";

/* Message in the confirmation modal to delete a group */
"delete_group_confirmation_alert_message" = "Are you sure you want to delete %@?";

/* Title in the confirmation modal when the user tries to delete a one-to-one conversation */
"delete_conversation_confirmation_alert_title" = "Delete Conversation";

/* Message in the confirmation modal when the user tries to delete a one-to-one conversation */
"delete_conversation_confirmation_alert_message" = "Are you sure you want to delete your conversation with %@?";

/* Title in the confirmation modal when the user tries to hide the 'Note to Self' conversation */
"hide_note_to_self_confirmation_alert_title" = "Hide Note to Self";

/* Message in the confirmation modal when the user tries to hide the 'Note to Self' conversation */
"hide_note_to_self_confirmation_alert_message" = "Are you sure you want to hide %@?";

/* Title in the modal for updating the users profile display picture */
"update_profile_modal_title" = "Set Display Picture";

/* Save action in the modal for updating the users profile display picture */
"update_profile_modal_save" = "Save";

/* Remove action in the modal for updating the users profile display picture */
"update_profile_modal_remove" = "Remove";

/* Title for the error when failing to remove the users profile display picture */
"update_profile_modal_remove_error_title" = "Unable to remove avatar image";

/* Title for the error when the user selects a profile display picture that is too large */
"update_profile_modal_max_size_error_title" = "Maximum File Size Exceeded";

/* Message for the error when the user selects a profile display picture that is too large */
"update_profile_modal_max_size_error_message" = "Please select a smaller photo and try again";

/* Title for the error when the user fails to update their profile display picture */
"update_profile_modal_error_title" = "Couldn't Update Profile";

/* Message for the error when the user fails to update their profile display picture */
"update_profile_modal_error_message" = "Please check your internet connection and try again";

/* Placeholder when entering a nickname for a contact */
"CONTACT_NICKNAME_PLACEHOLDER" = "Enter a name";

/* The separator within a conversation indicating that following messages are unread */
"UNREAD_MESSAGES" = "Unread Messages";

/* Empty state for a conversation */
"CONVERSATION_EMPTY_STATE" = "You have no messages from %@. Send a message to start the conversation!";

/* Empty state for a read-only conversation */
"CONVERSATION_EMPTY_STATE_READ_ONLY" = "There are no messages in %@.";

/* Empty state for the 'Note to Self' conversation */
"CONVERSATION_EMPTY_STATE_NOTE_TO_SELF" = "You have no messages in %@.";

/* Message to indicate a user has Community Message Requests disabled */
"COMMUNITY_MESSAGE_REQUEST_DISABLED_EMPTY_STATE" = "%@ has message requests from Community conversations turned off, so you cannot send them a message.";

/* Warning to indicate one of the users devices is running an old version of Session */
"USER_CONFIG_OUTDATED_WARNING" = "Some of your devices are using outdated versions. Syncing may be unreliable until they are updated.";

/* Ann error displayed if the device is unable to retrieve the users recovery password */
"LOAD_RECOVERY_PASSWORD_ERROR" = "An error occurred when trying to load your recovery password.\n\nPlease export your logs, then upload the file though Session's Help Desk to help resolve this issue.";

/* An error displayed when trying to send a message if the device is unable to save it to the database */
"FAILED_TO_STORE_OUTGOING_MESSAGE" = "An error occurred when trying to store the outgoing message for sending, you may need to restart the app before you can send messages.";

/* An error indicating that the device was unable to access the database for some reason */
"database_inaccessible_error" = "There is an issue opening the database. Please restart the app and try again.";

/* A message indicating how the disappearing messages setting applies in a one-to-one conversation */
"DISAPPERING_MESSAGES_SUBTITLE_CONTACTS" = "This setting applies to everyone in this conversation.";

/* A message indicating how the disappearing messages setting applies in a group conversation */
"DISAPPERING_MESSAGES_SUBTITLE_GROUPS" = "Messages disappear after they have been sent.";

/* A record that appears within the message history to indicate that the current user turned on disappearing messages */
"YOU_DISAPPEARING_MESSAGES_INFO_ENABLE" = "You have set messages to disappear %@ after they have been %@";

/* A record that appears within the message history to indicate that the current user update the disappearing messages setting */
"YOU_DISAPPEARING_MESSAGES_INFO_UPDATE" = "You have changed messages to disappear %@ after they have been %@";

/* A record that appears within the message history to indicate that the current user has disabled disappearing messages */
"YOU_DISAPPEARING_MESSAGES_INFO_DISABLE" = "You have turned off disappearing messages";

/* The title for the legacy type of disappearing messages on the disappearing messages configuration screen */
"DISAPPEARING_MESSAGES_TYPE_LEGACY_TITLE" = "Legacy";

/* The description for the legacy type of disappearing messages on the disappearing messages configuration screen */
"DISAPPEARING_MESSAGES_TYPE_LEGACY_DESCRIPTION" = "Original version of disappearing messages.";

/* A warning shown at the top of a conversation to indicate a participant is using an old version of Session which may not support the updated disappearing messages functionality */
"DISAPPEARING_MESSAGES_OUTDATED_CLIENT_BANNER" = "%@ is using an outdated client. Disappearing messages may not work as expected.";

/* An error which can occur when a user tries to update from a version that Session no longer supports updating from */
"DATABASE_UNSUPPORTED_MIGRATION" = "You are trying to updated from a version which no longer supports upgrading\n\nIn order to continue to use session you need to restore your device\n\nWarning: Restoring your device will result in loss of any data older than two weeks";

/* DISAPPEARING_MESSAGE_STATE_READ
The point that a message will disappear in a disappearing message update message for disappear after read */
"DISAPPEARING_MESSAGE_STATE_READ" = "read";

/* The point that a message will disappear in a disappearing message update message for disappear after send */
"DISAPPEARING_MESSAGE_STATE_SENT" = "sent";

/* The current state for the legacy disappearing messages setting, the '%@' will be replaced by a short-form duration */
"DISAPPERING_MESSAGES_SUMMARY_LEGACY" = "Disappear After - %@";

/* The current state for the disappear after read setting, the '%@' will be replaced by a short-form duration */
"DISAPPERING_MESSAGES_SUMMARY_READ" = "Disappear After Read - %@";

/* The current state for the disappear after send setting, the '%@' will be replaced by a short-form duration */
"DISAPPERING_MESSAGES_SUMMARY_SEND" = "Disappear After Send - %@";

/* The subtitle describing the current legacy disappearing messages setting, the '%@' will be replaced by a duration */
"DISAPPEARING_MESSAGES_SUBTITLE_DISAPPEAR_AFTER_LEGACY" = "Disappear After: %@";

/* The subtitle describing the current disappear after read setting, the '%@' will be replaced by a duration */
"DISAPPEARING_MESSAGES_SUBTITLE_DISAPPEAR_AFTER_READ" = "Disappear After Read: %@";

/* The subtitle describing the current disappear after send setting, the '%@' will be replaced by a duration */
"DISAPPEARING_MESSAGES_SUBTITLE_DISAPPEAR_AFTER_SEND" = "Disappear After Send: %@";<|MERGE_RESOLUTION|>--- conflicted
+++ resolved
@@ -572,12 +572,7 @@
 "DISAPPERING_MESSAGES_TIMER_TITLE" = "Timer";
 "DISAPPERING_MESSAGES_SAVE_TITLE" = "Set";
 "DISAPPERING_MESSAGES_GROUP_WARNING" = "This setting applies to everyone in this conversation.";
-<<<<<<< HEAD
-"DISAPPERING_MESSAGES_GROUP_WARNING_ADMIN_ONLY" = "This setting applies to everyone in this conversation. Only group admins can change this setting.";
-"DISAPPERING_MESSAGES_SUMMARY" = "Disappear After %@ - %@";
-=======
 "DISAPPERING_MESSAGES_GROUP_WARNING_ADMIN_ONLY" = "This setting applies to everyone in this conversation.\nOnly group admins can change this setting.";
->>>>>>> a6931bb9
 "DISAPPERING_MESSAGES_INFO_ENABLE" = "%@ has set messages to disappear %@ after they have been %@";
 "DISAPPERING_MESSAGES_INFO_UPDATE" = "%@ has changed messages to disappear %@ after they have been %@";
 "DISAPPERING_MESSAGES_INFO_DISABLE" = "%@ has turned off disappearing messages";
