/* No comment provided by engineer. */
"ATTACHMENT" = "Вложение";
/* Title for 'caption' mode of the attachment approval view. */
"ATTACHMENT_APPROVAL_CAPTION_TITLE" = "Подпись";
/* Format string for file extension label in call interstitial view */
"ATTACHMENT_APPROVAL_FILE_EXTENSION_FORMAT" = "Тип файла: %@";
/* Format string for file size label in call interstitial view. Embeds: {{file size as 'N mb' or 'N kb'}}. */
"ATTACHMENT_APPROVAL_FILE_SIZE_FORMAT" = "Размер: %@";
/* One-line label indicating the user can add no more text to the media message field. */
"ATTACHMENT_APPROVAL_MESSAGE_LENGTH_LIMIT_REACHED" = "Достигнут предел сообщения.";
/* Label for 'send' button in the 'attachment approval' dialog. */
"ATTACHMENT_APPROVAL_SEND_BUTTON" = "Отправить";
/* Generic filename for an attachment with no known name */
"ATTACHMENT_DEFAULT_FILENAME" = "Вложение";
/* The title of the 'attachment error' alert. */
"ATTACHMENT_ERROR_ALERT_TITLE" = "Ошибка отправки вложения";
/* Attachment error message for image attachments which could not be converted to JPEG */
"ATTACHMENT_ERROR_COULD_NOT_CONVERT_TO_JPEG" = "Невозможно конвертировать изображение.";
/* Attachment error message for video attachments which could not be converted to MP4 */
"ATTACHMENT_ERROR_COULD_NOT_CONVERT_TO_MP4" = "Невозможно обработать видео.";
/* Attachment error message for image attachments which cannot be parsed */
"ATTACHMENT_ERROR_COULD_NOT_PARSE_IMAGE" = "Невозможно распознать изображение.";
/* Attachment error message for image attachments in which metadata could not be removed */
"ATTACHMENT_ERROR_COULD_NOT_REMOVE_METADATA" = "Не удается удалить метаданные из изображения.";
/* Attachment error message for image attachments which could not be resized */
"ATTACHMENT_ERROR_COULD_NOT_RESIZE_IMAGE" = "Невозможно изменить размер изображения.";
/* Attachment error message for attachments whose data exceed file size limits */
"ATTACHMENT_ERROR_FILE_SIZE_TOO_LARGE" = "Вложение слишком большое.";
/* Attachment error message for attachments with invalid data */
"ATTACHMENT_ERROR_INVALID_DATA" = "Вложение содержит неподдерживаемое содержимое.";
/* Attachment error message for attachments with an invalid file format */
"ATTACHMENT_ERROR_INVALID_FILE_FORMAT" = "Вложение имеет неверный формат файла.";
/* Attachment error message for attachments without any data */
"ATTACHMENT_ERROR_MISSING_DATA" = "Вложение без содержимого.";
/* Alert title when picking a document fails for an unknown reason */
"ATTACHMENT_PICKER_DOCUMENTS_FAILED_ALERT_TITLE" = "Не удалось выбрать документ.";
/* Alert body when picking a document fails because user picked a directory/bundle */
"ATTACHMENT_PICKER_DOCUMENTS_PICKED_DIRECTORY_FAILED_ALERT_BODY" = "Пожалуйста, создайте сжатый архив этого файла или папки и попробуйте отправить его.";
/* Alert title when picking a document fails because user picked a directory/bundle */
"ATTACHMENT_PICKER_DOCUMENTS_PICKED_DIRECTORY_FAILED_ALERT_TITLE" = "Неподдерживаемый файл";
/* Short text label for a voice message attachment, used for thread preview and on the lock screen */
"ATTACHMENT_TYPE_VOICE_MESSAGE" = "Голосовое сообщение";
/* Button label for the 'block' button */
"BLOCK_LIST_BLOCK_BUTTON" = "Заблокировать";
/* A format for the 'block user' action sheet title. Embeds {{the blocked user's name or phone number}}. */
"BLOCK_LIST_BLOCK_USER_TITLE_FORMAT" = "Заблокировать %@?";
/* A format for the 'unblock conversation' action sheet title. Embeds the {{conversation title}}. */
"BLOCK_LIST_UNBLOCK_TITLE_FORMAT" = "Разблокировать %@?";
/* Button label for the 'unblock' button */
"BLOCK_LIST_UNBLOCK_BUTTON" = "Разблокировать";
/* The message format of the 'conversation blocked' alert. Embeds the {{conversation title}}. */
"BLOCK_LIST_VIEW_BLOCKED_ALERT_MESSAGE_FORMAT" = "Пользователь %@ был заблокирован.";
/* The title of the 'user blocked' alert. */
"BLOCK_LIST_VIEW_BLOCKED_ALERT_TITLE" = "Пользователь заблокирован";
/* Alert title after unblocking a group or 1:1 chat. Embeds the {{conversation title}}. */
"BLOCK_LIST_VIEW_UNBLOCKED_ALERT_TITLE_FORMAT" = "%@ был(-a) разблокирован(-a).";
/* An explanation of the consequences of blocking another user. */
"BLOCK_USER_BEHAVIOR_EXPLANATION" = "Заблокированные пользователи не смогут звонить или отправлять сообщения Вам.";
/* Label for generic done button. */
"BUTTON_DONE" = "Готово";
/* Button text to enable batch selection mode */
"BUTTON_SELECT" = "Выбор";
/* Alert body */
"CONFIRM_LEAVE_GROUP_DESCRIPTION" = "Вы больше не сможете отправлять и получать сообщения в этой группе.";
/* Alert title */
"CONFIRM_LEAVE_GROUP_TITLE" = "Вы хотите покинуть группу?";
/* Message for the 'conversation delete confirmation' alert. */
"CONVERSATION_DELETE_CONFIRMATION_ALERT_MESSAGE" = "Это не может быть отменено.";
/* Title for the 'conversation delete confirmation' alert. */
"CONVERSATION_DELETE_CONFIRMATION_ALERT_TITLE" = "Удалить разговор?";
/* keyboard toolbar label when starting to search with no current results */
"CONVERSATION_SEARCH_SEARCHING" = "Searching...";
/* keyboard toolbar label when no messages match the search string */
"CONVERSATION_SEARCH_NO_RESULTS" = "Нет совпадений";
/* keyboard toolbar label when exactly 1 message matches the search string */
"CONVERSATION_SEARCH_ONE_RESULT" = "1 совпадение";
/* keyboard toolbar label when more than 1 message matches the search string. Embeds {{number/position of the 'currently viewed' result}} and the {{total number of results}} */
"CONVERSATION_SEARCH_RESULTS_FORMAT" = "%d из %d совпадений";
/* table cell label in conversation settings */
"CONVERSATION_SETTINGS_BLOCK_THIS_USER" = "Заблокировать этого пользователя";
/* label for 'mute thread' cell in conversation settings */
"CONVERSATION_SETTINGS_MUTE_LABEL" = "Без звука";
/* Table cell label in conversation settings which returns the user to the conversation with 'search mode' activated */
"CONVERSATION_SETTINGS_SEARCH" = "Искать в разговоре";
/* Title for the 'crop/scale image' dialog. */
"CROP_SCALE_IMAGE_VIEW_TITLE" = "Перемещение и масштабирование";
/* Subtitle shown while the app is updating its database. */
"DATABASE_VIEW_OVERLAY_SUBTITLE" = "Это может занять несколько минут.";
/* Title shown while the app is updating its database. */
"DATABASE_VIEW_OVERLAY_TITLE" = "Оптимизация базы данных";
/* The present; the current time. */
"DATE_NOW" = "Сейчас";
/* table cell label in conversation settings */
"DISAPPEARING_MESSAGES" = "Исчезающие сообщения";
/* table cell label in conversation settings */
"EDIT_GROUP_ACTION" = "Изменить группу";
/* Label indicating media gallery is empty */
"GALLERY_TILES_EMPTY_GALLERY" = "В этой беседе нет медиафайлов.";
/* Label indicating loading is in progress */
"GALLERY_TILES_LOADING_MORE_RECENT_LABEL" = "Загрузка новых медиа…";
/* Label indicating loading is in progress */
"GALLERY_TILES_LOADING_OLDER_LABEL" = "Загрузка старых медиа…";
/* Error displayed when there is a failure fetching a GIF from the remote service. */
"GIF_PICKER_ERROR_FETCH_FAILURE" = "Не удалось получить запрошенный GIF. Убедитесь, что вы подключены к сети.";
/* Generic error displayed when picking a GIF */
"GIF_PICKER_ERROR_GENERIC" = "Произошла неизвестная ошибка.";
/* Shown when selected GIF couldn't be fetched */
"GIF_PICKER_FAILURE_ALERT_TITLE" = "Не удается выбрать GIF";
/* Alert message shown when user tries to search for GIFs without entering any search terms. */
"GIF_PICKER_VIEW_MISSING_QUERY" = "Пожалуйста, введите ваш поиск.";
/* Indicates that an error occurred while searching. */
"GIF_VIEW_SEARCH_ERROR" = "Ошибка. Нажмите, чтобы повторить попытку.";
/* Indicates that the user's search had no results. */
"GIF_VIEW_SEARCH_NO_RESULTS" = "Нет результатов.";
/* No comment provided by engineer. */
"GROUP_CREATED" = "Группа создана.";
/* No comment provided by engineer. */
"GROUP_MEMBER_JOINED" = "%@ присоединился к группе.";
/* No comment provided by engineer. */
"GROUP_MEMBER_LEFT" = "%@ покинул группу.";
/* No comment provided by engineer. */
"GROUP_MEMBER_REMOVED" = "%@ был удален из группы. ";
/* No comment provided by engineer. */
"GROUP_MEMBERS_REMOVED" = "%@ были удалены из группы. ";
/* No comment provided by engineer. */
"GROUP_TITLE_CHANGED" = "Название изменено на «%@».";
/* No comment provided by engineer. */
"GROUP_UPDATED" = "Группа обновлена.";
/* No comment provided by engineer. */
"GROUP_YOU_LEFT" = "Вы покинули группу.";
/* No comment provided by engineer. */
"YOU_WERE_REMOVED" = " Вы были удалены из группы. ";
/* Momentarily shown to the user when attempting to select more images than is allowed. Embeds {{max number of items}} that can be shared. */
"IMAGE_PICKER_CAN_SELECT_NO_MORE_TOAST_FORMAT" = "Вы не можете поделиться больше, чем %@ элементами.";
/* alert title */
"IMAGE_PICKER_FAILED_TO_PROCESS_ATTACHMENTS" = "Не удалось выбрать вложение.";
/* Message for the alert indicating that an audio file is invalid. */
"INVALID_AUDIO_FILE_ALERT_ERROR_MESSAGE" = "Некорректный аудиофайл.";
/* Confirmation button within contextual alert */
"LEAVE_BUTTON_TITLE" = "Покинуть";
/* table cell label in conversation settings */
"LEAVE_GROUP_ACTION" = "Покинуть группу";
/* nav bar button item */
"MEDIA_DETAIL_VIEW_ALL_MEDIA_BUTTON" = "Все медиа";
/* media picker option to choose from library */
"MEDIA_FROM_LIBRARY_BUTTON" = "Библиотека фотографий";
/* Confirmation button text to delete selected media from the gallery, embeds {{number of messages}} */
"MEDIA_GALLERY_DELETE_MULTIPLE_MESSAGES_FORMAT" = "Удалить %d сообщений";
/* Confirmation button text to delete selected media message from the gallery */
"MEDIA_GALLERY_DELETE_SINGLE_MESSAGE" = "Удалить сообщение";
/* embeds {{sender name}} and {{sent datetime}}, e.g. 'Sarah on 10/30/18, 3:29' */
"MEDIA_GALLERY_LANDSCAPE_TITLE_FORMAT" = "%@ - %@";
/* Format for the 'more items' indicator for media galleries. Embeds {{the number of additional items}}. */
"MEDIA_GALLERY_MORE_ITEMS_FORMAT" = "+%@";
/* Short sender label for media sent by you */
"MEDIA_GALLERY_SENDER_NAME_YOU" = "Вы";
/* Section header in media gallery collection view */
"MEDIA_GALLERY_THIS_MONTH_HEADER" = "Этот месяц";
/* status message for failed messages */
"MESSAGE_STATUS_FAILED" = "Отправка не удалась";
/* status message for read messages */
"MESSAGE_STATUS_READ" = "Прочитано";
/* message status while message is sending. */
"MESSAGE_STATUS_SENDING" = "Отправка…";
/* status message for sent messages */
"MESSAGE_STATUS_SENT" = "Отправлено";
/* status message while attachment is uploading */
"MESSAGE_STATUS_UPLOADING" = "Загрузка…";
/* notification title. Embeds {{author name}} and {{group name}} */
"NEW_GROUP_MESSAGE_NOTIFICATION_TITLE" = "%@ в %@";
/* Label for 1:1 conversation with yourself. */
"NOTE_TO_SELF" = "Заметка для себя";
/* Lock screen notification text presented after user powers on their device without unlocking. Embeds {{device model}} (either 'iPad' or 'iPhone') */
"NOTIFICATION_BODY_PHONE_LOCKED_FORMAT" = "Возможно, вы получили сообщения во время перезапуска вашего %@.";
/* No comment provided by engineer. */
"BUTTON_OK" = "Ок";
/* Info Message when {{other user}} disables or doesn't support disappearing messages */
"OTHER_DISABLED_DISAPPEARING_MESSAGES_CONFIGURATION" = "%@ отключил(а) исчезающие сообщения.";
/* Info Message when {{other user}} updates message expiration to {{time amount}}, see the *_TIME_AMOUNT strings for context. */
"OTHER_UPDATED_DISAPPEARING_MESSAGES_CONFIGURATION" = "%@ установил(а) время исчезновения сообщений — %@.";
/* alert title, generic error preventing user from capturing a photo */
"PHOTO_CAPTURE_GENERIC_ERROR" = "Невозможно сделать снимок.";
/* alert title */
"PHOTO_CAPTURE_UNABLE_TO_CAPTURE_IMAGE" = "Невозможно сделать снимок.";
/* alert title */
"PHOTO_CAPTURE_UNABLE_TO_INITIALIZE_CAMERA" = "Не удалось настроить камеру.";
/* label for system photo collections which have no name. */
"PHOTO_PICKER_UNNAMED_COLLECTION" = "Безымянный альбом";
/* Notification action button title */
"PUSH_MANAGER_MARKREAD" = "Отметить как прочтенное";
/* Notification action button title */
"PUSH_MANAGER_REPLY" = "Ответить";
/* Description of how and why Session iOS uses Touch ID/Face ID/Phone Passcode to unlock 'screen lock'. */
"SCREEN_LOCK_REASON_UNLOCK_SCREEN_LOCK" = "Аутентификация для открытия Session.";
/* Title for alert indicating that screen lock could not be unlocked. */
"SCREEN_LOCK_UNLOCK_FAILED" = "Ошибка аутентификации";
/* alert title when user attempts to leave the send media flow when they have an in-progress album */
"SEND_MEDIA_ABANDON_TITLE" = "Отклонить медиа?";
/* alert action, confirming the user wants to exit the media flow and abandon any photos they've taken */
"SEND_MEDIA_CONFIRM_ABANDON_ALBUM" = "Отклонить медиа";
/* Format string for the default 'Note' sound. Embeds the system {{sound name}}. */
"SETTINGS_AUDIO_DEFAULT_TONE_LABEL_FORMAT" = "%@ (по умолчанию)";
/* Label for settings view that allows user to change the notification sound. */
"SETTINGS_ITEM_NOTIFICATION_SOUND" = "Звук сообщения";
/* Label for the 'no sound' option that allows users to disable sounds for notifications, etc. */
"SOUNDS_NONE" = "Нет";
/* {{number of days}} embedded in strings, e.g. 'Alice updated disappearing messages expiration to {{5 days}}'. See other *_TIME_AMOUNT strings */
"TIME_AMOUNT_DAYS" = "%@ дней";
/* Label text below navbar button, embeds {{number of days}}. Must be very short, like 1 or 2 characters, The space is intentionally omitted between the text and the embedded duration so that we get, e.g. '5d' not '5 d'. See other *_TIME_AMOUNT strings */
"TIME_AMOUNT_DAYS_SHORT_FORMAT" = "%@д";
/* {{number of hours}} embedded in strings, e.g. 'Alice updated disappearing messages expiration to {{5 hours}}'. See other *_TIME_AMOUNT strings */
"TIME_AMOUNT_HOURS" = "%@ часов";
/* Label text below navbar button, embeds {{number of hours}}. Must be very short, like 1 or 2 characters, The space is intentionally omitted between the text and the embedded duration so that we get, e.g. '5h' not '5 h'. See other *_TIME_AMOUNT strings */
"TIME_AMOUNT_HOURS_SHORT_FORMAT" = "%@ч";
/* {{number of minutes}} embedded in strings, e.g. 'Alice updated disappearing messages expiration to {{5 minutes}}'. See other *_TIME_AMOUNT strings */
"TIME_AMOUNT_MINUTES" = "%@ минут";
/* Label text below navbar button, embeds {{number of minutes}}. Must be very short, like 1 or 2 characters, The space is intentionally omitted between the text and the embedded duration so that we get, e.g. '5m' not '5 m'. See other *_TIME_AMOUNT strings */
"TIME_AMOUNT_MINUTES_SHORT_FORMAT" = "%@м";
/* {{number of seconds}} embedded in strings, e.g. 'Alice updated disappearing messages expiration to {{5 seconds}}'. See other *_TIME_AMOUNT strings */
"TIME_AMOUNT_SECONDS" = "%@ секунд";
/* Label text below navbar button, embeds {{number of seconds}}. Must be very short, like 1 or 2 characters, The space is intentionally omitted between the text and the embedded duration so that we get, e.g. '5s' not '5 s'. See other *_TIME_AMOUNT strings */
"TIME_AMOUNT_SECONDS_SHORT_FORMAT" = "%@с";
/* {{1 day}} embedded in strings, e.g. 'Alice updated disappearing messages expiration to {{1 day}}'. See other *_TIME_AMOUNT strings */
"TIME_AMOUNT_SINGLE_DAY" = "%@ дня";
/* {{1 hour}} embedded in strings, e.g. 'Alice updated disappearing messages expiration to {{1 hour}}'. See other *_TIME_AMOUNT strings */
"TIME_AMOUNT_SINGLE_HOUR" = "%@ часа";
/* {{1 minute}} embedded in strings, e.g. 'Alice updated disappearing messages expiration to {{1 minute}}'. See other *_TIME_AMOUNT strings */
"TIME_AMOUNT_SINGLE_MINUTE" = "%@ минуты";
/* {{1 week}} embedded in strings, e.g. 'Alice updated disappearing messages expiration to {{1 week}}'. See other *_TIME_AMOUNT strings */
"TIME_AMOUNT_SINGLE_WEEK" = "%@ недели";
/* {{number of weeks}}, embedded in strings, e.g. 'Alice updated disappearing messages expiration to {{5 weeks}}'. See other *_TIME_AMOUNT strings */
"TIME_AMOUNT_WEEKS" = "%@ недель";
/* Label text below navbar button, embeds {{number of weeks}}. Must be very short, like 1 or 2 characters, The space is intentionally omitted between the text and the embedded duration so that we get, e.g. '5w' not '5 w'. See other *_TIME_AMOUNT strings */
"TIME_AMOUNT_WEEKS_SHORT_FORMAT" = "%@н";
/* Label for the cancel button in an alert or action sheet. */
"TXT_CANCEL_TITLE" = "Отменить";
/* No comment provided by engineer. */
"TXT_DELETE_TITLE" = "Удалить";
/* Filename for voice messages. */
"VOICE_MESSAGE_FILE_NAME" = "Голосовое сообщение";
/* Message for the alert indicating the 'voice message' needs to be held to be held down to record. */
"VOICE_MESSAGE_TOO_SHORT_ALERT_MESSAGE" = "Нажмите и удерживайте для записи голосового сообщения";
/* Title for the alert indicating the 'voice message' needs to be held to be held down to record. */
"VOICE_MESSAGE_TOO_SHORT_ALERT_TITLE" = "Голосовое сообщение";
/* Info Message when you disable disappearing messages */
"YOU_DISABLED_DISAPPEARING_MESSAGES_CONFIGURATION" = "Вы отключили исчезающие сообщения.";
/* Info message embedding a {{time amount}}, see the *_TIME_AMOUNT strings for context. */
"YOU_UPDATED_DISAPPEARING_MESSAGES_CONFIGURATION" = "Вы установили время исчезновения сообщений — %@.";
// MARK: - Session
"continue_2" = "Продолжить";
"copy" = "Копировать";
"invalid_url" = "Неверная ссылка";
"next" = "Далее";
"share" = "Поделиться";
"invalid_session_id" = "Неверный Session ID";
"cancel" = "Отмена";
"your_session_id" = "Ваш Session ID";
"vc_landing_title_2" = "Здесь начинается Session...";
"vc_landing_register_button_title" = "Создать Session ID";
"vc_landing_restore_button_title" = "Восстановить Session ID";
"vc_landing_link_button_title" = "Привязать к существующему аккаунту";
"view_fake_chat_bubble_1" = "Что такое Session?";
"view_fake_chat_bubble_2" = "Это децентрализованное, зашифрованное приложение для обмена сообщениями";
"view_fake_chat_bubble_3" = "Значит ли это, что оно не собирает мою личную информацию или метаданные моего разговора? Как оно работает?";
"view_fake_chat_bubble_4" = "С использованием комбинации передовых технологий анонимной маршрутизации и сквозного шифрования.";
"view_fake_chat_bubble_5" = "Друзья не позволят друзьям использовать ненадежные мессенджеры. Пользуйтесь на здоровье.";
"vc_register_title" = "Познакомьтесь со своим Session ID";
"vc_register_explanation" = "Ваш Session ID - это уникальный адрес, который другие пользователи могут использовать для связи с вами при помощи Session. Поскольку ваш Session ID никак не связан с вашей настоящей личностью, он по определению является полностью анонимным и конфиденциальным.";
"vc_restore_title" = "Восстановите свой аккаунт";
"vc_restore_explanation" = "Для восстановления учетной записи введите секретную фразу, которая была предоставлена вам при регистрации.";
"vc_restore_seed_text_field_hint" = "Введите секретную фразу";
"vc_link_device_title" = "Привязать устройство";
"vc_link_device_scan_qr_code_tab_title" = "Сканировать QR-код";
"vc_display_name_title_2" = "Выберите ваше отображаемое имя";
"vc_display_name_explanation" = "Это имя будет отображаться, когда вы используете Session. Это может быть ваше настоящее имя, псевдоним или что угодно по вашему выбору.";
"vc_display_name_text_field_hint" = "Введите отображаемое имя";
"vc_display_name_display_name_missing_error" = "Пожалуйста, выберите отображаемое имя";
"vc_display_name_display_name_too_long_error" = "Пожалуйста, выберите более короткое отображаемое имя";
"vc_pn_mode_recommended_option_tag" = "Рекомендуется";
"vc_pn_mode_no_option_picked_modal_title" = "Пожалуйста, выберите метод";
"vc_home_empty_state_message" = "У вас еще нет контактов";
"vc_home_empty_state_button_title" = "Начать Сессию";
"vc_seed_title" = "Ваша секретная фраза для восстановления";
"vc_seed_title_2" = "А вот и ваша секретная фраза для восстановления";
"vc_seed_explanation" = "Ваша фраза восстановления является главным ключом к вашему Session ID. Храните свою фразу восстановления в надежном месте и никому ее не передавайте.";
"vc_seed_reveal_button_title" = "Удерживайте, чтобы показать";
"view_seed_reminder_subtitle_1" = "Защитите свой аккаунт, сохранив секретную фразу";
"view_seed_reminder_subtitle_2" = "Нажмите и удерживайте сокращенные слова, чтобы открыть секретную фразу, а затем сохраните ее в надежном месте, чтобы защитить свой Session ID.";
"view_seed_reminder_subtitle_3" = "Обязательно сохраните секретную фразу в надежном месте.";
"vc_path_title" = "Маршрут";
"vc_path_explanation" = "Session скрывает ваш IP, перенаправляя ваши сообщения через несколько сервисных узлов своей децентрализованной сети. Вот страны, через которые в данный момент проходит ваш сеанс связи:";
"vc_path_device_row_title" = "Вы";
"vc_path_guard_node_row_title" = "Узел входа";
"vc_path_service_node_row_title" = "Служебный узел";
"vc_path_destination_row_title" = "Место назначения";
"vc_path_learn_more_button_title" = "Узнать больше";
"vc_create_private_chat_title" = "Новый Диалог";
"vc_create_private_chat_enter_session_id_tab_title" = "Введите Session ID";
"vc_create_private_chat_scan_qr_code_tab_title" = "Сканировать QR-код";
"vc_enter_public_key_explanation" = "Start a new conversation by entering someone's Session ID or share your Session ID with them.";
"vc_scan_qr_code_camera_access_explanation" = "Session нужен доступ к камере для сканирования QR-кодов";
"vc_scan_qr_code_grant_camera_access_button_title" = "Предоставить доступ к камере";
"vc_create_closed_group_title" = "Новая закрытая группа";
"vc_create_closed_group_text_field_hint" = "Введите название группы";
"vc_create_closed_group_empty_state_message" = "У вас еще нет контактов";
"vc_create_closed_group_empty_state_button_title" = "Начать Сессию";
"vc_create_closed_group_group_name_missing_error" = "Пожалуйста, введите название группы";
"vc_create_closed_group_group_name_too_long_error" = "Пожалуйста, введите более короткое имя группы";
"vc_create_closed_group_too_many_group_members_error" = "В закрытой группе не может быть больше 100 участников";
"vc_join_public_chat_title" = "Присоединиться к открытой группе";
"vc_join_public_chat_enter_group_url_tab_title" = "URL открытой группы";
"vc_join_public_chat_scan_qr_code_tab_title" = "Сканировать QR-код";
"vc_enter_chat_url_text_field_hint" = "Введите URL открытой группы";
"vc_settings_title" = "Настройки";
"vc_group_settings_title" = "Group Settings";
"vc_settings_display_name_missing_error" = "Пожалуйста, выберите отображаемое имя";
"vc_settings_display_name_too_long_error" = "Пожалуйста, выберите более короткое отображаемое имя";
"vc_settings_privacy_button_title" = "Конфиденциальность";
"vc_settings_notifications_button_title" = "Уведомления";
"vc_settings_recovery_phrase_button_title" = "Секретная фраза";
"vc_settings_clear_all_data_button_title" = "Очистить данные";
"vc_qr_code_title" = "QR-код";
"vc_qr_code_view_my_qr_code_tab_title" = "Посмотреть мой QR-код";
"vc_qr_code_view_scan_qr_code_tab_title" = "Сканировать QR-код";
"vc_qr_code_view_scan_qr_code_explanation" = "Отсканируйте QR-код другого человека, чтобы начать с ним разговор";
"vc_view_my_qr_code_explanation" = "Это ваш QR-код. Другие пользователи могут сканировать его, чтобы начать диалог с вами.";
// MARK: - Not Yet Translated
"fast_mode_explanation" = "Вы будете получать уведомления о новых сообщениях надежно и сразу же с помощью серверов уведомлений Apple.";
"fast_mode" = "Ускоренный режим";
"slow_mode_explanation" = "Время от времени в фоновом режиме будут проверяться новые сообщения.";
"slow_mode" = "Медленный режим";
"vc_pn_mode_title" = "Уведомления о Сообщениях";
"vc_link_device_recovery_phrase_tab_title" = "Секретная фраза";
"vc_link_device_scan_qr_code_explanation" = "Перейдите в Настройки → Секретная фраза на другом устройстве, чтобы показать ваш QR-код.";
"vc_enter_recovery_phrase_title" = "Секретная фраза";
"vc_enter_recovery_phrase_explanation" = "Чтобы связать ваше устройство, введите фразу восстановления, которая была предоставлена вам при регистрации.";
"vc_enter_public_key_text_field_hint" = "Введите Session ID или ONS имя";
"admin_group_leave_warning" = "Так как вы являетесь создателем этой группы, она будет удалена для всех. Это нельзя будет отменить.";
"vc_join_open_group_suggestions_title" = "Или присоединитесь к одной из этих...";
"vc_settings_invite_a_friend_button_title" = "Пригласить друга";
"copied" = "Скопировано";
"vc_conversation_settings_copy_session_id_button_title" = "Копировать Session ID";
"vc_conversation_input_prompt" = "Сообщения";
"vc_conversation_voice_message_cancel_message" = "Проведите для отмены";
"modal_download_attachment_title" = "Доверять %@?";
"modal_download_attachment_explanation" = "Вы уверены, что хотите загрузить медиафайлы, присланные %@?";
"modal_download_button_title" = "Скачать";
"modal_open_url_title" = "Открыть ссылку?";
"modal_open_url_explanation" = "Вы уверены, что хотите открыть %@?";
"modal_open_url_button_title" = "Открыть";
"modal_copy_url_button_title" = "Копировать ссылку";
"modal_blocked_title" = "Разблокировать %@?";
"modal_blocked_explanation" = "Вы уверены, что хотите разблокировать %@?";
"modal_blocked_button_title" = "Разблокировать";
"modal_link_previews_title" = "Включить предварительный просмотр ссылок?";
"modal_link_previews_explanation" = "Включение предпросмотра ссылок покажет превью для отправляемых и получаемых ссылок. Это может быть полезно, но Session нужно будет соединиться с сайтами, связанными с ссылками, чтобы сгенерировать предпросмотр. Вы всегда можете отключить предпросмотр ссылок в настройках Session.";
"modal_link_previews_button_title" = "Включить";
"vc_share_title" = "Поделиться в Session";
"vc_share_loading_message" = "Подготовка вложений...";
"vc_share_sending_message" = "Отправка...";
"vc_share_link_previews_unsecure" = "Предпросмотр не загружен для небезопасных ссылок";
"vc_share_link_previews_error" = "Невозможно загрузить предпросмотр";
"vc_share_link_previews_disabled_title" = "Ссылка предпросмотра выключена";
"vc_share_link_previews_disabled_explanation" = "Enabling link previews will show previews for URLs you share. This can be useful, but Session will need to contact linked websites to generate previews.\n\nYou can enable link previews in Session's settings.";
"view_open_group_invitation_description" = "Открыть приглашение в группу";
"vc_conversation_settings_invite_button_title" = "Добавить участников";
"modal_send_seed_title" = "Предупреждение";
"modal_send_seed_explanation" = "Это ваша фраза для восстановления. Если вы отправите ее кому-то, он получит полный доступ к вашей учетной записи.";
"modal_send_seed_send_button_title" = "Отправить";
"vc_conversation_settings_notify_for_mentions_only_title" = "Уведомлять только об упоминаниях";
"vc_conversation_settings_notify_for_mentions_only_explanation" = "Когда включено, вы будете уведомлены только о сообщениях, упоминающих вас.";
"view_conversation_title_notify_for_mentions_only" = "Уведомления только для упоминаний";
"message_deleted" = "Это сообщение было удалено";
"delete_message_for_me" = "Удалить только для меня";
"delete_message_for_everyone" = "Удалить для всех";
"delete_message_for_me_and_recipient" = "Удалить для меня и %@";
"context_menu_reply" = "Ответить";
"context_menu_save" = "Сохранить";
"context_menu_ban_user" = "Заблокировать пользователя";
"context_menu_ban_and_delete_all" = "Забанить и удалить все";
"context_menu_ban_user_error_alert_message" = "Unable to ban user";
"accessibility_expanding_attachments_button" = "Добавить вложения";
"accessibility_gif_button" = "Gif";
"accessibility_document_button" = "Документ";
"accessibility_library_button" = "Библиотека фотографий";
"accessibility_camera_button" = "Камера";
"accessibility_main_button_collapse" = "Свернуть параметры вложений";
"invalid_recovery_phrase" = "Неверная секретная фраза";
"DISMISS_BUTTON_TEXT" = "Закрыть";
/* Button text which opens the settings app */
"OPEN_SETTINGS_BUTTON" = "Настройки";
"call_outgoing" = "Вы позвонили %@";
"call_incoming" = "%@ звонил(а) вам";
"call_missed" = "Пропущенный звонок от %@";
"APN_Message" = "Вы получили новое сообщение";
"APN_Collapsed_Messages" = "Вы получили %@ новых сообщений.";
"PIN_BUTTON_TEXT" = "Закрепить";
"UNPIN_BUTTON_TEXT" = "Открепить";
"modal_call_missed_tips_title" = "Пропущен вызов";
"modal_call_missed_tips_explanation" = "Вызов от '%@' пропущен, вам необходимо включить разрешение 'Голосовые и видео вызовы' в настройках Конфиденциальности.";
"media_saved" = "%@ сохранил(а) медиафайл.";
"screenshot_taken" = "%@ сделал(а) снимок экрана.";
"SEARCH_SECTION_CONTACTS" = "Контакты и группы";
"SEARCH_SECTION_MESSAGES" = "Сообщения";
"MESSAGE_REQUESTS_TITLE" = "Запросы Сообщений";
"MESSAGE_REQUESTS_EMPTY_TEXT" = "Нет ожидающих запросов";
"MESSAGE_REQUESTS_CLEAR_ALL" = "Очистить всё";
"MESSAGE_REQUESTS_CLEAR_ALL_CONFIRMATION_TITLE" = "Вы уверены, что хотите очистить все запросы сообщений?";
"MESSAGE_REQUESTS_CLEAR_ALL_CONFIRMATION_ACTON" = "Очистить";
"MESSAGE_REQUESTS_DELETE_CONFIRMATION_ACTON" = "Вы уверены, что хотите удалить это сообщение?";
"MESSAGE_REQUESTS_BLOCK_CONFIRMATION_ACTON" = "Are you sure you want to block this contact?";
"MESSAGE_REQUESTS_INFO" = "Sending a message to this user will automatically accept their message request and reveal your Session ID.";
"MESSAGE_REQUESTS_ACCEPTED" = "Your message request has been accepted.";
"MESSAGE_REQUESTS_NOTIFICATION" = "You have a new message request";
"TXT_HIDE_TITLE" = "Скрыть";
"TXT_DELETE_ACCEPT" = "Accept";
"TXT_DECLINE_TITLE" = "Decline";
"TXT_BLOCK_USER_TITLE" = "Block User";
"ALERT_ERROR_TITLE" = "Ошибка";
"modal_call_permission_request_title" = "Call Permissions Required";
"modal_call_permission_request_explanation" = "You can enable the 'Voice and video calls' permission in the Privacy Settings.";
"DEFAULT_OPEN_GROUP_LOAD_ERROR_TITLE" = "Oops, an error occurred";
"DEFAULT_OPEN_GROUP_LOAD_ERROR_SUBTITLE" = "Please try again later";
"LOADING_CONVERSATIONS" = "Loading Conversations...";
"DATABASE_MIGRATION_FAILED" = "An error occurred when optimising the database\n\nYou can export your application logs to be able to share for troubleshooting or you can restore your device\n\nWarning: Restoring your device will result in loss of any data older than two weeks";
"RECOVERY_PHASE_ERROR_GENERIC" = "Something went wrong. Please check your recovery phrase and try again.";
"RECOVERY_PHASE_ERROR_LENGTH" = "Looks like you didn't enter enough words. Please check your recovery phrase and try again.";
"RECOVERY_PHASE_ERROR_LAST_WORD" = "You seem to be missing the last word of your recovery phrase. Please check what you entered and try again.";
"RECOVERY_PHASE_ERROR_INVALID_WORD" = "There appears to be an invalid word in your recovery phrase. Please check what you entered and try again.";
"RECOVERY_PHASE_ERROR_FAILED" = "Your recovery phrase couldn't be verified. Please check what you entered and try again.";
/* Indicates that an unknown error occurred while using Touch ID/Face ID/Phone Passcode. */
"SCREEN_LOCK_ENABLE_UNKNOWN_ERROR" = "Authentication could not be accessed.";
/* Indicates that Touch ID/Face ID/Phone Passcode authentication failed. */
"SCREEN_LOCK_ERROR_LOCAL_AUTHENTICATION_FAILED" = "Ошибка аутентификации.";
/* Indicates that Touch ID/Face ID/Phone Passcode is 'locked out' on this device due to authentication failures. */
"SCREEN_LOCK_ERROR_LOCAL_AUTHENTICATION_LOCKOUT" = "Слишком много неудачных попыток аутентификации. Пожалуйста, повторите попытку позже.";
/* Indicates that Touch ID/Face ID/Phone Passcode are not available on this device. */
"SCREEN_LOCK_ERROR_LOCAL_AUTHENTICATION_NOT_AVAILABLE" = "Вы должны включить код доступа в приложении «Настройки», чтобы использовать блокировку экрана.";
/* Indicates that Touch ID/Face ID/Phone Passcode is not configured on this device. */
"SCREEN_LOCK_ERROR_LOCAL_AUTHENTICATION_NOT_ENROLLED" = "Вы должны включить код доступа в приложении «Настройки», чтобы использовать блокировку экрана.";
/* Indicates that Touch ID/Face ID/Phone Passcode passcode is not set. */
"SCREEN_LOCK_ERROR_LOCAL_AUTHENTICATION_PASSCODE_NOT_SET" = "Вы должны включить код доступа в приложении «Настройки», чтобы использовать блокировку экрана.";
/* Label for the button to send a message */
"SEND_BUTTON_TITLE" = "Send";
/* Generic text for button that retries whatever the last action was. */
"RETRY_BUTTON_TEXT" = "Retry";
/* notification action */
"SHOW_THREAD_BUTTON_TITLE" = "Show Chat";
/* notification body */
"SEND_FAILED_NOTIFICATION_BODY" = "Your message failed to send.";
"INVALID_SESSION_ID_MESSAGE" = "Please check the Session ID and try again.";
"INVALID_RECOVERY_PHRASE_MESSAGE" = "Please check the Recovery Phrase and try again.";
"QUOTED_MESSAGE_NOT_FOUND" = "Original message not found.";
"MEDIA_TAB_TITLE" = "Media";
"DOCUMENT_TAB_TITLE" = "Documents";
"DOCUMENT_TILES_EMPTY_DOCUMENT" = "You don't have any document in this conversation.";
"DOCUMENT_TILES_LOADING_MORE_RECENT_LABEL" = "Loading Newer Document…";
"DOCUMENT_TILES_LOADING_OLDER_LABEL" = "Loading Older Document…";
/* The name for the emoji category 'Activities' */
"EMOJI_CATEGORY_ACTIVITIES_NAME" = "Activities";
/* The name for the emoji category 'Animals & Nature' */
"EMOJI_CATEGORY_ANIMALS_NAME" = "Animals & Nature";
/* The name for the emoji category 'Flags' */
"EMOJI_CATEGORY_FLAGS_NAME" = "Flags";
/* The name for the emoji category 'Food & Drink' */
"EMOJI_CATEGORY_FOOD_NAME" = "Food & Drink";
/* The name for the emoji category 'Objects' */
"EMOJI_CATEGORY_OBJECTS_NAME" = "Objects";
/* The name for the emoji category 'Recents' */
"EMOJI_CATEGORY_RECENTS_NAME" = "Recently Used";
/* The name for the emoji category 'Smileys & People' */
"EMOJI_CATEGORY_SMILEYSANDPEOPLE_NAME" = "Smileys & People";
/* The name for the emoji category 'Symbols' */
"EMOJI_CATEGORY_SYMBOLS_NAME" = "Symbols";
/* The name for the emoji category 'Travel & Places' */
"EMOJI_CATEGORY_TRAVEL_NAME" = "Travel & Places";
"EMOJI_REACTS_NOTIFICATION" = "%@ reacts to a message with %@.";
"EMOJI_REACTS_MORE_REACTORS_ONE" = "And 1 other has reacted %@ to this message.";
"EMOJI_REACTS_MORE_REACTORS_MUTIPLE" = "And %@ others have reacted %@ to this message.";
"EMOJI_REACTS_SHOW_LESS" = "Show less";
"EMOJI_REACTS_RATE_LIMIT_TOAST" = "Slow down! You've sent too many emoji reacts. Try again soon.";
/* New conversation screen*/
"vc_new_conversation_title" = "New Conversation";
"CREATE_GROUP_BUTTON_TITLE" = "Create";
"JOIN_COMMUNITY_BUTTON_TITLE" = "Join";
"PRIVACY_TITLE" = "Конфиденциальность";
"PRIVACY_SECTION_SCREEN_SECURITY" = "Защита экрана";
"PRIVACY_SCREEN_SECURITY_LOCK_SESSION_TITLE" = "Lock Session";
"PRIVACY_SCREEN_SECURITY_LOCK_SESSION_DESCRIPTION" = "Require Touch ID, Face ID or your passcode to unlock Session.";
"PRIVACY_SECTION_READ_RECEIPTS" = "Уведомления о прочтении";
"PRIVACY_READ_RECEIPTS_TITLE" = "Уведомления о прочтении";
"PRIVACY_READ_RECEIPTS_DESCRIPTION" = "Send read receipts in one-to-one chats.";
"PRIVACY_SECTION_TYPING_INDICATORS" = "Индикаторы ввода";
"PRIVACY_TYPING_INDICATORS_TITLE" = "Индикаторы ввода";
"PRIVACY_TYPING_INDICATORS_DESCRIPTION" = "See and share typing indicators in one-to-one conversations.";
"PRIVACY_SECTION_LINK_PREVIEWS" = "Link Previews";
"PRIVACY_LINK_PREVIEWS_TITLE" = "Отправлять предпросмотр ссылки";
"PRIVACY_LINK_PREVIEWS_DESCRIPTION" = "Generate link previews for supported URLs.";
"PRIVACY_SECTION_CALLS" = "Calls (Beta)";
"PRIVACY_CALLS_TITLE" = "Голосовые и видео вызовы";
"PRIVACY_CALLS_DESCRIPTION" = "Enables voice and video calls to and from other users.";
"PRIVACY_CALLS_WARNING_TITLE" = "Voice and Video Calls (Beta)";
"PRIVACY_CALLS_WARNING_DESCRIPTION" = "Your IP address is visible to your call partner and an Oxen Foundation server while using beta calls. Are you sure you want to enable Voice and Video Calls?";
"NOTIFICATIONS_TITLE" = "Уведомления";
"NOTIFICATIONS_SECTION_STRATEGY" = "Метод уведомлений";
"NOTIFICATIONS_STRATEGY_FAST_MODE_TITLE" = "Использовать быстрый режим";
"NOTIFICATIONS_STRATEGY_FAST_MODE_DESCRIPTION" = "You'll be notified of new message reliably and immediately using Apple's notification servers.";
"NOTIFICATIONS_STRATEGY_FAST_MODE_ACTION" = "Go to device notification settings";
"NOTIFICATIONS_SECTION_STYLE" = "Notification Style";
"NOTIFICATIONS_STYLE_SOUND_TITLE" = "Sound";
"NOTIFICATIONS_STYLE_SOUND_WHEN_OPEN_TITLE" = "Sound When App is Open";
"NOTIFICATIONS_STYLE_CONTENT_TITLE" = "Содержимое уведомления";
"NOTIFICATIONS_STYLE_CONTENT_DESCRIPTION" = "The information shown in notifications.";
"NOTIFICATIONS_STYLE_CONTENT_OPTION_NAME_AND_CONTENT" = "Name & Content";
"NOTIFICATIONS_STYLE_CONTENT_OPTION_NAME_ONLY" = "Только имя";
"NOTIFICATIONS_STYLE_CONTENT_OPTION_NO_NAME_OR_CONTENT" = "Ни имени, ни содержимого";
"CONVERSATION_SETTINGS_TITLE" = "Conversations";
"CONVERSATION_SETTINGS_SECTION_MESSAGE_TRIMMING" = "Message Trimming";
"CONVERSATION_SETTINGS_MESSAGE_TRIMMING_TITLE" = "Trim Communities";
"CONVERSATION_SETTINGS_MESSAGE_TRIMMING_DESCRIPTION" = "Delete messages older than 6 months from Communities that have over 2,000 messages.";
"CONVERSATION_SETTINGS_SECTION_AUDIO_MESSAGES" = "Audio Messages";
"CONVERSATION_SETTINGS_AUDIO_MESSAGES_AUTOPLAY_TITLE" = "Autoplay Audio Messages";
"CONVERSATION_SETTINGS_AUDIO_MESSAGES_AUTOPLAY_DESCRIPTION" = "Autoplay consecutive audio messages.";
"CONVERSATION_SETTINGS_BLOCKED_CONTACTS_TITLE" = "Blocked Contacts";
"CONVERSATION_SETTINGS_BLOCKED_CONTACTS_EMPTY_STATE" = "You have no blocked contacts.";
"CONVERSATION_SETTINGS_BLOCKED_CONTACTS_UNBLOCK" = "Unblock";
"CONVERSATION_SETTINGS_BLOCKED_CONTACTS_UNBLOCK_CONFIRMATION_TITLE_SINGLE" = "Are you sure you want to unblock %@?";
"CONVERSATION_SETTINGS_BLOCKED_CONTACTS_UNBLOCK_CONFIRMATION_TITLE_FALLBACK" = "this contact";
"CONVERSATION_SETTINGS_BLOCKED_CONTACTS_UNBLOCK_CONFIRMATION_TITLE_MULTIPLE_1" = "Are you sure you want to unblock %@";
"CONVERSATION_SETTINGS_BLOCKED_CONTACTS_UNBLOCK_CONFIRMATION_TITLE_MULTIPLE_2_SINGLE" = "and %@?";
"CONVERSATION_SETTINGS_BLOCKED_CONTACTS_UNBLOCK_CONFIRMATION_TITLE_MULTIPLE_3" = "and %d others?";
"CONVERSATION_SETTINGS_BLOCKED_CONTACTS_UNBLOCK_CONFIRMATION_ACTON" = "Unblock";
"APPEARANCE_TITLE" = "Appearance";
"APPEARANCE_THEMES_TITLE" = "Themes";
"APPEARANCE_PRIMARY_COLOR_TITLE" = "Primary colour";
"APPEARANCE_PRIMARY_COLOR_PREVIEW_INC_QUOTE" = "How are you?";
"APPEARANCE_PRIMARY_COLOR_PREVIEW_INC_MESSAGE" = "I'm good thanks, you?";
"APPEARANCE_PRIMARY_COLOR_PREVIEW_OUT_MESSAGE" = "I'm doing great, thanks.";
"APPEARANCE_NIGHT_MODE_TITLE" = "Auto night-mode";
"APPEARANCE_NIGHT_MODE_TOGGLE" = "Match system settings";
"HELP_TITLE" = "Help";
"HELP_REPORT_BUG_TITLE" = "Report a Bug";
"HELP_REPORT_BUG_DESCRIPTION" = "Export your logs, then upload the file though Session's Help Desk.";
"HELP_REPORT_BUG_ACTION_TITLE" = "Export Logs";
"HELP_TRANSLATE_TITLE" = "Translate Session";
"HELP_FEEDBACK_TITLE" = "We'd love your Feedback";
"HELP_FAQ_TITLE" = "Часто задаваемые вопросы";
"HELP_SUPPORT_TITLE" = "Support";
"modal_clear_all_data_title" = "Очистить все данные";
"modal_clear_all_data_explanation" = "This will permanently delete your messages and contacts. Would you like to clear this device only, or delete your data from the network as well?";
"modal_clear_all_data_explanation_2" = "Are you sure you want to delete your data from the network?   If you continue, you will not be able to restore your messages or contacts.";
"modal_clear_all_data_device_only_button_title" = "Clear Device Only";
"modal_clear_all_data_entire_account_button_title" = "Clear Device and Network";
"dialog_clear_all_data_deletion_failed_1" = "Данные не удалены 1 узлом сервиса. Номер узла: %@.";
"dialog_clear_all_data_deletion_failed_2" = "Данные не удалены %@ узлами сервиса. Номера узлов: %@.";
"modal_clear_all_data_confirm" = "Clear";
"modal_seed_title" = "Ваша секретная фраза";
"modal_seed_explanation" = "You can use your recovery phrase to restore your account or link a device.";
"modal_permission_explanation" = "Session needs %@ access to continue. You can enable access in the iOS settings.";
"modal_permission_settings_title" = "Settings";
"modal_permission_camera" = "camera";
"modal_permission_microphone" = "microphone";
"modal_permission_library" = "library";
"DISAPPEARING_MESSAGES_OFF" = "Off";
"DISAPPEARING_MESSAGES_SUBTITLE_OFF" = "Off";
"DISAPPEARING_MESSAGES_SUBTITLE_DISAPPEAR_AFTER" = "Disappear After: %@";
"COPY_GROUP_URL" = "Copy Group URL";
"NEW_CONVERSATION_CONTACTS_SECTION_TITLE" = "Contacts";
"GROUP_ERROR_NO_MEMBER_SELECTION" = "Please pick at least 1 group member";
"GROUP_CREATION_PLEASE_WAIT" = "Please wait while the group is created...";
"GROUP_CREATION_ERROR_TITLE" = "Couldn't Create Group";
"GROUP_CREATION_ERROR_MESSAGE" = "Please check your internet connection and try again.";
"GROUP_UPDATE_ERROR_TITLE" = "Couldn't Update Group";
"GROUP_UPDATE_ERROR_MESSAGE" = "Can't leave while adding or removing other members.";
"GROUP_ACTION_REMOVE" = "Remove";
"GROUP_TITLE_MEMBERS" = "Members";
"GROUP_TITLE_FALLBACK" = "Group";
"DM_ERROR_DIRECT_BLINDED_ID" = "You can only send messages to Blinded IDs from within a Community";
"DM_ERROR_INVALID" = "Please check the Session ID or ONS name and try again";
"COMMUNITY_ERROR_INVALID_URL" = "Please check the URL you entered and try again.";
"COMMUNITY_ERROR_GENERIC" = "Couldn't Join";
"DISAPPERING_MESSAGES_TITLE" = "Disappearing Messages";
"DISAPPERING_MESSAGES_TYPE_TITLE" = "Delete Type";
"DISAPPERING_MESSAGES_TYPE_AFTER_READ_TITLE" = "Disappear After Read";
"DISAPPERING_MESSAGES_TYPE_AFTER_READ_DESCRIPTION" = "Messages delete after they have been read.";
"DISAPPERING_MESSAGES_TYPE_AFTER_SEND_TITLE" = "Disappear After Send";
"DISAPPERING_MESSAGES_TYPE_AFTER_SEND_DESCRIPTION" = "Messages delete after they have been sent.";
"DISAPPERING_MESSAGES_TIMER_TITLE" = "Timer";
"DISAPPERING_MESSAGES_SAVE_TITLE" = "Set";
"DISAPPERING_MESSAGES_GROUP_WARNING" = "This setting applies to everyone in this conversation.";
"DISAPPERING_MESSAGES_GROUP_WARNING_ADMIN_ONLY" = "This setting applies to everyone in this conversation. Only group admins can change this setting.";
"DISAPPERING_MESSAGES_SUMMARY" = "Disappear After %@ - %@";
"DISAPPERING_MESSAGES_INFO_ENABLE" = "%@ has set messages to disappear %@ after they have been %@";
"DISAPPERING_MESSAGES_INFO_UPDATE" = "%@ has changed messages to disappear %@ after they have been %@";
"DISAPPERING_MESSAGES_INFO_DISABLE" = "%@ has turned off disappearing messages";
"MESSAGE_STATE_READ" = "Read";
"MESSAGE_STATE_SENT" = "Sent";
"MESSAGE_REQUEST_PENDING_APPROVAL_INFO" = "You will be able to send voice messages and attachments once the recipient has approved this message request";
<<<<<<< HEAD
"REMOVE_AVATAR" = "Remove";
"CONTACT_NICKNAME_PLACEHOLDER" = "Enter a name";
=======
"MESSAGE_DELIVERY_STATUS_SENDING" = "Sending";
"MESSAGE_DELIVERY_STATUS_SENT" = "Sent";
"MESSAGE_DELIVERY_STATUS_READ" = "Read";
"MESSAGE_DELIVERY_STATUS_FAILED" = "Failed to send";
>>>>>>> a5cc813d
<|MERGE_RESOLUTION|>--- conflicted
+++ resolved
@@ -596,12 +596,9 @@
 "MESSAGE_STATE_READ" = "Read";
 "MESSAGE_STATE_SENT" = "Sent";
 "MESSAGE_REQUEST_PENDING_APPROVAL_INFO" = "You will be able to send voice messages and attachments once the recipient has approved this message request";
-<<<<<<< HEAD
-"REMOVE_AVATAR" = "Remove";
-"CONTACT_NICKNAME_PLACEHOLDER" = "Enter a name";
-=======
 "MESSAGE_DELIVERY_STATUS_SENDING" = "Sending";
 "MESSAGE_DELIVERY_STATUS_SENT" = "Sent";
 "MESSAGE_DELIVERY_STATUS_READ" = "Read";
 "MESSAGE_DELIVERY_STATUS_FAILED" = "Failed to send";
->>>>>>> a5cc813d
+"REMOVE_AVATAR" = "Remove";
+"CONTACT_NICKNAME_PLACEHOLDER" = "Enter a name";