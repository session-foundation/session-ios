/* No comment provided by engineer. */
"ATTACHMENT" = "ไฟล์แนบ";
/* Title for 'caption' mode of the attachment approval view. */
"ATTACHMENT_APPROVAL_CAPTION_TITLE" = "รายละเอียด";
/* Format string for file extension label in call interstitial view */
"ATTACHMENT_APPROVAL_FILE_EXTENSION_FORMAT" = "ประเภทไฟล์: %@";
/* Format string for file size label in call interstitial view. Embeds: {{file size as 'N mb' or 'N kb'}}. */
"ATTACHMENT_APPROVAL_FILE_SIZE_FORMAT" = "ขนาดไฟล์: %@";
/* One-line label indicating the user can add no more text to the media message field. */
"ATTACHMENT_APPROVAL_MESSAGE_LENGTH_LIMIT_REACHED" = "ถึงขีดจำกัดการข้อความแล้ว";
/* Label for 'send' button in the 'attachment approval' dialog. */
"ATTACHMENT_APPROVAL_SEND_BUTTON" = "ส่ง";
/* Generic filename for an attachment with no known name */
"ATTACHMENT_DEFAULT_FILENAME" = "ไฟล์แนบ";
/* The title of the 'attachment error' alert. */
"ATTACHMENT_ERROR_ALERT_TITLE" = "ส่งไฟล์แนบโดนผิดพลาด";
/* Attachment error message for image attachments which could not be converted to JPEG */
"ATTACHMENT_ERROR_COULD_NOT_CONVERT_TO_JPEG" = "Unable to convert image.";
/* Attachment error message for video attachments which could not be converted to MP4 */
"ATTACHMENT_ERROR_COULD_NOT_CONVERT_TO_MP4" = "Unable to process video.";
/* Attachment error message for image attachments which cannot be parsed */
"ATTACHMENT_ERROR_COULD_NOT_PARSE_IMAGE" = "Unable to parse image.";
/* Attachment error message for image attachments in which metadata could not be removed */
"ATTACHMENT_ERROR_COULD_NOT_REMOVE_METADATA" = "Unable to remove metadata from image.";
/* Attachment error message for image attachments which could not be resized */
"ATTACHMENT_ERROR_COULD_NOT_RESIZE_IMAGE" = "Unable to resize image.";
/* Attachment error message for attachments whose data exceed file size limits */
"ATTACHMENT_ERROR_FILE_SIZE_TOO_LARGE" = "Attachment is too large.";
/* Attachment error message for attachments with invalid data */
"ATTACHMENT_ERROR_INVALID_DATA" = "Attachment includes invalid content.";
/* Attachment error message for attachments with an invalid file format */
"ATTACHMENT_ERROR_INVALID_FILE_FORMAT" = "Attachment has an invalid file format.";
/* Attachment error message for attachments without any data */
"ATTACHMENT_ERROR_MISSING_DATA" = "Attachment is empty.";
/* Alert title when picking a document fails for an unknown reason */
"ATTACHMENT_PICKER_DOCUMENTS_FAILED_ALERT_TITLE" = "เลือกไฟล์ไม่ได้สำเร็จ";
/* Alert body when picking a document fails because user picked a directory/bundle */
"ATTACHMENT_PICKER_DOCUMENTS_PICKED_DIRECTORY_FAILED_ALERT_BODY" = "ส่งโฟลเดอร์ไม่ได้";
/* Alert title when picking a document fails because user picked a directory/bundle */
"ATTACHMENT_PICKER_DOCUMENTS_PICKED_DIRECTORY_FAILED_ALERT_TITLE" = "ไฟล์ชนิดนี้ส่งไม่ได้";
/* Short text label for a voice message attachment, used for thread preview and on the lock screen */
"ATTACHMENT_TYPE_VOICE_MESSAGE" = "ข้อความเสียง";
/* Button label for the 'block' button */
"BLOCK_LIST_BLOCK_BUTTON" = "บล็อก";
/* A format for the 'block user' action sheet title. Embeds {{the blocked user's name or phone number}}. */
"BLOCK_LIST_BLOCK_USER_TITLE_FORMAT" = "บล็อก %@ ไหม";
/* A format for the 'unblock conversation' action sheet title. Embeds the {{conversation title}}. */
"BLOCK_LIST_UNBLOCK_TITLE_FORMAT" = "เลิกบล็อก %@ หรือไม่";
/* Button label for the 'unblock' button */
"BLOCK_LIST_UNBLOCK_BUTTON" = "เลิกบล็อก";
/* The message format of the 'conversation blocked' alert. Embeds the {{conversation title}}. */
"BLOCK_LIST_VIEW_BLOCKED_ALERT_MESSAGE_FORMAT" = "%@ บล็อกแล้ว";
/* The title of the 'user blocked' alert. */
"BLOCK_LIST_VIEW_BLOCKED_ALERT_TITLE" = "คนบล็อกแล้ว";
/* Alert title after unblocking a group or 1:1 chat. Embeds the {{conversation title}}. */
"BLOCK_LIST_VIEW_UNBLOCKED_ALERT_TITLE_FORMAT" = "%@ has been unblocked.";
/* An explanation of the consequences of blocking another user. */
"BLOCK_USER_BEHAVIOR_EXPLANATION" = "คนที่บล็อกแล้วส่งข้อความและโทรมาหาไม่ได้";
/* Label for generic done button. */
"BUTTON_DONE" = "เสร็จ";
/* Button text to enable batch selection mode */
"BUTTON_SELECT" = "เลือก";
/* Alert body */
"CONFIRM_LEAVE_GROUP_DESCRIPTION" = "คุณจะไม่สามารถส่งและรับข้อความในกลุ่มนี้ได้อีกต่อไป";
/* Alert title */
"CONFIRM_LEAVE_GROUP_TITLE" = "แน่ใจออกจากไหม";
/* Message for the 'conversation delete confirmation' alert. */
"CONVERSATION_DELETE_CONFIRMATION_ALERT_MESSAGE" = "การกระทำนี้ไม่สามารถยกเลิกได้";
/* Title for the 'conversation delete confirmation' alert. */
"CONVERSATION_DELETE_CONFIRMATION_ALERT_TITLE" = "ลบการสนทนาไหม";
/* keyboard toolbar label when starting to search with no current results */
"CONVERSATION_SEARCH_SEARCHING" = "Searching...";
/* keyboard toolbar label when no messages match the search string */
"CONVERSATION_SEARCH_NO_RESULTS" = "ไม่​มี​รายการ​ตรง​กัน";
/* keyboard toolbar label when exactly 1 message matches the search string */
"CONVERSATION_SEARCH_ONE_RESULT" = "หนึ่งผลลัพธ์";
/* keyboard toolbar label when more than 1 message matches the search string. Embeds {{number/position of the 'currently viewed' result}} and the {{total number of results}} */
"CONVERSATION_SEARCH_RESULTS_FORMAT" = "ผลลัพธ์ %d จาก %d รายการ";
/* table cell label in conversation settings */
"CONVERSATION_SETTINGS_BLOCK_THIS_USER" = "บล็อกคนนี้";
/* label for 'mute thread' cell in conversation settings */
"CONVERSATION_SETTINGS_MUTE_LABEL" = "ปิดแจ้งเตือน";
/* Table cell label in conversation settings which returns the user to the conversation with 'search mode' activated */
"CONVERSATION_SETTINGS_SEARCH" = "ค้นหาอะไรในการสนทนา";
/* Title for the 'crop/scale image' dialog. */
"CROP_SCALE_IMAGE_VIEW_TITLE" = "เลื่อนและย่อขยาย";
/* Subtitle shown while the app is updating its database. */
"DATABASE_VIEW_OVERLAY_SUBTITLE" = "นี่อาจใช้เวลาสักไม่กี่นาที";
/* Title shown while the app is updating its database. */
"DATABASE_VIEW_OVERLAY_TITLE" = "การเพิ่มประสิทธิภาพฐานข้อมูล";
/* The present; the current time. */
"DATE_NOW" = "ตอนนี้";
/* table cell label in conversation settings */
"DISAPPEARING_MESSAGES" = "ข้อความที่ลบตัวเอง";
/* table cell label in conversation settings */
"EDIT_GROUP_ACTION" = "แก้ไขกลุ่ม";
/* Label indicating media gallery is empty */
"GALLERY_TILES_EMPTY_GALLERY" = "คุณไม่มีรูปในการสนทนานี้";
/* Label indicating loading is in progress */
"GALLERY_TILES_LOADING_MORE_RECENT_LABEL" = "กำลังโหลดข้อความใหม่...";
/* Label indicating loading is in progress */
"GALLERY_TILES_LOADING_OLDER_LABEL" = "กำลังโหลดข้อความเก่า...";
/* Error displayed when there is a failure fetching a GIF from the remote service. */
"GIF_PICKER_ERROR_FETCH_FAILURE" = "ไม่สามารถดาวน์โหลดรูปภาพ ขอยืนยันว่าอุปกรณ์ออนไลน์อยู่";
/* Generic error displayed when picking a GIF */
"GIF_PICKER_ERROR_GENERIC" = "เกิดข้อผิดพลาดไม่ทราบสาเหตุ";
/* Shown when selected GIF couldn't be fetched */
"GIF_PICKER_FAILURE_ALERT_TITLE" = "เลือกไม่ได้";
/* Alert message shown when user tries to search for GIFs without entering any search terms. */
"GIF_PICKER_VIEW_MISSING_QUERY" = "เขียนที่ค้นหา";
/* Indicates that an error occurred while searching. */
"GIF_VIEW_SEARCH_ERROR" = "ผิดพลาด. กดที่ลองใหม่";
/* Indicates that the user's search had no results. */
"GIF_VIEW_SEARCH_NO_RESULTS" = "ไม่มีผลลัพธ์";
/* No comment provided by engineer. */
"GROUP_CREATED" = "สร้างกลุ่มแล้ว";
/* No comment provided by engineer. */
"GROUP_MEMBER_JOINED" = "%@ ได้เข้าร่วมกลุ่ม";
/* No comment provided by engineer. */
"GROUP_MEMBER_LEFT" = "%@ ออกจากกลุ่ม ";
/* No comment provided by engineer. */
"GROUP_MEMBER_REMOVED" = "%@ ถูกลบออกจากกลุ่ม ";
/* No comment provided by engineer. */
"GROUP_MEMBERS_REMOVED" = "%@ ถูกลบออกจากกลุ่ม ";
/* No comment provided by engineer. */
"GROUP_TITLE_CHANGED" = "ชื่อเรื่องเปลี่ยนเป็น %@ แล้ว ";
/* No comment provided by engineer. */
"GROUP_UPDATED" = "อัพเดตกลุ่มแล้ว";
/* No comment provided by engineer. */
"GROUP_YOU_LEFT" = "คุณได้ออกจากกลุ่ม";
/* No comment provided by engineer. */
"YOU_WERE_REMOVED" = " คุณได้ถูกลบออกจากกลุ่ม ";
/* Momentarily shown to the user when attempting to select more images than is allowed. Embeds {{max number of items}} that can be shared. */
"IMAGE_PICKER_CAN_SELECT_NO_MORE_TOAST_FORMAT" = "เชอร์มากกว่า %@ ไฟล์ไม่ได้";
/* alert title */
"IMAGE_PICKER_FAILED_TO_PROCESS_ATTACHMENTS" = "ไม่สามารถเรียกดูไฟล์แนบ ผิดพลาด";
/* Message for the alert indicating that an audio file is invalid. */
"INVALID_AUDIO_FILE_ALERT_ERROR_MESSAGE" = "ใช้ไฟล์เสียงนี้ไม่ได้";
/* Confirmation button within contextual alert */
"LEAVE_BUTTON_TITLE" = "ออก";
/* table cell label in conversation settings */
"LEAVE_GROUP_ACTION" = "ออกจากกลุ่ม";
/* nav bar button item */
"MEDIA_DETAIL_VIEW_ALL_MEDIA_BUTTON" = "ไฟล์ทั้งหมด";
/* media picker option to choose from library */
"MEDIA_FROM_LIBRARY_BUTTON" = "แกลเลอรี่รูปภาพ";
/* Confirmation button text to delete selected media from the gallery, embeds {{number of messages}} */
"MEDIA_GALLERY_DELETE_MULTIPLE_MESSAGES_FORMAT" = "ลบข้อความ %d อน";
/* Confirmation button text to delete selected media message from the gallery */
"MEDIA_GALLERY_DELETE_SINGLE_MESSAGE" = "ลบข้อความ";
/* embeds {{sender name}} and {{sent datetime}}, e.g. 'Sarah on 10/30/18, 3:29' */
"MEDIA_GALLERY_LANDSCAPE_TITLE_FORMAT" = "%@ ตอน %@";
/* Format for the 'more items' indicator for media galleries. Embeds {{the number of additional items}}. */
"MEDIA_GALLERY_MORE_ITEMS_FORMAT" = "+%@";
/* Short sender label for media sent by you */
"MEDIA_GALLERY_SENDER_NAME_YOU" = "คุณ";
/* Section header in media gallery collection view */
"MEDIA_GALLERY_THIS_MONTH_HEADER" = "เดือนนี้";
/* status message for failed messages */
"MESSAGE_STATUS_FAILED" = "ส่งไม่สำเร็จ";
/* status message for read messages */
"MESSAGE_STATUS_READ" = "อ่านแล้ว";
/* message status while message is sending. */
"MESSAGE_STATUS_SENDING" = "กำลังส่ง...";
/* status message for sent messages */
"MESSAGE_STATUS_SENT" = "ส่งแล้ว";
/* status message while attachment is uploading */
"MESSAGE_STATUS_UPLOADING" = "กำลังอัปโหลด...";
/* notification title. Embeds {{author name}} and {{group name}} */
"NEW_GROUP_MESSAGE_NOTIFICATION_TITLE" = "%@ ถึง %@";
/* Label for 1:1 conversation with yourself. */
"NOTE_TO_SELF" = "ข้อความให้ตังเองจำไว้";
/* Lock screen notification text presented after user powers on their device without unlocking. Embeds {{device model}} (either 'iPad' or 'iPhone') */
"NOTIFICATION_BODY_PHONE_LOCKED_FORMAT" = "อาจจะได้รับข้อความตอน %@ รีสตาร์ทมา";
/* No comment provided by engineer. */
"BUTTON_OK" = "ตกลง";
/* Info Message when {{other user}} disables or doesn't support disappearing messages */
"OTHER_DISABLED_DISAPPEARING_MESSAGES_CONFIGURATION" = "%@ ได้ปิดใช้งานข้อความที่ลบตัวเองแล้ว";
/* Info Message when {{other user}} updates message expiration to {{time amount}}, see the *_TIME_AMOUNT strings for context. */
"OTHER_UPDATED_DISAPPEARING_MESSAGES_CONFIGURATION" = "%@ ตั้งเวลาข้อความที่ลบตัวเองไว้ที่ %@";
/* alert title, generic error preventing user from capturing a photo */
"PHOTO_CAPTURE_GENERIC_ERROR" = "ถ่ายรูปไม่ได้";
/* alert title */
"PHOTO_CAPTURE_UNABLE_TO_CAPTURE_IMAGE" = "ถ่ายรูปไม่ได้";
/* alert title */
"PHOTO_CAPTURE_UNABLE_TO_INITIALIZE_CAMERA" = "ตั้งกล้องไม่ได้";
/* label for system photo collections which have no name. */
"PHOTO_PICKER_UNNAMED_COLLECTION" = "อัลบั้มที่ไม่มีชื่อ";
/* Notification action button title */
"PUSH_MANAGER_MARKREAD" = "Mark as Read";
/* Notification action button title */
"PUSH_MANAGER_REPLY" = "Reply";
/* Description of how and why Session iOS uses Touch ID/Face ID/Phone Passcode to unlock 'screen lock'. */
"SCREEN_LOCK_REASON_UNLOCK_SCREEN_LOCK" = "ยืนยันตัวตนเพื่อเปิด Session";
/* Title for alert indicating that screen lock could not be unlocked. */
"SCREEN_LOCK_UNLOCK_FAILED" = "การตรวจสอบสิทธิ์ล้มเหลว";
/* alert title when user attempts to leave the send media flow when they have an in-progress album */
"SEND_MEDIA_ABANDON_TITLE" = "ทิ้งข้อความไหม";
/* alert action, confirming the user wants to exit the media flow and abandon any photos they've taken */
"SEND_MEDIA_CONFIRM_ABANDON_ALBUM" = "ทิ้งข้อความ";
/* Format string for the default 'Note' sound. Embeds the system {{sound name}}. */
"SETTINGS_AUDIO_DEFAULT_TONE_LABEL_FORMAT" = "%@ (ค่าเริ่มต้น)";
/* Label for settings view that allows user to change the notification sound. */
"SETTINGS_ITEM_NOTIFICATION_SOUND" = "เสียงข้อความ";
/* Label for the 'no sound' option that allows users to disable sounds for notifications, etc. */
"SOUNDS_NONE" = "ไม่มี";
/* {{number of days}} embedded in strings, e.g. 'Alice updated disappearing messages expiration to {{5 days}}'. See other *_TIME_AMOUNT strings */
"TIME_AMOUNT_DAYS" = "%@ วัน";
/* Label text below navbar button, embeds {{number of days}}. Must be very short, like 1 or 2 characters, The space is intentionally omitted between the text and the embedded duration so that we get, e.g. '5d' not '5 d'. See other *_TIME_AMOUNT strings */
"TIME_AMOUNT_DAYS_SHORT_FORMAT" = "%@วั";
/* {{number of hours}} embedded in strings, e.g. 'Alice updated disappearing messages expiration to {{5 hours}}'. See other *_TIME_AMOUNT strings */
"TIME_AMOUNT_HOURS" = "%@ ชั่วโมง";
/* Label text below navbar button, embeds {{number of hours}}. Must be very short, like 1 or 2 characters, The space is intentionally omitted between the text and the embedded duration so that we get, e.g. '5h' not '5 h'. See other *_TIME_AMOUNT strings */
"TIME_AMOUNT_HOURS_SHORT_FORMAT" = "%@ ชม.";
/* {{number of minutes}} embedded in strings, e.g. 'Alice updated disappearing messages expiration to {{5 minutes}}'. See other *_TIME_AMOUNT strings */
"TIME_AMOUNT_MINUTES" = "%@ นาที";
/* Label text below navbar button, embeds {{number of minutes}}. Must be very short, like 1 or 2 characters, The space is intentionally omitted between the text and the embedded duration so that we get, e.g. '5m' not '5 m'. See other *_TIME_AMOUNT strings */
"TIME_AMOUNT_MINUTES_SHORT_FORMAT" = "%@น";
/* {{number of seconds}} embedded in strings, e.g. 'Alice updated disappearing messages expiration to {{5 seconds}}'. See other *_TIME_AMOUNT strings */
"TIME_AMOUNT_SECONDS" = "%@ วินาที";
/* Label text below navbar button, embeds {{number of seconds}}. Must be very short, like 1 or 2 characters, The space is intentionally omitted between the text and the embedded duration so that we get, e.g. '5s' not '5 s'. See other *_TIME_AMOUNT strings */
"TIME_AMOUNT_SECONDS_SHORT_FORMAT" = "%@วิ";
/* {{1 day}} embedded in strings, e.g. 'Alice updated disappearing messages expiration to {{1 day}}'. See other *_TIME_AMOUNT strings */
"TIME_AMOUNT_SINGLE_DAY" = "%@ วัน";
/* {{1 hour}} embedded in strings, e.g. 'Alice updated disappearing messages expiration to {{1 hour}}'. See other *_TIME_AMOUNT strings */
"TIME_AMOUNT_SINGLE_HOUR" = "%@ ชั่วโมง";
/* {{1 minute}} embedded in strings, e.g. 'Alice updated disappearing messages expiration to {{1 minute}}'. See other *_TIME_AMOUNT strings */
"TIME_AMOUNT_SINGLE_MINUTE" = "%@ นาที";
/* {{1 week}} embedded in strings, e.g. 'Alice updated disappearing messages expiration to {{1 week}}'. See other *_TIME_AMOUNT strings */
"TIME_AMOUNT_SINGLE_WEEK" = "%@ สัปดาห์";
/* {{number of weeks}}, embedded in strings, e.g. 'Alice updated disappearing messages expiration to {{5 weeks}}'. See other *_TIME_AMOUNT strings */
"TIME_AMOUNT_WEEKS" = "%@ สัปดาห์";
/* Label text below navbar button, embeds {{number of weeks}}. Must be very short, like 1 or 2 characters, The space is intentionally omitted between the text and the embedded duration so that we get, e.g. '5w' not '5 w'. See other *_TIME_AMOUNT strings */
"TIME_AMOUNT_WEEKS_SHORT_FORMAT" = "%@ส";
/* Label for the cancel button in an alert or action sheet. */
"TXT_CANCEL_TITLE" = "ยกเลิก";
/* No comment provided by engineer. */
"TXT_DELETE_TITLE" = "ลบ";
/* Filename for voice messages. */
"VOICE_MESSAGE_FILE_NAME" = "ข้อความเสียง";
/* Message for the alert indicating the 'voice message' needs to be held to be held down to record. */
"VOICE_MESSAGE_TOO_SHORT_ALERT_MESSAGE" = "กดเลยที่จะอัดเสยง";
/* Title for the alert indicating the 'voice message' needs to be held to be held down to record. */
"VOICE_MESSAGE_TOO_SHORT_ALERT_TITLE" = "ข้อความเสียง";
/* Info Message when you disable disappearing messages */
"YOU_DISABLED_DISAPPEARING_MESSAGES_CONFIGURATION" = "คุณได้ปิดใช้งานข้อความที่ลบตัวเองแล้ว";
/* Info message embedding a {{time amount}}, see the *_TIME_AMOUNT strings for context. */
"YOU_UPDATED_DISAPPEARING_MESSAGES_CONFIGURATION" = "คุณได้ตั้งเวลาข้อความที่ลบตัวเองไว้ที่ %@";
// MARK: - Session
"continue_2" = "ไปต่อ";
"copy" = "คัดลอก";
"invalid_url" = "URL ลิงค์ไม่ถูกต้อง";
"next" = "ถัดไป";
"share" = "แชร์";
"invalid_session_id" = "ไอดีเซสชั่นไม่ถูกต้อง";
"cancel" = "ยกเลิก";
"your_session_id" = "Session ไอดีของคุณ";
"vc_landing_title_2" = "ยินดีต้อนรับ Session...";
"vc_landing_register_button_title" = "สร้างไอดี";
"vc_landing_restore_button_title" = "กู้คืนไอดี";
"vc_landing_link_button_title" = "เชื่อมโยงอุปกรณ์";
"view_fake_chat_bubble_1" = "Session เซสชั่น คือว่าอะไร";
"view_fake_chat_bubble_2" = "เป็นแอปส่งข้อความที่เข้ารหัสแบบกระจายอำนาจ";
"view_fake_chat_bubble_3" = "จึงไม่รวบรวมข้อมูลส่วนบุคคลของฉันหรือข้อมูลเมตาการสนทนาของฉัน มันทำงานอย่างไร?";
"view_fake_chat_bubble_4" = "มันใช้เทคโนโลยีการกำหนดเส้นทางและการเข้ารหัสแบบไม่ระบุชื่อขั้นสูง";
"view_fake_chat_bubble_5" = "เพื่อนไม่ให้เพื่อนใช้ผู้ส่งสารที่ถูกบุกรุกนะ";
"vc_register_title" = "ยินดีที่ได้รับไอดีใหม่ใน Session";
"vc_register_explanation" = "ไอดีของคุณคือที่อยู่เฉพาะที่ผู้คนสามารถใช้เพื่อติดต่อคุณในเซสชัน Session โดยไม่ต้องมีการเชื่อมต่อกับตัวตนที่แท้จริงของคุณ ไอดีของคุณจะไม่เปิดเผยตัวตนและเป็นส่วนตัวโดยการออกแบบ";
"vc_restore_title" = "กู้คืนค่าบัญชีของคุณ";
"vc_restore_explanation" = "ป้อนวลีการกู้คืนที่ได้รับเมื่อคุณลงทะเบียนเพื่อกู้คืนบัญชีของคุณ";
"vc_restore_seed_text_field_hint" = "ป้อนวลีกู้คืนของคุณ";
"vc_link_device_title" = "เชื่อมโยงอุปกรณ์";
"vc_link_device_scan_qr_code_tab_title" = "สแกน QR โค้ด";
"vc_display_name_title_2" = "เลือกชื่อที่ใช้แสดง";
"vc_display_name_explanation" = "ชื่อนี้จะเป็นชื่อของคุณเมื่อคุณใช้เซสชั่น Session เพื่อนทุกคนจะเห็นชื่อนี้ใน Session";
"vc_display_name_text_field_hint" = "เลือกชื่อที่ใช้แสดง";
"vc_display_name_display_name_missing_error" = "ขอเลือกชื่อที่ใช้แสดง";
"vc_display_name_display_name_too_long_error" = "ขอเลือกชื่อสั้นกว่า";
"vc_pn_mode_recommended_option_tag" = "แนะนำ";
"vc_pn_mode_no_option_picked_modal_title" = "โปรดเลือกแผน";
"vc_home_empty_state_message" = "คุณยังไม่มีผู้ติดต่อ";
"vc_home_empty_state_button_title" = "ติดต่อใครสักคน";
"vc_seed_title" = "วลีกู้คืนของคุณ";
"vc_seed_title_2" = "คุณได้วลีกู้คืนแล้ว";
"vc_seed_explanation" = "วลีกู้คืนของคุณคือคีย์หลักสำหรับไอดีของคุณ คุณสามารถใช้เพื่อกู้คืนไอดีของคุณ หากคุณไม่สามารถเข้าถึงอุปกรณ์ของคุณได้ เก็บวลีกู้คืนของคุณไว้ในที่ปลอดภัยและอย่าให้ใครเลย";
"vc_seed_reveal_button_title" = "กดเพื่อเปิดเผย";
"view_seed_reminder_subtitle_1" = "ปกป้องบัญชีของคุณด้วยการบันทึกวลีกู้คืน";
"view_seed_reminder_subtitle_2" = "แตะคำที่ปกปิดไว้ค้างไว้เพื่อแสดงวลีกู้คืน จากนั้นจัดเก็บไว้อย่างปลอดภัยเพื่อรักษาความปลอดภัยไอดีของคุณ";
"view_seed_reminder_subtitle_3" = "เก็บวลีการกู้คืนของคุณในที่ปลอดภัย";
"vc_path_title" = "ทาง";
"vc_path_explanation" = "Sessionซ่อนอินเตอร์เน็ต IP ของคุณโดยกำหนดเส้นทางข้อความของคุณผ่านโหนดบริการหลายโหนดในเครือข่ายการกระจายอำนาจของ Session. ประเทศเหล่านี้คือประเทศที่การเชื่อมต่อของคุณกำหนดเส้นทางผ่าน:";
"vc_path_device_row_title" = "คุณ";
"vc_path_guard_node_row_title" = "โหนดเข้า";
"vc_path_service_node_row_title" = "โหนดบริการ";
"vc_path_destination_row_title" = "ปลายทาง";
"vc_path_learn_more_button_title" = "เรียน​รู้​เพิ่ม​เติม";
"vc_create_private_chat_title" = "เซสชันใหม่";
"vc_create_private_chat_enter_session_id_tab_title" = "ป้อนไอดี Session";
"vc_create_private_chat_scan_qr_code_tab_title" = "สแกน QR โค้ด";
"vc_enter_public_key_explanation" = "Start a new conversation by entering someone's Session ID or share your Session ID with them.";
"vc_scan_qr_code_camera_access_explanation" = "เปิดใช้กล้องเพื่อสแกนรหัส QR โค้ด";
"vc_scan_qr_code_grant_camera_access_button_title" = "ให้สิทธิใช้กล้อง";
"vc_create_closed_group_title" = "กลุ่มส่วนตัวใหม่";
"vc_create_closed_group_text_field_hint" = "ป้อนชื่อกลุ่ม";
"vc_create_closed_group_empty_state_message" = "คุณยังไม่มีผู้ติดต่อ";
"vc_create_closed_group_empty_state_button_title" = "ติดต่อใครสักคน";
"vc_create_closed_group_group_name_missing_error" = "ขอระบุชื่อกลุ่ม";
"vc_create_closed_group_group_name_too_long_error" = "ขอระบุชื่อกลุ่มสั้นกว่า";
"vc_create_closed_group_too_many_group_members_error" = "กลุ่มส่วนตัวจำกัดสมาชิกไม่เกิน100คน";
"vc_join_public_chat_title" = "เข้าร่วมกลุ่มสาธารณะ";
"vc_join_public_chat_enter_group_url_tab_title" = "ลินค์ URL กลุ่มสาธารณะ";
"vc_join_public_chat_scan_qr_code_tab_title" = "สแกน QR โค้ด";
"vc_enter_chat_url_text_field_hint" = "ป้อนลินค์ URL ของกลุ่มสถาณนะ";
"vc_settings_title" = "ตั้งค่า";
"vc_group_settings_title" = "Group Settings";
"vc_settings_display_name_missing_error" = "ขอเลือกชื่อที่ใช้แสดง";
"vc_settings_display_name_too_long_error" = "ขอเลือกชื่อสั้นกว่า";
"vc_settings_privacy_button_title" = "ความเป็นส่วนตัว";
"vc_settings_notifications_button_title" = "การแจ้งเตือน";
"vc_settings_recovery_phrase_button_title" = "วลี";
"vc_settings_clear_all_data_button_title" = "ลบข้อมูล";
"vc_qr_code_title" = "QR โค้ด";
"vc_qr_code_view_my_qr_code_tab_title" = "แสดง QR โค้ดของคุน";
"vc_qr_code_view_scan_qr_code_tab_title" = "สแกน QR โค้ด";
"vc_qr_code_view_scan_qr_code_explanation" = "สแกนรหัส QR ของใครสักคนเพื่อเริ่มการสนทนากับเขา";
"vc_view_my_qr_code_explanation" = "นี่คือ QR โค้ดของคุณ ผู้ใช้รายอื่นสามารถสแกนเพื่อเริ่มการสนทนากับคุณได้";
// MARK: - Not Yet Translated
"fast_mode_explanation" = "คุณจะได้รับการแจ้งเตือนเมื่อมีข้อความใหม่ที่เชื่อถือได้และทันทีโดยใช้เซิร์ฟเวอร์การแจ้งเตือนของ Apple";
"fast_mode" = "โหมดเร็ว";
"slow_mode_explanation" = "ตรวจสอบข้อความใหม่ในเบื้องหลังเป็นครั้งคราว";
"slow_mode" = "โหมดล่าช้า";
"vc_pn_mode_title" = "แจ้งเตือนข้อความ";
"vc_link_device_recovery_phrase_tab_title" = "วลี";
"vc_link_device_scan_qr_code_explanation" = "ไปที่การตั้งค่า → วลีกู้คืนบนอุปกรณ์อื่นของคุณเพื่อแสดงรหัส QR ของคุณ";
"vc_enter_recovery_phrase_title" = "วลี";
"vc_enter_recovery_phrase_explanation" = "หากต้องการเชื่อมโยงอุปกรณ์ของคุณ ให้ป้อนวลีการกู้คืนที่ได้รับเมื่อคุณลงชื่อสมัครใช้";
"vc_enter_public_key_text_field_hint" = "ป้อนไอดีเซสชั่น Session หรือชื่อ ONS";
"admin_group_leave_warning" = "เนื่องจากคุณเป็นผู้สร้างกลุ่มนี้จึงจะถูกลบสำหรับทุกคน การดำเนินการนี้ไม่สามารถยกเลิกได้";
"vc_join_open_group_suggestions_title" = "หรือเข้าร่วมอย่างใดอย่างหนึ่งเหล่านี้...";
"vc_settings_invite_a_friend_button_title" = "เชิญเพื่อน";
"copied" = "คัดลอกแล้ว";
"vc_conversation_settings_copy_session_id_button_title" = "คัดลอกไอดี";
"vc_conversation_input_prompt" = "ข้อความ";
"vc_conversation_voice_message_cancel_message" = "เลื่อนเพื่อยกเลิก";
"modal_download_attachment_title" = "ไว้ใจ %@ ไหม";
"modal_download_attachment_explanation" = "ดาวน์โหลดไฟล์นี้จาก %@ ไหม";
"modal_download_button_title" = "ดาวน์โหลด";
"modal_open_url_title" = "เปิดลิงค์ URL ไหม";
"modal_open_url_explanation" = "แน่ใจไหมว่าคุณต้องกาเปิดดู %@";
"modal_open_url_button_title" = "เปิด";
"modal_copy_url_button_title" = "Copy Link";
"modal_blocked_title" = "เลิกบล็อก %@ ไหม";
"modal_blocked_explanation" = "แน่ใจไหมว่าคุณต้องการเลิกบล็อก %@";
"modal_blocked_button_title" = "เลิกบล็อก";
"modal_link_previews_title" = "เปิดใช้งานการแสดงตัวอย่างลิงค์";
"modal_link_previews_explanation" = "การเปิดใช้งานการแสดงตัวอย่างลิงค์จะแสดงตัวอย่างสำหรับ URL ที่คุณส่งและรับ สิ่งนี้มีประโยชน์ แต่Sessionจะต้องติดต่อเว็บไซต์ที่เชื่อมโยงเพื่อสร้างตัวอย่าง คุณสามารถปิดการแสดงตัวอย่างลิงก์ได้ตลอดเวลาในการตั้งค่าของSession";
"modal_link_previews_button_title" = "เปิดใช้งาน";
"vc_share_title" = "เชิญมาใช้ Session";
"vc_share_loading_message" = "รวบรวมสิ่งแนบ...";
"vc_share_sending_message" = "กำลังส่ง...";
"vc_share_link_previews_unsecure" = "Preview not loaded for unsecure link";
"vc_share_link_previews_error" = "Unable to load preview";
"vc_share_link_previews_disabled_title" = "Link Previews Disabled";
"vc_share_link_previews_disabled_explanation" = "Enabling link previews will show previews for URLs you share. This can be useful, but Session will need to contact linked websites to generate previews.\n\nYou can enable link previews in Session's settings.";
"view_open_group_invitation_description" = "การเชิญเข้าร่วมกลุ่ม";
"vc_conversation_settings_invite_button_title" = "เพิ่มสมาชิก";
"modal_send_seed_title" = "Warning";
"modal_send_seed_explanation" = "This is your recovery phrase. If you send it to someone they'll have full access to your account.";
"modal_send_seed_send_button_title" = "Send";
"vc_conversation_settings_notify_for_mentions_only_title" = "Notify for Mentions Only";
"vc_conversation_settings_notify_for_mentions_only_explanation" = "When enabled, you'll only be notified for messages mentioning you.";
"view_conversation_title_notify_for_mentions_only" = "Notifying for Mentions Only";
"message_deleted" = "This message has been deleted";
"delete_message_for_me" = "Delete just for me";
"delete_message_for_everyone" = "Delete for everyone";
"delete_message_for_me_and_recipient" = "Delete for me and %@";
"context_menu_info" = "Info";
"context_menu_reply" = "Reply";
"context_menu_save" = "Save";
"context_menu_ban_user" = "Ban User";
"context_menu_ban_and_delete_all" = "Ban and Delete All";
"context_menu_ban_user_error_alert_message" = "Unable to ban user";
"accessibility_expanding_attachments_button" = "Add attachments";
"accessibility_gif_button" = "Gif";
"accessibility_document_button" = "Document";
"accessibility_library_button" = "Photo library";
"accessibility_camera_button" = "Camera";
"accessibility_main_button_collapse" = "Collapse attachment options";
"invalid_recovery_phrase" = "Invalid Recovery Phrase";
"DISMISS_BUTTON_TEXT" = "Dismiss";
/* Button text which opens the settings app */
"OPEN_SETTINGS_BUTTON" = "Settings";
"call_outgoing" = "You called %@";
"call_incoming" = "%@ called you";
"call_missed" = "Missed Call from %@";
"APN_Message" = "You've got a new message.";
"APN_Collapsed_Messages" = "You've got %@ new messages.";
"PIN_BUTTON_TEXT" = "Pin";
"UNPIN_BUTTON_TEXT" = "Unpin";
"modal_call_missed_tips_title" = "Call missed";
"modal_call_missed_tips_explanation" = "Call missed from '%@' because you needed to enable the 'Voice and video calls' permission in the Privacy Settings.";
"media_saved" = "Media saved by %@.";
"screenshot_taken" = "%@ took a screenshot.";
"SEARCH_SECTION_CONTACTS" = "Contacts & Groups";
"SEARCH_SECTION_MESSAGES" = "ข้อความ";
"MESSAGE_REQUESTS_TITLE" = "Message Requests";
"MESSAGE_REQUESTS_EMPTY_TEXT" = "No pending message requests";
"MESSAGE_REQUESTS_CLEAR_ALL" = "Clear All";
"MESSAGE_REQUESTS_CLEAR_ALL_CONFIRMATION_TITLE" = "Are you sure you want to clear all message requests?";
"MESSAGE_REQUESTS_CLEAR_ALL_CONFIRMATION_ACTON" = "Clear";
"MESSAGE_REQUESTS_DELETE_CONFIRMATION_ACTON" = "Are you sure you want to delete this message request?";
"MESSAGE_REQUESTS_BLOCK_CONFIRMATION_ACTON" = "Are you sure you want to block this contact?";
"MESSAGE_REQUESTS_INFO" = "Sending a message to this user will automatically accept their message request and reveal your Session ID.";
"MESSAGE_REQUESTS_ACCEPTED" = "Your message request has been accepted.";
"MESSAGE_REQUESTS_NOTIFICATION" = "You have a new message request";
"TXT_HIDE_TITLE" = "Hide";
"TXT_DELETE_ACCEPT" = "Accept";
"TXT_DECLINE_TITLE" = "Decline";
"TXT_BLOCK_USER_TITLE" = "Block User";
"ALERT_ERROR_TITLE" = "ข้อผิดพลาด";
"modal_call_permission_request_title" = "Call Permissions Required";
"modal_call_permission_request_explanation" = "You can enable the 'Voice and video calls' permission in the Privacy Settings.";
"DEFAULT_OPEN_GROUP_LOAD_ERROR_TITLE" = "Oops, an error occurred";
"DEFAULT_OPEN_GROUP_LOAD_ERROR_SUBTITLE" = "Please try again later";
"LOADING_CONVERSATIONS" = "Loading Conversations...";
"DATABASE_MIGRATION_FAILED" = "An error occurred when optimising the database\n\nYou can export your application logs to be able to share for troubleshooting or you can restore your device\n\nWarning: Restoring your device will result in loss of any data older than two weeks";
"RECOVERY_PHASE_ERROR_GENERIC" = "Something went wrong. Please check your recovery phrase and try again.";
"RECOVERY_PHASE_ERROR_LENGTH" = "Looks like you didn't enter enough words. Please check your recovery phrase and try again.";
"RECOVERY_PHASE_ERROR_LAST_WORD" = "You seem to be missing the last word of your recovery phrase. Please check what you entered and try again.";
"RECOVERY_PHASE_ERROR_INVALID_WORD" = "There appears to be an invalid word in your recovery phrase. Please check what you entered and try again.";
"RECOVERY_PHASE_ERROR_FAILED" = "Your recovery phrase couldn't be verified. Please check what you entered and try again.";
/* Indicates that an unknown error occurred while using Touch ID/Face ID/Phone Passcode. */
"SCREEN_LOCK_ENABLE_UNKNOWN_ERROR" = "Authentication could not be accessed.";
/* Indicates that Touch ID/Face ID/Phone Passcode authentication failed. */
"SCREEN_LOCK_ERROR_LOCAL_AUTHENTICATION_FAILED" = "การรับรองความถูกต้องไม่สำเร็จ";
/* Indicates that Touch ID/Face ID/Phone Passcode is 'locked out' on this device due to authentication failures. */
"SCREEN_LOCK_ERROR_LOCAL_AUTHENTICATION_LOCKOUT" = "รับรองความถูกต้องไม่สำเร็จหลายครั้งเกินไป โปรดลองใหม่ในภายหลัง";
/* Indicates that Touch ID/Face ID/Phone Passcode are not available on this device. */
"SCREEN_LOCK_ERROR_LOCAL_AUTHENTICATION_NOT_AVAILABLE" = "คุณต้องเปิดใช้งานรหัสผ่านในการตั้งค่า iOS ของคุณเพื่อใช้งานการล็อกหน้าจอ";
/* Indicates that Touch ID/Face ID/Phone Passcode is not configured on this device. */
"SCREEN_LOCK_ERROR_LOCAL_AUTHENTICATION_NOT_ENROLLED" = "คุณต้องเปิดใช้งานรหัสผ่านในการตั้งค่า iOS ของคุณเพื่อใช้งานการล็อกหน้าจอ";
/* Indicates that Touch ID/Face ID/Phone Passcode passcode is not set. */
"SCREEN_LOCK_ERROR_LOCAL_AUTHENTICATION_PASSCODE_NOT_SET" = "คุณต้องเปิดใช้งานรหัสผ่านในการตั้งค่า iOS ของคุณเพื่อใช้งานการล็อกหน้าจอ";
/* Label for the button to send a message */
"SEND_BUTTON_TITLE" = "Send";
/* Generic text for button that retries whatever the last action was. */
"RETRY_BUTTON_TEXT" = "Retry";
/* notification action */
"SHOW_THREAD_BUTTON_TITLE" = "Show Chat";
/* notification body */
"SEND_FAILED_NOTIFICATION_BODY" = "Your message failed to send.";
"INVALID_SESSION_ID_MESSAGE" = "Please check the Session ID and try again.";
"INVALID_RECOVERY_PHRASE_MESSAGE" = "Please check the Recovery Phrase and try again.";
"QUOTED_MESSAGE_NOT_FOUND" = "Original message not found.";
"MEDIA_TAB_TITLE" = "Media";
"DOCUMENT_TAB_TITLE" = "Documents";
"DOCUMENT_TILES_EMPTY_DOCUMENT" = "You don't have any document in this conversation.";
"DOCUMENT_TILES_LOADING_MORE_RECENT_LABEL" = "Loading Newer Document…";
"DOCUMENT_TILES_LOADING_OLDER_LABEL" = "Loading Older Document…";
/* The name for the emoji category 'Activities' */
"EMOJI_CATEGORY_ACTIVITIES_NAME" = "Activities";
/* The name for the emoji category 'Animals & Nature' */
"EMOJI_CATEGORY_ANIMALS_NAME" = "Animals & Nature";
/* The name for the emoji category 'Flags' */
"EMOJI_CATEGORY_FLAGS_NAME" = "Flags";
/* The name for the emoji category 'Food & Drink' */
"EMOJI_CATEGORY_FOOD_NAME" = "Food & Drink";
/* The name for the emoji category 'Objects' */
"EMOJI_CATEGORY_OBJECTS_NAME" = "Objects";
/* The name for the emoji category 'Recents' */
"EMOJI_CATEGORY_RECENTS_NAME" = "Recently Used";
/* The name for the emoji category 'Smileys & People' */
"EMOJI_CATEGORY_SMILEYSANDPEOPLE_NAME" = "Smileys & People";
/* The name for the emoji category 'Symbols' */
"EMOJI_CATEGORY_SYMBOLS_NAME" = "Symbols";
/* The name for the emoji category 'Travel & Places' */
"EMOJI_CATEGORY_TRAVEL_NAME" = "Travel & Places";
"EMOJI_REACTS_NOTIFICATION" = "%@ reacts to a message with %@.";
"EMOJI_REACTS_MORE_REACTORS_ONE" = "And 1 other has reacted %@ to this message.";
"EMOJI_REACTS_MORE_REACTORS_MUTIPLE" = "And %@ others have reacted %@ to this message.";
"EMOJI_REACTS_SHOW_LESS" = "Show less";
"EMOJI_REACTS_RATE_LIMIT_TOAST" = "Slow down! You've sent too many emoji reacts. Try again soon.";
/* New conversation screen*/
"vc_new_conversation_title" = "New Conversation";
"CREATE_GROUP_BUTTON_TITLE" = "Create";
"JOIN_COMMUNITY_BUTTON_TITLE" = "Join";
"PRIVACY_TITLE" = "ความเป็นส่วนตัว";
"PRIVACY_SECTION_SCREEN_SECURITY" = "ความปลอดภัยหน้าจอ";
"PRIVACY_SCREEN_SECURITY_LOCK_SESSION_TITLE" = "Lock Session";
"PRIVACY_SCREEN_SECURITY_LOCK_SESSION_DESCRIPTION" = "Require Touch ID, Face ID or your passcode to unlock Session.";
"PRIVACY_SECTION_READ_RECEIPTS" = "แจ้งการอ่านข้อความ";
"PRIVACY_READ_RECEIPTS_TITLE" = "แจ้งการอ่านข้อความ";
"PRIVACY_READ_RECEIPTS_DESCRIPTION" = "Send read receipts in one-to-one chats.";
"PRIVACY_SECTION_TYPING_INDICATORS" = "บ่งชี้การพิมพ์";
"PRIVACY_TYPING_INDICATORS_TITLE" = "บ่งชี้การพิมพ์";
"PRIVACY_TYPING_INDICATORS_DESCRIPTION" = "See and share typing indicators in one-to-one conversations.";
"PRIVACY_SECTION_LINK_PREVIEWS" = "Link Previews";
"PRIVACY_LINK_PREVIEWS_TITLE" = "สงตัวอย่างจากลินค์";
"PRIVACY_LINK_PREVIEWS_DESCRIPTION" = "Generate link previews for supported URLs.";
"PRIVACY_SECTION_CALLS" = "Calls (Beta)";
"PRIVACY_CALLS_TITLE" = "Voice and Video Calls";
"PRIVACY_CALLS_DESCRIPTION" = "Enables voice and video calls to and from other users.";
"PRIVACY_CALLS_WARNING_TITLE" = "Voice and Video Calls (Beta)";
"PRIVACY_CALLS_WARNING_DESCRIPTION" = "Your IP address is visible to your call partner and an Oxen Foundation server while using beta calls. Are you sure you want to enable Voice and Video Calls?";
"NOTIFICATIONS_TITLE" = "การแจ้งเตือน";
"NOTIFICATIONS_SECTION_STRATEGY" = "กลยุทธ์สำคัญแจ้งเตือน";
"NOTIFICATIONS_STRATEGY_FAST_MODE_TITLE" = "ใช้โหมดเร็ว";
"NOTIFICATIONS_STRATEGY_FAST_MODE_DESCRIPTION" = "You'll be notified of new message reliably and immediately using Apple's notification servers.";
"NOTIFICATIONS_STRATEGY_FAST_MODE_ACTION" = "Go to device notification settings";
"NOTIFICATIONS_SECTION_STYLE" = "Notification Style";
"NOTIFICATIONS_STYLE_SOUND_TITLE" = "Sound";
"NOTIFICATIONS_STYLE_SOUND_WHEN_OPEN_TITLE" = "Sound When App is Open";
"NOTIFICATIONS_STYLE_CONTENT_TITLE" = "ข้อมูลการแจ้งเตือน";
"NOTIFICATIONS_STYLE_CONTENT_DESCRIPTION" = "The information shown in notifications.";
"NOTIFICATIONS_STYLE_CONTENT_OPTION_NAME_AND_CONTENT" = "Name & Content";
"NOTIFICATIONS_STYLE_CONTENT_OPTION_NAME_ONLY" = "แค่เพียงชื่อ";
"NOTIFICATIONS_STYLE_CONTENT_OPTION_NO_NAME_OR_CONTENT" = "ไม่แสดงข้อมูลเลย";
"CONVERSATION_SETTINGS_TITLE" = "Conversations";
"CONVERSATION_SETTINGS_SECTION_MESSAGE_TRIMMING" = "Message Trimming";
"CONVERSATION_SETTINGS_MESSAGE_TRIMMING_TITLE" = "Trim Communities";
"CONVERSATION_SETTINGS_MESSAGE_TRIMMING_DESCRIPTION" = "Delete messages older than 6 months from Communities that have over 2,000 messages.";
"CONVERSATION_SETTINGS_SECTION_AUDIO_MESSAGES" = "Audio Messages";
"CONVERSATION_SETTINGS_AUDIO_MESSAGES_AUTOPLAY_TITLE" = "Autoplay Audio Messages";
"CONVERSATION_SETTINGS_AUDIO_MESSAGES_AUTOPLAY_DESCRIPTION" = "Autoplay consecutive audio messages.";
"CONVERSATION_SETTINGS_BLOCKED_CONTACTS_TITLE" = "Blocked Contacts";
"CONVERSATION_SETTINGS_BLOCKED_CONTACTS_EMPTY_STATE" = "You have no blocked contacts.";
"CONVERSATION_SETTINGS_BLOCKED_CONTACTS_UNBLOCK" = "Unblock";
"CONVERSATION_SETTINGS_BLOCKED_CONTACTS_UNBLOCK_CONFIRMATION_TITLE_SINGLE" = "Are you sure you want to unblock %@?";
"CONVERSATION_SETTINGS_BLOCKED_CONTACTS_UNBLOCK_CONFIRMATION_TITLE_FALLBACK" = "this contact";
"CONVERSATION_SETTINGS_BLOCKED_CONTACTS_UNBLOCK_CONFIRMATION_TITLE_MULTIPLE_1" = "Are you sure you want to unblock %@";
"CONVERSATION_SETTINGS_BLOCKED_CONTACTS_UNBLOCK_CONFIRMATION_TITLE_MULTIPLE_2_SINGLE" = "and %@?";
"CONVERSATION_SETTINGS_BLOCKED_CONTACTS_UNBLOCK_CONFIRMATION_TITLE_MULTIPLE_3" = "and %d others?";
"CONVERSATION_SETTINGS_BLOCKED_CONTACTS_UNBLOCK_CONFIRMATION_ACTON" = "Unblock";
"APPEARANCE_TITLE" = "Appearance";
"APPEARANCE_THEMES_TITLE" = "Themes";
"APPEARANCE_PRIMARY_COLOR_TITLE" = "Primary colour";
"APPEARANCE_PRIMARY_COLOR_PREVIEW_INC_QUOTE" = "How are you?";
"APPEARANCE_PRIMARY_COLOR_PREVIEW_INC_MESSAGE" = "I'm good thanks, you?";
"APPEARANCE_PRIMARY_COLOR_PREVIEW_OUT_MESSAGE" = "I'm doing great, thanks.";
"APPEARANCE_NIGHT_MODE_TITLE" = "Auto night-mode";
"APPEARANCE_NIGHT_MODE_TOGGLE" = "Match system settings";
"HELP_TITLE" = "Help";
"HELP_REPORT_BUG_TITLE" = "Report a Bug";
"HELP_REPORT_BUG_DESCRIPTION" = "Export your logs, then upload the file though Session's Help Desk.";
"HELP_REPORT_BUG_ACTION_TITLE" = "Export Logs";
"HELP_TRANSLATE_TITLE" = "Translate Session";
"HELP_FEEDBACK_TITLE" = "We'd love your Feedback";
"HELP_FAQ_TITLE" = "FAQ";
"HELP_SUPPORT_TITLE" = "Support";
"modal_clear_all_data_title" = "ลบข้อมูลไปหมด";
"modal_clear_all_data_explanation" = "This will permanently delete your messages and contacts. Would you like to clear this device only, or delete your data from the network as well?";
"modal_clear_all_data_explanation_2" = "Are you sure you want to delete your data from the network?   If you continue, you will not be able to restore your messages or contacts.";
"modal_clear_all_data_device_only_button_title" = "Clear Device Only";
"modal_clear_all_data_entire_account_button_title" = "Clear Device and Network";
"dialog_clear_all_data_deletion_failed_1" = "Data not deleted by 1 Service Node. Service Node ID: %@.";
"dialog_clear_all_data_deletion_failed_2" = "Data not deleted by %@ Service Nodes. Service Node IDs: %@.";
"modal_clear_all_data_confirm" = "Clear";
"modal_seed_title" = "วลีกู้คืนของคุณ";
"modal_seed_explanation" = "You can use your recovery phrase to restore your account or link a device.";
"modal_permission_explanation" = "Session needs %@ access to continue. You can enable access in the iOS settings.";
"modal_permission_settings_title" = "Settings";
"modal_permission_camera" = "camera";
"modal_permission_microphone" = "microphone";
"modal_permission_library" = "library";
"DISAPPEARING_MESSAGES_OFF" = "Off";
"DISAPPEARING_MESSAGES_SUBTITLE_OFF" = "Off";
"DISAPPEARING_MESSAGES_SUBTITLE_DISAPPEAR_AFTER" = "Disappear After: %@";
"COPY_GROUP_URL" = "Copy Group URL";
"NEW_CONVERSATION_CONTACTS_SECTION_TITLE" = "Contacts";
"GROUP_ERROR_NO_MEMBER_SELECTION" = "Please pick at least 1 group member";
"GROUP_CREATION_PLEASE_WAIT" = "Please wait while the group is created...";
"GROUP_CREATION_ERROR_TITLE" = "Couldn't Create Group";
"GROUP_CREATION_ERROR_MESSAGE" = "Please check your internet connection and try again.";
"GROUP_UPDATE_ERROR_TITLE" = "Couldn't Update Group";
"GROUP_UPDATE_ERROR_MESSAGE" = "Can't leave while adding or removing other members.";
"GROUP_ACTION_REMOVE" = "Remove";
"GROUP_TITLE_MEMBERS" = "Members";
"GROUP_TITLE_FALLBACK" = "Group";
"DM_ERROR_DIRECT_BLINDED_ID" = "You can only send messages to Blinded IDs from within a Community";
"DM_ERROR_INVALID" = "Please check the Session ID or ONS name and try again";
"COMMUNITY_ERROR_INVALID_URL" = "Please check the URL you entered and try again.";
"COMMUNITY_ERROR_GENERIC" = "Couldn't Join";
"DISAPPERING_MESSAGES_TITLE" = "Disappearing Messages";
"DISAPPERING_MESSAGES_TYPE_TITLE" = "Delete Type";
"DISAPPERING_MESSAGES_TYPE_AFTER_READ_TITLE" = "Disappear After Read";
"DISAPPERING_MESSAGES_TYPE_AFTER_READ_DESCRIPTION" = "Messages delete after they have been read.";
"DISAPPERING_MESSAGES_TYPE_AFTER_SEND_TITLE" = "Disappear After Send";
"DISAPPERING_MESSAGES_TYPE_AFTER_SEND_DESCRIPTION" = "Messages delete after they have been sent.";
"DISAPPERING_MESSAGES_TIMER_TITLE" = "Timer";
"DISAPPERING_MESSAGES_SAVE_TITLE" = "Set";
"DISAPPERING_MESSAGES_GROUP_WARNING" = "This setting applies to everyone in this conversation.";
"DISAPPERING_MESSAGES_GROUP_WARNING_ADMIN_ONLY" = "This setting applies to everyone in this conversation. Only group admins can change this setting.";
"DISAPPERING_MESSAGES_SUMMARY" = "Disappear After %@ - %@";
"DISAPPERING_MESSAGES_INFO_ENABLE" = "%@ has set messages to disappear %@ after they have been %@";
"DISAPPERING_MESSAGES_INFO_UPDATE" = "%@ has changed messages to disappear %@ after they have been %@";
"DISAPPERING_MESSAGES_INFO_DISABLE" = "%@ has turned off disappearing messages";
"MESSAGE_STATE_READ" = "Read";
"MESSAGE_STATE_SENT" = "Sent";
"MESSAGE_REQUEST_PENDING_APPROVAL_INFO" = "You will be able to send voice messages and attachments once the recipient has approved this message request";
"MESSAGE_DELIVERY_STATUS_SENDING" = "Sending";
"MESSAGE_DELIVERY_STATUS_SENT" = "Sent";
"MESSAGE_DELIVERY_STATUS_READ" = "Read";
"MESSAGE_DELIVERY_STATUS_FAILED" = "Failed to send";
<<<<<<< HEAD
"MESSAGE_INFO_SENT" = "Sent";
"MESSAGE_INFO_RECEIVED" = "Received";
"MESSAGE_INFO_FROM" = "From";
"ATTACHMENT_INFO_FILE_ID" = "File ID";
"ATTACHMENT_INFO_FILE_TYPE" = "File Type";
"ATTACHMENT_INFO_FILE_SIZE" = "File Size";
"ATTACHMENT_INFO_RESOLUTION" = "Resolution";
"ATTACHMENT_INFO_DURATION" = "Duration";
=======
"MESSAGE_DELIVERY_STATUS_FAILED_SYNC" = "Failed to sync";
"MESSAGE_DELIVERY_STATUS_SYNCING" = "Syncing";
"MESSAGE_DELIVERY_FAILED_TITLE" = "Failed to send message";
"MESSAGE_DELIVERY_FAILED_SYNC_TITLE" = "Failed to sync message to your other devices";
"delete_message_for_me_and_my_devices" = "Delete from all of my devices";
"context_menu_resend" = "Resend";
"context_menu_resync" = "Resync";
"GIPHY_PERMISSION_TITLE" = "Search GIFs?";
"GIPHY_PERMISSION_MESSAGE" = "Session will connect to Giphy to provide search results. You will not have full metadata protection when sending GIFs.";
>>>>>>> 64e6dd4b
<|MERGE_RESOLUTION|>--- conflicted
+++ resolved
@@ -601,7 +601,6 @@
 "MESSAGE_DELIVERY_STATUS_SENT" = "Sent";
 "MESSAGE_DELIVERY_STATUS_READ" = "Read";
 "MESSAGE_DELIVERY_STATUS_FAILED" = "Failed to send";
-<<<<<<< HEAD
 "MESSAGE_INFO_SENT" = "Sent";
 "MESSAGE_INFO_RECEIVED" = "Received";
 "MESSAGE_INFO_FROM" = "From";
@@ -610,7 +609,6 @@
 "ATTACHMENT_INFO_FILE_SIZE" = "File Size";
 "ATTACHMENT_INFO_RESOLUTION" = "Resolution";
 "ATTACHMENT_INFO_DURATION" = "Duration";
-=======
 "MESSAGE_DELIVERY_STATUS_FAILED_SYNC" = "Failed to sync";
 "MESSAGE_DELIVERY_STATUS_SYNCING" = "Syncing";
 "MESSAGE_DELIVERY_FAILED_TITLE" = "Failed to send message";
@@ -619,5 +617,4 @@
 "context_menu_resend" = "Resend";
 "context_menu_resync" = "Resync";
 "GIPHY_PERMISSION_TITLE" = "Search GIFs?";
-"GIPHY_PERMISSION_MESSAGE" = "Session will connect to Giphy to provide search results. You will not have full metadata protection when sending GIFs.";
->>>>>>> 64e6dd4b
+"GIPHY_PERMISSION_MESSAGE" = "Session will connect to Giphy to provide search results. You will not have full metadata protection when sending GIFs.";