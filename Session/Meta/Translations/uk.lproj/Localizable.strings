--- conflicted
+++ resolved
@@ -393,7 +393,7 @@
 "MESSAGE_REQUESTS_TITLE" = "Запити на повідомлення";
 "MESSAGE_REQUESTS_EMPTY_TEXT" = "Немає незавершених запитів на повідомлення";
 "MESSAGE_REQUESTS_CLEAR_ALL" = "Очистити всі";
-"MESSAGE_REQUESTS_CLEAR_ALL_CONFIRMATION_TITLE" = "Ви впевнені, що бажаєте очистити всі запити на повідомлення?";
+"MESSAGE_REQUESTS_CLEAR_ALL_CONFIRMATION_TITLE" = "Are you sure you want to clear all message requests and group invites?";
 "MESSAGE_REQUESTS_CLEAR_ALL_CONFIRMATION_ACTON" = "Очистити";
 "MESSAGE_REQUESTS_DELETE_CONFIRMATION_ACTON" = "Ви дійсно бажаєте видалити цей запит?";
 "MESSAGE_REQUESTS_BLOCK_CONFIRMATION_ACTON" = "Ви дійсно хочете заблокувати цей контакт?";
@@ -573,16 +573,11 @@
 "DISAPPERING_MESSAGES_SAVE_TITLE" = "Встановити";
 "DISAPPERING_MESSAGES_GROUP_WARNING" = "Цей параметр застосовується до всіх в цій розмові.";
 "DISAPPERING_MESSAGES_GROUP_WARNING_ADMIN_ONLY" = "Це налаштування застосовується до всіх в цій розмові. Тільки адміністратори групи можуть змінити це налаштування.";
-<<<<<<< HEAD
-"DISAPPERING_MESSAGES_INFO_ENABLE_LEGACY" = "%@ встановив, що повідомлення зникають %@ після того, як вони були %@";
-"DISAPPERING_MESSAGES_INFO_UPDATE_LEGACY" = "%@ змінив налаштування таким чином, що повідомлення зникають %@ після того, як вони були %@";
-"DISAPPERING_MESSAGES_INFO_DISABLE_LEGACY" = "%@ вимкнув зникнення повідомлень";
-=======
-"DISAPPERING_MESSAGES_SUMMARY" = "Зникнення після %@ - %@";
+/* Informational message shown when a conversation participant enables disappearing messages. The first '%@' will be the participants name, the second '%@' will be the duration and the third '%@' will indicate whether the countdown should start after the messages are sent or after they are read. */
 "DISAPPERING_MESSAGES_INFO_ENABLE" = "%@ встановив, що повідомлення зникатимуть через %@ після того, як вони були %@";
 "DISAPPERING_MESSAGES_INFO_UPDATE" = "%@ змінив строк зникнення повідомлень, тепер повідомлення зникатимуть через %@ після того, як вони були %@";
+/* Informational message shown when a conversation participant enables disappearing messages. The '%@' will be the participants name. */
 "DISAPPERING_MESSAGES_INFO_DISABLE" = "%@ вимкнув зникнення повідомлень";
->>>>>>> 443f7ceb
 
 /* context_menu_info */
 "context_menu_info" = "Інформація";
@@ -786,25 +781,12 @@
 "database_inaccessible_error" = "Виникла проблема при відкритті бази даних. Будь ласка, перезапустіть програму і повторіть спробу.";
 
 /* A message indicating how the disappearing messages setting applies in a one-to-one conversation */
-<<<<<<< HEAD
-"DISAPPERING_MESSAGES_SUBTITLE_CONTACTS" = "This setting applies to messages you send in this conversation. ";
-=======
 "DISAPPERING_MESSAGES_SUBTITLE_CONTACTS" = "Цей параметр застосовується до всіх в цій розмові.";
->>>>>>> 443f7ceb
 
 /* A message indicating how the disappearing messages setting applies in a group conversation */
 "DISAPPERING_MESSAGES_SUBTITLE_GROUPS" = "Повідомлення видаляються, після того, як вони були відправлені.";
 
 /* A record that appears within the message history to indicate that the current user turned on disappearing messages */
-<<<<<<< HEAD
-"YOU_DISAPPEARING_MESSAGES_INFO_ENABLE_LEGACY" = "You have set messages to disappear %@ after they have been %@";
-
-/* A record that appears within the message history to indicate that the current user update the disappearing messages setting */
-"YOU_DISAPPEARING_MESSAGES_INFO_UPDATE_LEGACY" = "You have changed messages to disappear %@ after they have been %@";
-
-/* A record that appears within the message history to indicate that the current user has disabled disappearing messages */
-"YOU_DISAPPEARING_MESSAGES_INFO_DISABLE_LEGACY" = "You have turned off disappearing messages";
-=======
 "YOU_DISAPPEARING_MESSAGES_INFO_ENABLE" = "Ви встановили, що повідомлення зникатимуть через %@ після того, як вони були %@";
 
 /* A record that appears within the message history to indicate that the current user update the disappearing messages setting */
@@ -812,7 +794,6 @@
 
 /* A record that appears within the message history to indicate that the current user has disabled disappearing messages */
 "YOU_DISAPPEARING_MESSAGES_INFO_DISABLE" = "Ви вимкнули зникнення повідомлень";
->>>>>>> 443f7ceb
 
 /* The title for the legacy type of disappearing messages on the disappearing messages configuration screen */
 "DISAPPEARING_MESSAGES_TYPE_LEGACY_TITLE" = "Застарілий";
@@ -831,43 +812,6 @@
 "DISAPPEARING_MESSAGE_STATE_READ" = "прочитано";
 
 /* The point that a message will disappear in a disappearing message update message for disappear after send */
-<<<<<<< HEAD
-"DISAPPEARING_MESSAGE_STATE_SENT" = "sent";
-
-/* The current state for the legacy disappearing messages setting, the '%@' will be replaced by a short-form duration */
-"DISAPPERING_MESSAGES_SUMMARY_LEGACY" = "Disappear After - %@";
-
-/* The current state for the disappear after read setting, the '%@' will be replaced by a short-form duration */
-"DISAPPERING_MESSAGES_SUMMARY_READ" = "Disappear After Read - %@";
-
-/* The current state for the disappear after send setting, the '%@' will be replaced by a short-form duration */
-"DISAPPERING_MESSAGES_SUMMARY_SEND" = "Disappear After Send - %@";
-
-/* The subtitle describing the current legacy disappearing messages setting, the '%@' will be replaced by a duration */
-"DISAPPEARING_MESSAGES_SUBTITLE_DISAPPEAR_AFTER_LEGACY" = "Disappear After: %@";
-
-/* The subtitle describing the current disappear after read setting, the '%@' will be replaced by a duration */
-"DISAPPEARING_MESSAGES_SUBTITLE_DISAPPEAR_AFTER_READ" = "Disappear After Read: %@";
-
-/* The subtitle describing the current disappear after send setting, the '%@' will be replaced by a duration */
-"DISAPPEARING_MESSAGES_SUBTITLE_DISAPPEAR_AFTER_SEND" = "Disappear After Send: %@";
-
-"FOLLOW_SETTING_TITLE" = "Follow Setting";
-
-"FOLLOW_SETTING_EXPLAINATION_TURNING_ON" = "Set your messages to disappear %@ after they have been %@?";
-
-"FOLLOW_SETTING_EXPLAINATION_TURNING_OFF" = "Messages you send will no longer disappear. Are you sure you want to turn off disappearing messages?";
-
-"DISAPPERING_MESSAGES_INFO_ENABLE" = "%@ has set their messages to disappear %@ after they have been %@.";
-
-"DISAPPERING_MESSAGES_INFO_DISABLE" = "%@ has turned off disappearing messages. Messages they send will no longer disappear.";
-
-"YOU_DISAPPEARING_MESSAGES_INFO_ENABLE" = "You set your messages to disappear %@ after they have been %@.";
-
-"YOU_DISAPPEARING_MESSAGES_INFO_DISABLE" = "You turned off disappearing messages. Messages you send will no longer disappear.";
-
-"CONFIRM_BUTTON_TITLE" = "Confirm";
-=======
 "DISAPPEARING_MESSAGE_STATE_SENT" = "надіслано";
 
 /* The current state for the legacy disappearing messages setting, the '%@' will be replaced by a short-form duration */
@@ -1091,4 +1035,15 @@
 
 /* Message for the error modal shown when a voice message fails to start recording. */
 "VOICE_MESSAGE_FAILED_TO_START_MESSAGE" = "An error occurred when trying to start recording for the voice message.";
->>>>>>> 443f7ceb
+
+/* Shortcut to copy the disappearing messages setting from another conversation participant. */
+"FOLLOW_SETTING_TITLE" = "Follow Setting";
+
+/* Explanation when following the disappearing messages setting from another conversation participant will turn disappearing messages on. The first '%@' will be the duration messages will remain and the second '%@' will be whether the countdown starts after the messages are sent or after they are read. */
+"FOLLOW_SETTING_EXPLAINATION_TURNING_ON" = "Set your messages to disappear %@ after they have been %@?";
+
+/* Explanation when following the disappearing messages setting from another conversation participant will turn disappearing messages off. */
+"FOLLOW_SETTING_EXPLAINATION_TURNING_OFF" = "Messages you send will no longer disappear. Are you sure you want to turn off disappearing messages?";
+
+/* Title for button on a modal which confirms a change. */
+"CONFIRM_BUTTON_TITLE" = "Confirm";