--- conflicted
+++ resolved
@@ -393,7 +393,7 @@
 "MESSAGE_REQUESTS_TITLE" = "Solicitações de Mensagem";
 "MESSAGE_REQUESTS_EMPTY_TEXT" = "Nenhuma solicitação de mensagem pendente";
 "MESSAGE_REQUESTS_CLEAR_ALL" = "Limpar tudo";
-"MESSAGE_REQUESTS_CLEAR_ALL_CONFIRMATION_TITLE" = "Você tem certeza que deseja excluir todas as solicitações de mensagem?";
+"MESSAGE_REQUESTS_CLEAR_ALL_CONFIRMATION_TITLE" = "Tem certeza de que deseja limpar todos os pedidos de mensagens e convites de grupo?";
 "MESSAGE_REQUESTS_CLEAR_ALL_CONFIRMATION_ACTON" = "Limpar";
 "MESSAGE_REQUESTS_DELETE_CONFIRMATION_ACTON" = "Você tem certeza que deseja excluir esta solicitação de mensagem?";
 "MESSAGE_REQUESTS_BLOCK_CONFIRMATION_ACTON" = "Tem certeza de que deseja bloquear esse contato?";
@@ -573,9 +573,11 @@
 "DISAPPERING_MESSAGES_SAVE_TITLE" = "Aplicar";
 "DISAPPERING_MESSAGES_GROUP_WARNING" = "Essa configuração se aplica a todos nesta conversa.";
 "DISAPPERING_MESSAGES_GROUP_WARNING_ADMIN_ONLY" = "Esta configuração aplica-se a todos nesta conversa. Apenas os administradores de grupos podem alterar essa configuração.";
-"DISAPPERING_MESSAGES_INFO_ENABLE_LEGACY" = "%@ definiu mensagens para desaparecer %@ depois de terem sido %@";
-"DISAPPERING_MESSAGES_INFO_UPDATE_LEGACY" = "%@ alterou as mensagens para desaparecer %@ depois de ter sido %@";
-"DISAPPERING_MESSAGES_INFO_DISABLE_LEGACY" = "%@ desativou o desaparecimento de mensagens";
+/* Informational message shown when a conversation participant enables disappearing messages. The first '%@' will be the participants name, the second '%@' will be the duration and the third '%@' will indicate whether the countdown should start after the messages are sent or after they are read. */
+"DISAPPERING_MESSAGES_INFO_ENABLE" = "%@ definiu mensagens para desaparecer %@ depois de terem sido %@";
+"DISAPPERING_MESSAGES_INFO_UPDATE" = "%@ alterou as mensagens para desaparecer %@ depois de ter sido %@";
+/* Informational message shown when a conversation participant enables disappearing messages. The '%@' will be the participants name. */
+"DISAPPERING_MESSAGES_INFO_DISABLE" = "%@ desativou o desaparecimento de mensagens";
 
 /* context_menu_info */
 "context_menu_info" = "Informações";
@@ -779,25 +781,12 @@
 "database_inaccessible_error" = "Existe um problema ao abrir o banco de dados. Por favor, reinicie o aplicativo e tente novamente.";
 
 /* A message indicating how the disappearing messages setting applies in a one-to-one conversation */
-<<<<<<< HEAD
-"DISAPPERING_MESSAGES_SUBTITLE_CONTACTS" = "This setting applies to messages you send in this conversation. ";
-=======
 "DISAPPERING_MESSAGES_SUBTITLE_CONTACTS" = "Essa configuração se aplica a todos nesta conversa.";
->>>>>>> 443f7ceb
 
 /* A message indicating how the disappearing messages setting applies in a group conversation */
 "DISAPPERING_MESSAGES_SUBTITLE_GROUPS" = "As mensagens desaparecerão após serem enviadas.";
 
 /* A record that appears within the message history to indicate that the current user turned on disappearing messages */
-<<<<<<< HEAD
-"YOU_DISAPPEARING_MESSAGES_INFO_ENABLE_LEGACY" = "You have set messages to disappear %@ after they have been %@";
-
-/* A record that appears within the message history to indicate that the current user update the disappearing messages setting */
-"YOU_DISAPPEARING_MESSAGES_INFO_UPDATE_LEGACY" = "You have changed messages to disappear %@ after they have been %@";
-
-/* A record that appears within the message history to indicate that the current user has disabled disappearing messages */
-"YOU_DISAPPEARING_MESSAGES_INFO_DISABLE_LEGACY" = "You have turned off disappearing messages";
-=======
 "YOU_DISAPPEARING_MESSAGES_INFO_ENABLE" = "Você definiu para desaparecer as mensagens %@ após elas terem sido %@";
 
 /* A record that appears within the message history to indicate that the current user update the disappearing messages setting */
@@ -805,7 +794,6 @@
 
 /* A record that appears within the message history to indicate that the current user has disabled disappearing messages */
 "YOU_DISAPPEARING_MESSAGES_INFO_DISABLE" = "Você desativou o desaparecimento de mensagens";
->>>>>>> 443f7ceb
 
 /* The title for the legacy type of disappearing messages on the disappearing messages configuration screen */
 "DISAPPEARING_MESSAGES_TYPE_LEGACY_TITLE" = "Legado";
@@ -824,43 +812,6 @@
 "DISAPPEARING_MESSAGE_STATE_READ" = "lida";
 
 /* The point that a message will disappear in a disappearing message update message for disappear after send */
-<<<<<<< HEAD
-"DISAPPEARING_MESSAGE_STATE_SENT" = "sent";
-
-/* The current state for the legacy disappearing messages setting, the '%@' will be replaced by a short-form duration */
-"DISAPPERING_MESSAGES_SUMMARY_LEGACY" = "Disappear After - %@";
-
-/* The current state for the disappear after read setting, the '%@' will be replaced by a short-form duration */
-"DISAPPERING_MESSAGES_SUMMARY_READ" = "Disappear After Read - %@";
-
-/* The current state for the disappear after send setting, the '%@' will be replaced by a short-form duration */
-"DISAPPERING_MESSAGES_SUMMARY_SEND" = "Disappear After Send - %@";
-
-/* The subtitle describing the current legacy disappearing messages setting, the '%@' will be replaced by a duration */
-"DISAPPEARING_MESSAGES_SUBTITLE_DISAPPEAR_AFTER_LEGACY" = "Disappear After: %@";
-
-/* The subtitle describing the current disappear after read setting, the '%@' will be replaced by a duration */
-"DISAPPEARING_MESSAGES_SUBTITLE_DISAPPEAR_AFTER_READ" = "Disappear After Read: %@";
-
-/* The subtitle describing the current disappear after send setting, the '%@' will be replaced by a duration */
-"DISAPPEARING_MESSAGES_SUBTITLE_DISAPPEAR_AFTER_SEND" = "Disappear After Send: %@";
-
-"FOLLOW_SETTING_TITLE" = "Follow Setting";
-
-"FOLLOW_SETTING_EXPLAINATION_TURNING_ON" = "Set your messages to disappear %@ after they have been %@?";
-
-"FOLLOW_SETTING_EXPLAINATION_TURNING_OFF" = "Messages you send will no longer disappear. Are you sure you want to turn off disappearing messages?";
-
-"DISAPPERING_MESSAGES_INFO_ENABLE" = "%@ has set their messages to disappear %@ after they have been %@.";
-
-"DISAPPERING_MESSAGES_INFO_DISABLE" = "%@ has turned off disappearing messages. Messages they send will no longer disappear.";
-
-"YOU_DISAPPEARING_MESSAGES_INFO_ENABLE" = "You set your messages to disappear %@ after they have been %@.";
-
-"YOU_DISAPPEARING_MESSAGES_INFO_DISABLE" = "You turned off disappearing messages. Messages you send will no longer disappear.";
-
-"CONFIRM_BUTTON_TITLE" = "Confirm";
-=======
 "DISAPPEARING_MESSAGE_STATE_SENT" = "enviada";
 
 /* The current state for the legacy disappearing messages setting, the '%@' will be replaced by a short-form duration */
@@ -1084,4 +1035,15 @@
 
 /* Message for the error modal shown when a voice message fails to start recording. */
 "VOICE_MESSAGE_FAILED_TO_START_MESSAGE" = "An error occurred when trying to start recording for the voice message.";
->>>>>>> 443f7ceb
+
+/* Shortcut to copy the disappearing messages setting from another conversation participant. */
+"FOLLOW_SETTING_TITLE" = "Follow Setting";
+
+/* Explanation when following the disappearing messages setting from another conversation participant will turn disappearing messages on. The first '%@' will be the duration messages will remain and the second '%@' will be whether the countdown starts after the messages are sent or after they are read. */
+"FOLLOW_SETTING_EXPLAINATION_TURNING_ON" = "Set your messages to disappear %@ after they have been %@?";
+
+/* Explanation when following the disappearing messages setting from another conversation participant will turn disappearing messages off. */
+"FOLLOW_SETTING_EXPLAINATION_TURNING_OFF" = "Messages you send will no longer disappear. Are you sure you want to turn off disappearing messages?";
+
+/* Title for button on a modal which confirms a change. */
+"CONFIRM_BUTTON_TITLE" = "Confirm";