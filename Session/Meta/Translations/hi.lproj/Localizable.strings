--- conflicted
+++ resolved
@@ -411,7 +411,6 @@
 "DEFAULT_OPEN_GROUP_LOAD_ERROR_SUBTITLE" = "Please try again later";
 "LOADING_CONVERSATIONS" = "Loading Conversations...";
 "DATABASE_MIGRATION_FAILED" = "An error occurred when optimising the database\n\nYou can export your application logs to be able to share for troubleshooting or you can restore your device\n\nWarning: Restoring your device will result in loss of any data older than two weeks";
-"DATABASE_UNSUPPORTED_MIGRATION" = "You are trying to updated from a version which no longer supports upgrading\n\nIn order to continue to use session you need to restore your device\n\nWarning: Restoring your device will result in loss of any data older than two weeks";
 "RECOVERY_PHASE_ERROR_GENERIC" = "Something went wrong. Please check your recovery phrase and try again.";
 "RECOVERY_PHASE_ERROR_LENGTH" = "Looks like you didn't enter enough words. Please check your recovery phrase and try again.";
 "RECOVERY_PHASE_ERROR_LAST_WORD" = "You seem to be missing the last word of your recovery phrase. Please check what you entered and try again.";
@@ -567,8 +566,6 @@
 "COMMUNITY_ERROR_INVALID_URL" = "Please check the URL you entered and try again.";
 "COMMUNITY_ERROR_GENERIC" = "Couldn't Join";
 "DISAPPERING_MESSAGES_TITLE" = "Disappearing Messages";
-"DISAPPERING_MESSAGES_SUBTITLE_CONTACTS" = "This setting applies to everyone in this conversation.";
-"DISAPPERING_MESSAGES_SUBTITLE_GROUPS" = "Messages disappear after they have been sent.";
 "DISAPPERING_MESSAGES_TYPE_TITLE" = "Delete Type";
 "DISAPPERING_MESSAGES_TYPE_AFTER_READ_TITLE" = "Disappear After Read";
 "DISAPPERING_MESSAGES_TYPE_AFTER_READ_DESCRIPTION" = "Messages delete after they have been read.";
@@ -577,22 +574,11 @@
 "DISAPPERING_MESSAGES_TIMER_TITLE" = "Timer";
 "DISAPPERING_MESSAGES_SAVE_TITLE" = "Set";
 "DISAPPERING_MESSAGES_GROUP_WARNING" = "This setting applies to everyone in this conversation.";
-"DISAPPERING_MESSAGES_GROUP_WARNING_ADMIN_ONLY" = "This setting applies to everyone in this conversation.\nOnly group admins can change this setting.";
+"DISAPPERING_MESSAGES_GROUP_WARNING_ADMIN_ONLY" = "This setting applies to everyone in this conversation. Only group admins can change this setting.";
 "DISAPPERING_MESSAGES_SUMMARY" = "Disappear After %@ - %@";
 "DISAPPERING_MESSAGES_INFO_ENABLE" = "%@ has set messages to disappear %@ after they have been %@";
 "DISAPPERING_MESSAGES_INFO_UPDATE" = "%@ has changed messages to disappear %@ after they have been %@";
 "DISAPPERING_MESSAGES_INFO_DISABLE" = "%@ has turned off disappearing messages";
-<<<<<<< HEAD
-"MESSAGE_STATE_READ" = "read";
-"MESSAGE_STATE_SENT" = "sent";
-"YOU_DISAPPEARING_MESSAGES_INFO_ENABLE" = "You have set messages to disappear %@ after they have been %@";
-"YOU_DISAPPEARING_MESSAGES_INFO_UPDATE" = "You have changed messages to disappear %@ after they have been %@";
-"YOU_DISAPPEARING_MESSAGES_INFO_DISABLE" = "You have turned off disappearing messages";
-"MESSAGE_REQUEST_PENDING_APPROVAL_INFO" = "You will be able to send voice messages and attachments once the recipient has approved this message request";
-"DISAPPEARING_MESSAGES_TYPE_LEGACY_TITLE" = "Legacy";
-"DISAPPEARING_MESSAGES_TYPE_LEGACY_DESCRIPTION" = "Original version of disappearing messages.";
-"DISAPPEARING_MESSAGES_OUTDATED_CLIENT_BANNER" = "%@ is using an outdated client. Disappearing messages may not work as expected.";
-=======
 
 /* context_menu_info */
 "context_menu_info" = "Info";
@@ -628,7 +614,6 @@
 "MESSAGE_REQUEST_PENDING_APPROVAL_INFO" = "You will be able to send voice messages and attachments once the recipient has approved this message request";
 
 /* State of a message while it's still in the process of being sent */
->>>>>>> 34481b7f
 "MESSAGE_DELIVERY_STATUS_SENDING" = "Sending";
 
 /* State of a message once it has been sent */
