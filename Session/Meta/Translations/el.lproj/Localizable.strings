/* No comment provided by engineer. */
"attachment" = "Συνημμένο";
/* Format string for file extension label in call interstitial view */
"attachmentsFileType" = "Τύπος αρχείου: %@";
/* Format string for file size label in call interstitial view. Embeds: {{file size as 'N mb' or 'N kb'}}. */
"attachmentsFileSize" = "Μέγεθος: %@";
/* One-line label indicating the user can add no more text to the media message field. */
"messageErrorLimit" = "Συμπληρώθηκε το όριο μηνυμάτων";
/* Label for 'send' button in the 'attachment approval' dialog. */
"send" = "Αποστολή";
/* Generic filename for an attachment with no known name */
"attachment" = "Συνημμένο";
/* The title of the 'attachment error' alert. */
"attachmentsErrorSending" = "Σφάλμα Αποστολής Συνημμένου";
/* Attachment error message for image attachments which could not be converted to JPEG */
"ATTACHMENT_ERROR_COULD_NOT_CONVERT_TO_JPEG" = "Αδυναμία μετατροπής της εικόνας.";
/* Attachment error message for video attachments which could not be converted to MP4 */
"ATTACHMENT_ERROR_COULD_NOT_CONVERT_TO_MP4" = "Αδυναμία επεξεργασίας του βίντεο.";
/* Attachment error message for image attachments which cannot be parsed */
"ATTACHMENT_ERROR_COULD_NOT_PARSE_IMAGE" = "Αδυναμία ανάλυσης της εικόνας.";
/* Attachment error message for image attachments in which metadata could not be removed */
"attachmentsImageErrorMetadata" = "Αδυναμία αφαίρεσης των μεταδεδομένων από την εικόνα.";
/* Attachment error message for image attachments which could not be resized */
"ATTACHMENT_ERROR_COULD_NOT_RESIZE_IMAGE" = "Αδυναμία αλλαγής μεγέθους της εικόνας.";
/* Attachment error message for attachments whose data exceed file size limits */
"attachmentsErrorSize" = "Το συνημμένο είναι πολύ μεγάλο.";
/* Attachment error message for attachments with invalid data */
"attachmentsErrorNotSupported" = "Το συνημμένο περιλαμβάνει μη έγκυρο περιεχόμενο.";
/* Attachment error message for attachments with an invalid file format */
"attachmentsErrorNotSupported" = "Το συνημμένο έχει μη έγκυρη μορφή αρχείου.";
/* Attachment error message for attachments without any data */
"ATTACHMENT_ERROR_MISSING_DATA" = "Το συνημμένο είναι κενό.";
/* Alert title when picking a document fails for an unknown reason */
"ATTACHMENT_PICKER_DOCUMENTS_FAILED_ALERT_TITLE" = "Αποτυχία επιλογής εγγράφου.";
/* Alert body when picking a document fails because user picked a directory/bundle */
"attachmentsErrorSize" = "Παρακαλώ δημιουργήστε ένα συμπιεσμένο αρχείο αυτού του αρχείου ή καταλόγου και προσπαθήστε να στείλετε αυτό.";
/* Alert title when picking a document fails because user picked a directory/bundle */
"attachmentsErrorNotSupported" = "Μη υποστηριζόμενο Αρχείο";
/* Short text label for a voice message attachment, used for thread preview and on the lock screen */
"messageVoice" = "Ηχητικό μήνυμα";
/* Button label for the 'block' button */
"block" = "Φραγή";
/* A format for the 'block user' action sheet title. Embeds {{the blocked user's name or phone number}}. */
"block" = "Φραγή %@;";
/* A format for the 'unblock user' action sheet title. Embeds {{the unblocked user's name or phone number}}. */
"blockUnblock" = "Αναίρεση φραγής %@;";
/* Button label for the 'unblock' button */
"blockUnblock" = "Αναίρεση φραγής";
/* An explanation of the consequences of blocking another user. */
"blockDescription" = "Οι φραγμένοι χρήστες δεν θα είναι σε θέση να σας καλούν ή να σας στέλνουν μηνύματα.";
/* Label for generic done button. */
"done" = "Ολοκληρώθηκε";
/* Button text to enable batch selection mode */
"select" = "Επιλογή";
/* keyboard toolbar label when starting to search with no current results */
"searchSearching" = "Αναζήτηση...";
/* keyboard toolbar label when no messages match the search string */
"searchMatchesNoneSpecific" = "Χωρίς αποτελέσματα";
/* keyboard toolbar label when exactly 1 message matches the search string */
"CONVERSATION_SEARCH_ONE_RESULT" = "1 αντιστοιχία";
/* keyboard toolbar label when more than 1 message matches the search string. Embeds {{number/position of the 'currently viewed' result}} and the {{total number of results}} */
"searchMatches" = "%d από %d αντιστοιχίσεις";
/* table cell label in conversation settings */
"CONVERSATION_SETTINGS_BLOCK_THIS_USER" = "Φραγή Αυτού του Χρήστη";
/* label for 'mute thread' cell in conversation settings */
"notificationsMute" = "Σίγαση";
/* Table cell label in conversation settings which returns the user to the conversation with 'search mode' activated */
"searchConversation" = "Αναζήτηση στη Συνομιλία";
/* Title for the 'crop/scale image' dialog. */
"attachmentsMoveAndScale" = "Μετακίνηση και Κλιμάκωση";
/* Subtitle shown while the app is updating its database. */
"waitFewMinutes" = "Αυτό μπορεί να διαρκέσει μερικά λεπτά.";
/* Title shown while the app is updating its database. */
"databaseOptimizing" = "Βελτιστοποίηση Βάσης Δεδομένων";
/* The present; the current time. */
"DATE_NOW" = "Τώρα";
/* table cell label in conversation settings */
"DISAPPEARING_MESSAGES" = "Εξαφανιζόμενα Μηνύματα";
/* table cell label in conversation settings */
"groupEdit" = "Επεξεργασία Ομάδας";
/* Label indicating media gallery is empty */
"attachmentsMediaEmpty" = "Δεν έχετε κανένα πολυμέσο σε αυτή τη συνομιλία.";
/* Label indicating loading is in progress */
"attachmentsLoadingNewer" = "Φόρτωση Νεότερων Πολυμέσων...";
/* Label indicating loading is in progress */
"attachmentsLoadingOlder" = "Φόρτωση Παλαιότερων Πολυμέσων...";
/* Error displayed when there is a failure fetching a GIF from the remote service. */
"errorUnknown" = "Αποτυχία ανάκτησης του GIF. Παρακαλώ επιβεβαιώστε ότι είστε συνδεδεμένοι.";
/* Generic error displayed when picking a GIF */
"errorUnknown" = "Παρουσιάστηκε άγνωστο σφάλμα.";
/* Shown when selected GIF couldn't be fetched */
"errorUnknown" = "Αδυναμία επιλογής GIF";
/* Alert message shown when user tries to search for GIFs without entering any search terms. */
"searchEnter" = "Παρακαλώ εισάγετε την αναζήτηση.";
/* Indicates that an error occurred while searching. */
"searchMatchesNone" = "Σφάλμα. Πατήστε για επανάληψη.";
/* Indicates that the user's search had no results. */
"searchMatchesNone" = "Κανένα Αποτέλεσμα.";
/* No comment provided by engineer. */
"GROUP_CREATED" = "Η ομάδα δημιουργήθηκε";
/* No comment provided by engineer. */
"groupMemberNew" = "%@ έγινε μέλος στην ομάδα. ";
/* No comment provided by engineer. */
"groupMemberLeft" = "%@ αποχώρησε από την ομάδα. ";
/* No comment provided by engineer. */
"groupRemoved" = "%@ αφαιρέθηκε από την ομάδα. ";
/* No comment provided by engineer. */
"groupRemovedMore" = "%@ αφαιρέθηκαν από την ομάδα. ";
/* No comment provided by engineer. */
"GROUP_TITLE_CHANGED" = "Ο τίτλος είναι τώρα '%@'. ";
/* No comment provided by engineer. */
"groupUpdated" = "Η ομάδα ενημερώθηκε.";
/* No comment provided by engineer. */
"groupMemberYouLeft" = "Αποχωρήσατε από την ομάδα.";
/* No comment provided by engineer. */
"groupRemovedYou" = " Έχετε διαγραφεί από την ομάδα. ";
/* Momentarily shown to the user when attempting to select more images than is allowed. Embeds {{max number of items}} that can be shared. */
"attachmentsErrorNumber" = "Δεν μπορείτε να μοιραστείτε πάνω από %@ αντικείμενα.";
/* alert title */
"IMAGE_PICKER_FAILED_TO_PROCESS_ATTACHMENTS" = "Αποτυχία επιλογής συνημμένου.";
/* Message for the alert indicating that an audio file is invalid. */
"audioUnableToPlay" = "Μη έγκυρο αρχείο ήχου.";
/* Confirmation button within contextual alert */
"leave" = "Αποχώρηση";
/* table cell label in conversation settings */
"LEAVE_GROUP_ACTION" = "Αποχώρηση από την ομάδα";
/* nav bar button item */
"conversationsSettingsAllMedia" = "Όλα τα πολυμέσα";
/* Confirmation button text to delete selected media from the gallery, embeds {{number of messages}} */
"deleteMessages" = "Διαγραφή %d μηνυμάτων";
/* Confirmation button text to delete selected media message from the gallery */
"deleteMessage" = "Διαγραφή Μηνύματος";
/* embeds {{sender name}} and {{sent datetime}}, e.g. 'Sarah on 10/30/18, 3:29' */
"attachmentsMedia" = "%@ στις %@";
/* Format for the 'more items' indicator for media galleries. Embeds {{the number of additional items}}. */
"MEDIA_GALLERY_MORE_ITEMS_FORMAT" = "+%@";
/* Short sender label for media sent by you */
"onionRoutingPathYou" = "Εσείς";
/* Section header in media gallery collection view */
"attachmentsThisMonth" = "Αυτό το μήνα";
/* status message for failed messages */
"MESSAGE_STATUS_FAILED" = "Η αποστολή απέτυχε.";
/* status message for read messages */
"read" = "Διαβάστηκε";
/* message status while message is sending. */
"sending" = "Γίνεται Αποστολή…";
/* status message for sent messages */
"disappearingMessagesSent" = "Στάλθηκε";
/* status message while attachment is uploading */
"uploading" = "Μεταφόρτωση…";
/* notification title. Embeds {{author name}} and {{group name}} */
"notificationsIosGroup" = "%@ σε %@";
/* Label for 1:1 conversation with yourself. */
"noteToSelf" = "Σημείωση προς εμένα";
/* Lock screen notification text presented after user powers on their device without unlocking. Embeds {{device model}} (either 'iPad' or 'iPhone') */
"notificationsIosRestart" = "Μπορεί να έχετε λάβει μηνύματα κατά την επανεκκίνηση του %@.";
/* No comment provided by engineer. */
"BUTTON_OK" = "ΟΚ";
/* Info Message when {{other user}} disables or doesn't support disappearing messages */
"disappearingMessagesTurnedOff" = "%@ απενεργοποίησε τα εξαφανιζόμενα μηνύματα.";
/* Info Message when {{other user}} updates message expiration to {{time amount}}, see the *_TIME_AMOUNT strings for context. */
"disappearingMessagesSet" = "%@ όρισε το χρόνο εξαφάνισης μηνύματος σε %@";
/* alert title, generic error preventing user from capturing a photo */
"cameraErrorUnavailable" = "Αδυναμία λήψης εικόνας.";
/* alert title */
"cameraErrorUnavailable" = "Αδυναμία λήψης εικόνας.";
/* alert title */
"cameraErrorUnavailable" = "Αποτυχία ρύθμισης της κάμερας.";
/* label for system photo collections which have no name. */
"attachmentsAlbumUnnamed" = "Άλμπουμ Χωρίς Όνομα";
/* Notification action button title */
"messageMarkRead" = "Σήμανση ως Αναγνωσμένο";
/* Notification action button title */
"reply" = "Απάντηση";
/* Description of how and why Session iOS uses Touch ID/Face ID/Phone Passcode to unlock 'screen lock'. */
"authenticateToOpen" = "Πραγματοποιήστε έλεγχο ταυτότητας για να ανοίξετε το Session.";
/* Title for alert indicating that screen lock could not be unlocked. */
"authenticateFailed
authenticateFailed
authenticateFailed
authenticateFailed" = "Ο Έλεγχος Ταυτότητας Απέτυχε";
/* Format string for the default 'Note' sound. Embeds the system {{sound name}}. */
"SETTINGS_AUDIO_DEFAULT_TONE_LABEL_FORMAT" = "%@ (προεπιλογή)";
/* Label for settings view that allows user to change the notification sound. */
"SETTINGS_ITEM_NOTIFICATION_SOUND" = "Ήχος Μηνύματος";
/* {{number of days}} embedded in strings, e.g. 'Alice updated disappearing messages expiration to {{5 days}}'. See other *_TIME_AMOUNT strings */
"TIME_AMOUNT_DAYS" = "%@ ημέρες";
/* Label text below navbar button, embeds {{number of days}}. Must be very short, like 1 or 2 characters, The space is intentionally omitted between the text and the embedded duration so that we get, e.g. '5d' not '5 d'. See other *_TIME_AMOUNT strings */
"TIME_AMOUNT_DAYS_SHORT_FORMAT" = "%@ημ";
/* {{number of hours}} embedded in strings, e.g. 'Alice updated disappearing messages expiration to {{5 hours}}'. See other *_TIME_AMOUNT strings */
"TIME_AMOUNT_HOURS" = "%@ ώρες";
/* Label text below navbar button, embeds {{number of hours}}. Must be very short, like 1 or 2 characters, The space is intentionally omitted between the text and the embedded duration so that we get, e.g. '5h' not '5 h'. See other *_TIME_AMOUNT strings */
"TIME_AMOUNT_HOURS_SHORT_FORMAT" = "%@ώρ";
/* {{number of minutes}} embedded in strings, e.g. 'Alice updated disappearing messages expiration to {{5 minutes}}'. See other *_TIME_AMOUNT strings */
"TIME_AMOUNT_MINUTES" = "%@ λεπτά";
/* Label text below navbar button, embeds {{number of minutes}}. Must be very short, like 1 or 2 characters, The space is intentionally omitted between the text and the embedded duration so that we get, e.g. '5m' not '5 m'. See other *_TIME_AMOUNT strings */
"TIME_AMOUNT_MINUTES_SHORT_FORMAT" = "%@λ";
/* {{number of seconds}} embedded in strings, e.g. 'Alice updated disappearing messages expiration to {{5 seconds}}'. See other *_TIME_AMOUNT strings */
"TIME_AMOUNT_SECONDS" = "%@ δευτερόλεπτα";
/* Label text below navbar button, embeds {{number of seconds}}. Must be very short, like 1 or 2 characters, The space is intentionally omitted between the text and the embedded duration so that we get, e.g. '5s' not '5 s'. See other *_TIME_AMOUNT strings */
"TIME_AMOUNT_SECONDS_SHORT_FORMAT" = "%@δ";
/* {{1 day}} embedded in strings, e.g. 'Alice updated disappearing messages expiration to {{1 day}}'. See other *_TIME_AMOUNT strings */
"TIME_AMOUNT_SINGLE_DAY" = "%@ ημέρα";
/* {{1 hour}} embedded in strings, e.g. 'Alice updated disappearing messages expiration to {{1 hour}}'. See other *_TIME_AMOUNT strings */
"TIME_AMOUNT_SINGLE_HOUR" = "%@ ώρα";
/* {{1 minute}} embedded in strings, e.g. 'Alice updated disappearing messages expiration to {{1 minute}}'. See other *_TIME_AMOUNT strings */
"TIME_AMOUNT_SINGLE_MINUTE" = "%@ λεπτό";
/* {{1 week}} embedded in strings, e.g. 'Alice updated disappearing messages expiration to {{1 week}}'. See other *_TIME_AMOUNT strings */
"TIME_AMOUNT_SINGLE_WEEK" = "%@ εβδομάδα";
/* {{number of weeks}}, embedded in strings, e.g. 'Alice updated disappearing messages expiration to {{5 weeks}}'. See other *_TIME_AMOUNT strings */
"TIME_AMOUNT_WEEKS" = "%@ εβδομάδες";
/* Label text below navbar button, embeds {{number of weeks}}. Must be very short, like 1 or 2 characters, The space is intentionally omitted between the text and the embedded duration so that we get, e.g. '5w' not '5 w'. See other *_TIME_AMOUNT strings */
"TIME_AMOUNT_WEEKS_SHORT_FORMAT" = "%@εβδ";
/* Label for the cancel button in an alert or action sheet. */
"cancel" = "Ακύρωση";
/* No comment provided by engineer. */
"delete" = "Διαγραφή";
/* Message for the alert indicating the 'voice message' needs to be held to be held down to record. */
"messageVoiceErrorShort" = "Πατήστε παρατεταμένα για να ηχογραφήσετε ένα φωνητικό μήνυμα.";
/* Info Message when you disable disappearing messages */
"disappearingMessagesTurnedOffYou" = "Απενεργοποιήσατε τα εξαφανιζόμενα μηνύματα.";
/* Info message embedding a {{time amount}}, see the *_TIME_AMOUNT strings for context. */
"disappearingMessagesSetYou" = "Ορίσατε τον χρόνο του εξαφανιζόμενου μηνύματος σε %@";
// MARK: - Session
"continue" = "Συνέχεια";
"copy" = "Αντιγραφή";
"communityEnterUrlErrorInvalid" = "Μη έγκυρο URL";
"next" = "Επόμενο";
"share" = "Κοινοποίηση";
"invalid_session_id" = "Μη έγκυρο Session ID";
"cancel" = "Ακύρωση";
"accountIdYours" = "Το Session ID σας";
"onboardingBubblePrivacyInYourPocket" = "Το Session σας ξεκινά εδώ...";
"onboardingAccountCreate" = "Δημιουργία Session ID";
"onboardingAccountExists" = "Συνεχίστε το Session σας";
"onboardingAccountExists" = "Συνδέστε μια Συσκευή";
"view_fake_chat_bubble_1" = "Τι είναι το Session;";
"view_fake_chat_bubble_2" = "Είναι μια αποκεντρωμένη, κρυπτογραφημένη εφαρμογή ανταλλαγής μηνυμάτων";
"view_fake_chat_bubble_3" = "Άρα δε συλλέγει τα προσωπικά μου στοιχεία ή τα μεταδεδομένα της συνομιλίας μου; Πώς λειτουργεί;";
"view_fake_chat_bubble_4" = "Χρησιμοποιώντας έναν συνδυασμό προηγμένων τεχνολογιών ανώνυμης δρομολόγησης και κρυπτογράφησης από άκρο σε άκρο.";
"view_fake_chat_bubble_5" = "Οι φίλοι δεν αφήνουν τους φίλους να χρησιμοποιούν ευάλωτες εφαρμογές ανταλλαγής μηνυμάτων. Παρακαλώ.";
"vc_register_title" = "Πείτε γεια στο Session ID σας";
"vc_register_explanation" = "Το Session ID σας είναι η μοναδική διεύθυνση που μπορούν να χρησιμοποιήσουν κάποιοι για να επικοινωνήσουν μαζί σας στο Session. Χωρίς σύνδεση με την πραγματική σας ταυτότητα, το Session ID σας είναι σχεδιασμένο να είναι εντελώς ανώνυμο και ιδιωτικό.";
"onboardingAccountExists" = "Επαναφορά του λογαριασμού σας";
"recoveryPasswordExplanation" = "Εισαγάγετε τη φράση ανάκτησης που σας δόθηκε κατά την εγγραφή σας για να επαναφέρετε τον λογαριασμό σας.";
"recoveryPasswordEnter" = "Εισαγάγετε τη φράση σας ανάκτησης";
"onboardingAccountExists" = "Συνδέστε μια Συσκευή";
"qrScan" = "Σάρωση Κωδικού QR";
"displayNamePick" = "Επιλέξτε το όνομα εμφάνισής σας";
"displayNameDescription" = "Αυτό θα είναι το όνομά σας όταν χρησιμοποιείτε το Session. Μπορεί να είναι το πραγματικό σας όνομα, ένα ψευδώνυμο ή οτιδήποτε άλλο θέλετε.";
"displayNameEnter" = "Εισαγάγετε ένα όνομα εμφάνισης";
"displayNameErrorDescription" = "Παρακαλώ επιλέξτε ένα όνομα εμφάνισης";
"displayNameErrorDescriptionShorter" = "Παρακαλώ επιλέξτε ένα μικρότερο όνομα εμφάνισης";
"recommended" = "Προτείνεται";
"conversationsNone" = "Δεν έχετε επαφές ακόμα";
"vc_home_empty_state_button_title" = "Ξεκινήστε ένα Session";
"sessionRecoveryPassword" = "Η Φράση σας Ανάκτησης";
"vc_seed_title_2" = "Γνωρίστε τη φράση σας ανάκτησης";
"vc_seed_explanation" = "Η φράση σας ανάκτησης είναι το κύριο κλειδί στο Session ID σας - μπορείτε να τη χρησιμοποιήσετε για να επαναφέρετε το Session ID σας εάν χάσετε την πρόσβαση στη συσκευή σας. Αποθηκεύστε τη φράση ανάκτησης σε ένα ασφαλές μέρος, και μην τη δώσετε σε κανέναν.";
"vc_seed_reveal_button_title" = "Πατήστε για αποκάλυψη";
"view_seed_reminder_subtitle_1" = "Ασφαλίστε τον λογαριασμό σας αποθηκεύοντας τη φράση σας ανάκτησης";
"view_seed_reminder_subtitle_2" = "Πατήστε παρατεταμένα τις λέξεις που τροποποιήθηκαν για να αποκαλύψετε τη φράση ανάκτησης και μετά αποθηκεύστε την με ασφάλεια για να εξασφαλίσετε το αναγνωριστικό σας.";
"view_seed_reminder_subtitle_3" = "Φροντίστε να αποθηκεύσετε τη φράση ανάκτησής σας σε ασφαλές μέρος";
"onionRoutingPath" = "Διαδρομή";
"onionRoutingPathDescription" = "Το Session αποκρύπτει την IP σας, δρομολογώντας τα μηνύματά σας μέσω αρκετών Κόμβων υπηρεσιών στο αποκεντρωμένο Session δίκτυο. Αυτές είναι οι χώρες που δρομολογείται η σύνδεσή σας αυτή τη στιγμή:";
"onionRoutingPathYou" = "Εσείς";
"onionRoutingPathEntryNode" = "Κόμβος Εισόδου";
"onionRoutingPathServiceNode" = "Κόμβος Εξυπηρέτησης";
"onionRoutingPathDestination" = "Προορισμός";
"learnMore" = "Μάθετε Περισσότερα";
"messageNew" = "Νέο Μήνυμα";
"accountIdEnter" = "Εισαγάγετε το Session ID";
"qrScan" = "Σάρωση Κωδικού QR";
"vc_enter_public_key_explanation" = "Ξεκινήστε μια νέα συνομιλία εισάγοντας το Session ID κάποιου ή μοιραστείτε το δικό σας Session ID μαζί τους.";
"cameraGrantAccessQr" = "Το Session χρειάζεται πρόσβαση στην κάμερα για σάρωση κωδικών QR";
"groupCreate" = "Δημιουργία Ομάδας";
"groupNameEnter" = "Εισαγάγετε ένα όνομα ομάδας";
"conversationsNone" = "Δεν έχετε επαφές ακόμη";
"groupNameEnterPlease" = "Παρακαλώ εισαγάγετε ένα όνομα ομάδας";
"groupNameEnterShorter" = "Παρακαλώ εισαγάγετε ένα μικρότερο όνομα ομάδας";
"groupAddMemberMaximum" = "Μια κλειστή ομάδα δεν μπορεί να έχει περισσότερα από 100 μέλη";
"communityJoin" = "Γίνετε μέλος της Κοινότητας";
"communityUrl" = "URL Κοινότητας";
"qrScan" = "Σάρωση Κωδικού QR";
"communityEnterUrl" = "Εισαγάγετε URL Κοινότητας";
"sessionSettings" = "Ρυθμίσεις";
"vc_group_settings_title" = "Ρυθμίσεις Ομάδας";
"displayNameErrorDescription" = "Παρακαλώ επιλέξτε ένα όνομα εμφάνισης";
"displayNameErrorDescriptionShorter" = "Παρακαλώ επιλέξτε ένα μικρότερο όνομα εμφάνισης";
"sessionPrivacy" = "Απόρρητο";
"sessionNotifications" = "Ειδοποιήσεις";
"sessionRecoveryPassword" = "Φράση Ανάκτησης";
"sessionClearData" = "Διαγραφή Δεδομένων";
"qrCode" = "Κωδικός QR";
"view" = "Προβολή του Κωδικού QR Μου";
"qrScan" = "Σάρωση Κωδικού QR";
"vc_qr_code_view_scan_qr_code_explanation" = "Σαρώστε τον κωδικό QR κάποιου για να ξεκινήσετε μια συνομιλία μαζί του";
"qrYoursDescription" = "Αυτός είναι ο δικός σας κωδικός QR. Άλλοι χρήστες μπορούν να τον σαρώσουν για να ξεκινήσουν μια συνομιλία μαζί σας.";
// MARK: - Not Yet Translated
"fast_mode_explanation" = "Θα ειδοποιηθείτε για νέα μηνύματα αξιόπιστα και άμεσα χρησιμοποιώντας τους διακομιστές ειδοποιήσεων της Apple.";
"notificationsFastMode" = "Γρήγορη Λειτουργία";
"notificationsSlowModeDescription" = "Το Session θα ελέγχει περιστασιακά για νέα μηνύματα στο παρασκήνιο.";
"notificationsSlowMode" = "Αργή Λειτουργία";
"notificationsMessage" = "Ειδοποιήσεις Μηνυμάτων";
"sessionRecoveryPassword" = "Φράση Ανάκτησης";
"vc_link_device_scan_qr_code_explanation" = "Μεταβείτε στις Ρυθμίσεις → Φράση Ανάκτησης στην άλλη σας συσκευή για να εμφανίσετε τον κωδικό QR σας.";
"sessionRecoveryPassword" = "Φράση Ανάκτησης";
"vc_enter_recovery_phrase_explanation" = "Για να συνδέσετε τη συσκευή σας, εισάγετε τη φράση ανάκτησης που σας δόθηκε κατά την εγγραφή σας.";
"accountIdEnterYourFriends" = "Εισαγάγετε Session ID ή όνομα ONS";
"groupOnlyAdmin" = "Επειδή είστε ο δημιουργός αυτής της ομάδας θα διαγραφεί για όλους. Αυτό δεν μπορεί να αναιρεθεί.";
"communityJoinOfficial" = "Ή γίνετε μέλος σε ένα από αυτά...";
"sessionInviteAFriend" = "Προσκαλέστε ένα Φίλο";
"copied" = "Αντιγράφηκε";
"accountIDCopy" = "Αντιγραφή Session ID";
"message" = "Μήνυμα";
"vc_conversation_voice_message_cancel_message" = "Σύρετε για Ακύρωση";
"attachmentsAutoDownloadModalTitle" = "Εμπιστεύεστε την επαφή %@;";
"attachmentsAutoDownloadModalDescription" = "Σίγουρα θέλετε να κάνετε λήψη των πολυμέσων που έχουν σταλεί από %@;";
"download" = "Λήψη";
"urlOpen" = "Άνοιγμα URL;";
"urlOpenDescription" = "Σίγουρα θέλετε να ανοίξετε το %@;";
"open" = "Άνοιγμα";
"urlCopy" = "Αντιγραφή Συνδέσμου";
"blockUnblock" = "Κατάργηση φραγής %@;";
"blockUnblockDescription" = "Σίγουρα θέλετε να καταργήσετε τη φραγή από %@;";
"blockUnblock" = "Κατάργηση φραγής";
"linkPreviewsEnable" = "Ενεργοποίηση Προεπισκοπήσεων Συνδέσμου;";
"linkPreviewsFirstDescription" = "Η ενεργοποίηση προεπισκοπήσεων συνδέσμων θα εμφανίζει προεπισκοπήσεις για τα URL που στέλνετε και λαμβάνετε. Αυτό μπορεί να είναι χρήσιμο, αλλά το Session θα πρέπει να επικοινωνήσει με τους αντίστοιχους ιστότοπους για να δημιουργήσει προεπισκοπήσεις. Μπορείτε ανά πάσα στιγμή να απενεργοποιήσετε τις προεπισκοπήσεις συνδέσμων στις ρυθμίσεις του Session.";
"enable" = "Ενεργοποίηση";
"shareToSession" = "Κοινοποίηση στο Session";
"sending" = "Αποστολή...";
"linkPreviewsErrorUnsecure" = "Η προεπισκόπηση δε φορτώθηκε για μη ασφαλή σύνδεσμο";
"linkPreviewsErrorLoad" = "Αδυναμία φόρτωσης προεπισκόπησης";
"vc_share_link_previews_disabled_title" = "Προεπισκοπήσεις Συνδέσμου Απενεργοποιημένες";
"vc_share_link_previews_disabled_explanation" = "Η ενεργοποίηση προεπισκοπήσεων συνδέσμου θα εμφανίζει προεπισκοπήσεις για τα URL που κοινοποιείτε. Αυτό μπορεί να είναι χρήσιμο, αλλά το Session θα πρέπει να επικοινωνήσει με τους αντίστοιχους ιστότοπους για να δημιουργήσει προεπισκοπήσεις.\n\nΜπορείτε να ενεργοποιήσετε τις προεπισκοπήσεις συνδέσμου στις ρυθμίσεις του Session.";
"communityInvitation" = "Πρόσκληση ανοιχτής ομάδας";
"vc_conversation_settings_invite_button_title" = "Προσθήκη Μελών";
"warning" = "Προειδοποίηση";
"recoveryPasswordWarningSendDescription" = "Αυτή είναι η φράση σας ανάκτησης. Αν τη στείλετε σε κάποιον θα έχει πλήρη πρόσβαση στον λογαριασμό σας.";
"send" = "Αποστολή";
"vc_conversation_settings_notify_for_mentions_only_title" = "Ειδοποίηση Μόνο για Αναφορές";
"vc_conversation_settings_notify_for_mentions_only_explanation" = "Όταν είναι ενεργοποιημένο, θα ειδοποιηθείτε μόνο για μηνύματα που σας αναφέρουν.";
"notificationsMentionsOnly" = "Ειδοποιεί Μόνο για Αναφορές";
"deleteMessageDeleted" = "Αυτό το μήνυμα έχει διαγραφεί";
"clearMessagesForMe" = "Διαγραφή μόνο για εμένα";
"clearMessagesForEveryone" = "Διαγραφή για όλους";
"clearMessagesForEveryone" = "Διαγραφή για εμένα και %@";
"reply" = "Απάντηση";
"save" = "Αποθήκευση";
"banUser" = "Αποκλεισμός Χρήστη";
"context_menu_ban_and_delete_all" = "Αποκλεισμός και Διαγραφή Όλων";
"context_menu_ban_user_error_alert_message" = "Αδυναμία αποκλεισμού χρήστη";
"accessibility_expanding_attachments_button" = "Προσθήκη συνημμένων";
"gif" = "GIF";
"accessibility_document_button" = "Έγγραφο";
"accessibility_main_button_collapse" = "Σύμπτυξη επιλογών συνημμένου";
"recoveryPasswordErrorTitle" = "Μη έγκυρη Φράση Ανάκτησης";
"dismiss" = "Παράλειψη";
/* Button text which opens the settings app */
<<<<<<< HEAD
"sessionSettings" = "Ρυθμίσεις";
"callsYouCalled" = "Καλέσατε %@";
"callsCalledYou" = "Είχατε κλήση από %@";
"callsMissedCallFrom" = "Αναπάντητη Κλήση από %@";
"messageNewYouveGotA" = "Έχετε ένα νέο μήνυμα";
"messageNewYouveGotMany" = "Έχετε %@ νέα μηνύματα.";
"pin" = "Καρφίτσωμα";
"pinUnpin" = "Ξεκαρφίτσωμα";
"callsMissed" = "Αναπάντητη κλήση";
"callsYouMissedCallPermissions" = "Η κλήση από «%@» χάθηκε επειδή πρέπει να ενεργοποιήσετε την άδεια «Κλήσεις Φωνής και Βίντεο» στις Ρυθμίσεις Απορρήτου.";
"attachmentsMediaSaved" = "Αποθηκεύτηκαν πολυμέσα από %@.";
"screenshotTaken" = "Λήφθηκε στιγμιότυπο οθόνης από %@.";
"sessionConversations" = "Επαφές & Ομάδες";
"messages" = "Μηνύματα";
"sessionMessageRequests" = "Αιτήματα Μηνύματος";
"messageRequestsNonePending" = "Δεν υπάρχουν αιτήματα μηνυμάτων σε εκκρεμότητα";
"clearAll" = "Διαγραφή Όλων";
"messageRequestsClearAllExplanation" = "Σίγουρα θέλετε να διαγράψετε όλα τα αιτήματα μηνύματος;";
"clear" = "Διαγραφή";
"messageRequestsDelete" = "Σίγουρα θέλετε να διαγράψετε αυτό το αίτημα μηνύματος;";
=======
"OPEN_SETTINGS_BUTTON" = "Ρυθμίσεις";
"call_outgoing" = "Καλέσατε %@";
"call_incoming" = "Είχατε κλήση από %@";
"call_missed" = "Αναπάντητη Κλήση από %@";
"APN_Message" = "Έχετε ένα νέο μήνυμα";
"APN_Collapsed_Messages" = "Έχετε %@ νέα μηνύματα.";
"PIN_BUTTON_TEXT" = "Καρφίτσωμα";
"UNPIN_BUTTON_TEXT" = "Ξεκαρφίτσωμα";
"modal_call_missed_tips_title" = "Αναπάντητη κλήση";
"modal_call_missed_tips_explanation" = "Η κλήση από «%@» χάθηκε επειδή πρέπει να ενεργοποιήσετε την άδεια «Κλήσεις Φωνής και Βίντεο» στις Ρυθμίσεις Απορρήτου.";
"media_saved" = "Αποθηκεύτηκαν πολυμέσα από %@.";
"screenshot_taken" = "Λήφθηκε στιγμιότυπο οθόνης από %@.";
"SEARCH_SECTION_CONTACTS" = "Επαφές & Ομάδες";
"SEARCH_SECTION_MESSAGES" = "Μηνύματα";
"MESSAGE_REQUESTS_TITLE" = "Αιτήματα Μηνύματος";
"MESSAGE_REQUESTS_EMPTY_TEXT" = "Δεν υπάρχουν αιτήματα μηνυμάτων σε εκκρεμότητα";
"MESSAGE_REQUESTS_CLEAR_ALL" = "Διαγραφή Όλων";
"MESSAGE_REQUESTS_CLEAR_ALL_CONFIRMATION_TITLE" = "Are you sure you want to clear all message requests and group invites?";
"MESSAGE_REQUESTS_CLEAR_ALL_CONFIRMATION_ACTON" = "Διαγραφή";
"MESSAGE_REQUESTS_DELETE_CONFIRMATION_ACTON" = "Σίγουρα θέλετε να διαγράψετε αυτό το αίτημα μηνύματος;";
>>>>>>> 7c96dcd5
"MESSAGE_REQUESTS_BLOCK_CONFIRMATION_ACTON" = "Σίγουρα θέλετε να θέσετε σε φραγή αυτή την επαφή;";
"messageRequestsAcceptDescription" = "Η αποστολή μηνύματος σε αυτόν τον χρήστη θα αποδεχτεί αυτόματα το αίτημα μηνύματός του και θα αποκαλύψει το Session ID σας.";
"messageRequestsAccepted" = "Το αίτημα μηνύματός σας έγινε δεκτό.";
"messageRequestsNew" = "Έχετε ένα νέο αίτημα μηνύματος";
"hide" = "Απόκρυψη";
"accept" = "Αποδοχή";
"TXT_BLOCK_USER_TITLE" = "Φραγή Χρήστη";
"error" = "Σφάλμα";
"callsPermissionsRequired" = "Απαιτείται Άδεια Κλήσης";
"callsPermissionsRequiredDescription" = "Μπορείτε να ενεργοποιήσετε την άδεια «Κλήσεις Φωνής και Βίντεο» στις Ρυθμίσεις Απορρήτου.";
"communityError" = "Ωχ, προέκυψε σφάλμα";
"communityErrorDescription" = "Παρακαλώ δοκιμάστε ξανά αργότερα";
"LOADING_CONVERSATIONS" = "Φόρτωση Συνομιλιών...";
"DATABASE_MIGRATION_FAILED" = "Παρουσιάστηκε σφάλμα κατά τη βελτιστοποίηση της βάσης δεδομένων\n\nΜπορείτε να εξάγετε τα αρχεία καταγραφής της εφαρμογής σας για να μπορείτε να τα μοιραστείτε για την αντιμετώπιση προβλημάτων ή μπορείτε να επαναφέρετε τη συσκευή σας\n\nΠροειδοποίηση: Η επαναφορά της συσκευής σας θα οδηγήσει σε απώλεια δεδομένων παλαιότερων από δύο εβδομάδες";
"recoveryPasswordErrorMessageGeneric" = "Κάτι πήγε στραβά. Παρακαλώ ελέγξτε τη φράση ανάκτησης και προσπαθήστε ξανά.";
"recoveryPasswordErrorMessageShort" = "Φαίνεται ότι δεν εισαγάγατε αρκετές λέξεις. Παρακαλώ ελέγξτε τη φράση σας ανάκτησης και προσπαθήστε ξανά.";
"recoveryPasswordErrorMessageShort" = "Φαίνεται πως λείπει η τελευταία λέξη από τη φράση σας ανάκτησης. Παρακαλώ ελέγξτε τι εισαγάγατε και προσπαθήστε ξανά.";
"recoveryPasswordErrorMessageIncorrect" = "Φαίνεται να υπάρχει μια μη έγκυρη λέξη στη φράση σας ανάκτησης. Παρακαλώ ελέγξτε τι εισαγάγατε και προσπαθήστε ξανά.";
"recoveryPasswordErrorMessageGeneric" = "Η φράση ανάκτησης δεν μπόρεσε να επαληθευτεί. Παρακαλώ ελέγξτε τι εισαγάγατε και προσπαθήστε ξανά.";
/* Indicates that an unknown error occurred while using Touch ID/Face ID/Phone Passcode. */
"authenticateNotAccessed" = "Δεν ήταν δυνατή η πρόσβαση στον έλεγχο ταυτότητας.";
/* Indicates that Touch ID/Face ID/Phone Passcode authentication failed. */
"authenticateFailed
authenticateFailed
authenticateFailed
authenticateFailed" = "Ο έλεγχος ταυτότητας απέτυχε.";
/* Indicates that Touch ID/Face ID/Phone Passcode is 'locked out' on this device due to authentication failures. */
"authenticateFailedTooManyAttempts" = "Πάρα πολλές αποτυχημένες προσπάθειες ταυτοποίησης. Παρακαλώ προσπαθήστε ξανά αργότερα.";
/* Indicates that Touch ID/Face ID/Phone Passcode are not available on this device. */
"lockAppEnablePasscode" = "Απαιτείται να ορίσετε έναν κωδικό πρόσβασης στις Ρυθμίσεις του iOS σας για να χρησιμοποιήσετε το Κλείδωμα Οθόνης.";
/* Indicates that Touch ID/Face ID/Phone Passcode is not configured on this device. */
"lockAppEnablePasscode" = "Πρέπει να ορίσετε έναν κωδικό πρόσβασης στις Ρυθμίσεις του iOS σας για να χρησιμοποιήσετε το Κλείδωμα Οθόνης.";
/* Indicates that Touch ID/Face ID/Phone Passcode passcode is not set. */
"lockAppEnablePasscode" = "Πρέπει να ενεργοποιήσετε έναν κωδικό πρόσβασης στις Ρυθμίσεις του iOS σας για να χρησιμοποιήσετε το Κλείδωμα Οθόνης.";
/* Label for the button to send a message */
"send" = "Αποστολή";
/* Generic text for button that retries whatever the last action was. */
"retry" = "Επανάληψη";
/* notification body */
"messageErrorDelivery" = "Η αποστολή του μηνύματός σας απέτυχε.";
"INVALID_SESSION_ID_MESSAGE" = "Παρακαλώ ελέγξτε το Session ID και προσπαθήστε ξανά.";
"recoveryPasswordErrorMessageGeneric" = "Παρακαλώ ελέγξτε τη Φράση Ανάκτησης και προσπαθήστε ξανά.";
"media" = "Πολυμέσα";
"DOCUMENT_TAB_TITLE" = "Έγγραφα";
"attachmentsFilesEmpty" = "Δεν έχετε κανένα έγγραφο σε αυτή τη συνομιλία.";
"DOCUMENT_TILES_LOADING_MORE_RECENT_LABEL" = "Φόρτωση Νεότερου Εγγράφου...";
"DOCUMENT_TILES_LOADING_OLDER_LABEL" = "Φόρτωση Παλαιότερου Εγγράφου...";
/* The name for the emoji category 'Activities' */
"EMOJI_CATEGORY_ACTIVITIES_NAME" = "Δραστηριότητες";
/* The name for the emoji category 'Animals & Nature' */
"EMOJI_CATEGORY_ANIMALS_NAME" = "Ζώα & Φύση";
/* The name for the emoji category 'Flags' */
"EMOJI_CATEGORY_FLAGS_NAME" = "Σημαίες";
/* The name for the emoji category 'Food & Drink' */
"EMOJI_CATEGORY_FOOD_NAME" = "Φαγητό & Ποτό";
/* The name for the emoji category 'Objects' */
"EMOJI_CATEGORY_OBJECTS_NAME" = "Αντικείμενα";
/* The name for the emoji category 'Recents' */
"EMOJI_CATEGORY_RECENTS_NAME" = "Πρόσφατα";
/* The name for the emoji category 'Smileys & People' */
"EMOJI_CATEGORY_SMILEYSANDPEOPLE_NAME" = "Χαμόγελα & Άνθρωποι";
/* The name for the emoji category 'Symbols' */
"EMOJI_CATEGORY_SYMBOLS_NAME" = "Σύμβολα";
/* The name for the emoji category 'Travel & Places' */
"EMOJI_CATEGORY_TRAVEL_NAME" = "Ταξίδια & Τοποθεσίες";
"EMOJI_REACTS_NOTIFICATION" = "%@ αντέδρασε σε ένα μήνυμα με %@.";
"EMOJI_REACTS_MORE_REACTORS_ONE" = "Και άλλος 1 αντέδρασε με %@ σε αυτό το μήνυμα.";
"EMOJI_REACTS_MORE_REACTORS_MUTIPLE" = "Και %@ άλλοι αντέδρασαν με %@ σε αυτό το μήνυμα.";
"EMOJI_REACTS_RATE_LIMIT_TOAST" = "Ηρεμήστε! Έχετε στείλει πάρα πολλές αντιδράσεις emoji. Δοκιμάστε ξανά σύντομα.";
/* New conversation screen*/
"conversationsNew" = "Νέα Συνομιλία";
"create" = "Δημιουργία";
"join" = "Γίνετε μέλος";
"PRIVACY_TITLE" = "Απόρρητο";
"lockApp" = "Κλείδωμα του Session";
"lockAppDescriptionIos" = "Απαιτείται Touch ID, Face ID ή ο κωδικός πρόσβασης για να ξεκλειδώσετε το Session.";
"readReceipts" = "Αναφορές Ανάγνωσης";
"readReceipts" = "Αναφορές Ανάγνωσης";
"readReceiptsDescription" = "Αποστολή αναφορών ανάγνωσης σε ένας προς έναν συνομιλίες.";
"typingIndicators" = "Δείκτες Πληκτρολόγησης";
"typingIndicators" = "Δείκτες Πληκτρολόγησης";
"typingIndicatorsDescription" = "Δείτε και κοινοποιήστε δείκτες πληκτρολόγησης σε ένας προς έναν συνομιλίες.";
"linkPreviews" = "Προεπισκοπήσεις Συνδέσμου";
"linkPreviewsSend" = "Αποστολή Προεπισκοπήσεων Συνδέσμου";
"linkPreviewsDescription" = "Δημιουργία προεπισκοπήσεων συνδέσμου για υποστηριζόμενα URL.";
"callsSettings" = "Κλήσεις (Beta)";
"callsVoiceAndVideo" = "Κλήσεις Φωνής και Βίντεο";
"callsVoiceAndVideoToggleDescription" = "Επιτρέπει κλήσεις φωνής και βίντεο από και προς άλλους χρήστες.";
"callsVoiceAndVideoBeta" = "Κλήσεις Φωνής και Βίντεο (Beta)";
"callsVoiceAndVideoModalDescription" = "Η IP διεύθυνσή σας είναι ορατή στον συνομιλητή σας και σε έναν Oxen Foundation server κατά τη χρήση κλήσεων beta. Σίγουρα θέλετε να ενεργοποιήσετε τις Κλήσεις Φωνής και Βίντεο;";
"NOTIFICATIONS_TITLE" = "Ειδοποιήσεις";
"notificationsStrategy" = "Στρατηγική Ειδοποιήσεων";
"useFastMode" = "Χρήση Γρήγορης Λειτουργίας";
"NOTIFICATIONS_STRATEGY_FAST_MODE_DESCRIPTION" = "Θα ειδοποιηθείτε για νέα μηνύματα αξιόπιστα και άμεσα χρησιμοποιώντας τους διακομιστές ειδοποιήσεων της Apple.";
"notificationsGoToDevice" = "Μεταβείτε στις ρυθμίσεις ειδοποιήσεων της συσκευής";
"notificationsStyle" = "Στυλ Ειδοποιήσεων";
"notificationsSound" = "Ήχος";
"notificationsSoundDescription" = "Ήχος όταν η Εφαρμογή είναι Ανοιχτή";
"notificationsContent" = "Περιεχόμενο Ειδοποίησης";
"notificationsContentDescription" = "Οι πληροφορίες που εμφανίζονται στις ειδοποιήσεις.";
"notificationsContentShowNameAndContent" = "Όνομα & Περιεχόμενο";
"notificationsContentShowNameOnly" = "Όνομα Μόνο";
"notificationsContentShowNoNameOrContent" = "Χωρίς Όνομα ή Περιεχόμενο";
"CONVERSATION_SETTINGS_TITLE" = "Συνομιλίες";
"conversationsMessageTrimming" = "Περικοπή Μηνυμάτων";
"conversationsMessageTrimmingTrimCommunities" = "Περικοπή Κοινοτήτων";
"conversationsMessageTrimmingTrimCommunitiesDescription" = "Διαγραφή μηνυμάτων παλαιότερων από 6 μήνες από Κοινότητες που έχουν πάνω από 2.000 μηνύματα.";
"CONVERSATION_SETTINGS_SECTION_AUDIO_MESSAGES" = "Ηχητικά Μηνύματα";
"CONVERSATION_SETTINGS_AUDIO_MESSAGES_AUTOPLAY_TITLE" = "Αυτόματη Αναπαραγωγή Ηχητικών Μηνυμάτων";
"CONVERSATION_SETTINGS_AUDIO_MESSAGES_AUTOPLAY_DESCRIPTION" = "Αυτόματη αναπαραγωγή διαδοχικών ηχητικών μηνυμάτων.";
"conversationsBlockedContacts" = "Επαφές σε Φραγή";
"blockBlockedNone" = "Δεν έχετε επαφές σε φραγή.";
"CONVERSATION_SETTINGS_BLOCKED_CONTACTS_UNBLOCK" = "Κατάργηση φραγής";
"CONVERSATION_SETTINGS_BLOCKED_CONTACTS_UNBLOCK_CONFIRMATION_TITLE_SINGLE" = "Σίγουρα θέλετε να καταργήσετε τη φραγή από %@;";
"CONVERSATION_SETTINGS_BLOCKED_CONTACTS_UNBLOCK_CONFIRMATION_TITLE_FALLBACK" = "αυτή την επαφή";
"CONVERSATION_SETTINGS_BLOCKED_CONTACTS_UNBLOCK_CONFIRMATION_TITLE_MULTIPLE_1" = "Σίγουρα θέλετε να καταργήσετε τη φραγή από %@";
"CONVERSATION_SETTINGS_BLOCKED_CONTACTS_UNBLOCK_CONFIRMATION_TITLE_MULTIPLE_2_SINGLE" = "και %@;";
"CONVERSATION_SETTINGS_BLOCKED_CONTACTS_UNBLOCK_CONFIRMATION_TITLE_MULTIPLE_3" = "και %d άλλους;";
"CONVERSATION_SETTINGS_BLOCKED_CONTACTS_UNBLOCK_CONFIRMATION_ACTON" = "Κατάργηση φραγής";
"sessionAppearance" = "Εμφάνιση";
"appearanceThemes" = "Θέματα";
"appearancePrimaryColor" = "Κύριο χρώμα";
"appearancePreview1" = "Πώς είσαι;";
"appearancePreview2" = "Είμαι καλά ευχαριστώ, εσύ;";
"appearancePreview3" = "Τα πάω τέλεια, ευχαριστώ.";
"appearanceAutoDarkMode" = "Αυτόματη νυχτερινή λειτουργία";
"followSystemSettings" = "Αντιστοίχιση ρυθμίσεων συστήματος";
"sessionHelp" = "Βοήθεια";
"helpReportABug" = "Αναφορά Σφάλματος";
"helpReportABugExportLogsDescription" = "Εξαγάγετε τα αρχεία καταγραφής σας και στη συνέχεια μεταφορτώστε το αρχείο μέσω του Help Desk του Session.";
"helpReportABugExportLogs" = "Εξαγωγή Αρχείων Καταγραφής";
"helpHelpUsTranslateSession" = "Μετάφραση του Session";
"helpWedLoveYourFeedback" = "Θα θέλαμε πολύ τα Σχόλιά σας";
"helpFAQ" = "Συχνές Ερωτήσεις";
"helpSupport" = "Υποστήριξη";
"clearDataAll" = "Διαγραφή Όλων των Δεδομένων";
"clearDataAllDescription" = "Αυτό θα διαγράψει μόνιμα τα μηνύματα και τις επαφές σας. Θα θέλατε να καθαρίσετε αυτή τη συσκευή μόνο ή να διαγράψετε και τα δεδομένα σας από το δίκτυο;";
"clearDeviceAndNetworkConfirm" = "Σίγουρα θέλετε να διαγράψετε τα δεδομένα σας από το δίκτυο; Εάν συνεχίσετε, δε θα μπορείτε να επαναφέρετε τα μηνύματα ή τις επαφές σας.";
"clearDeviceOnly" = "Διαγραφή Μόνο Συσκευής";
"clearDeviceAndNetwork" = "Διαγραφή Συσκευής Και Δικτύου";
"clearDataErrorDescription1" = "Τα δεδομένα δε διαγράφηκαν από 1 Κόμβο Εξυπηρέτησης. ID Κόμβου Εξυπηρέτησης: %@.";
"clearDataErrorDescription2" = "Τα δεδομένα δε διαγράφηκαν από %@ Κόμβους Εξυπηρέτησης. ID Κόμβων Εξυπηρέτησης: %@.";
"modal_clear_all_data_confirm" = "Διαγραφή";
"sessionRecoveryPassword" = "Η Φράση σας Ανάκτησης";
"recoveryPasswordDescription" = "Μπορείτε να χρησιμοποιήσετε τη φράση σας ανάκτησης για να επαναφέρετε τον λογαριασμό σας ή να συνδέσετε μια συσκευή.";
"modal_permission_explanation" = "Το Session χρειάζεται πρόσβαση σε %@ για να συνεχίσει. Μπορείτε να ενεργοποιήσετε την πρόσβαση στις ρυθμίσεις του iOS σας.";
"modal_permission_settings_title" = "Ρυθμίσεις";
"modal_permission_camera" = "κάμερα";
"permissionsMicrophoneAccessRequired" = "μικρόφωνο";
"modal_permission_library" = "βιβλιοθήκη";
<<<<<<< HEAD
"off" = "Απενεργοποιημένο";
"off" = "Απενεργοποιημένη";
"DISAPPEARING_MESSAGES_SUBTITLE_DISAPPEAR_AFTER" = "Εξαφάνιση Μετά Από: %@";
"communityUrlCopy" = "Αντιγραφή URL Ομάδας";
=======
"DISAPPEARING_MESSAGES_OFF" = "Απενεργοποιημένο";
"DISAPPEARING_MESSAGES_SUBTITLE_OFF" = "Απενεργοποιημένη";
"COPY_GROUP_URL" = "Αντιγραφή URL Ομάδας";
>>>>>>> 7c96dcd5
"NEW_CONVERSATION_CONTACTS_SECTION_TITLE" = "Επαφές";
"groupCreateErrorNoMembers" = "Παρακαλώ επιλέξτε τουλάχιστον 1 μέλος από την ομάδα";
"GROUP_CREATION_PLEASE_WAIT" = "Παρακαλώ περιμένετε όσο δημιουργείται η ομάδα...";
"GROUP_CREATION_ERROR_TITLE" = "Αδυναμία Δημιουργίας Ομάδας";
"GROUP_CREATION_ERROR_MESSAGE" = "Παρακαλώ ελέγξτε τη σύνδεση σας στο διαδίκτυο και προσπαθήστε ξανά.";
"GROUP_UPDATE_ERROR_TITLE" = "Αδυναμία Ενημέρωσης Ομάδας";
"GROUP_UPDATE_ERROR_MESSAGE" = "Δεν είναι δυνατή η αποχώρηση από την ομάδα κατά την προσθήκη ή αφαίρεση άλλων μελών.";
"remove" = "Αφαίρεση";
"GROUP_TITLE_MEMBERS" = "Μέλη";
"GROUP_TITLE_FALLBACK" = "Ομάδα";
"DM_ERROR_DIRECT_BLINDED_ID" = "Μπορείτε να στείλετε μόνο μηνύματα σε Blinded IDs από μέσα από μια Κοινότητα";
"DM_ERROR_INVALID" = "Παρακαλώ ελέγξτε το Session ID ή το όνομα ONS και δοκιμάστε ξανά";
"communityEnterUrlErrorInvalidDescription" = "Παρακαλώ ελέγξτε το URL που εισαγάγατε και προσπαθήστε ξανά.";
"COMMUNITY_ERROR_GENERIC" = "Αδυναμία Συμμετοχής";
<<<<<<< HEAD
"disappearingMessages" = "Εξαφανιζόμενα Μηνύματα";
"disappearingMessagesDeleteType" = "Τύπος Διαγραφής";
"disappearingMessagesDisappearAfterRead" = "Εξαφάνιση Μετά από Ανάγνωση";
"disappearingMessagesDisappearAfterReadDescription" = "Τα μηνύματα διαγράφονται αφού έχουν αναγνωσθεί.";
"disappearingMessagesDisappearAfterSend" = "Εξαφάνιση Μετά από Αποστολή";
"disappearingMessagesDisappearAfterSendDescription" = "Τα μηνύματα διαγράφονται αφού έχουν αποσταλεί.";
"disappearingMessagesTimer" = "Χρονόμετρο";
"set" = "Ορισμός";
"disappearingMessagesDescription" = "Αυτή η ρύθμιση ισχύει για όλους σε αυτή τη συνομιλία.";
"disappearingMessagesOnlyAdmins" = "Αυτή η ρύθμιση ισχύει για όλους σε αυτή τη συνομιλία. Μόνο οι διαχειριστές της ομάδας μπορούν να αλλάξουν αυτή τη ρύθμιση.";
"disappearingMessagesDisappear" = "Εξαφάνιση Μετά Από %@ - %@";
"DISAPPERING_MESSAGES_INFO_ENABLE" = "%@ όρισε τα μηνύματα να εξαφανίζονται %@ αφότου έχουν %@";
"disappearingMessagesChanged" = "%@ άλλαξε τα μηνύματα να εξαφανίζονται %@ αφότου έχουν %@";
=======
"DISAPPERING_MESSAGES_TITLE" = "Εξαφανιζόμενα Μηνύματα";
"DISAPPERING_MESSAGES_TYPE_TITLE" = "Τύπος Διαγραφής";
"DISAPPERING_MESSAGES_TYPE_AFTER_READ_TITLE" = "Εξαφάνιση Μετά από Ανάγνωση";
"DISAPPERING_MESSAGES_TYPE_AFTER_READ_DESCRIPTION" = "Τα μηνύματα διαγράφονται αφού έχουν αναγνωσθεί.";
"DISAPPERING_MESSAGES_TYPE_AFTER_SEND_TITLE" = "Εξαφάνιση Μετά από Αποστολή";
"DISAPPERING_MESSAGES_TYPE_AFTER_SEND_DESCRIPTION" = "Τα μηνύματα διαγράφονται αφού έχουν αποσταλεί.";
"DISAPPERING_MESSAGES_TIMER_TITLE" = "Χρονόμετρο";
"DISAPPERING_MESSAGES_SAVE_TITLE" = "Ορισμός";
"DISAPPERING_MESSAGES_GROUP_WARNING" = "Αυτή η ρύθμιση ισχύει για όλους σε αυτή τη συνομιλία.";
"DISAPPERING_MESSAGES_GROUP_WARNING_ADMIN_ONLY" = "Αυτή η ρύθμιση ισχύει για όλους σε αυτή τη συνομιλία. Μόνο οι διαχειριστές της ομάδας μπορούν να αλλάξουν αυτή τη ρύθμιση.";
/* Informational message shown when a conversation participant enables disappearing messages. The first '%@' will be the participants name, the second '%@' will be the duration and the third '%@' will indicate whether the countdown should start after the messages are sent or after they are read. */
"DISAPPERING_MESSAGES_INFO_ENABLE" = "%@ όρισε τα μηνύματα να εξαφανίζονται %@ αφότου έχουν %@";
"DISAPPERING_MESSAGES_INFO_UPDATE" = "%@ άλλαξε τα μηνύματα να εξαφανίζονται %@ αφότου έχουν %@";
/* Informational message shown when a conversation participant enables disappearing messages. The '%@' will be the participants name. */
>>>>>>> 7c96dcd5
"DISAPPERING_MESSAGES_INFO_DISABLE" = "%@ απενεργοποίησε τα εξαφανιζόμενα μηνύματα";

/* context_menu_info */
"info" = "Info";

/* An error that is displayed when the application fails for create it's initial connection to the database */
"DATABASE_STARTUP_FAILED" = "An error occurred when opening the database\n\nYou can export your application logs to share for troubleshooting or you can try to restore your device\n\nWarning: Restoring your device will result in loss of any data older than two weeks";

/* A warning displayed to the user when the application takes too long to launch */
"APP_STARTUP_TIMEOUT" = "The app is taking a long time to start\n\nYou can continue to wait for the app to start, export your application logs to share for troubleshooting or you can try to open the app again";

/* The title of a button on a modal shown when the application fails to start, pressing the button closes the application */
"APP_STARTUP_EXIT" = "Exit";

/* An error which occurs if the user tries to restore the database after an initial failure and it fails to restore */
"DATABASE_RESTORE_FAILED" = "An error occurred when opening the restored database\n\nYou can export your application logs to share for troubleshooting but to continue to use Session you may need to reinstall";

/* Text displayed in place of a quoted message when the original message is not on the device */
"messageErrorOriginal" = "Original message not found.";

/* EMOJI_REACTS_SHOW_LESS */
"EMOJI_REACTS_SHOW_LESS" = "Show less";

/* PRIVACY_SECTION_MESSAGE_REQUESTS */
"PRIVACY_SECTION_MESSAGE_REQUESTS" = "Message Requests";

/* PRIVACY_SCREEN_MESSAGE_REQUESTS_COMMUNITY_TITLE */
"PRIVACY_SCREEN_MESSAGE_REQUESTS_COMMUNITY_TITLE" = "Community Message Requests";

/* PRIVACY_SCREEN_MESSAGE_REQUESTS_COMMUNITY_DESCRIPTION */
"PRIVACY_SCREEN_MESSAGE_REQUESTS_COMMUNITY_DESCRIPTION" = "Allow message requests from Community conversations.";

/* Information displayed above the input when sending a message to a new user for the first time explaining limitations around the types of messages which can be sent before being approved */
"messageRequestPendingDescription" = "You will be able to send voice messages and attachments once the recipient has approved this message request";

/* State of a message while it's still in the process of being sent */
"MESSAGE_DELIVERY_STATUS_SENDING" = "Sending";

/* State of a message once it has been sent */
"MESSAGE_DELIVERY_STATUS_SENT" = "Sent";

/* State of a message after the recipient has read the message */
"MESSAGE_DELIVERY_STATUS_READ" = "Read";

/* State of a message if it failed to be sent */
"messageStatusFailedToSend" = "Failed to send";

/* Title of the message information screen describing the date/time a message was sent */
"MESSAGE_INFO_SENT" = "Sent";

/* Title of the message information screen describing the date/time a message was received on a specific device */
"received" = "Received";

/* Title of the message information screen describing the sender of the message */
"from" = "From";

/* Title of the message information screen describing the identifier of the attachment */
"attachmentsFileId" = "File ID";

/* Title of the message information screen describing the file type of the attachment */
"ATTACHMENT_INFO_FILE_TYPE" = "File Type";

/* Title of the message information screen describing the size of the attachment */
"ATTACHMENT_INFO_FILE_SIZE" = "File Size";

/* Title on the message information screen describing the resolution of a media attachment */
"attachmentsResolution" = "Resolution";

/* Title on the message information screen describing the duration of a media attachment */
"attachmentsDuration" = "Duration";

/* State of a message after it failed to sync to the current users other devices */
"messageStatusFailedToSync" = "Failed to sync";

/* State of a message while it's in the process of being synced to the users other devices */
"messageStatusSyncing" = "Syncing";

/* Title of the modal that appears after a user taps on the state of a message which failed to send */
"MESSAGE_DELIVERY_FAILED_TITLE" = "Failed to send message";

/* Title of the modal that appears after a user taps on the state of a message which failed to sync to the users other devices */
"MESSAGE_DELIVERY_FAILED_SYNC_TITLE" = "Failed to sync message to your other devices";

/* Action for the modal shown when asking the user whether they want to delete from all of their devices */
"delete_message_for_me_and_my_devices" = "Delete from all of my devices";

/* Action in the long-press menu to trigger a message to be sent again after it has failed */
"resend" = "Resend";

/* Action in the long-press menu to trigger a message to be synced again after it has failed */
"context_menu_resync" = "Resync";

/* Title of a modal show the first time a user tries to search for GIFs */
"GIPHY_PERMISSION_TITLE" = "Search GIFs?";

/* Message of a modal show the first time a user tries to search for GIFs */
"GIPHY_PERMISSION_MESSAGE" = "Session will connect to Giphy to provide search results. You will not have full metadata protection when sending GIFs.";

/* Action in the long-press menu to view more information about a specific message */
"messageInfo" = "Message Info";

/* Action to mute a conversation in the swipe menu */
"notificationsMute" = "Mute";

/* Action in the swipe menu to unmute a conversation */
"unmute_button_text" = "Unmute";

/* Action in the swipe menu to mark a conversation as read */
"MARK_AS_READ" = "Mark read";

/* Action in the swipe menu to mark a conversation as unread */
"messageMarkUnread" = "Mark unread";

/* Title of the confirmation modal show when attempting to leave a group conversation */
"groupLeave" = "Leave Group";

/* Title of the confirmation modal show when attempting to leave a community conversation */
"communityLeave" = "Leave Community";

/* Message in the confirmation modal when leaving a community conversation */
"communityLeaveDescription" = "Are you sure you want to leave %@?";

/* Conversation subtitle while the user in the process of leaving */
"group_you_leaving" = "Leaving...";

/* Conversation subtitle if the user in the failed to leave */
"group_leave_error" = "Failed to leave Group!";

/* Message within a conversation indicating the device was unable to leave a group conversation */
"group_unable_to_leave" = "Unable to leave the Group, please try again";

/* Title in the confirmation modal to delete a group */
"groupDelete" = "Delete Group";

/* Message in the confirmation modal to delete a group */
"groupDeleteDescription" = "Are you sure you want to delete %@?";

/* Title in the confirmation modal when the user tries to delete a one-to-one conversation */
"conversationsDelete" = "Delete Conversation";

/* Message in the confirmation modal when the user tries to delete a one-to-one conversation */
"conversationsDeleteDescription" = "Are you sure you want to delete your conversation with %@?";

/* Title in the confirmation modal when the user tries to hide the 'Note to Self' conversation */
"noteToSelfHide" = "Hide Note to Self";

/* Message in the confirmation modal when the user tries to hide the 'Note to Self' conversation */
"noteToSelfHideDescription" = "Are you sure you want to hide %@?";

/* Title in the modal for updating the users profile display picture */
"profileSetDisplayPicturel" = "Set Display Picture";

/* Save action in the modal for updating the users profile display picture */
"update_profile_modal_save" = "Save";

/* Remove action in the modal for updating the users profile display picture */
"remove" = "Remove";

/* Title for the error when failing to remove the users profile display picture */
"update_profile_modal_remove_error_title" = "Unable to remove avatar image";

/* Title for the error when the user selects a profile display picture that is too large */
"update_profile_modal_max_size_error_title" = "Maximum File Size Exceeded";

/* Message for the error when the user selects a profile display picture that is too large */
"update_profile_modal_max_size_error_message" = "Please select a smaller photo and try again";

/* Title for the error when the user fails to update their profile display picture */
"update_profile_modal_error_title" = "Couldn't Update Profile";

/* Message for the error when the user fails to update their profile display picture */
"update_profile_modal_error_message" = "Please check your internet connection and try again";

/* Placeholder when entering a nickname for a contact */
"CONTACT_NICKNAME_PLACEHOLDER" = "Enter a name";

/* The separator within a conversation indicating that following messages are unread */
"messageUnread" = "Unread Messages";

/* Empty state for a conversation */
"CONVERSATION_EMPTY_STATE" = "You have no messages from %@. Send a message to start the conversation!";

/* Empty state for a read-only conversation */
"conversationsEmpty" = "There are no messages in %@.";

/* Empty state for the 'Note to Self' conversation */
"noteToSelfEmpty" = "You have no messages in %@.";

/* Message to indicate a user has Community Message Requests disabled */
"COMMUNITY_MESSAGE_REQUEST_DISABLED_EMPTY_STATE" = "%@ has message requests from Community conversations turned off, so you cannot send them a message.";

/* Warning to indicate one of the users devices is running an old version of Session */
"USER_CONFIG_OUTDATED_WARNING" = "Some of your devices are using outdated versions. Syncing may be unreliable until they are updated.";

/* Ann error displayed if the device is unable to retrieve the users recovery password */
"LOAD_RECOVERY_PASSWORD_ERROR" = "An error occurred when trying to load your recovery password.\n\nPlease export your logs, then upload the file though Session's Help Desk to help resolve this issue.";

/* An error displayed when trying to send a message if the device is unable to save it to the database */
"FAILED_TO_STORE_OUTGOING_MESSAGE" = "An error occurred when trying to store the outgoing message for sending, you may need to restart the app before you can send messages.";

/* An error indicating that the device was unable to access the database for some reason */
"database_inaccessible_error" = "There is an issue opening the database. Please restart the app and try again.";

/* A message indicating how the disappearing messages setting applies in a one-to-one conversation */
"DISAPPERING_MESSAGES_SUBTITLE_CONTACTS" = "This setting applies to messages you send in this conversation.";

/* A message indicating how the disappearing messages setting applies in a group conversation */
"DISAPPERING_MESSAGES_SUBTITLE_GROUPS" = "Messages disappear after they have been sent.";

/* A record that appears within the message history to indicate that the current user turned on disappearing messages */
<<<<<<< HEAD
"disappearingMessagesSetYou" = "You have set messages to disappear %@ after they have been %@";
=======
"YOU_DISAPPEARING_MESSAGES_INFO_ENABLE" = "You set your messages to disappear %@ after they have been %@.";
>>>>>>> 7c96dcd5

/* A record that appears within the message history to indicate that the current user update the disappearing messages setting */
"YOU_DISAPPEARING_MESSAGES_INFO_UPDATE" = "You have changed messages to disappear %@ after they have been %@";

/* A record that appears within the message history to indicate that the current user has disabled disappearing messages */
<<<<<<< HEAD
"disappearingMessagesTurnedOffYou" = "You have turned off disappearing messages";
=======
"YOU_DISAPPEARING_MESSAGES_INFO_DISABLE" = "You turned off disappearing messages. Messages you send will no longer disappear.";
>>>>>>> 7c96dcd5

/* The title for the legacy type of disappearing messages on the disappearing messages configuration screen */
"DISAPPEARING_MESSAGES_TYPE_LEGACY_TITLE" = "Legacy";

/* The description for the legacy type of disappearing messages on the disappearing messages configuration screen */
"DISAPPEARING_MESSAGES_TYPE_LEGACY_DESCRIPTION" = "Original version of disappearing messages.";

/* A warning shown at the top of a conversation to indicate a participant is using an old version of Session which may not support the updated disappearing messages functionality */
"DISAPPEARING_MESSAGES_OUTDATED_CLIENT_BANNER" = "%@ is using an outdated client. Disappearing messages may not work as expected.";

/* An error which can occur when a user tries to update from a version that Session no longer supports updating from */
"DATABASE_UNSUPPORTED_MIGRATION" = "You are trying to updated from a version which no longer supports upgrading\n\nIn order to continue to use session you need to restore your device\n\nWarning: Restoring your device will result in loss of any data older than two weeks";

/* DISAPPEARING_MESSAGE_STATE_READ
The point that a message will disappear in a disappearing message update message for disappear after read */
"DISAPPEARING_MESSAGE_STATE_READ" = "read";

/* The point that a message will disappear in a disappearing message update message for disappear after send */
"DISAPPEARING_MESSAGE_STATE_SENT" = "sent";

/* The current state for the legacy disappearing messages setting, the '%@' will be replaced by a short-form duration */
"DISAPPERING_MESSAGES_SUMMARY_LEGACY" = "Disappear After - %@";

/* The current state for the disappear after read setting, the '%@' will be replaced by a short-form duration */
"DISAPPERING_MESSAGES_SUMMARY_READ" = "Disappear After Read - %@";

/* The current state for the disappear after send setting, the '%@' will be replaced by a short-form duration */
"DISAPPERING_MESSAGES_SUMMARY_SEND" = "Disappear After Send - %@";

/* The subtitle describing the current legacy disappearing messages setting, the '%@' will be replaced by a duration */
"DISAPPEARING_MESSAGES_SUBTITLE_DISAPPEAR_AFTER_LEGACY" = "Disappear After: %@";

/* The subtitle describing the current disappear after read setting, the '%@' will be replaced by a duration */
"DISAPPEARING_MESSAGES_SUBTITLE_DISAPPEAR_AFTER_READ" = "Disappear After Read: %@";

/* The subtitle describing the current disappear after send setting, the '%@' will be replaced by a duration */
"DISAPPEARING_MESSAGES_SUBTITLE_DISAPPEAR_AFTER_SEND" = "Disappear After Send: %@";

/* An informational message displayed when the name of a group is changed, the '%@' will be the updated name. */
"groupNameNew" = "Group name is now %@.";

/* An informational message displayed when the name of a group is changed. */
"groupNameUpdated" = "Group name updated.";

/* An informational message displayed when the display picture of a group is changed. */
"groupDisplayPictureUpdated" = "Group display picture updated.";

/* An informational message displayed when a single member joined the group, the '%@' will be the members name. */
"GROUP_MESSAGE_INFO_MEMBER_ADDED" = "%@ was invited to join the group.";

/* An informational message displayed when two members joined the group, the '%@' will be the names of both members. */
"GROUP_MESSAGE_INFO_TWO_MEMBERS_ADDED" = "%@ and %@ were invited to join the group.";

/* An informational message displayed when multiple members joined the group, the first '%@' will be the first members name and the second '%@' will be the number of additional members added. */
"GROUP_MESSAGE_INFO_MULTIPLE_MEMBERS_ADDED" = "%@ and %@ others were invited to join the group.";

/* An informational message displayed when a single member was removed from the group, the '%@' will be the members. */
"GROUP_MESSAGE_INFO_MEMBER_REMOVED" = "%@ was removed from the group.";

/* An informational message displayed when two members were removed from the group, the '%@' will be the members names. */
"groupRemovedTwo" = "%@ and %@ were removed from the group.";

/* An informational message displayed when multiple members were removed from the group, the first '%@' will be the first members name and the second '%@' will be the number of additional members removed. */
"GROUP_MESSAGE_INFO_MULTIPLE_MEMBERS_REMOVED" = "%@ and %@ others were removed from the group.";

/* An informational message displayed when a member leaves the group. */
"GROUP_MESSAGE_INFO_MEMBER_LEFT" = "%@ left the group.";

/* An informational message displayed when a member of the group was promoted to admin, the '%@' will be the members name. */
"adminPromotedToAdmin" = "%@ was promoted to Admin.";

/* An informational message displayed when two members of the group were promoted to admin, the '%@' will be the members names. */
"adminTwoPromotedToAdmin" = "%@ and %@ were promoted to Admin.";

/* An informational message displayed when multiple members of the group were promoted to admin, the first '%@' will be the first members name and the second '%@' will be the number of additional members promoted. */
"adminMorePromotedToAdmin" = "%@ and %@ others were promoted to Admin.";

/* An informational message displayed the current user was removed from a group, the '%@' will be the name of the group. */
"GROUP_MESSAGE_INFO_REMOVED" = "You were removed from %@.";

/* Description of a warning prompt when deleting an invitation to join a group conversation. */
"groupInviteDelete" = "Are you sure you want to delete this group invite?";

/* Description of a confirmation prompt when blocking an invitation to join a group conversation. The '%@' will be replaced with the name of the user that sent the invitation. */
"MESSAGE_REQUESTS_GROUP_BLOCK_CONFIRMATION_ACTON" = "Are you sure you want to block %@? Blocked users cannot send you message requests, group invites or call you.";

/* An informational message displayed when the user has been invited to join a group, the first '%@' will be the name of the user that sent the invitation and the second '%@' will be the name of the group. */
"messageRequestGroupInvite" = "%@ invited you to join %@.";

/* Message within a conversation indicating the device was unable to delete a group conversation */
"group_unable_to_delete" = "Unable to delete the Group, please try again.";

/* Information displayed above the input when opening an invitation to join a group. */
"messageRequestGroupInviteDescription" = "Sending a message to this group will automatically accept the group invite.";

/* An error indicating we were unable to retrieve the required data for some reason. */
"ERROR_UNABLE_TO_FIND_DATA" = "There is an issue retrieving the required data. Please try again later.";

/* A title for the list of group members. */
"groupMembers" = "Group Members";

/* The status for a group member while their invite is being sent. */
"groupInviteSending" = "Sending invite";

/* The status for a group member while their invite is pending. */
"groupInviteSent" = "Invite sent";

/* The status for a group member if their invitation failed to send. */
"groupInviteFailed" = "Invite failed";

/* The status for a group admin while their invite is being sent. */
"adminSendingPromotion" = "Sending admin promotion";

/* The status for a group admin while their invite is pending. */
"adminPromotionSent" = "Admin promotion sent";

/* The status for a group admin if their invitation failed to send. */
"adminPromotionFailed" = "Admin promotion failed";

/* A title for the modal to edit the group display picture. */
"EDIT_GROUP_DISPLAY_PICTURE" = "Set Group Display Picture";

/* Error message when trying to update the display picture. */
"EDIT_DISPLAY_PICTURE_ERROR" = "Couldn't update display picture.";

/* Error message when trying to remove the display picture. */
"EDIT_DISPLAY_PICTURE_ERROR_REMOVE" = "Unable to remove display picture.";

/* Placeholder text for editing the name of a group. */
"EDIT_GROUP_NAME_PLACEHOLDER" = "Enter group name";

/* Error message when the edited name of a group is empty. */
"EDIT_GROUP_NAME_ERROR_MISSING" = "Please pick a group name.";

/* Error message when the edited name of a group is too long. */
"EDIT_GROUP_NAME_ERROR_LONG" = "Please pick a shorter group name.";

/* Placeholder text for editing the description of a group. */
"EDIT_GROUP_DESCRIPTION_PLACEHOLDER" = "Enter group description";

/* Error message when the edited description of a group is too long. */
"EDIT_GROUP_DESCRIPTION_ERROR_LONG" = "Please pick a shorter group description.";

/* Error message when the user attempts to remove an admin from a group. */
"adminCannotBeRemoved" = "Admins cannot be removed";

/* A title for the button to send invites for members to join groups. */
"membersInviteTitle" = "Invite";

/* A title for the button to send invites to contacts to join groups. */
"membersInvite" = "Invite Contacts";

/* Text which appears when all of the users contacts are already part of the group they want to invite contacts to. */
"GROUP_ACTION_INVITE_EMPTY_STATE" = "You don't have any more contacts.";

/* A toast which indicates that a single invitation to join the group is being sent. */
"groupInviteSending" = "Sending invite";

/* A toast which indicates that multiple invitations to join the group are being sent. */
"GROUP_ACTION_INVITE_SENDING_MULTIPLE" = "Sending invites";

/* A toast which indicates that a single invitation to join a group failed to send, the first '%@' will be the name of the member that couldn't be invited and the second '%@' will be the name of the group. */
"groupInviteFailedUser" = "Failed to invite %@ to %@";

/* A toast which indicates that two invitation to join a group failed to send, the first '%@' will be the name of the first member that couldn't be invited, the second '%@' will be the name of the second member that couldn't be invited, and the third '%@' will be the name of the group. */
"groupInviteFailedTwo" = "Failed to invite %@ and %@ to %@";

/* A toast which indicates multiple invitations to join a group failed to send, the first '%@' will be the name of the first member that couldn't be invited, the second '%@' will be the number of other members that couldn't be invited, and the third '%@' will be the name of the group. */
"groupInviteFailedMore" = "Failed to invite %@ and %@ others to %@";

/* A title for the screen to select which group members should receive promotions to admin. */
"adminPromote" = "Promote Admins";

/* A title for the button to send promotions to members of a group. */
"promote" = "Promote";

/* Text which appears when all of the members of a group are already admins. */
"GROUP_ACTION_PROMOTE_EMPTY_STATE" = "There are no more members in this group.";

/* A toast which indicates that a single promotion to admin within a group is being sent. */
"GROUP_ACTION_PROMOTE_SENDING" = "Sending promotion";

/* A toast which indicates that multiple promotions to admin within a group are being sent. */
"GROUP_ACTION_PROMOTE_SENDING_MULTIPLE" = "Sending promotions";

/* A toast which indicates that a single promotion to admin within a group failed to send, the first '%@' will be the name of the member that couldn't be promoted and the second '%@' will be the name of the group. */
"GROUP_ACTION_PROMOTE_FAILED_ONE" = "Failed to promote %@ in %@";

/* A toast which indicates that two promotions to admin within a group failed to send, the first '%@' will be the name of the first member that couldn't be promoted, the second '%@' will be the name of the second member that couldn't be promoted, and the third '%@' will be the name of the group. */
"GROUP_ACTION_PROMOTE_FAILED_TWO" = "Failed to promote %@ and %@ in %@";

/* A toast which indicates multiple promotions to admin within a group failed to send, the first '%@' will be the name of the first member that couldn't be promoted, the second '%@' will be the number of other members that couldn't be promoted, and the third '%@' will be the name of the group. */
"GROUP_ACTION_PROMOTE_FAILED_MULTIPLE" = "Failed to promote %@ and %@ others in %@";

/* A warning shown at the top of a conversation to indicate that the conversation is a legacy group conversation which will stop functioning correctly on a certain date, the '%@' will be replaced with the date it will stop working. */
"LEGACY_GROUPS_DEPRECATED_BANNER" = "Groups have been upgraded, create a new group to upgrade. Old group functionality will be degraded from %@.";

/* Title for the prompt which appears when editing the group name and description. */
"EDIT_GROUP_INFO_TITLE" = "Update Group Information";

/* Message for the prompt which appears when editing the group name and description. */
"EDIT_GROUP_INFO_MESSAGE" = "Group name and description is visible to all group members.";

/* Title for the prompt which appears when editing a legacy group name. */
"EDIT_LEGACY_GROUP_INFO_TITLE" = "Update Group Name";

/* Message for the prompt which appears when editing a legacy group name. */
"EDIT_LEGACY_GROUP_INFO_MESSAGE" = "Group name is visible to all group members.";

/* An informational message displayed when the user has been invited to join a group, the '%@' will be the name of the group. */
"GROUP_MESSAGE_INFO_INVITED_FALLBACK" = "You were invited to join %@.";

/* An informational message displayed when the current user joined the group, the '%@' will be replaced with 'You'. */
"GROUP_MESSAGE_INFO_MEMBER_ADDED_YOU" = "%@ were invited to join the group.";

/* An informational message displayed when a single member joined the group with access to chat history, the '%@' will be the members name. */
"GROUP_MESSAGE_INFO_MEMBER_ADDED_WITH_HISTORY" = "%@ was invited to join the group. Chat history was shared.";

/* An informational message displayed when the current user joined the group, the '%@' will be replaced with 'You'. */
"GROUP_MESSAGE_INFO_MEMBER_ADDED_YOU_WITH_HISTORY" = "%@ were invited to join the group. Chat history was shared.";

/* An informational message displayed when two members joined the group with access to chat history, the '%@' will be the names of both members. */
"GROUP_MESSAGE_INFO_TWO_MEMBERS_ADDED_WITH_HISTORY" = "%@ and %@ were invited to join the group. Chat history was shared.";

/* An informational message displayed when the current user and one other user joined the group, the first '%@' will be 'You' and the second will be the name of the other member. */
"GROUP_MESSAGE_INFO_TWO_MEMBERS_ADDED_YOU" = "%@ and %@ were invited to join the group.";

/* An informational message displayed when the current user and one other user joined the group with access to chat history, the first '%@' will be 'You' and the second will be the name of the other member. */
"GROUP_MESSAGE_INFO_TWO_MEMBERS_ADDED_YOU_WITH_HISTORY" = "%@ and %@ were invited to join the group. Chat history was shared.";

/* An informational message displayed when multiple members joined the group with access to chat history, the first '%@' will be the first members name and the second '%@' will be the number of additional members added. */
"GROUP_MESSAGE_INFO_MULTIPLE_MEMBERS_ADDED_WITH_HISTORY" = "%@ and %@ were invited to join the group. Chat history was shared.";

/* An informational message displayed when the current user and multiple other users joined the group, the first '%@' will be the first members name and the second '%@' will be the number of additional members added. */
"GROUP_MESSAGE_INFO_MULTIPLE_MEMBERS_ADDED_YOU" = "%@ and %@ others were invited to join the group.";

/* An informational message displayed when the current user and multiple other users joined the group with access to chat history, the first '%@' will be the first members name and the second '%@' will be the number of additional members added. */
"GROUP_MESSAGE_INFO_MULTIPLE_MEMBERS_ADDED_YOU_WITH_HISTORY" = "%@ and %@ others were invited to join the group. Chat history was shared.";

/* Message for the error modal shown when a voice message fails to start recording. */
<<<<<<< HEAD
"audioUnableToRecord" = "An error occurred when trying to start recording for the voice message.";
=======
"VOICE_MESSAGE_FAILED_TO_START_MESSAGE" = "An error occurred when trying to start recording for the voice message.";

/* Shortcut to copy the disappearing messages setting from another conversation participant. */
"FOLLOW_SETTING_TITLE" = "Follow Setting";

/* Explanation when following the disappearing messages setting from another conversation participant will turn disappearing messages on. The first '%@' will be the duration messages will remain and the second '%@' will be whether the countdown starts after the messages are sent or after they are read. */
"FOLLOW_SETTING_EXPLAINATION_TURNING_ON" = "Set your messages to disappear %@ after they have been %@?";

/* Explanation when following the disappearing messages setting from another conversation participant will turn disappearing messages off. */
"FOLLOW_SETTING_EXPLAINATION_TURNING_OFF" = "Messages you send will no longer disappear. Are you sure you want to turn off disappearing messages?";

/* Title for button on a modal which confirms a change. */
"CONFIRM_BUTTON_TITLE" = "Confirm";

/* The subtitle of delete action in long press menu screen indicating the time that a message will disappear */
"DISAPPEARING_MESSAGES_AUTO_DELETES_COUNT_DOWN" = "Auto-deletes in %@";

/* A message indicating how the disappearing messages setting applies in a one-to-one conversation for legacy mode */
"DISAPPERING_MESSAGES_SUBTITLE_LEGACY" = "This setting applies to everyone in this conversation.";
>>>>>>> 7c96dcd5
<|MERGE_RESOLUTION|>--- conflicted
+++ resolved
@@ -357,7 +357,6 @@
 "recoveryPasswordErrorTitle" = "Μη έγκυρη Φράση Ανάκτησης";
 "dismiss" = "Παράλειψη";
 /* Button text which opens the settings app */
-<<<<<<< HEAD
 "sessionSettings" = "Ρυθμίσεις";
 "callsYouCalled" = "Καλέσατε %@";
 "callsCalledYou" = "Είχατε κλήση από %@";
@@ -378,28 +377,6 @@
 "messageRequestsClearAllExplanation" = "Σίγουρα θέλετε να διαγράψετε όλα τα αιτήματα μηνύματος;";
 "clear" = "Διαγραφή";
 "messageRequestsDelete" = "Σίγουρα θέλετε να διαγράψετε αυτό το αίτημα μηνύματος;";
-=======
-"OPEN_SETTINGS_BUTTON" = "Ρυθμίσεις";
-"call_outgoing" = "Καλέσατε %@";
-"call_incoming" = "Είχατε κλήση από %@";
-"call_missed" = "Αναπάντητη Κλήση από %@";
-"APN_Message" = "Έχετε ένα νέο μήνυμα";
-"APN_Collapsed_Messages" = "Έχετε %@ νέα μηνύματα.";
-"PIN_BUTTON_TEXT" = "Καρφίτσωμα";
-"UNPIN_BUTTON_TEXT" = "Ξεκαρφίτσωμα";
-"modal_call_missed_tips_title" = "Αναπάντητη κλήση";
-"modal_call_missed_tips_explanation" = "Η κλήση από «%@» χάθηκε επειδή πρέπει να ενεργοποιήσετε την άδεια «Κλήσεις Φωνής και Βίντεο» στις Ρυθμίσεις Απορρήτου.";
-"media_saved" = "Αποθηκεύτηκαν πολυμέσα από %@.";
-"screenshot_taken" = "Λήφθηκε στιγμιότυπο οθόνης από %@.";
-"SEARCH_SECTION_CONTACTS" = "Επαφές & Ομάδες";
-"SEARCH_SECTION_MESSAGES" = "Μηνύματα";
-"MESSAGE_REQUESTS_TITLE" = "Αιτήματα Μηνύματος";
-"MESSAGE_REQUESTS_EMPTY_TEXT" = "Δεν υπάρχουν αιτήματα μηνυμάτων σε εκκρεμότητα";
-"MESSAGE_REQUESTS_CLEAR_ALL" = "Διαγραφή Όλων";
-"MESSAGE_REQUESTS_CLEAR_ALL_CONFIRMATION_TITLE" = "Are you sure you want to clear all message requests and group invites?";
-"MESSAGE_REQUESTS_CLEAR_ALL_CONFIRMATION_ACTON" = "Διαγραφή";
-"MESSAGE_REQUESTS_DELETE_CONFIRMATION_ACTON" = "Σίγουρα θέλετε να διαγράψετε αυτό το αίτημα μηνύματος;";
->>>>>>> 7c96dcd5
 "MESSAGE_REQUESTS_BLOCK_CONFIRMATION_ACTON" = "Σίγουρα θέλετε να θέσετε σε φραγή αυτή την επαφή;";
 "messageRequestsAcceptDescription" = "Η αποστολή μηνύματος σε αυτόν τον χρήστη θα αποδεχτεί αυτόματα το αίτημα μηνύματός του και θα αποκαλύψει το Session ID σας.";
 "messageRequestsAccepted" = "Το αίτημα μηνύματός σας έγινε δεκτό.";
@@ -550,16 +527,9 @@
 "modal_permission_camera" = "κάμερα";
 "permissionsMicrophoneAccessRequired" = "μικρόφωνο";
 "modal_permission_library" = "βιβλιοθήκη";
-<<<<<<< HEAD
 "off" = "Απενεργοποιημένο";
-"off" = "Απενεργοποιημένη";
 "DISAPPEARING_MESSAGES_SUBTITLE_DISAPPEAR_AFTER" = "Εξαφάνιση Μετά Από: %@";
 "communityUrlCopy" = "Αντιγραφή URL Ομάδας";
-=======
-"DISAPPEARING_MESSAGES_OFF" = "Απενεργοποιημένο";
-"DISAPPEARING_MESSAGES_SUBTITLE_OFF" = "Απενεργοποιημένη";
-"COPY_GROUP_URL" = "Αντιγραφή URL Ομάδας";
->>>>>>> 7c96dcd5
 "NEW_CONVERSATION_CONTACTS_SECTION_TITLE" = "Επαφές";
 "groupCreateErrorNoMembers" = "Παρακαλώ επιλέξτε τουλάχιστον 1 μέλος από την ομάδα";
 "GROUP_CREATION_PLEASE_WAIT" = "Παρακαλώ περιμένετε όσο δημιουργείται η ομάδα...";
@@ -574,7 +544,6 @@
 "DM_ERROR_INVALID" = "Παρακαλώ ελέγξτε το Session ID ή το όνομα ONS και δοκιμάστε ξανά";
 "communityEnterUrlErrorInvalidDescription" = "Παρακαλώ ελέγξτε το URL που εισαγάγατε και προσπαθήστε ξανά.";
 "COMMUNITY_ERROR_GENERIC" = "Αδυναμία Συμμετοχής";
-<<<<<<< HEAD
 "disappearingMessages" = "Εξαφανιζόμενα Μηνύματα";
 "disappearingMessagesDeleteType" = "Τύπος Διαγραφής";
 "disappearingMessagesDisappearAfterRead" = "Εξαφάνιση Μετά από Ανάγνωση";
@@ -588,22 +557,6 @@
 "disappearingMessagesDisappear" = "Εξαφάνιση Μετά Από %@ - %@";
 "DISAPPERING_MESSAGES_INFO_ENABLE" = "%@ όρισε τα μηνύματα να εξαφανίζονται %@ αφότου έχουν %@";
 "disappearingMessagesChanged" = "%@ άλλαξε τα μηνύματα να εξαφανίζονται %@ αφότου έχουν %@";
-=======
-"DISAPPERING_MESSAGES_TITLE" = "Εξαφανιζόμενα Μηνύματα";
-"DISAPPERING_MESSAGES_TYPE_TITLE" = "Τύπος Διαγραφής";
-"DISAPPERING_MESSAGES_TYPE_AFTER_READ_TITLE" = "Εξαφάνιση Μετά από Ανάγνωση";
-"DISAPPERING_MESSAGES_TYPE_AFTER_READ_DESCRIPTION" = "Τα μηνύματα διαγράφονται αφού έχουν αναγνωσθεί.";
-"DISAPPERING_MESSAGES_TYPE_AFTER_SEND_TITLE" = "Εξαφάνιση Μετά από Αποστολή";
-"DISAPPERING_MESSAGES_TYPE_AFTER_SEND_DESCRIPTION" = "Τα μηνύματα διαγράφονται αφού έχουν αποσταλεί.";
-"DISAPPERING_MESSAGES_TIMER_TITLE" = "Χρονόμετρο";
-"DISAPPERING_MESSAGES_SAVE_TITLE" = "Ορισμός";
-"DISAPPERING_MESSAGES_GROUP_WARNING" = "Αυτή η ρύθμιση ισχύει για όλους σε αυτή τη συνομιλία.";
-"DISAPPERING_MESSAGES_GROUP_WARNING_ADMIN_ONLY" = "Αυτή η ρύθμιση ισχύει για όλους σε αυτή τη συνομιλία. Μόνο οι διαχειριστές της ομάδας μπορούν να αλλάξουν αυτή τη ρύθμιση.";
-/* Informational message shown when a conversation participant enables disappearing messages. The first '%@' will be the participants name, the second '%@' will be the duration and the third '%@' will indicate whether the countdown should start after the messages are sent or after they are read. */
-"DISAPPERING_MESSAGES_INFO_ENABLE" = "%@ όρισε τα μηνύματα να εξαφανίζονται %@ αφότου έχουν %@";
-"DISAPPERING_MESSAGES_INFO_UPDATE" = "%@ άλλαξε τα μηνύματα να εξαφανίζονται %@ αφότου έχουν %@";
-/* Informational message shown when a conversation participant enables disappearing messages. The '%@' will be the participants name. */
->>>>>>> 7c96dcd5
 "DISAPPERING_MESSAGES_INFO_DISABLE" = "%@ απενεργοποίησε τα εξαφανιζόμενα μηνύματα";
 
 /* context_menu_info */
@@ -814,21 +767,13 @@
 "DISAPPERING_MESSAGES_SUBTITLE_GROUPS" = "Messages disappear after they have been sent.";
 
 /* A record that appears within the message history to indicate that the current user turned on disappearing messages */
-<<<<<<< HEAD
 "disappearingMessagesSetYou" = "You have set messages to disappear %@ after they have been %@";
-=======
-"YOU_DISAPPEARING_MESSAGES_INFO_ENABLE" = "You set your messages to disappear %@ after they have been %@.";
->>>>>>> 7c96dcd5
 
 /* A record that appears within the message history to indicate that the current user update the disappearing messages setting */
 "YOU_DISAPPEARING_MESSAGES_INFO_UPDATE" = "You have changed messages to disappear %@ after they have been %@";
 
 /* A record that appears within the message history to indicate that the current user has disabled disappearing messages */
-<<<<<<< HEAD
-"disappearingMessagesTurnedOffYou" = "You have turned off disappearing messages";
-=======
-"YOU_DISAPPEARING_MESSAGES_INFO_DISABLE" = "You turned off disappearing messages. Messages you send will no longer disappear.";
->>>>>>> 7c96dcd5
+"disappearingMessagesTurnedOffYou" = "You turned off disappearing messages. Messages you send will no longer disappear.";
 
 /* The title for the legacy type of disappearing messages on the disappearing messages configuration screen */
 "DISAPPEARING_MESSAGES_TYPE_LEGACY_TITLE" = "Legacy";
@@ -1069,10 +1014,7 @@
 "GROUP_MESSAGE_INFO_MULTIPLE_MEMBERS_ADDED_YOU_WITH_HISTORY" = "%@ and %@ others were invited to join the group. Chat history was shared.";
 
 /* Message for the error modal shown when a voice message fails to start recording. */
-<<<<<<< HEAD
 "audioUnableToRecord" = "An error occurred when trying to start recording for the voice message.";
-=======
-"VOICE_MESSAGE_FAILED_TO_START_MESSAGE" = "An error occurred when trying to start recording for the voice message.";
 
 /* Shortcut to copy the disappearing messages setting from another conversation participant. */
 "FOLLOW_SETTING_TITLE" = "Follow Setting";
@@ -1090,5 +1032,4 @@
 "DISAPPEARING_MESSAGES_AUTO_DELETES_COUNT_DOWN" = "Auto-deletes in %@";
 
 /* A message indicating how the disappearing messages setting applies in a one-to-one conversation for legacy mode */
-"DISAPPERING_MESSAGES_SUBTITLE_LEGACY" = "This setting applies to everyone in this conversation.";
->>>>>>> 7c96dcd5
+"DISAPPERING_MESSAGES_SUBTITLE_LEGACY" = "This setting applies to everyone in this conversation.";