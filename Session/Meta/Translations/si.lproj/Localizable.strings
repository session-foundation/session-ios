/* No comment provided by engineer. */
"ATTACHMENT" = "ඇමුණුම";
/* Title for 'caption' mode of the attachment approval view. */
"ATTACHMENT_APPROVAL_CAPTION_TITLE" = "Caption";
/* Format string for file extension label in call interstitial view */
"ATTACHMENT_APPROVAL_FILE_EXTENSION_FORMAT" = "ගොනුවේ වර්ගය: %@";
/* Format string for file size label in call interstitial view. Embeds: {{file size as 'N mb' or 'N kb'}}. */
"ATTACHMENT_APPROVAL_FILE_SIZE_FORMAT" = "ප්‍රමාණය: %@";
/* One-line label indicating the user can add no more text to the media message field. */
"ATTACHMENT_APPROVAL_MESSAGE_LENGTH_LIMIT_REACHED" = "Message limit reached";
/* Label for 'send' button in the 'attachment approval' dialog. */
"ATTACHMENT_APPROVAL_SEND_BUTTON" = "යවන්න";
/* Generic filename for an attachment with no known name */
"ATTACHMENT_DEFAULT_FILENAME" = "ඇමුණුම";
/* The title of the 'attachment error' alert. */
"ATTACHMENT_ERROR_ALERT_TITLE" = "Error Sending Attachment";
/* Attachment error message for image attachments which could not be converted to JPEG */
"ATTACHMENT_ERROR_COULD_NOT_CONVERT_TO_JPEG" = "Unable to convert image.";
/* Attachment error message for video attachments which could not be converted to MP4 */
"ATTACHMENT_ERROR_COULD_NOT_CONVERT_TO_MP4" = "Unable to process video.";
/* Attachment error message for image attachments which cannot be parsed */
"ATTACHMENT_ERROR_COULD_NOT_PARSE_IMAGE" = "Unable to parse image.";
/* Attachment error message for image attachments in which metadata could not be removed */
"ATTACHMENT_ERROR_COULD_NOT_REMOVE_METADATA" = "Unable to remove metadata from image.";
/* Attachment error message for image attachments which could not be resized */
"ATTACHMENT_ERROR_COULD_NOT_RESIZE_IMAGE" = "Unable to resize image.";
/* Attachment error message for attachments whose data exceed file size limits */
"ATTACHMENT_ERROR_FILE_SIZE_TOO_LARGE" = "Attachment is too large.";
/* Attachment error message for attachments with invalid data */
"ATTACHMENT_ERROR_INVALID_DATA" = "Attachment includes invalid content.";
/* Attachment error message for attachments with an invalid file format */
"ATTACHMENT_ERROR_INVALID_FILE_FORMAT" = "Attachment has an invalid file format.";
/* Attachment error message for attachments without any data */
"ATTACHMENT_ERROR_MISSING_DATA" = "Attachment is empty.";
/* Alert title when picking a document fails for an unknown reason */
"ATTACHMENT_PICKER_DOCUMENTS_FAILED_ALERT_TITLE" = "Failed to choose document.";
/* Alert body when picking a document fails because user picked a directory/bundle */
"ATTACHMENT_PICKER_DOCUMENTS_PICKED_DIRECTORY_FAILED_ALERT_BODY" = "Please create a compressed archive of this file or directory and try sending that instead.";
/* Alert title when picking a document fails because user picked a directory/bundle */
"ATTACHMENT_PICKER_DOCUMENTS_PICKED_DIRECTORY_FAILED_ALERT_TITLE" = "සහාය නොදක්වන ගොනුවකි";
/* Short text label for a voice message attachment, used for thread preview and on the lock screen */
"ATTACHMENT_TYPE_VOICE_MESSAGE" = "Voice Message";
/* Button label for the 'block' button */
"BLOCK_LIST_BLOCK_BUTTON" = "අවහිර";
/* A format for the 'block user' action sheet title. Embeds {{the blocked user's name or phone number}}. */
"BLOCK_LIST_BLOCK_USER_TITLE_FORMAT" = "Block %@?";
/* A format for the 'unblock user' action sheet title. Embeds {{the unblocked user's name or phone number}}. */
"BLOCK_LIST_UNBLOCK_TITLE_FORMAT" = "Unblock %@?";
/* Button label for the 'unblock' button */
"BLOCK_LIST_UNBLOCK_BUTTON" = "Unblock";
/* The message format of the 'conversation blocked' alert. Embeds the {{conversation title}}. */
"BLOCK_LIST_VIEW_BLOCKED_ALERT_MESSAGE_FORMAT" = "%@ has been blocked.";
/* The title of the 'user blocked' alert. */
"BLOCK_LIST_VIEW_BLOCKED_ALERT_TITLE" = "User Blocked";
/* Alert title after unblocking a group or 1:1 chat. Embeds the {{conversation title}}. */
"BLOCK_LIST_VIEW_UNBLOCKED_ALERT_TITLE_FORMAT" = "%@ has been unblocked.";
/* An explanation of the consequences of blocking another user. */
"BLOCK_USER_BEHAVIOR_EXPLANATION" = "Blocked users will not be able to call you or send you messages.";
/* Label for generic done button. */
"BUTTON_DONE" = "Done";
/* Button text to enable batch selection mode */
"BUTTON_SELECT" = "Select";
/* Alert body */
"CONFIRM_LEAVE_GROUP_DESCRIPTION" = "You will no longer be able to send or receive messages in this group.";
/* Alert title */
"CONFIRM_LEAVE_GROUP_TITLE" = "Do you really want to leave?";
/* Message for the 'conversation delete confirmation' alert. */
"CONVERSATION_DELETE_CONFIRMATION_ALERT_MESSAGE" = "This cannot be undone.";
/* Title for the 'conversation delete confirmation' alert. */
"CONVERSATION_DELETE_CONFIRMATION_ALERT_TITLE" = "Delete Conversation?";
/* keyboard toolbar label when starting to search with no current results */
"CONVERSATION_SEARCH_SEARCHING" = "Searching...";
/* keyboard toolbar label when no messages match the search string */
"CONVERSATION_SEARCH_NO_RESULTS" = "No matches";
/* keyboard toolbar label when exactly 1 message matches the search string */
"CONVERSATION_SEARCH_ONE_RESULT" = "1 match";
/* keyboard toolbar label when more than 1 message matches the search string. Embeds {{number/position of the 'currently viewed' result}} and the {{total number of results}} */
"CONVERSATION_SEARCH_RESULTS_FORMAT" = "%d of %d matches";
/* table cell label in conversation settings */
"CONVERSATION_SETTINGS_BLOCK_THIS_USER" = "Block This User";
/* label for 'mute thread' cell in conversation settings */
"CONVERSATION_SETTINGS_MUTE_LABEL" = "Mute";
/* Table cell label in conversation settings which returns the user to the conversation with 'search mode' activated */
"CONVERSATION_SETTINGS_SEARCH" = "Search Conversation";
/* Title for the 'crop/scale image' dialog. */
"CROP_SCALE_IMAGE_VIEW_TITLE" = "Move and Scale";
/* Subtitle shown while the app is updating its database. */
"DATABASE_VIEW_OVERLAY_SUBTITLE" = "This can take a few minutes.";
/* Title shown while the app is updating its database. */
"DATABASE_VIEW_OVERLAY_TITLE" = "Optimizing Database";
/* The present; the current time. */
"DATE_NOW" = "දැන්";
/* table cell label in conversation settings */
"DISAPPEARING_MESSAGES" = "Disappearing Messages";
/* table cell label in conversation settings */
"EDIT_GROUP_ACTION" = "සමූහය සංස්කරණය";
/* Label indicating media gallery is empty */
"GALLERY_TILES_EMPTY_GALLERY" = "You don't have any media in this conversation.";
/* Label indicating loading is in progress */
"GALLERY_TILES_LOADING_MORE_RECENT_LABEL" = "Loading Newer Media…";
/* Label indicating loading is in progress */
"GALLERY_TILES_LOADING_OLDER_LABEL" = "Loading Older Media…";
/* Error displayed when there is a failure fetching a GIF from the remote service. */
"GIF_PICKER_ERROR_FETCH_FAILURE" = "Failed to fetch the requested GIF. Please verify you are online.";
/* Generic error displayed when picking a GIF */
"GIF_PICKER_ERROR_GENERIC" = "An unknown error occurred.";
/* Shown when selected GIF couldn't be fetched */
"GIF_PICKER_FAILURE_ALERT_TITLE" = "Unable to Choose GIF";
/* Alert message shown when user tries to search for GIFs without entering any search terms. */
"GIF_PICKER_VIEW_MISSING_QUERY" = "Please enter your search.";
/* Indicates that an error occurred while searching. */
"GIF_VIEW_SEARCH_ERROR" = "Error. Tap to Retry.";
/* Indicates that the user's search had no results. */
"GIF_VIEW_SEARCH_NO_RESULTS" = "ප්‍රතිඵල නැත.";
/* No comment provided by engineer. */
"GROUP_CREATED" = "Group created";
/* No comment provided by engineer. */
"GROUP_MEMBER_JOINED" = "%@ joined the group. ";
/* No comment provided by engineer. */
"GROUP_MEMBER_LEFT" = " %@ සමූහය හැරගියා. ";
/* No comment provided by engineer. */
"GROUP_MEMBER_REMOVED" = "%@ was removed from the group. ";
/* No comment provided by engineer. */
"GROUP_MEMBERS_REMOVED" = "%@ were removed from the group. ";
/* No comment provided by engineer. */
"GROUP_TITLE_CHANGED" = "Title is now '%@'. ";
/* No comment provided by engineer. */
"GROUP_UPDATED" = "Group updated.";
/* No comment provided by engineer. */
"GROUP_YOU_LEFT" = "You have left the group.";
/* No comment provided by engineer. */
"YOU_WERE_REMOVED" = " You were removed from the group. ";
/* Momentarily shown to the user when attempting to select more images than is allowed. Embeds {{max number of items}} that can be shared. */
"IMAGE_PICKER_CAN_SELECT_NO_MORE_TOAST_FORMAT" = "You can't share more than %@ items.";
/* alert title */
"IMAGE_PICKER_FAILED_TO_PROCESS_ATTACHMENTS" = "Failed to select attachment.";
/* Message for the alert indicating that an audio file is invalid. */
"INVALID_AUDIO_FILE_ALERT_ERROR_MESSAGE" = "Invalid audio file.";
/* Confirmation button within contextual alert */
"LEAVE_BUTTON_TITLE" = "හැරයන්න";
/* table cell label in conversation settings */
"LEAVE_GROUP_ACTION" = "සමූහය හැරයන්න";
/* nav bar button item */
"MEDIA_DETAIL_VIEW_ALL_MEDIA_BUTTON" = "සියළුම මාධ්‍යය";
/* media picker option to choose from library */
"MEDIA_FROM_LIBRARY_BUTTON" = "Photo Library";
/* Confirmation button text to delete selected media from the gallery, embeds {{number of messages}} */
"MEDIA_GALLERY_DELETE_MULTIPLE_MESSAGES_FORMAT" = "Delete %d Messages";
/* Confirmation button text to delete selected media message from the gallery */
"MEDIA_GALLERY_DELETE_SINGLE_MESSAGE" = "Delete Message";
/* embeds {{sender name}} and {{sent datetime}}, e.g. 'Sarah on 10/30/18, 3:29' */
"MEDIA_GALLERY_LANDSCAPE_TITLE_FORMAT" = "%@ on %@";
/* Format for the 'more items' indicator for media galleries. Embeds {{the number of additional items}}. */
"MEDIA_GALLERY_MORE_ITEMS_FORMAT" = "+%@";
/* Short sender label for media sent by you */
"MEDIA_GALLERY_SENDER_NAME_YOU" = "ඔබ";
/* Section header in media gallery collection view */
"MEDIA_GALLERY_THIS_MONTH_HEADER" = "මෙම මාසය";
/* status message for failed messages */
"MESSAGE_STATUS_FAILED" = "Sending failed.";
/* status message for read messages */
"MESSAGE_STATUS_READ" = "Read";
/* message status while message is sending. */
"MESSAGE_STATUS_SENDING" = "Sending…";
/* status message for sent messages */
"MESSAGE_STATUS_SENT" = "Sent";
/* status message while attachment is uploading */
"MESSAGE_STATUS_UPLOADING" = "Uploading…";
/* notification title. Embeds {{author name}} and {{group name}} */
"NEW_GROUP_MESSAGE_NOTIFICATION_TITLE" = "%@ to %@";
/* Label for 1:1 conversation with yourself. */
"NOTE_TO_SELF" = "Note to Self";
/* Lock screen notification text presented after user powers on their device without unlocking. Embeds {{device model}} (either 'iPad' or 'iPhone') */
"NOTIFICATION_BODY_PHONE_LOCKED_FORMAT" = "You may have received messages while your %@ was restarting.";
/* No comment provided by engineer. */
"BUTTON_OK" = "OK";
/* Info Message when {{other user}} disables or doesn't support disappearing messages */
"OTHER_DISABLED_DISAPPEARING_MESSAGES_CONFIGURATION" = "%@ disabled disappearing messages.";
/* Info Message when {{other user}} updates message expiration to {{time amount}}, see the *_TIME_AMOUNT strings for context. */
"OTHER_UPDATED_DISAPPEARING_MESSAGES_CONFIGURATION" = "%@ set disappearing message time to %@";
/* alert title, generic error preventing user from capturing a photo */
"PHOTO_CAPTURE_GENERIC_ERROR" = "Unable to capture image.";
/* alert title */
"PHOTO_CAPTURE_UNABLE_TO_CAPTURE_IMAGE" = "Unable to capture image.";
/* alert title */
"PHOTO_CAPTURE_UNABLE_TO_INITIALIZE_CAMERA" = "Failed to configure camera.";
/* label for system photo collections which have no name. */
"PHOTO_PICKER_UNNAMED_COLLECTION" = "Unnamed Album";
/* Notification action button title */
"PUSH_MANAGER_MARKREAD" = "Mark as Read";
/* Notification action button title */
"PUSH_MANAGER_REPLY" = "පිළිතුරු";
/* Description of how and why Session iOS uses Touch ID/Face ID/Phone Passcode to unlock 'screen lock'. */
"SCREEN_LOCK_REASON_UNLOCK_SCREEN_LOCK" = "Authenticate to open Session.";
/* Title for alert indicating that screen lock could not be unlocked. */
"SCREEN_LOCK_UNLOCK_FAILED" = "Authentication Failed";
/* alert title when user attempts to leave the send media flow when they have an in-progress album */
"SEND_MEDIA_ABANDON_TITLE" = "Discard Media?";
/* alert action, confirming the user wants to exit the media flow and abandon any photos they've taken */
"SEND_MEDIA_CONFIRM_ABANDON_ALBUM" = "Discard Media";
/* Format string for the default 'Note' sound. Embeds the system {{sound name}}. */
"SETTINGS_AUDIO_DEFAULT_TONE_LABEL_FORMAT" = "%@ (default)";
/* Label for settings view that allows user to change the notification sound. */
"SETTINGS_ITEM_NOTIFICATION_SOUND" = "පණිවිඩ ශබ්දය";
/* Label for the 'no sound' option that allows users to disable sounds for notifications, etc. */
"SOUNDS_NONE" = "None";
/* {{number of days}} embedded in strings, e.g. 'Alice updated disappearing messages expiration to {{5 days}}'. See other *_TIME_AMOUNT strings */
"TIME_AMOUNT_DAYS" = "දවස් %@";
/* Label text below navbar button, embeds {{number of days}}. Must be very short, like 1 or 2 characters, The space is intentionally omitted between the text and the embedded duration so that we get, e.g. '5d' not '5 d'. See other *_TIME_AMOUNT strings */
"TIME_AMOUNT_DAYS_SHORT_FORMAT" = "%@d";
/* {{number of hours}} embedded in strings, e.g. 'Alice updated disappearing messages expiration to {{5 hours}}'. See other *_TIME_AMOUNT strings */
"TIME_AMOUNT_HOURS" = "පැය %@";
/* Label text below navbar button, embeds {{number of hours}}. Must be very short, like 1 or 2 characters, The space is intentionally omitted between the text and the embedded duration so that we get, e.g. '5h' not '5 h'. See other *_TIME_AMOUNT strings */
"TIME_AMOUNT_HOURS_SHORT_FORMAT" = "%@h";
/* {{number of minutes}} embedded in strings, e.g. 'Alice updated disappearing messages expiration to {{5 minutes}}'. See other *_TIME_AMOUNT strings */
"TIME_AMOUNT_MINUTES" = "විනාඩි %@";
/* Label text below navbar button, embeds {{number of minutes}}. Must be very short, like 1 or 2 characters, The space is intentionally omitted between the text and the embedded duration so that we get, e.g. '5m' not '5 m'. See other *_TIME_AMOUNT strings */
"TIME_AMOUNT_MINUTES_SHORT_FORMAT" = "%@m";
/* {{number of seconds}} embedded in strings, e.g. 'Alice updated disappearing messages expiration to {{5 seconds}}'. See other *_TIME_AMOUNT strings */
"TIME_AMOUNT_SECONDS" = "තත්පර %@";
/* Label text below navbar button, embeds {{number of seconds}}. Must be very short, like 1 or 2 characters, The space is intentionally omitted between the text and the embedded duration so that we get, e.g. '5s' not '5 s'. See other *_TIME_AMOUNT strings */
"TIME_AMOUNT_SECONDS_SHORT_FORMAT" = "%@s";
/* {{1 day}} embedded in strings, e.g. 'Alice updated disappearing messages expiration to {{1 day}}'. See other *_TIME_AMOUNT strings */
"TIME_AMOUNT_SINGLE_DAY" = "දවස් %@";
/* {{1 hour}} embedded in strings, e.g. 'Alice updated disappearing messages expiration to {{1 hour}}'. See other *_TIME_AMOUNT strings */
"TIME_AMOUNT_SINGLE_HOUR" = "පැය %@";
/* {{1 minute}} embedded in strings, e.g. 'Alice updated disappearing messages expiration to {{1 minute}}'. See other *_TIME_AMOUNT strings */
"TIME_AMOUNT_SINGLE_MINUTE" = "විනාඩි %@";
/* {{1 week}} embedded in strings, e.g. 'Alice updated disappearing messages expiration to {{1 week}}'. See other *_TIME_AMOUNT strings */
"TIME_AMOUNT_SINGLE_WEEK" = "සති %@";
/* {{number of weeks}}, embedded in strings, e.g. 'Alice updated disappearing messages expiration to {{5 weeks}}'. See other *_TIME_AMOUNT strings */
"TIME_AMOUNT_WEEKS" = "සති %@";
/* Label text below navbar button, embeds {{number of weeks}}. Must be very short, like 1 or 2 characters, The space is intentionally omitted between the text and the embedded duration so that we get, e.g. '5w' not '5 w'. See other *_TIME_AMOUNT strings */
"TIME_AMOUNT_WEEKS_SHORT_FORMAT" = "%@w";
/* Label for the cancel button in an alert or action sheet. */
"TXT_CANCEL_TITLE" = "අවලංගු";
/* No comment provided by engineer. */
"TXT_DELETE_TITLE" = "Delete";
/* Filename for voice messages. */
"VOICE_MESSAGE_FILE_NAME" = "Voice Message";
/* Message for the alert indicating the 'voice message' needs to be held to be held down to record. */
"VOICE_MESSAGE_TOO_SHORT_ALERT_MESSAGE" = "Tap and hold to record a voice message.";
/* Title for the alert indicating the 'voice message' needs to be held to be held down to record. */
"VOICE_MESSAGE_TOO_SHORT_ALERT_TITLE" = "Voice Message";
/* Info Message when you disable disappearing messages */
"YOU_DISABLED_DISAPPEARING_MESSAGES_CONFIGURATION" = "You disabled disappearing messages.";
/* Info message embedding a {{time amount}}, see the *_TIME_AMOUNT strings for context. */
"YOU_UPDATED_DISAPPEARING_MESSAGES_CONFIGURATION" = "You set disappearing message time to %@";
// MARK: - Session
"continue_2" = "ඉදිරියට";
"copy" = "පිටපත්";
"invalid_url" = "ඒ.ස.නි. වලංගු නොවේ";
"next" = "ඊළඟ";
"share" = "බෙදාගන්න";
"invalid_session_id" = "Invalid Session ID";
"cancel" = "අවලංගු";
"your_session_id" = "Your Session ID";
"vc_landing_title_2" = "Your Session begins here...";
"vc_landing_register_button_title" = "Create Session ID";
"vc_landing_restore_button_title" = "Continue Your Session";
"vc_landing_link_button_title" = "Link a Device";
"view_fake_chat_bubble_1" = "සෙෂන් යනු කුමක්ද?";
"view_fake_chat_bubble_2" = "It's a decentralized, encrypted messaging app";
"view_fake_chat_bubble_3" = "So it doesn't collect my personal information or my conversation metadata? How does it work?";
"view_fake_chat_bubble_4" = "Using a combination of advanced anonymous routing and end-to-end encryption technologies.";
"view_fake_chat_bubble_5" = "Friends don't let friends use compromised messengers. You're welcome.";
"vc_register_title" = "ඔබගේ සෙෂන් හැඳු. ආයුබෝවන් කියන්න";
"vc_register_explanation" = "Your Session ID is the unique address people can use to contact you on Session. With no connection to your real identity, your Session ID is totally anonymous and private by design.";
"vc_restore_title" = "Restore your account";
"vc_restore_explanation" = "Enter the recovery phrase that was given to you when you signed up to restore your account.";
"vc_restore_seed_text_field_hint" = "Enter your recovery phrase";
"vc_link_device_title" = "Link a Device";
"vc_link_device_scan_qr_code_tab_title" = "Scan QR Code";
"vc_display_name_title_2" = "Pick your display name";
"vc_display_name_explanation" = "This will be your name when you use Session. It can be your real name, an alias, or anything else you like.";
"vc_display_name_text_field_hint" = "Enter a display name";
"vc_display_name_display_name_missing_error" = "Please pick a display name";
"vc_display_name_display_name_too_long_error" = "Please pick a shorter display name";
"vc_pn_mode_recommended_option_tag" = "නිර්දේශිතයි";
"vc_pn_mode_no_option_picked_modal_title" = "Please Pick an Option";
"vc_home_empty_state_message" = "You don't have any contacts yet";
"vc_home_empty_state_button_title" = "Start a Session";
"vc_seed_title" = "Your Recovery Phrase";
"vc_seed_title_2" = "Meet your recovery phrase";
"vc_seed_explanation" = "Your recovery phrase is the master key to your Session ID — you can use it to restore your Session ID if you lose access to your device. Store your recovery phrase in a safe place, and don’t give it to anyone.";
"vc_seed_reveal_button_title" = "Hold to reveal";
"view_seed_reminder_subtitle_1" = "Secure your account by saving your recovery phrase";
"view_seed_reminder_subtitle_2" = "Tap and hold the redacted words to reveal your recovery phrase, then store it safely to secure your Session ID.";
"view_seed_reminder_subtitle_3" = "Make sure to store your recovery phrase in a safe place";
"vc_path_title" = "Path";
"vc_path_explanation" = "Session hides your IP by routing your messages through multiple Service Nodes in Session's decentralized network. These are the countries your connection is currently being routed through:";
"vc_path_device_row_title" = "ඔබ";
"vc_path_guard_node_row_title" = "Entry Node";
"vc_path_service_node_row_title" = "Service Node";
"vc_path_destination_row_title" = "Destination";
"vc_path_learn_more_button_title" = "Learn More";
"vc_create_private_chat_title" = "New Message";
"vc_create_private_chat_enter_session_id_tab_title" = "Enter Session ID";
"vc_create_private_chat_scan_qr_code_tab_title" = "Scan QR Code";
"vc_enter_public_key_explanation" = "Start a new conversation by entering someone's Session ID or share your Session ID with them.";
"vc_scan_qr_code_camera_access_explanation" = "Session needs camera access to scan QR codes";
"vc_scan_qr_code_grant_camera_access_button_title" = "Grant Camera Access";
"vc_create_closed_group_title" = "Create Group";
"vc_create_closed_group_text_field_hint" = "Enter a group name";
"vc_create_closed_group_empty_state_message" = "You don't have any contacts yet";
"vc_create_closed_group_empty_state_button_title" = "Start a Session";
"vc_create_closed_group_group_name_missing_error" = "Please enter a group name";
"vc_create_closed_group_group_name_too_long_error" = "Please enter a shorter group name";
"vc_create_closed_group_too_many_group_members_error" = "A closed group cannot have more than 100 members";
"vc_join_public_chat_title" = "Join Community";
"vc_join_public_chat_enter_group_url_tab_title" = "Community URL";
"vc_join_public_chat_scan_qr_code_tab_title" = "Scan QR Code";
"vc_enter_chat_url_text_field_hint" = "Enter Community URL";
"vc_settings_title" = "සැකසුම්";
"vc_group_settings_title" = "Group Settings";
"vc_settings_display_name_missing_error" = "Please pick a display name";
"vc_settings_display_name_too_long_error" = "Please pick a shorter display name";
"vc_settings_privacy_button_title" = "පෞද්ගලිකත්වය";
"vc_settings_notifications_button_title" = "දැනුම්දීම්";
"vc_settings_recovery_phrase_button_title" = "Recovery Phrase";
"vc_settings_clear_all_data_button_title" = "Clear Data";
"vc_qr_code_title" = "QR Code";
"vc_qr_code_view_my_qr_code_tab_title" = "View My QR Code";
"vc_qr_code_view_scan_qr_code_tab_title" = "Scan QR Code";
"vc_qr_code_view_scan_qr_code_explanation" = "Scan someone's QR code to start a conversation with them";
"vc_view_my_qr_code_explanation" = "This is your QR code. Other users can scan it to start a session with you.";
// MARK: - Not Yet Translated
"fast_mode_explanation" = "You’ll be notified of new messages reliably and immediately using Apple’s notification servers.";
"fast_mode" = "Fast Mode";
"slow_mode_explanation" = "Session will occasionally check for new messages in the background.";
"slow_mode" = "Slow Mode";
"vc_pn_mode_title" = "පණිවිඩ දැනුම්දීම්";
"vc_link_device_recovery_phrase_tab_title" = "Recovery Phrase";
"vc_link_device_scan_qr_code_explanation" = "Navigate to Settings → Recovery Phrase on your other device to show your QR code.";
"vc_enter_recovery_phrase_title" = "Recovery Phrase";
"vc_enter_recovery_phrase_explanation" = "To link your device, enter the recovery phrase that was given to you when you signed up.";
"vc_enter_public_key_text_field_hint" = "Enter Session ID or ONS name";
"admin_group_leave_warning" = "Because you are the creator of this group it will be deleted for everyone. This cannot be undone.";
"vc_join_open_group_suggestions_title" = "Or join one of these...";
"vc_settings_invite_a_friend_button_title" = "Invite a Friend";
"copied" = "පිටපත් විය";
"vc_conversation_settings_copy_session_id_button_title" = "Copy Session ID";
"vc_conversation_input_prompt" = "පණිවිඩය";
"vc_conversation_voice_message_cancel_message" = "Slide to Cancel";
"modal_download_attachment_title" = "%@ විශ්වාස ද?";
"modal_download_attachment_explanation" = "Are you sure you want to download media sent by %@?";
"modal_download_button_title" = "බාගන්න";
"modal_open_url_title" = "ඒ.ස.නි. විවෘත?";
"modal_open_url_explanation" = "Are you sure you want to open %@?";
"modal_open_url_button_title" = "විවෘත";
"modal_copy_url_button_title" = "සබැඳිය පිටපත්";
"modal_blocked_title" = "%@ අනවහිර?";
"modal_blocked_explanation" = "Are you sure you want to unblock %@?";
"modal_blocked_button_title" = "අනවහිර";
"modal_link_previews_title" = "Enable Link Previews?";
"modal_link_previews_explanation" = "Enabling link previews will show previews for URLs you send and receive. This can be useful, but Session will need to contact linked websites to generate previews. You can always disable link previews in Session's settings.";
"modal_link_previews_button_title" = "සබල කරන්න";
"vc_share_title" = "සෙෂන් වෙත බෙදාගන්න";
"vc_share_loading_message" = "Preparing attachments...";
"vc_share_sending_message" = "යැවෙමින්...";
"vc_share_link_previews_unsecure" = "Preview not loaded for unsecure link";
"vc_share_link_previews_error" = "Unable to load preview";
"vc_share_link_previews_disabled_title" = "Link Previews Disabled";
"vc_share_link_previews_disabled_explanation" = "Enabling link previews will show previews for URLs you share. This can be useful, but Session will need to contact linked websites to generate previews.\n\nYou can enable link previews in Session's settings.";
"view_open_group_invitation_description" = "Open group invitation";
"vc_conversation_settings_invite_button_title" = "සාමාජිකයින් එක්කරන්න";
"modal_send_seed_title" = "අවවාදයයි";
"modal_send_seed_explanation" = "This is your recovery phrase. If you send it to someone they'll have full access to your account.";
"modal_send_seed_send_button_title" = "යවන්න";
"vc_conversation_settings_notify_for_mentions_only_title" = "Notify for Mentions Only";
"vc_conversation_settings_notify_for_mentions_only_explanation" = "When enabled, you'll only be notified for messages mentioning you.";
"view_conversation_title_notify_for_mentions_only" = "Notifying for Mentions Only";
"message_deleted" = "This message has been deleted";
"delete_message_for_me" = "Delete just for me";
"delete_message_for_everyone" = "Delete for everyone";
"delete_message_for_me_and_recipient" = "Delete for me and %@";
"context_menu_reply" = "පිළිතුරු";
"context_menu_save" = "සුරකින්න";
"context_menu_ban_user" = "Ban User";
"context_menu_ban_and_delete_all" = "Ban and Delete All";
"context_menu_ban_user_error_alert_message" = "Unable to ban user";
"accessibility_expanding_attachments_button" = "ඇමුණුම් එක්කරන්න";
"accessibility_gif_button" = "Gif";
"accessibility_document_button" = "ලේඛනය";
"accessibility_library_button" = "Photo library";
"accessibility_camera_button" = "Camera";
"accessibility_main_button_collapse" = "Collapse attachment options";
"invalid_recovery_phrase" = "Invalid Recovery Phrase";
"DISMISS_BUTTON_TEXT" = "Dismiss";
/* Button text which opens the settings app */
"OPEN_SETTINGS_BUTTON" = "සැකසුම්";
"call_outgoing" = "You called %@";
"call_incoming" = "%@ called you";
"call_missed" = "Missed Call from %@";
"APN_Message" = "You've got a new message.";
"APN_Collapsed_Messages" = "You've got %@ new messages.";
"PIN_BUTTON_TEXT" = "Pin";
"UNPIN_BUTTON_TEXT" = "Unpin";
"modal_call_missed_tips_title" = "Call missed";
"modal_call_missed_tips_explanation" = "Call missed from '%@' because you needed to enable the 'Voice and video calls' permission in the Privacy Settings.";
"media_saved" = "Media saved by %@.";
"screenshot_taken" = "%@ took a screenshot.";
"SEARCH_SECTION_CONTACTS" = "Contacts & Groups";
"SEARCH_SECTION_MESSAGES" = "පණිවිඩ";
"MESSAGE_REQUESTS_TITLE" = "Message Requests";
"MESSAGE_REQUESTS_EMPTY_TEXT" = "No pending message requests";
"MESSAGE_REQUESTS_CLEAR_ALL" = "Clear All";
"MESSAGE_REQUESTS_CLEAR_ALL_CONFIRMATION_TITLE" = "Are you sure you want to clear all message requests?";
"MESSAGE_REQUESTS_CLEAR_ALL_CONFIRMATION_ACTON" = "Clear";
"MESSAGE_REQUESTS_DELETE_CONFIRMATION_ACTON" = "Are you sure you want to delete this message request?";
"MESSAGE_REQUESTS_BLOCK_CONFIRMATION_ACTON" = "Are you sure you want to block this contact?";
"MESSAGE_REQUESTS_INFO" = "Sending a message to this user will automatically accept their message request and reveal your Session ID.";
"MESSAGE_REQUESTS_ACCEPTED" = "Your message request has been accepted.";
"MESSAGE_REQUESTS_NOTIFICATION" = "You have a new message request";
"TXT_HIDE_TITLE" = "Hide";
"TXT_DELETE_ACCEPT" = "Accept";
"TXT_DECLINE_TITLE" = "Decline";
"TXT_BLOCK_USER_TITLE" = "Block User";
"ALERT_ERROR_TITLE" = "Error";
"modal_call_permission_request_title" = "Call Permissions Required";
"modal_call_permission_request_explanation" = "You can enable the 'Voice and video calls' permission in the Privacy Settings.";
"DEFAULT_OPEN_GROUP_LOAD_ERROR_TITLE" = "Oops, an error occurred";
"DEFAULT_OPEN_GROUP_LOAD_ERROR_SUBTITLE" = "Please try again later";
"LOADING_CONVERSATIONS" = "Loading Conversations...";
"DATABASE_MIGRATION_FAILED" = "An error occurred when optimising the database\n\nYou can export your application logs to be able to share for troubleshooting or you can restore your device\n\nWarning: Restoring your device will result in loss of any data older than two weeks";
"RECOVERY_PHASE_ERROR_GENERIC" = "Something went wrong. Please check your recovery phrase and try again.";
"RECOVERY_PHASE_ERROR_LENGTH" = "Looks like you didn't enter enough words. Please check your recovery phrase and try again.";
"RECOVERY_PHASE_ERROR_LAST_WORD" = "You seem to be missing the last word of your recovery phrase. Please check what you entered and try again.";
"RECOVERY_PHASE_ERROR_INVALID_WORD" = "There appears to be an invalid word in your recovery phrase. Please check what you entered and try again.";
"RECOVERY_PHASE_ERROR_FAILED" = "Your recovery phrase couldn't be verified. Please check what you entered and try again.";
/* Indicates that an unknown error occurred while using Touch ID/Face ID/Phone Passcode. */
"SCREEN_LOCK_ENABLE_UNKNOWN_ERROR" = "Authentication could not be accessed.";
/* Indicates that Touch ID/Face ID/Phone Passcode authentication failed. */
"SCREEN_LOCK_ERROR_LOCAL_AUTHENTICATION_FAILED" = "Authentication failed.";
/* Indicates that Touch ID/Face ID/Phone Passcode is 'locked out' on this device due to authentication failures. */
"SCREEN_LOCK_ERROR_LOCAL_AUTHENTICATION_LOCKOUT" = "Too many failed authentication attempts. Please try again later.";
/* Indicates that Touch ID/Face ID/Phone Passcode are not available on this device. */
"SCREEN_LOCK_ERROR_LOCAL_AUTHENTICATION_NOT_AVAILABLE" = "You must enable a passcode in your iOS Settings in order to use Screen Lock.";
/* Indicates that Touch ID/Face ID/Phone Passcode is not configured on this device. */
"SCREEN_LOCK_ERROR_LOCAL_AUTHENTICATION_NOT_ENROLLED" = "You must enable a passcode in your iOS Settings in order to use Screen Lock.";
/* Indicates that Touch ID/Face ID/Phone Passcode passcode is not set. */
"SCREEN_LOCK_ERROR_LOCAL_AUTHENTICATION_PASSCODE_NOT_SET" = "You must enable a passcode in your iOS Settings in order to use Screen Lock.";
/* Label for the button to send a message */
"SEND_BUTTON_TITLE" = "Send";
/* Generic text for button that retries whatever the last action was. */
"RETRY_BUTTON_TEXT" = "Retry";
/* notification action */
"SHOW_THREAD_BUTTON_TITLE" = "Show Chat";
/* notification body */
"SEND_FAILED_NOTIFICATION_BODY" = "Your message failed to send.";
"INVALID_SESSION_ID_MESSAGE" = "Please check the Session ID and try again.";
"INVALID_RECOVERY_PHRASE_MESSAGE" = "Please check the Recovery Phrase and try again.";
"MEDIA_TAB_TITLE" = "Media";
"DOCUMENT_TAB_TITLE" = "Documents";
"DOCUMENT_TILES_EMPTY_DOCUMENT" = "You don't have any document in this conversation.";
"DOCUMENT_TILES_LOADING_MORE_RECENT_LABEL" = "Loading Newer Document…";
"DOCUMENT_TILES_LOADING_OLDER_LABEL" = "Loading Older Document…";
/* The name for the emoji category 'Activities' */
"EMOJI_CATEGORY_ACTIVITIES_NAME" = "Activities";
/* The name for the emoji category 'Animals & Nature' */
"EMOJI_CATEGORY_ANIMALS_NAME" = "Animals & Nature";
/* The name for the emoji category 'Flags' */
"EMOJI_CATEGORY_FLAGS_NAME" = "Flags";
/* The name for the emoji category 'Food & Drink' */
"EMOJI_CATEGORY_FOOD_NAME" = "Food & Drink";
/* The name for the emoji category 'Objects' */
"EMOJI_CATEGORY_OBJECTS_NAME" = "Objects";
/* The name for the emoji category 'Recents' */
"EMOJI_CATEGORY_RECENTS_NAME" = "Recently Used";
/* The name for the emoji category 'Smileys & People' */
"EMOJI_CATEGORY_SMILEYSANDPEOPLE_NAME" = "Smileys & People";
/* The name for the emoji category 'Symbols' */
"EMOJI_CATEGORY_SYMBOLS_NAME" = "Symbols";
/* The name for the emoji category 'Travel & Places' */
"EMOJI_CATEGORY_TRAVEL_NAME" = "Travel & Places";
"EMOJI_REACTS_NOTIFICATION" = "%@ reacts to a message with %@.";
"EMOJI_REACTS_MORE_REACTORS_ONE" = "And 1 other has reacted %@ to this message.";
"EMOJI_REACTS_MORE_REACTORS_MUTIPLE" = "And %@ others have reacted %@ to this message.";
<<<<<<< HEAD
"EMOJI_REACTS_SHOW_LESS" = "Show less";
=======
"EMOJI_REACTS_RATE_LIMIT_TOAST" = "Slow down! You've sent too many emoji reacts. Try again soon.";
>>>>>>> 47083cca
/* New conversation screen*/
"vc_new_conversation_title" = "New Conversation";
"CREATE_GROUP_BUTTON_TITLE" = "Create";
"JOIN_COMMUNITY_BUTTON_TITLE" = "Join";
"PRIVACY_TITLE" = "පෞද්ගලිකත්වය";
"PRIVACY_SECTION_SCREEN_SECURITY" = "තිරයේ ආරක්ෂාව";
"PRIVACY_SCREEN_SECURITY_LOCK_SESSION_TITLE" = "Lock Session";
"PRIVACY_SCREEN_SECURITY_LOCK_SESSION_DESCRIPTION" = "Require Touch ID, Face ID or your passcode to unlock Session.";
"PRIVACY_SCREEN_SECURITY_SCREENSHOT_NOTIFICATIONS_TITLE" = "Screenshot Notifications";
"PRIVACY_SCREEN_SECURITY_SCREENSHOT_NOTIFICATIONS_DESCRIPTION" = "Receive a notification when a contact takes a screenshot of a one-to-one chat.";
"PRIVACY_SECTION_READ_RECEIPTS" = "කියවූ බවට ලදුපත්";
"PRIVACY_READ_RECEIPTS_TITLE" = "කියවූ බවට ලදුපත්";
"PRIVACY_READ_RECEIPTS_DESCRIPTION" = "Send read receipts in one-to-one chats.";
"PRIVACY_SECTION_TYPING_INDICATORS" = "Typing Indicators";
"PRIVACY_TYPING_INDICATORS_TITLE" = "Typing Indicators";
"PRIVACY_TYPING_INDICATORS_DESCRIPTION" = "See and share typing indicators in one-to-one conversations.";
"PRIVACY_SECTION_LINK_PREVIEWS" = "Link Previews";
"PRIVACY_LINK_PREVIEWS_TITLE" = "සබැඳියේ පෙරදසුන් යවන්න";
"PRIVACY_LINK_PREVIEWS_DESCRIPTION" = "Generate link previews for supported URLs.";
"PRIVACY_SECTION_CALLS" = "Calls (Beta)";
"PRIVACY_CALLS_TITLE" = "Voice and Video Calls";
"PRIVACY_CALLS_DESCRIPTION" = "Enables voice and video calls to and from other users.";
"PRIVACY_CALLS_WARNING_TITLE" = "Voice and Video Calls (Beta)";
"PRIVACY_CALLS_WARNING_DESCRIPTION" = "Your IP address is visible to your call partner and an Oxen Foundation server while using beta calls. Are you sure you want to enable Voice and Video Calls?";
"NOTIFICATIONS_TITLE" = "දැනුම්දීම්";
"NOTIFICATIONS_SECTION_STRATEGY" = "Notification Strategy";
"NOTIFICATIONS_STRATEGY_FAST_MODE_TITLE" = "Use Fast Mode";
"NOTIFICATIONS_STRATEGY_FAST_MODE_DESCRIPTION" = "You'll be notified of new message reliably and immediately using Apple's notification servers.";
"NOTIFICATIONS_STRATEGY_FAST_MODE_ACTION" = "Go to device notification settings";
"NOTIFICATIONS_SECTION_STYLE" = "Notification Style";
"NOTIFICATIONS_STYLE_SOUND_TITLE" = "Sound";
"NOTIFICATIONS_STYLE_SOUND_WHEN_OPEN_TITLE" = "Sound When App is Open";
"NOTIFICATIONS_STYLE_CONTENT_TITLE" = "දැනුම්දීමේ අන්තර්ගතය";
"NOTIFICATIONS_STYLE_CONTENT_DESCRIPTION" = "The information shown in notifications.";
"NOTIFICATIONS_STYLE_CONTENT_OPTION_NAME_AND_CONTENT" = "Name & Content";
"NOTIFICATIONS_STYLE_CONTENT_OPTION_NAME_ONLY" = "නම පමණි";
"NOTIFICATIONS_STYLE_CONTENT_OPTION_NO_NAME_OR_CONTENT" = "නමක් හෝ අන්තර්ගතයක් නැත";
"CONVERSATION_SETTINGS_TITLE" = "Conversations";
"CONVERSATION_SETTINGS_SECTION_MESSAGE_TRIMMING" = "Message Trimming";
"CONVERSATION_SETTINGS_MESSAGE_TRIMMING_TITLE" = "Trim Communities";
"CONVERSATION_SETTINGS_MESSAGE_TRIMMING_DESCRIPTION" = "Delete messages older than 6 months from Communities that have over 2,000 messages.";
"CONVERSATION_SETTINGS_SECTION_AUDIO_MESSAGES" = "Audio Messages";
"CONVERSATION_SETTINGS_AUDIO_MESSAGES_AUTOPLAY_TITLE" = "Autoplay Audio Messages";
"CONVERSATION_SETTINGS_AUDIO_MESSAGES_AUTOPLAY_DESCRIPTION" = "Autoplay consecutive audio messages.";
"CONVERSATION_SETTINGS_BLOCKED_CONTACTS_TITLE" = "Blocked Contacts";
"CONVERSATION_SETTINGS_BLOCKED_CONTACTS_EMPTY_STATE" = "You have no blocked contacts.";
"CONVERSATION_SETTINGS_BLOCKED_CONTACTS_UNBLOCK" = "Unblock";
"CONVERSATION_SETTINGS_BLOCKED_CONTACTS_UNBLOCK_CONFIRMATION_TITLE_SINGLE" = "Are you sure you want to unblock %@?";
"CONVERSATION_SETTINGS_BLOCKED_CONTACTS_UNBLOCK_CONFIRMATION_TITLE_FALLBACK" = "this contact";
"CONVERSATION_SETTINGS_BLOCKED_CONTACTS_UNBLOCK_CONFIRMATION_TITLE_MULTIPLE_1" = "Are you sure you want to unblock %@";
"CONVERSATION_SETTINGS_BLOCKED_CONTACTS_UNBLOCK_CONFIRMATION_TITLE_MULTIPLE_2_SINGLE" = "and %@?";
"CONVERSATION_SETTINGS_BLOCKED_CONTACTS_UNBLOCK_CONFIRMATION_TITLE_MULTIPLE_3" = "and %d others?";
"CONVERSATION_SETTINGS_BLOCKED_CONTACTS_UNBLOCK_CONFIRMATION_ACTON" = "Unblock";
"APPEARANCE_TITLE" = "Appearance";
"APPEARANCE_THEMES_TITLE" = "Themes";
"APPEARANCE_PRIMARY_COLOR_TITLE" = "Primary colour";
"APPEARANCE_PRIMARY_COLOR_PREVIEW_INC_QUOTE" = "How are you?";
"APPEARANCE_PRIMARY_COLOR_PREVIEW_INC_MESSAGE" = "I'm good thanks, you?";
"APPEARANCE_PRIMARY_COLOR_PREVIEW_OUT_MESSAGE" = "I'm doing great, thanks.";
"APPEARANCE_NIGHT_MODE_TITLE" = "Auto night-mode";
"APPEARANCE_NIGHT_MODE_TOGGLE" = "Match system settings";
"HELP_TITLE" = "Help";
"HELP_REPORT_BUG_TITLE" = "Report a Bug";
"HELP_REPORT_BUG_DESCRIPTION" = "Export your logs, then upload the file though Session's Help Desk.";
"HELP_REPORT_BUG_ACTION_TITLE" = "Export Logs";
"HELP_TRANSLATE_TITLE" = "Translate Session";
"HELP_FEEDBACK_TITLE" = "We'd love your Feedback";
"HELP_FAQ_TITLE" = "නිති පැණ";
"HELP_SUPPORT_TITLE" = "Support";
"modal_clear_all_data_title" = "Clear All Data";
"modal_clear_all_data_explanation" = "This will permanently delete your messages and contacts. Would you like to clear this device only, or delete your data from the network as well?";
"modal_clear_all_data_explanation_2" = "Are you sure you want to delete your data from the network?   If you continue, you will not be able to restore your messages or contacts.";
"modal_clear_all_data_device_only_button_title" = "Clear Device Only";
"modal_clear_all_data_entire_account_button_title" = "Clear Device and Network";
"dialog_clear_all_data_deletion_failed_1" = "Data not deleted by 1 Service Node. Service Node ID: %@.";
"dialog_clear_all_data_deletion_failed_2" = "Data not deleted by %@ Service Nodes. Service Node IDs: %@.";
"modal_clear_all_data_confirm" = "Clear";
"modal_seed_title" = "Your Recovery Phrase";
"modal_seed_explanation" = "You can use your recovery phrase to restore your account or link a device.";
"modal_permission_explanation" = "Session needs %@ access to continue. You can enable access in the iOS settings.";
"modal_permission_settings_title" = "Settings";
"modal_permission_camera" = "camera";
"modal_permission_microphone" = "microphone";
"modal_permission_library" = "library";
"DISAPPEARING_MESSAGES_OFF" = "Off";
"DISAPPEARING_MESSAGES_SUBTITLE_OFF" = "Off";
"DISAPPEARING_MESSAGES_SUBTITLE_DISAPPEAR_AFTER" = "Disappear After: %@";
"COPY_GROUP_URL" = "Copy Group URL";<|MERGE_RESOLUTION|>--- conflicted
+++ resolved
@@ -476,11 +476,8 @@
 "EMOJI_REACTS_NOTIFICATION" = "%@ reacts to a message with %@.";
 "EMOJI_REACTS_MORE_REACTORS_ONE" = "And 1 other has reacted %@ to this message.";
 "EMOJI_REACTS_MORE_REACTORS_MUTIPLE" = "And %@ others have reacted %@ to this message.";
-<<<<<<< HEAD
 "EMOJI_REACTS_SHOW_LESS" = "Show less";
-=======
 "EMOJI_REACTS_RATE_LIMIT_TOAST" = "Slow down! You've sent too many emoji reacts. Try again soon.";
->>>>>>> 47083cca
 /* New conversation screen*/
 "vc_new_conversation_title" = "New Conversation";
 "CREATE_GROUP_BUTTON_TITLE" = "Create";
