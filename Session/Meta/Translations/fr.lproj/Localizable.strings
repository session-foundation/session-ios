--- conflicted
+++ resolved
@@ -410,26 +410,12 @@
 "DEFAULT_OPEN_GROUP_LOAD_ERROR_TITLE" = "Une erreur s'est produite !";
 "DEFAULT_OPEN_GROUP_LOAD_ERROR_SUBTITLE" = "Veuillez réessayer plus tard";
 "LOADING_CONVERSATIONS" = "Chargement des conversations...";
-<<<<<<< HEAD
-"DATABASE_STARTUP_FAILED" = "An error occurred when opening the database\n\nYou can export your application logs to share for troubleshooting or you can try to restore your device\n\nWarning: Restoring your device will result in loss of any data older than two weeks";
-"APP_STARTUP_TIMEOUT" = "The app is taking a long time to start\n\nYou can continue to wait for the app to start, export your application logs to share for troubleshooting or you can try to open the app again";
-"APP_STARTUP_EXIT" = "Exit";
-"DATABASE_RESTORE_FAILED" = "An error occurred when opening the restored database\n\nYou can export your application logs to share for troubleshooting but to continue to use Session you may need to reinstall";
-"DATABASE_MIGRATION_FAILED" = "Une erreur est survenue pendant l'optimisation de la base de données\n\nVous pouvez exporter votre journal d'application pour le partager et aider à régler le problème ou vous pouvez restaurer votre appareil\n\nAttention : restaurer votre appareil résultera en une perte des données des deux dernières semaines";
-"DATABASE_UNSUPPORTED_MIGRATION" = "You are trying to updated from a version which no longer supports upgrading\n\nIn order to continue to use session you need to restore your device\n\nWarning: Restoring your device will result in loss of any data older than two weeks";
-"RECOVERY_PHASE_ERROR_GENERIC" = "Quelque chose s'est mal passé. Vérifiez votre phrase de récupération et réessayez s'il vous plaît.";
-"RECOVERY_PHASE_ERROR_LENGTH" = "Il semble que vous n'avez pas saisi tous les mots. Vérifiez votre phrase de récupération et réessayez s'il vous plaît.";
-"RECOVERY_PHASE_ERROR_LAST_WORD" = "Il semble qu'il vous manque le dernier mot de votre phrase de récupération. Vérifiez votre saisie et réessayez s'il vous plaît.";
-"RECOVERY_PHASE_ERROR_INVALID_WORD" = "Il semble qu'il y a un mot invalide dans votre phrase de récupération. Vérifiez votre saisie et réessayez s'il vous plaît.";
-"RECOVERY_PHASE_ERROR_FAILED" = "Votre phrase de récupération n'a pas pu être validée. Vérifiez votre saisie et réessayez s'il vous plaît.";
-=======
 "DATABASE_MIGRATION_FAILED" = "Une erreur s'est produite lors de l'optimisation de la base de données\n\nVous pouvez exporter vos journaux d'application pour être en mesure de partager pour dépannage ou vous pouvez restaurer votre appareil\n\nAttention : la restauration de votre appareil entraînera la perte de toutes les données de plus de deux semaines";
 "RECOVERY_PHASE_ERROR_GENERIC" = "Quelque chose s'est mal passé. Veuillez vérifier votre phrase de récupération et réessayer.";
 "RECOVERY_PHASE_ERROR_LENGTH" = "Il semble que vous n'ayez pas saisi suffisamment de mots. Veuillez vérifier votre phrase de récupération et réessayer.";
 "RECOVERY_PHASE_ERROR_LAST_WORD" = "Le dernier mot de votre phrase de récupération semble manquant. Veuillez vérifier ce que vous avez entré et réessayer.";
 "RECOVERY_PHASE_ERROR_INVALID_WORD" = "Il semble y avoir un mot invalide dans votre phrase de récupération. Veuillez vérifier ce que vous avez entré et réessayez.";
 "RECOVERY_PHASE_ERROR_FAILED" = "Votre phrase de récupération n'a pas pu être vérifiée. Veuillez vérifier ce que vous avez saisi et réessayer.";
->>>>>>> 34481b7f
 /* Indicates that an unknown error occurred while using Touch ID/Face ID/Phone Passcode. */
 "SCREEN_LOCK_ENABLE_UNKNOWN_ERROR" = "Impossible d’accéder à l’authentification.";
 /* Indicates that Touch ID/Face ID/Phone Passcode authentication failed. */
@@ -580,64 +566,6 @@
 "COMMUNITY_ERROR_INVALID_URL" = "Veuillez vérifier l'URL que vous avez saisie et réessayer.";
 "COMMUNITY_ERROR_GENERIC" = "Impossible de rejoindre";
 "DISAPPERING_MESSAGES_TITLE" = "Messages éphémères";
-<<<<<<< HEAD
-"DISAPPERING_MESSAGES_SUBTITLE_CONTACTS" = "This setting applies to everyone in this conversation.";
-"DISAPPERING_MESSAGES_SUBTITLE_GROUPS" = "Messages disappear after they have been sent.";
-"DISAPPERING_MESSAGES_TYPE_TITLE" = "Type de suppression";
-"DISAPPERING_MESSAGES_TYPE_AFTER_READ_TITLE" = "Disparaît après lecture";
-"DISAPPERING_MESSAGES_TYPE_AFTER_READ_DESCRIPTION" = "Les messages disparaissent une fois lus.";
-"DISAPPERING_MESSAGES_TYPE_AFTER_SEND_TITLE" = "Disparaît après envoi";
-"DISAPPERING_MESSAGES_TYPE_AFTER_SEND_DESCRIPTION" = "Les messages disparaissent une fois envoyés.";
-"DISAPPERING_MESSAGES_TIMER_TITLE" = "Compteur";
-"DISAPPERING_MESSAGES_SAVE_TITLE" = "Sauver";
-"DISAPPERING_MESSAGES_GROUP_WARNING" = "Ce paramètre s'applique à toutes les personnes de cette conversation.";
-"DISAPPERING_MESSAGES_GROUP_WARNING_ADMIN_ONLY" = "Ce paramètre s'applique à toutes les personnes de cette conversation. Seuls les administrateurs du groupe peuvent changer ce paramètre.";
-"DISAPPERING_MESSAGES_SUMMARY" = "Disparaît après %@ - %@";
-"DISAPPERING_MESSAGES_INFO_ENABLE" = "%@ a paramétré les messages pour qu'ils disparaissent %@ après avoir été %@";
-"DISAPPERING_MESSAGES_INFO_UPDATE" = "%@ a paramétré les messages pour qu'ils disparaissent %@ après avoir été %@";
-"DISAPPERING_MESSAGES_INFO_DISABLE" = "%@ a désactivé les messages éphémères.";
-"MESSAGE_STATE_READ" = "Lu";
-"MESSAGE_STATE_SENT" = "Envoyé";
-"YOU_DISAPPEARING_MESSAGES_INFO_ENABLE" = "You have set messages to disappear %@ after they have been %@";
-"YOU_DISAPPEARING_MESSAGES_INFO_UPDATE" = "You have changed messages to disappear %@ after they have been %@";
-"YOU_DISAPPEARING_MESSAGES_INFO_DISABLE" = "You have turned off disappearing messages";
-"MESSAGE_REQUEST_PENDING_APPROVAL_INFO" = "Vous pourrez envoyer des messages et des pièces jointes une fois que le destinataire aura approuvé votre demande.";
-"DISAPPEARING_MESSAGES_TYPE_LEGACY_TITLE" = "Legacy";
-"DISAPPEARING_MESSAGES_TYPE_LEGACY_DESCRIPTION" = "Original version of disappearing messages.";
-"DISAPPEARING_MESSAGES_OUTDATED_CLIENT_BANNER" = "%@ is using an outdated client. Disappearing messages may not work as expected.";
-"MESSAGE_DELIVERY_STATUS_SENDING" = "Envoi";
-"MESSAGE_DELIVERY_STATUS_SENT" = "Envoyé";
-"MESSAGE_DELIVERY_STATUS_READ" = "Lu";
-"MESSAGE_DELIVERY_STATUS_FAILED" = "Échec de l'envoi";
-"MESSAGE_INFO_SENT" = "Envoyé";
-"MESSAGE_INFO_RECEIVED" = "Reçu";
-"MESSAGE_INFO_FROM" = "De";
-"ATTACHMENT_INFO_FILE_ID" = "ID Fichier";
-"ATTACHMENT_INFO_FILE_TYPE" = "Type Fichier";
-"ATTACHMENT_INFO_FILE_SIZE" = "Taille Fichier";
-"ATTACHMENT_INFO_RESOLUTION" = "Résolution";
-"ATTACHMENT_INFO_DURATION" = "Durée";
-"MESSAGE_DELIVERY_STATUS_FAILED_SYNC" = "Échec de synchronisation";
-"MESSAGE_DELIVERY_STATUS_SYNCING" = "Synchronisation";
-"MESSAGE_DELIVERY_FAILED_TITLE" = "Échec d'envoi du message";
-"MESSAGE_DELIVERY_FAILED_SYNC_TITLE" = "Échec de synchronisation vers vos autres appareils";
-"delete_message_for_me_and_my_devices" = "Effacer sur mes autres appareils";
-"context_menu_resend" = "Réenvoyer";
-"context_menu_resync" = "Resynchroniser";
-"GIPHY_PERMISSION_TITLE" = "Rechercher GIFs?";
-"GIPHY_PERMISSION_MESSAGE" = "Session va se connecter à Giphy. Envoyer des GIFs empêchera la protection de vos métadonnées.";
-"message_info_title" = "Info Message";
-"mute_button_text" = "Silence";
-"unmute_button_text" = "Actif";
-"mark_read_button_text" = "Marquer comme lu";
-"mark_unread_button_text" = "Marquer comme non lu";
-"leave_group_confirmation_alert_title" = "Quitter le groupe";
-"leave_community_confirmation_alert_title" = "Quitter la communauté";
-"leave_community_confirmation_alert_message" = "Êtes-vous sûr de vouloir quitter %@?";
-"group_you_leaving" = "Quitter...";
-"group_leave_error" = "Impossible de quitter le groupe!";
-"group_unable_to_leave" = "Impossible de quitter le groupe, veuillez réessayer";
-=======
 "DISAPPERING_MESSAGES_TYPE_TITLE" = "Delete Type";
 "DISAPPERING_MESSAGES_TYPE_AFTER_READ_TITLE" = "Disparaît après lecture";
 "DISAPPERING_MESSAGES_TYPE_AFTER_READ_DESCRIPTION" = "Les messages sont supprimés après avoir été lus.";
@@ -782,7 +710,6 @@
 "group_unable_to_leave" = "Unable to leave the Group, please try again";
 
 /* Title in the confirmation modal to delete a group */
->>>>>>> 34481b7f
 "delete_group_confirmation_alert_title" = "Delete Group";
 
 /* Message in the confirmation modal to delete a group */
