import PromiseKit
import WebRTC
import SessionUIKit
import UIKit
import SessionMessagingKit

extension AppDelegate {

    // MARK: Call handling
    @objc func handleAppActivatedWithOngoingCallIfNeeded() {
        guard let call = AppEnvironment.shared.callManager.currentCall else { return }
        guard MiniCallView.current == nil else { return }
        if let callVC = CurrentAppContext().frontmostViewController() as? CallVC, callVC.call == call { return }
        guard let presentingVC = CurrentAppContext().frontmostViewController() else { preconditionFailure() } // FIXME: Handle more gracefully
        let callVC = CallVC(for: call)
        if let conversationVC = presentingVC as? ConversationVC, let contactThread = conversationVC.thread as? TSContactThread, contactThread.contactSessionID() == call.sessionID {
            callVC.conversationVC = conversationVC
            conversationVC.inputAccessoryView?.isHidden = true
            conversationVC.inputAccessoryView?.alpha = 0
        }
        presentingVC.present(callVC, animated: true, completion: nil)
    }
    
    private func dismissAllCallUI() {
        if let currentBanner = IncomingCallBanner.current { currentBanner.dismiss() }
        if let callVC = CurrentAppContext().frontmostViewController() as? CallVC { callVC.handleEndCallMessage() }
        if let miniCallView = MiniCallView.current { miniCallView.dismiss() }
    }
    
    private func showCallUIForCall(_ call: SessionCall) {
        DispatchQueue.main.async {
            call.reportIncomingCallIfNeeded{ error in
                if let error = error {
                    SNLog("[Calls] Failed to report incoming call to CallKit due to error: \(error)")
                } else {
                    if CurrentAppContext().isMainAppAndActive {
                        guard let presentingVC = CurrentAppContext().frontmostViewController() else { preconditionFailure() } // FIXME: Handle more gracefully
                        if let conversationVC = presentingVC as? ConversationVC, let contactThread = conversationVC.thread as? TSContactThread, contactThread.contactSessionID() == call.sessionID {
                            let callVC = CallVC(for: call)
                            callVC.conversationVC = conversationVC
                            conversationVC.inputAccessoryView?.isHidden = true
                            conversationVC.inputAccessoryView?.alpha = 0
                            presentingVC.present(callVC, animated: true, completion: nil)
                        }
                    }
                }
            }
        }
    }
    
    private func insertCallInfoMessage(for message: CallMessage, using transaction: YapDatabaseReadWriteTransaction) -> TSInfoMessage {
        let thread = TSContactThread.getOrCreateThread(withContactSessionID: message.sender!, transaction: transaction)
        let infoMessage = TSInfoMessage.from(message, associatedWith: thread)
        infoMessage.save(with: transaction)
        return infoMessage
    }
    
    private func showMissedCallTipsIfNeeded(caller: String) {
        let userDefaults = UserDefaults.standard
        guard !userDefaults[.hasSeenCallMissedTips] else { return }
        guard let presentingVC = CurrentAppContext().frontmostViewController() else { preconditionFailure() }
        let callMissedTipsModal = CallMissedTipsModal(caller: caller)
        presentingVC.present(callMissedTipsModal, animated: true, completion: nil)
        userDefaults[.hasSeenCallMissedTips] = true
    }
    
    @objc func setUpCallHandling() {
        // Pre offer messages
        MessageReceiver.handleNewCallOfferMessageIfNeeded = { (message, transaction) in
            guard CurrentAppContext().isMainApp else { return }
            guard let timestamp = message.sentTimestamp, TimestampUtils.isWithinOneMinute(timestamp: timestamp) else {
                // Add missed call message for call offer messages from more than one minute
                let infoMessage = self.insertCallInfoMessage(for: message, using: transaction)
                infoMessage.updateCallInfoMessage(.missed, using: transaction)
                return
            }
            guard SSKPreferences.areCallsEnabled else {
                let infoMessage = self.insertCallInfoMessage(for: message, using: transaction)
                infoMessage.updateCallInfoMessage(.missed, using: transaction)
                let contactName = Storage.shared.getContact(with: message.sender!, using: transaction)?.displayName(for: Contact.Context.regular) ?? message.sender!
                DispatchQueue.main.async {
                    self.showMissedCallTipsIfNeeded(caller: contactName)
                }
                return
            }
            let callManager = AppEnvironment.shared.callManager
            // Ignore pre offer message after the same call instance has been generated
            if let currentCall = callManager.currentCall, currentCall.uuid == message.uuid! { return }
            guard callManager.currentCall == nil else {
                callManager.handleIncomingCallOfferInBusyState(offerMessage: message, using: transaction)
                return
            }
            let infoMessage = self.insertCallInfoMessage(for: message, using: transaction)
            // Handle UI
            if let caller = message.sender, let uuid = message.uuid {
                let call = SessionCall(for: caller, uuid: uuid, mode: .answer)
                call.callMessageID = infoMessage.uniqueId
                self.showCallUIForCall(call)
            }
        }
        // Offer messages
        MessageReceiver.handleOfferCallMessage = { message in
            DispatchQueue.main.async {
                guard let call = AppEnvironment.shared.callManager.currentCall, message.uuid! == call.uuid else { return }
                let sdp = RTCSessionDescription(type: .offer, sdp: message.sdps![0])
                call.didReceiveRemoteSDP(sdp: sdp)
            }
        }
        // Answer messages
        MessageReceiver.handleAnswerCallMessage = { message in
            DispatchQueue.main.async {
                guard let call = AppEnvironment.shared.callManager.currentCall, message.uuid! == call.uuid else { return }
                if message.sender! == getUserHexEncodedPublicKey() {
                    guard !call.hasStartedConnecting else { return }
                    self.dismissAllCallUI()
                    AppEnvironment.shared.callManager.reportCurrentCallEnded(reason: .answeredElsewhere)
                } else {
                    AppEnvironment.shared.callManager.invalidateTimeoutTimer()
                    call.hasStartedConnecting = true
                    let sdp = RTCSessionDescription(type: .answer, sdp: message.sdps![0])
                    call.didReceiveRemoteSDP(sdp: sdp)
                    guard let callVC = CurrentAppContext().frontmostViewController() as? CallVC else { return }
                    callVC.handleAnswerMessage(message)
                }
            }
        }
        // End call messages
        MessageReceiver.handleEndCallMessage = { message in
            DispatchQueue.main.async {
                guard let call = AppEnvironment.shared.callManager.currentCall, message.uuid! == call.uuid else { return }
                self.dismissAllCallUI()
                if message.sender! == getUserHexEncodedPublicKey() {
                    AppEnvironment.shared.callManager.reportCurrentCallEnded(reason: .declinedElsewhere)
                } else {
                    AppEnvironment.shared.callManager.reportCurrentCallEnded(reason: .remoteEnded)
                }
            }
        }
    }
    
    // MARK: Configuration message
    @objc(syncConfigurationIfNeeded)
    func syncConfigurationIfNeeded() {
        guard Storage.shared.getUser()?.name != nil else { return }
        let userDefaults = UserDefaults.standard
        let lastSync = userDefaults[.lastConfigurationSync] ?? .distantPast
        guard Date().timeIntervalSince(lastSync) > 7 * 24 * 60 * 60,
            let configurationMessage = ConfigurationMessage.getCurrent() else { return } // Sync every 2 days
        let destination = Message.Destination.contact(publicKey: getUserHexEncodedPublicKey())
        Storage.shared.write { transaction in
            let job = MessageSendJob(message: configurationMessage, destination: destination)
            JobQueue.shared.add(job, using: transaction)
        }
        userDefaults[.lastConfigurationSync] = Date()
    }

    func forceSyncConfigurationNowIfNeeded() -> Promise<Void> {
        guard Storage.shared.getUser()?.name != nil,
            let configurationMessage = ConfigurationMessage.getCurrent() else { return Promise.value(()) }
        let destination = Message.Destination.contact(publicKey: getUserHexEncodedPublicKey())
        let (promise, seal) = Promise<Void>.pending()
        Storage.writeSync { transaction in
            MessageSender.send(configurationMessage, to: destination, using: transaction).done {
                seal.fulfill(())
            }.catch { _ in
                seal.fulfill(()) // Fulfill even if this failed; the configuration in the swarm should be at most 2 days old
            }.retainUntilComplete()
        }
        return promise
    }

    // MARK: Closed group poller
    @objc func startClosedGroupPoller() {
        guard OWSIdentityManager.shared().identityKeyPair() != nil else { return }
        ClosedGroupPoller.shared.start()
    }

    @objc func stopClosedGroupPoller() {
        ClosedGroupPoller.shared.stop()
    }
<<<<<<< HEAD
    
    // MARK: Theme
    @objc func getAppModeOrSystemDefault() -> AppMode {
        let userDefaults = UserDefaults.standard
        if userDefaults.dictionaryRepresentation().keys.contains("appMode") {
            let mode = userDefaults.integer(forKey: "appMode")
            return AppMode(rawValue: mode) ?? .light
        } else {
            if #available(iOS 13.0, *) {
                return UITraitCollection.current.userInterfaceStyle == .dark ? .dark : .light
            } else {
                return .light
            }
        }
    }
=======
>>>>>>> a333fe29
}<|MERGE_RESOLUTION|>--- conflicted
+++ resolved
@@ -178,22 +178,5 @@
     @objc func stopClosedGroupPoller() {
         ClosedGroupPoller.shared.stop()
     }
-<<<<<<< HEAD
-    
-    // MARK: Theme
-    @objc func getAppModeOrSystemDefault() -> AppMode {
-        let userDefaults = UserDefaults.standard
-        if userDefaults.dictionaryRepresentation().keys.contains("appMode") {
-            let mode = userDefaults.integer(forKey: "appMode")
-            return AppMode(rawValue: mode) ?? .light
-        } else {
-            if #available(iOS 13.0, *) {
-                return UITraitCollection.current.userInterfaceStyle == .dark ? .dark : .light
-            } else {
-                return .light
-            }
-        }
-    }
-=======
->>>>>>> a333fe29
+
 }