--- conflicted
+++ resolved
@@ -850,7 +850,6 @@
         guard
             dependencies[singleton: .appContext].isValid,
             !dependencies[defaults: .standard, key: .hasSeenCallMissedTips],
-<<<<<<< HEAD
             let callerId: String = notification.userInfo?[Notification.Key.senderId.rawValue] as? String
         else { return }
         
@@ -873,20 +872,6 @@
                 dependencies[defaults: .standard, key: .hasSeenCallMissedTips] = true
             }
         }
-=======
-            let callerId: String = notification.userInfo?[Notification.Key.senderId.rawValue] as? String,
-            let presentingVC = dependencies[singleton: .appContext].frontMostViewController
-        else { return }
-        
-        let callMissedTipsModal: CallMissedTipsModal = CallMissedTipsModal(
-            caller: Profile.displayName(id: callerId, using: dependencies),
-            presentingViewController: presentingVC,
-            using: dependencies
-        )
-        presentingVC.present(callMissedTipsModal, animated: true, completion: nil)
-        
-        dependencies[defaults: .standard, key: .hasSeenCallMissedTips] = true
->>>>>>> 9427200e
     }
     
     // MARK: - Polling
