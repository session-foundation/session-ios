// Copyright © 2022 Rangeproof Pty Ltd. All rights reserved.

import UIKit
import Combine
import UserNotifications
import GRDB
import SessionUIKit
import SessionMessagingKit
import SessionUtilitiesKit
import SignalUtilitiesKit
import SignalCoreKit
import SessionSnodeKit

@UIApplicationMain
class AppDelegate: UIResponder, UIApplicationDelegate, UNUserNotificationCenterDelegate {
    private static let maxRootViewControllerInitialQueryDuration: TimeInterval = 10
    
    var window: UIWindow?
    var backgroundSnapshotBlockerWindow: UIWindow?
    var appStartupWindow: UIWindow?
    var initialLaunchFailed: Bool = false
    var hasInitialRootViewController: Bool = false
    var startTime: CFTimeInterval = 0
    private var loadingViewController: LoadingViewController?
    
    /// This needs to be a lazy variable to ensure it doesn't get initialized before it actually needs to be used
    lazy var poller: CurrentUserPoller = CurrentUserPoller()
    
    // MARK: - Lifecycle

    func application(_ application: UIApplication, didFinishLaunchingWithOptions launchOptions: [UIApplication.LaunchOptionsKey: Any]?) -> Bool {
        startTime = CACurrentMediaTime()
        
        // These should be the first things we do (the startup process can fail without them)
        SetCurrentAppContext(MainAppContext())
        verifyDBKeysAvailableBeforeBackgroundLaunch()

        Cryptography.seedRandom()
        AppVersion.sharedInstance()
        AppEnvironment.shared.pushRegistrationManager.createVoipRegistryIfNecessary()

        // Prevent the device from sleeping during database view async registration
        // (e.g. long database upgrades).
        //
        // This block will be cleared in storageIsReady.
        DeviceSleepManager.sharedInstance.addBlock(blockObject: self)
        
        let mainWindow: UIWindow = TraitObservingWindow(frame: UIScreen.main.bounds)
        self.loadingViewController = LoadingViewController()
        
        AppSetup.setupEnvironment(
            appSpecificBlock: {
                // Create AppEnvironment
                AppEnvironment.shared.setup()
                
                // Note: Intentionally dispatching sync as we want to wait for these to complete before
                // continuing
                DispatchQueue.main.sync {
                    ScreenLockUI.shared.setupWithRootWindow(rootWindow: mainWindow)
                    OWSWindowManager.shared().setup(
                        withRootWindow: mainWindow,
                        screenBlockingWindow: ScreenLockUI.shared.screenBlockingWindow
                    )
                    ScreenLockUI.shared.startObserving()
                }
            },
            migrationProgressChanged: { [weak self] progress, minEstimatedTotalTime in
                self?.loadingViewController?.updateProgress(
                    progress: progress,
                    minEstimatedTotalTime: minEstimatedTotalTime
                )
            },
            migrationsCompletion: { [weak self] result, needsConfigSync in
                if case .failure(let error) = result {
                    DispatchQueue.main.async {
                        self?.initialLaunchFailed = true
                        self?.showFailedStartupAlert(calledFrom: .finishLaunching, error: .databaseError(error))
                    }
                    return
                }
                
                /// Store a weak reference in the ThemeManager so it can properly apply themes as needed
                ///
                /// **Note:** Need to do this after the db migrations because theme preferences are stored in the database and
                /// we don't want to access it until after the migrations run
                ThemeManager.mainWindow = mainWindow
                self?.completePostMigrationSetup(calledFrom: .finishLaunching, needsConfigSync: needsConfigSync)
            }
        )
        
        if Environment.shared?.callManager.wrappedValue?.currentCall == nil {
            UserDefaults.sharedLokiProject?[.isCallOngoing] = false
            UserDefaults.sharedLokiProject?[.lastCallPreOffer] = nil
        }
        
        // No point continuing if we are running tests
        guard !SNUtilitiesKit.isRunningTests else { return true }

        self.window = mainWindow
        CurrentAppContext().mainWindow = mainWindow
        
        // Show LoadingViewController until the async database view registrations are complete.
        mainWindow.rootViewController = self.loadingViewController
        mainWindow.makeKeyAndVisible()

        // This must happen in appDidFinishLaunching or earlier to ensure we don't
        // miss notifications.
        // Setting the delegate also seems to prevent us from getting the legacy notification
        // notification callbacks upon launch e.g. 'didReceiveLocalNotification'
        UNUserNotificationCenter.current().delegate = self
        
        NotificationCenter.default.addObserver(
            self,
            selector: #selector(registrationStateDidChange),
            name: .registrationStateDidChange,
            object: nil
        )
        NotificationCenter.default.addObserver(
            self,
            selector: #selector(showMissedCallTipsIfNeeded(_:)),
            name: .missedCall,
            object: nil
        )
        
        Logger.info("application: didFinishLaunchingWithOptions completed.")

        return true
    }
    
    func applicationWillEnterForeground(_ application: UIApplication) {
        /// **Note:** We _shouldn't_ need to call this here but for some reason the OS doesn't seems to
        /// be calling the `userNotificationCenter(_:,didReceive:withCompletionHandler:)`
        /// method when the device is locked while the app is in the foreground (or if the user returns to the
        /// springboard without swapping to another app) - adding this here in addition to the one in
        /// `appDidFinishLaunching` seems to fix this odd behaviour (even though it doesn't match
        /// Apple's documentation on the matter)
        UNUserNotificationCenter.current().delegate = self
        
        Storage.resumeDatabaseAccess()
        
        // Reset the 'startTime' (since it would be invalid from the last launch)
        startTime = CACurrentMediaTime()
        
        // If we've already completed migrations at least once this launch then check
        // to see if any "delayed" migrations now need to run
        if Storage.shared.hasCompletedMigrations {
            SNLog("Checking for pending migrations")
            let initialLaunchFailed: Bool = self.initialLaunchFailed
            
            AppReadiness.invalidate()
            
            // If the user went to the background too quickly then the database can be suspended before
            // properly starting up, in this case an alert will be shown but we can recover from it so
            // dismiss any alerts that were shown
            if initialLaunchFailed {
                self.window?.rootViewController?.dismiss(animated: false)
            }
            
            // Dispatch async so things can continue to be progressed if a migration does need to run
            DispatchQueue.global(qos: .userInitiated).async { [weak self] in
                AppSetup.runPostSetupMigrations(
                    migrationProgressChanged: { progress, minEstimatedTotalTime in
                        self?.loadingViewController?.updateProgress(
                            progress: progress,
                            minEstimatedTotalTime: minEstimatedTotalTime
                        )
                    },
                    migrationsCompletion: { result, needsConfigSync in
                        if case .failure(let error) = result {
                            DispatchQueue.main.async {
                                self?.showFailedStartupAlert(
                                    calledFrom: .enterForeground(initialLaunchFailed: initialLaunchFailed),
                                    error: .databaseError(error)
                                )
                            }
                            return
                        }
                        
                        self?.completePostMigrationSetup(
                            calledFrom: .enterForeground(initialLaunchFailed: initialLaunchFailed),
                            needsConfigSync: needsConfigSync
                        )
                    }
                )
            }
        }
    }
    
    func applicationDidEnterBackground(_ application: UIApplication) {
        if !hasInitialRootViewController { SNLog("Entered background before startup was completed") }
        
        DDLog.flushLog()
        
        // NOTE: Fix an edge case where user taps on the callkit notification
        // but answers the call on another device
        stopPollers(shouldStopUserPoller: !self.hasCallOngoing())
        
        // Stop all jobs except for message sending and when completed suspend the database
        JobRunner.stopAndClearPendingJobs(exceptForVariant: .messageSend) {
            if !self.hasCallOngoing() {
                Storage.suspendDatabaseAccess()
            }
        }
    }
    
    func applicationDidReceiveMemoryWarning(_ application: UIApplication) {
        Logger.info("applicationDidReceiveMemoryWarning")
    }

    func applicationWillTerminate(_ application: UIApplication) {
        DDLog.flushLog()

        stopPollers()
    }
    
    func applicationDidBecomeActive(_ application: UIApplication) {
        guard !SNUtilitiesKit.isRunningTests else { return }
        
        UserDefaults.sharedLokiProject?[.isMainAppActive] = true
        
        ensureRootViewController(calledFrom: .didBecomeActive)

        AppReadiness.runNowOrWhenAppDidBecomeReady { [weak self] in
            self?.handleActivation()
            
            /// Clear all notifications whenever we become active once the app is ready
            ///
            /// **Note:** It looks like when opening the app from a notification, `userNotificationCenter(didReceive)` is
            /// no longer always called before `applicationDidBecomeActive` we need to trigger the "clear notifications" logic
            /// within the `runNowOrWhenAppDidBecomeReady` callback and dispatch to the next run loop to ensure it runs after
            /// the notification has actually been handled
            DispatchQueue.main.async { [weak self] in
                self?.clearAllNotificationsAndRestoreBadgeCount()
            }
        }

        // On every activation, clear old temp directories.
        ClearOldTemporaryDirectories()
    }
    
    func applicationWillResignActive(_ application: UIApplication) {
        clearAllNotificationsAndRestoreBadgeCount()
        
        UserDefaults.sharedLokiProject?[.isMainAppActive] = false

        DDLog.flushLog()
    }
    
    // MARK: - Orientation

    func application(_ application: UIApplication, supportedInterfaceOrientationsFor window: UIWindow?) -> UIInterfaceOrientationMask {
        if UIDevice.current.isIPad {
            return .all
        }
        
        return .portrait
    }
    
    // MARK: - Background Fetching
    
    func application(_ application: UIApplication, performFetchWithCompletionHandler completionHandler: @escaping (UIBackgroundFetchResult) -> Void) {
        Storage.resumeDatabaseAccess()
        
        // Background tasks only last for a certain amount of time (which can result in a crash and a
        // prompt appearing for the user), we want to avoid this and need to make sure to suspend the
        // database again before the background task ends so we start a timer that expires 1 second
        // before the background task is due to expire in order to do so
        let cancelTimer: Timer = Timer.scheduledTimerOnMainThread(
            withTimeInterval: (application.backgroundTimeRemaining - 1),
            repeats: false
        ) { timer in
            timer.invalidate()
            
            guard BackgroundPoller.isValid else { return }
            
            BackgroundPoller.isValid = false
            
            if CurrentAppContext().isInBackground() {
                Storage.suspendDatabaseAccess()
            }
            
            SNLog("Background poll failed due to manual timeout")
            completionHandler(.failed)
        }
        
        // Flag the background poller as valid first and then trigger it to poll once the app is
        // ready (we do this here rather than in `BackgroundPoller.poll` to avoid the rare edge-case
        // that could happen when the timeout triggers before the app becomes ready which would have
        // incorrectly set this 'isValid' flag to true after it should have timed out)
        BackgroundPoller.isValid = true
        
        AppReadiness.runNowOrWhenAppDidBecomeReady {
            // If the 'AppReadiness' process takes too long then it's possible for the user to open
            // the app after this closure is registered but before it's actually triggered - this can
            // result in the `BackgroundPoller` incorrectly getting called in the foreground, this check
            // is here to prevent that
            guard CurrentAppContext().isInBackground() else { return }
            
            BackgroundPoller.poll { result in
                guard BackgroundPoller.isValid else { return }
                
                BackgroundPoller.isValid = false
                
                if CurrentAppContext().isInBackground() {
                    Storage.suspendDatabaseAccess()
                }
                
                cancelTimer.invalidate()
                completionHandler(result)
            }
        }
    }
    
    // MARK: - App Readiness
    
    private func completePostMigrationSetup(calledFrom lifecycleMethod: LifecycleMethod, needsConfigSync: Bool) {
        SNLog("Migrations completed, performing setup and ensuring rootViewController")
        Configuration.performMainSetup()
        JobRunner.setExecutor(SyncPushTokensJob.self, for: .syncPushTokens)
        
        // Setup the UI if needed, then trigger any post-UI setup actions
        self.ensureRootViewController(calledFrom: lifecycleMethod) { [weak self] success in
            // If we didn't successfully ensure the rootViewController then don't continue as
            // the user is in an invalid state (and should have already been shown a modal)
            guard success else { return }
            
            SNLog("RootViewController ready for state: \(Onboarding.State.current), readying remaining processes")
            self?.initialLaunchFailed = false
            
            /// Trigger any launch-specific jobs and start the JobRunner with `JobRunner.appDidFinishLaunching()` some
            /// of these jobs (eg. DisappearingMessages job) can impact the interactions which get fetched to display on the home
            /// screen, if the PagedDatabaseObserver hasn't been setup yet then the home screen can show stale (ie. deleted)
            /// interactions incorrectly
            if lifecycleMethod == .finishLaunching {
                JobRunner.appDidFinishLaunching()
            }
            
            /// Flag that the app is ready via `AppReadiness.setAppIsReady()`
            ///
            /// If we are launching the app from a push notification we need to ensure we wait until after the `HomeVC` is setup
            /// otherwise it won't open the related thread
            ///
            /// **Note:** This this does much more than set a flag - it will also run all deferred blocks (including the JobRunner
            /// `appDidBecomeActive` method hence why it **must** also come after calling
            /// `JobRunner.appDidFinishLaunching()`)
            AppReadiness.setAppIsReady()
            
            /// Remove the sleep blocking once the startup is done (needs to run on the main thread and sleeping while
            /// doing the startup could suspend the database causing errors/crashes
            DeviceSleepManager.sharedInstance.removeBlock(blockObject: self)
            
            /// App launch hasn't really completed until the main screen is loaded so wait until then to register it
            AppVersion.sharedInstance().mainAppLaunchDidComplete()
            
            /// App won't be ready for extensions and no need to enqueue a config sync unless we successfully completed startup
            Storage.shared.writeAsync { db in
                // Increment the launch count (guaranteed to change which results in the write actually
                // doing something and outputting and error if the DB is suspended)
                db[.activeCounter] = ((db[.activeCounter] ?? 0) + 1)
                
                // Disable the SAE until the main app has successfully completed launch process
                // at least once in the post-SAE world.
                db[.isReadyForAppExtensions] = true
                
                if Identity.userCompletedRequiredOnboarding(db) {
                    let appVersion: AppVersion = AppVersion.sharedInstance()
                    
                    // If the device needs to sync config or the user updated to a new version
                    if
                        needsConfigSync || (
                            (appVersion.lastAppVersion?.count ?? 0) > 0 &&
                            appVersion.lastAppVersion != appVersion.currentAppVersion
                        )
                    {
                        ConfigurationSyncJob.enqueue(db, publicKey: getUserHexEncodedPublicKey(db))
                    }
                }
            }
            
            // Add a log to track the proper startup time of the app so we know whether we need to
            // improve it in the future from user logs
            let endTime: CFTimeInterval = CACurrentMediaTime()
            SNLog("\(lifecycleMethod.timingName) completed in \((self?.startTime).map { ceil((endTime - $0) * 1000) } ?? -1)ms")
        }
        
        // May as well run these on the background thread
        Environment.shared?.audioSession.setup()
        Environment.shared?.reachabilityManager.setup()
    }
    
    private func showFailedStartupAlert(
        calledFrom lifecycleMethod: LifecycleMethod,
        error: StartupError,
        animated: Bool = true,
        presentationCompletion: (() -> ())? = nil
    ) {
        /// This **must** be a standard `UIAlertController` instead of a `ConfirmationModal` because we may not
        /// have access to the database when displaying this so can't extract theme information for styling purposes
        let alert: UIAlertController = UIAlertController(
            title: "Session",
            message: error.message,
            preferredStyle: .alert
        )
        alert.addAction(UIAlertAction(title: "HELP_REPORT_BUG_ACTION_TITLE".localized(), style: .default) { _ in
            HelpViewModel.shareLogs(viewControllerToDismiss: alert) { [weak self] in
                // Don't bother showing the "Failed Startup" modal again if we happen to now
                // have an initial view controller (this most likely means that the startup
                // completed while the user was sharing logs so we can just let the user use
                // the app)
                guard self?.hasInitialRootViewController == false else { return }
                
                self?.showFailedStartupAlert(calledFrom: lifecycleMethod, error: error)
            }
        })
        
        switch error {
            // Don't offer the 'Restore' option if it was a 'startupFailed' error as a restore is unlikely to
            // resolve it (most likely the database is locked or the key was somehow lost - safer to get them
            // to restart and manually reinstall/restore)
            case .databaseError(StorageError.startupFailed), .databaseError(DatabaseError.SQLITE_LOCKED): break
                
            // Offer the 'Restore' option if it was a migration error
            case .databaseError:
                alert.addAction(UIAlertAction(title: "vc_restore_title".localized(), style: .destructive) { _ in
                    // Reset the current database for a clean migration
                    Storage.resetForCleanMigration()
                    
                    // Hide the top banner if there was one
                    TopBannerController.hide()
                    
                    // The re-run the migration (should succeed since there is no data)
                    AppSetup.runPostSetupMigrations(
                        migrationProgressChanged: { [weak self] progress, minEstimatedTotalTime in
                            self?.loadingViewController?.updateProgress(
                                progress: progress,
                                minEstimatedTotalTime: minEstimatedTotalTime
                            )
                        },
                        migrationsCompletion: { [weak self] result, needsConfigSync in
                            switch result {
                                case .failure:
                                    DispatchQueue.main.async {
                                        self?.showFailedStartupAlert(calledFrom: lifecycleMethod, error: .failedToRestore)
                                    }
                                    
                                case .success:
                                    self?.completePostMigrationSetup(calledFrom: lifecycleMethod, needsConfigSync: needsConfigSync)
                            }
                        }
                    )
                })
                
            default: break
        }
        
        alert.addAction(UIAlertAction(title: "APP_STARTUP_EXIT".localized(), style: .default) { _ in
            DDLog.flushLog()
            exit(0)
        })
        
        SNLog("Showing startup alert due to error: \(error.name)")
        self.window?.rootViewController?.present(alert, animated: animated, completion: presentationCompletion)
    }
    
    /// The user must unlock the device once after reboot before the database encryption key can be accessed.
    private func verifyDBKeysAvailableBeforeBackgroundLaunch() {
        guard UIApplication.shared.applicationState == .background else { return }
        
        guard !Storage.isDatabasePasswordAccessible else { return }    // All good
        
        Logger.info("Exiting because we are in the background and the database password is not accessible.")
        
        let notificationContent: UNMutableNotificationContent = UNMutableNotificationContent()
        notificationContent.body = String(
            format: NSLocalizedString("NOTIFICATION_BODY_PHONE_LOCKED_FORMAT", comment: ""),
            UIDevice.current.localizedModel
        )
        let notificationRequest: UNNotificationRequest = UNNotificationRequest(
            identifier: UUID().uuidString,
            content: notificationContent,
            trigger: nil
        )
        
        // Make sure we clear any existing notifications so that they don't start stacking up
        // if the user receives multiple pushes.
        UNUserNotificationCenter.current().removeAllPendingNotificationRequests()
        UIApplication.shared.applicationIconBadgeNumber = 0
        
        UNUserNotificationCenter.current().add(notificationRequest, withCompletionHandler: nil)
        UIApplication.shared.applicationIconBadgeNumber = 1
        
        DDLog.flushLog()
        exit(0)
    }
    
    private func enableBackgroundRefreshIfNecessary() {
        AppReadiness.runNowOrWhenAppDidBecomeReady {
            UIApplication.shared.setMinimumBackgroundFetchInterval(UIApplication.backgroundFetchIntervalMinimum)
        }
    }

    private func handleActivation() {
        /// There is a _fun_ behaviour here where if the user launches the app, sends it to the background at the right time and then
        /// opens it again the `AppReadiness` closures can be triggered before `applicationDidBecomeActive` has been
        /// called again - this can result in odd behaviours so hold off on running this logic until it's properly called again
        guard
            Identity.userExists() &&
            UserDefaults.sharedLokiProject?[.isMainAppActive] == true
        else { return }
        
        enableBackgroundRefreshIfNecessary()
        JobRunner.appDidBecomeActive()
        
        startPollersIfNeeded()
        
        if CurrentAppContext().isMainApp {
            handleAppActivatedWithOngoingCallIfNeeded()
        }
    }
    
    private func ensureRootViewController(
        calledFrom lifecycleMethod: LifecycleMethod,
        onComplete: @escaping ((Bool) -> ()) = { _ in }
    ) {
        let hasInitialRootViewController: Bool = self.hasInitialRootViewController
        
        // Always call the completion block and indicate whether we successfully created the UI
        guard
            Storage.shared.isValid &&
            (
                AppReadiness.isAppReady() ||
                lifecycleMethod == .finishLaunching ||
                lifecycleMethod == .enterForeground(initialLaunchFailed: true)
            ) &&
            !hasInitialRootViewController
        else { return DispatchQueue.main.async { onComplete(hasInitialRootViewController) } }
        
        /// Start a timeout for the creation of the rootViewController setup process (if it takes too long then we want to give the user
        /// the option to export their logs)
        let populateHomeScreenTimer: Timer = Timer.scheduledTimerOnMainThread(
            withTimeInterval: AppDelegate.maxRootViewControllerInitialQueryDuration,
            repeats: false
        ) { [weak self] timer in
            timer.invalidate()
            self?.showFailedStartupAlert(calledFrom: lifecycleMethod, error: .startupTimeout)
        }
        
        // All logic which needs to run after the 'rootViewController' is created
        let rootViewControllerSetupComplete: (UIViewController) -> () = { [weak self] rootViewController in
            let presentedViewController: UIViewController? = self?.window?.rootViewController?.presentedViewController
            let targetRootViewController: UIViewController = TopBannerController(
                child: StyledNavigationController(rootViewController: rootViewController),
                cachedWarning: UserDefaults.sharedLokiProject?[.topBannerWarningToShow]
                    .map { rawValue in TopBannerController.Warning(rawValue: rawValue) }
            )
            
            /// Insert the `targetRootViewController` below the current view and trigger a layout without animation before properly
            /// swapping the `rootViewController` over so we can avoid any weird initial layout behaviours
            UIView.performWithoutAnimation {
                self?.window?.rootViewController = targetRootViewController
            }
            
            self?.hasInitialRootViewController = true
            UIViewController.attemptRotationToDeviceOrientation()
            
            /// **Note:** There is an annoying case when starting the app by interacting with a push notification where
            /// the `HomeVC` won't have completed loading it's view which means the `SessionApp.homeViewController`
            /// won't have been set - we set the value directly here to resolve this edge case
            if let homeViewController: HomeVC = rootViewController as? HomeVC {
                SessionApp.homeViewController.mutate { $0 = homeViewController }
            }
            
            /// If we were previously presenting a viewController but are no longer preseting it then present it again
            ///
            /// **Note:** Looks like the OS will throw an exception if we try to present a screen which is already (or
            /// was previously?) presented, even if it's not attached to the screen it seems...
            switch presentedViewController {
                case is UIAlertController, is ConfirmationModal:
                    /// If the viewController we were presenting happened to be the "failed startup" modal then we can dismiss it
                    /// automatically (while this seems redundant it's less jarring for the user than just instantly having it disappear)
                    self?.showFailedStartupAlert(calledFrom: lifecycleMethod, error: .startupTimeout, animated: false) {
                        self?.window?.rootViewController?.dismiss(animated: true)
                    }
                
                case is UIActivityViewController: HelpViewModel.shareLogs(animated: false)
                default: break
            }
            
            // Setup is completed so run any post-setup tasks
            onComplete(true)
        }
        
        // Navigate to the approriate screen depending on the onboarding state
        switch Onboarding.State.current {
            case .newUser:
                DispatchQueue.main.async {
                    let viewController: LandingVC = LandingVC()
                    populateHomeScreenTimer.invalidate()
                    rootViewControllerSetupComplete(viewController)
                }
                
            case .missingName:
                DispatchQueue.main.async {
                    let viewController: DisplayNameVC = DisplayNameVC(flow: .register)
                    populateHomeScreenTimer.invalidate()
                    rootViewControllerSetupComplete(viewController)
                }
                
            case .completed:
                DispatchQueue.main.async {
                    let viewController: HomeVC = HomeVC()
                    
                    /// We want to start observing the changes for the 'HomeVC' and want to wait until we actually get data back before we
                    /// continue as we don't want to show a blank home screen
                    DispatchQueue.global(qos: .userInitiated).async {
                        viewController.startObservingChanges() {
                            populateHomeScreenTimer.invalidate()
                            
                            DispatchQueue.main.async {
                                rootViewControllerSetupComplete(viewController)
                            }
                        }
                    }
                }
        }
    }
    
    // MARK: - Notifications
    
    func application(_ application: UIApplication, didRegisterForRemoteNotificationsWithDeviceToken deviceToken: Data) {
        PushRegistrationManager.shared.didReceiveVanillaPushToken(deviceToken)
        Logger.info("Registering for push notifications with token: \(deviceToken).")
    }
    
    func application(_ application: UIApplication, didFailToRegisterForRemoteNotificationsWithError error: Error) {
        Logger.error("Failed to register push token with error: \(error).")
        
        #if DEBUG
        Logger.warn("We're in debug mode. Faking success for remote registration with a fake push identifier.")
        PushRegistrationManager.shared.didReceiveVanillaPushToken(Data(count: 32))
        #else
        PushRegistrationManager.shared.didFailToReceiveVanillaPushToken(error: error)
        #endif
    }
    
    private func clearAllNotificationsAndRestoreBadgeCount() {
        AppReadiness.runNowOrWhenAppDidBecomeReady {
            AppEnvironment.shared.notificationPresenter.clearAllNotifications()
            
            guard CurrentAppContext().isMainApp else { return }
            
            /// On application startup the `Storage.read` can be slightly slow while GRDB spins up it's database
            /// read pools (up to a few seconds), since this read is blocking we want to dispatch it to run async to ensure
            /// we don't block user interaction while it's running
            DispatchQueue.global(qos: .default).async {
                let unreadCount: Int = Storage.shared
                    .read { db in try Interaction.fetchUnreadCount(db) }
                    .defaulting(to: 0)
                
                DispatchQueue.main.async {
                    UIApplication.shared.applicationIconBadgeNumber = unreadCount
                }
            }
        }
    }
    
    func application(_ application: UIApplication, performActionFor shortcutItem: UIApplicationShortcutItem, completionHandler: @escaping (Bool) -> Void) {
        AppReadiness.runNowOrWhenAppDidBecomeReady {
            guard Identity.userCompletedRequiredOnboarding() else { return }
            
            SessionApp.homeViewController.wrappedValue?.createNewConversation()
            completionHandler(true)
        }
    }

    /// The method will be called on the delegate only if the application is in the foreground. If the method is not implemented or the
    /// handler is not called in a timely manner then the notification will not be presented. The application can choose to have the
    /// notification presented as a sound, badge, alert and/or in the notification list.
    ///
    /// This decision should be based on whether the information in the notification is otherwise visible to the user.
    func userNotificationCenter(_ center: UNUserNotificationCenter, willPresent notification: UNNotification, withCompletionHandler completionHandler: @escaping (UNNotificationPresentationOptions) -> Void) {
        if notification.request.content.userInfo["remote"] != nil {
            Logger.info("[Loki] Ignoring remote notifications while the app is in the foreground.")
            return
        }
        
        AppReadiness.runNowOrWhenAppDidBecomeReady {
            // We need to respect the in-app notification sound preference. This method, which is called
            // for modern UNUserNotification users, could be a place to do that, but since we'd still
            // need to handle this behavior for legacy UINotification users anyway, we "allow" all
            // notification options here, and rely on the shared logic in NotificationPresenter to
            // honor notification sound preferences for both modern and legacy users.
            completionHandler([.alert, .badge, .sound])
        }
    }

    /// The method will be called on the delegate when the user responded to the notification by opening the application, dismissing
    /// the notification or choosing a UNNotificationAction. The delegate must be set before the application returns from
    /// application:didFinishLaunchingWithOptions:.
    func userNotificationCenter(_ center: UNUserNotificationCenter, didReceive response: UNNotificationResponse, withCompletionHandler completionHandler: @escaping () -> Void) {
        AppReadiness.runNowOrWhenAppDidBecomeReady {
            AppEnvironment.shared.userNotificationActionHandler.handleNotificationResponse(response, completionHandler: completionHandler)
        }
    }

    /// The method will be called on the delegate when the application is launched in response to the user's request to view in-app
    /// notification settings. Add UNAuthorizationOptionProvidesAppNotificationSettings as an option in
    /// requestAuthorizationWithOptions:completionHandler: to add a button to inline notification settings view and the notification
    /// settings view in Settings. The notification will be nil when opened from Settings.
    func userNotificationCenter(_ center: UNUserNotificationCenter, openSettingsFor notification: UNNotification?) {
    }
    
    // MARK: - Notification Handling
    
    @objc private func registrationStateDidChange() {
        handleActivation()
    }
    
    @objc public func showMissedCallTipsIfNeeded(_ notification: Notification) {
        guard !UserDefaults.standard[.hasSeenCallMissedTips] else { return }
        guard Thread.isMainThread else {
            DispatchQueue.main.async {
                self.showMissedCallTipsIfNeeded(notification)
            }
            return
        }
        guard let callerId: String = notification.userInfo?[Notification.Key.senderId.rawValue] as? String else {
            return
        }
        guard let presentingVC = CurrentAppContext().frontmostViewController() else { preconditionFailure() }
        
        let callMissedTipsModal: CallMissedTipsModal = CallMissedTipsModal(
            caller: Profile.displayName(id: callerId)
        )
        presentingVC.present(callMissedTipsModal, animated: true, completion: nil)
        
        UserDefaults.standard[.hasSeenCallMissedTips] = true
    }
    
    // MARK: - Polling
    
    public func startPollersIfNeeded(shouldStartGroupPollers: Bool = true) {
        guard Identity.userExists() else { return }
        
        /// There is a fun issue where if you launch without any valid paths then the pollers are guaranteed to fail their first poll due to
        /// trying and failing to build paths without having the `SnodeAPI.snodePool` populated, by waiting for the
        /// `JobRunner.blockingQueue` to complete we can have more confidence that paths won't fail to build incorrectly
        JobRunner.afterBlockingQueue { [weak self] in
            self?.poller.start()
            
            guard shouldStartGroupPollers else { return }
            
            ClosedGroupPoller.shared.start()
            OpenGroupManager.shared.startPolling()
        }
    }
    
    public func stopPollers(shouldStopUserPoller: Bool = true) {
        if shouldStopUserPoller {
            poller.stopAllPollers()
        }
        
        ClosedGroupPoller.shared.stopAllPollers()
        OpenGroupManager.shared.stopPolling()
    }
    
    // MARK: - App Link

    func application(_ app: UIApplication, open url: URL, options: [UIApplication.OpenURLOptionsKey : Any] = [:]) -> Bool {
        guard let components: URLComponents = URLComponents(url: url, resolvingAgainstBaseURL: true) else {
            return false
        }
        
        // URL Scheme is sessionmessenger://DM?sessionID=1234
        // We can later add more parameters like message etc.
        if components.host == "DM" {
            let matches: [URLQueryItem] = (components.queryItems ?? [])
                .filter { item in item.name == "sessionID" }
            
            if let sessionId: String = matches.first?.value {
                createNewDMFromDeepLink(sessionId: sessionId)
                return true
            }
        }
        
        return false
    }

    private func createNewDMFromDeepLink(sessionId: String) {
        guard let homeViewController: HomeVC = (window?.rootViewController as? UINavigationController)?.visibleViewController as? HomeVC else {
            return
        }
        
        homeViewController.createNewDMFromDeepLink(sessionId: sessionId)
    }
        
    // MARK: - Call handling
        
    func hasIncomingCallWaiting() -> Bool {
        guard let call = AppEnvironment.shared.callManager.currentCall else { return false }
        
        return !call.hasStartedConnecting
    }
    
    func hasCallOngoing() -> Bool {
        guard let call = AppEnvironment.shared.callManager.currentCall else { return false }
        
        return !call.hasEnded
    }
    
    func handleAppActivatedWithOngoingCallIfNeeded() {
        guard
            let call: SessionCall = (AppEnvironment.shared.callManager.currentCall as? SessionCall),
            MiniCallView.current == nil
        else { return }
        
        if let callVC = CurrentAppContext().frontmostViewController() as? CallVC, callVC.call.uuid == call.uuid {
            return
        }
        
        // FIXME: Handle more gracefully
        guard let presentingVC = CurrentAppContext().frontmostViewController() else { preconditionFailure() }
        
        let callVC: CallVC = CallVC(for: call)
        
        if let conversationVC: ConversationVC = presentingVC as? ConversationVC, conversationVC.viewModel.threadData.threadId == call.sessionId {
            callVC.conversationVC = conversationVC
            conversationVC.inputAccessoryView?.isHidden = true
            conversationVC.inputAccessoryView?.alpha = 0
        }
        
        presentingVC.present(callVC, animated: true, completion: nil)
    }
}

// MARK: - LifecycleMethod

private enum LifecycleMethod: Equatable {
    case finishLaunching
    case enterForeground(initialLaunchFailed: Bool)
    case didBecomeActive
    
    var timingName: String {
        switch self {
            case .finishLaunching: return "Launch"
            case .enterForeground: return "EnterForeground"
            case .didBecomeActive: return "BecomeActive"
        }
    }
    
    static func == (lhs: LifecycleMethod, rhs: LifecycleMethod) -> Bool {
        switch (lhs, rhs) {
            case (.finishLaunching, .finishLaunching): return true
            case (.enterForeground(let lhsFailed), .enterForeground(let rhsFailed)): return (lhsFailed == rhsFailed)
            case (.didBecomeActive, .didBecomeActive): return true
            default: return false
        }
    }
}

// MARK: - StartupError

private enum StartupError: Error {
    case databaseError(Error)
    case failedToRestore
    case startupTimeout
    
    var name: String {
        switch self {
<<<<<<< HEAD
            case .databaseError(StorageError.startupFailed): return "Database startup failed"
            case .databaseError(StorageError.migrationNoLongerSupported): return "Unsupported version"
=======
            case .databaseError(StorageError.startupFailed), .databaseError(DatabaseError.SQLITE_LOCKED):
                return "Database startup failed"
                
>>>>>>> 90cd3fb5
            case .failedToRestore: return "Failed to restore"
            case .databaseError: return "Database error"
            case .startupTimeout: return "Startup timeout"
        }
    }
    
    var message: String {
        switch self {
<<<<<<< HEAD
            case .databaseError(StorageError.startupFailed): return "DATABASE_STARTUP_FAILED".localized()
            case .databaseError(StorageError.migrationNoLongerSupported):
                return "DATABASE_UNSUPPORTED_MIGRATION".localized()
=======
            case .databaseError(StorageError.startupFailed), .databaseError(DatabaseError.SQLITE_LOCKED):
                return "DATABASE_STARTUP_FAILED".localized()
                
>>>>>>> 90cd3fb5
            case .failedToRestore: return "DATABASE_RESTORE_FAILED".localized()
            case .databaseError: return "DATABASE_MIGRATION_FAILED".localized()
            case .startupTimeout: return "APP_STARTUP_TIMEOUT".localized()
        }
    }
}<|MERGE_RESOLUTION|>--- conflicted
+++ resolved
@@ -867,14 +867,10 @@
     
     var name: String {
         switch self {
-<<<<<<< HEAD
-            case .databaseError(StorageError.startupFailed): return "Database startup failed"
-            case .databaseError(StorageError.migrationNoLongerSupported): return "Unsupported version"
-=======
             case .databaseError(StorageError.startupFailed), .databaseError(DatabaseError.SQLITE_LOCKED):
                 return "Database startup failed"
-                
->>>>>>> 90cd3fb5
+            
+            case .databaseError(StorageError.migrationNoLongerSupported): return "Unsupported version"
             case .failedToRestore: return "Failed to restore"
             case .databaseError: return "Database error"
             case .startupTimeout: return "Startup timeout"
@@ -883,15 +879,12 @@
     
     var message: String {
         switch self {
-<<<<<<< HEAD
-            case .databaseError(StorageError.startupFailed): return "DATABASE_STARTUP_FAILED".localized()
+            case .databaseError(StorageError.startupFailed), .databaseError(DatabaseError.SQLITE_LOCKED):
+                return "DATABASE_STARTUP_FAILED".localized()
+
             case .databaseError(StorageError.migrationNoLongerSupported):
                 return "DATABASE_UNSUPPORTED_MIGRATION".localized()
-=======
-            case .databaseError(StorageError.startupFailed), .databaseError(DatabaseError.SQLITE_LOCKED):
-                return "DATABASE_STARTUP_FAILED".localized()
-                
->>>>>>> 90cd3fb5
+            
             case .failedToRestore: return "DATABASE_RESTORE_FAILED".localized()
             case .databaseError: return "DATABASE_MIGRATION_FAILED".localized()
             case .startupTimeout: return "APP_STARTUP_TIMEOUT".localized()
