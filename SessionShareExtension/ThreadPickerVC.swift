--- conflicted
+++ resolved
@@ -387,15 +387,10 @@
                     // one then add it now
                     if
                         isSharingUrl,
-<<<<<<< HEAD
-                        let linkPreviewDraft: LinkPreviewDraft = linkPreviewDraft,
+                        let linkPreviewViewModel: LinkPreviewViewModel = linkPreviewViewModel,
                         (((try? Interaction
                             .linkPreview(url: interaction.linkPreviewUrl, timestampMs: interaction.timestampMs)?
                             .fetchCount(db)) ?? 0) == 0)
-=======
-                        let linkPreviewViewModel: LinkPreviewViewModel = linkPreviewViewModel,
-                        (try? interaction.linkPreview.isEmpty(db)) == true
->>>>>>> d452f4b4
                     {
                         try LinkPreview(
                             url: linkPreviewViewModel.urlString,
