--- conflicted
+++ resolved
@@ -2640,10 +2640,7 @@
 "Your device has been linked successfully" = "Your device has been linked successfully";
 "Link" = "Link";
 "Anonymous" = "Anonymous";
-<<<<<<< HEAD
 "Invalid server URL provided" = "Invalid server URL provided";
 "Please make sure you have provided the full url" = "Please make sure you have provided the full url. E.g https://public-chat-server.url/";
-=======
 "Please pick a shorter display name" = "Please pick a shorter display name";
-"Please pick a display name" = "Please pick a display name";
->>>>>>> eac55f86
+"Please pick a display name" = "Please pick a display name";