--- conflicted
+++ resolved
@@ -6,7 +6,7 @@
 public class SessionImageView: UIImageView {
     private var dataManager: ImageDataManagerType?
     
-    internal /*private*/ var currentLoadIdentifier: String?
+    private var currentLoadIdentifier: String?
     private var imageLoadTask: Task<Void, Never>?
     private var streamConsumptionTask: Task<Void, Never>?
     
@@ -33,11 +33,7 @@
         }
     }
     
-<<<<<<< HEAD
-    public var shouldAnimateImage: Bool {
-=======
     public var shouldAnimateImage: Bool = true {
->>>>>>> f68708c8
         didSet {
             guard oldValue != shouldAnimateImage else { return }
             
@@ -54,28 +50,24 @@
     /// Use the `init(dataManager:)` initializer where possible to avoid explicitly needing to add the `dataManager` instance
     public init() {
         self.dataManager = nil
-        self.shouldAnimateImage = false
         
         super.init(frame: .zero)
     }
     
-    public init(dataManager: ImageDataManagerType, shouldAnimateImage: Bool = true) {
+    public init(dataManager: ImageDataManagerType) {
         self.dataManager = dataManager
-        self.shouldAnimateImage = shouldAnimateImage
         
         super.init(frame: .zero)
     }
     
-    public init(frame: CGRect, dataManager: ImageDataManagerType, shouldAnimateImage: Bool = true) {
+    public init(frame: CGRect, dataManager: ImageDataManagerType) {
         self.dataManager = dataManager
-        self.shouldAnimateImage = shouldAnimateImage
         
         super.init(frame: frame)
     }
     
-    public init(image: UIImage?, dataManager: ImageDataManagerType, shouldAnimateImage: Bool = true) {
+    public init(image: UIImage?, dataManager: ImageDataManagerType) {
         self.dataManager = dataManager
-        self.shouldAnimateImage = shouldAnimateImage
         
         /// If we are given a `UIImage` directly then it's a static image so just use it directly and don't worry about using `dataManager`
         super.init(image: image)
@@ -128,7 +120,7 @@
             case .none: pauseAnimationLoop() /// Pause when not visible
             case .some:
                 /// Resume only if it has animation data and was meant to be animating
-                if let frames = animationFrames, !frames.isEmpty, frames[0] != nil {
+                if let frames = animationFrames, frames.count > 1 {
                     resumeAnimationLoop()
                 }
         }
@@ -215,11 +207,7 @@
             self.image = frames[0]
         }
         
-<<<<<<< HEAD
-        stopAnimationLoop() /// Make sude we don't unintentionally create extra `CADisplayLink` instances
-=======
         stopAnimationLoop() /// Make sure we don't unintentionally create extra `CADisplayLink` instances
->>>>>>> f68708c8
         currentFrameIndex = 0
         accumulatedTime = 0
 
@@ -364,10 +352,7 @@
         /// It's possible for a long `CADisplayLink` tick to take longeer than a single frame so try to handle those cases
         while accumulatedTime >= currentFrameDuration {
             accumulatedTime -= currentFrameDuration
-<<<<<<< HEAD
-=======
-
->>>>>>> f68708c8
+
             
             let nextFrameIndex: Int = ((currentFrameIndex + 1) % durations.count)
             
