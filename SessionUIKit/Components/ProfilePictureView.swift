--- conflicted
+++ resolved
@@ -12,13 +12,13 @@
             case currentUser(SessionProManagerType)
         }
         
-<<<<<<< HEAD
         public enum Size {
             case navigation
             case message
             case list
             case hero
             case modal
+            case expanded
             
             public var viewSize: CGFloat {
                 switch self {
@@ -26,6 +26,7 @@
                     case .list: return 46
                     case .hero: return 110
                     case .modal: return 90
+                    case .expanded: return 190
                 }
             }
             
@@ -33,17 +34,18 @@
                 switch self {
                     case .navigation, .message: return 26
                     case .list: return 46
-                    case .hero: return 80
+                    case .hero: return 90
                     case .modal: return 90
+                    case .expanded: return 190
                 }
             }
             
             public var multiImageSize: CGFloat {
                 switch self {
-                    case .navigation, .message: return 18  // Shouldn't be used
+                    case .navigation, .message, .modal: return 18  // Shouldn't be used
                     case .list: return 32
                     case .hero: return 80
-                    case .modal: return 90
+                    case .expanded: return 140
                 }
             }
             
@@ -53,6 +55,7 @@
                     case .list: return 16
                     case .hero: return 24
                     case .modal: return 24 // Shouldn't be used
+                    case .expanded: return 33
                 }
             }
         }
@@ -63,10 +66,11 @@
             case rightPlus
             case letter(Character, Bool)
             case pencil
+            case qrCode
             
             func iconVerticalInset(for size: Size) -> CGFloat {
                 switch (self, size) {
-                    case (.crown, .navigation), (.crown, .message): return 1
+                    case (.crown, .navigation), (.crown, .message): return 2
                     case (.crown, .list): return 3
                     case (.crown, .hero): return 5
                         
@@ -77,16 +81,14 @@
             
             var isLeadingAligned: Bool {
                 switch self {
-                    case .none, .crown, .letter: return true
-                    case .rightPlus, .pencil: return false
+                    case .none, .letter: return true
+                    case .rightPlus, .pencil, .crown, .qrCode: return false
                 }
             }
         }
         
-        let source: ImageDataManager.DataSource?
-=======
+        // TODO: [PRO] Should be able to remove the "public" once `MessageInfoScreen.getProFeaturesInfo()` has been updated
         public let source: ImageDataManager.DataSource?
->>>>>>> bf21b170
         let animationBehaviour: AnimationBehaviour
         let renderingMode: UIImage.RenderingMode?
         let themeTintColor: ThemeValue?
@@ -119,84 +121,6 @@
         }
     }
     
-<<<<<<< HEAD
-=======
-    public enum Size {
-        case navigation
-        case message
-        case list
-        case hero
-        case modal
-        case expanded
-        
-        public var viewSize: CGFloat {
-            switch self {
-                case .navigation, .message: return 26
-                case .list: return 46
-                case .hero: return 110
-                case .modal: return 90
-                case .expanded: return 190
-            }
-        }
-        
-        public var imageSize: CGFloat {
-            switch self {
-                case .navigation, .message: return 26
-                case .list: return 46
-                case .hero: return 90
-                case .modal: return 90
-                case .expanded: return 190
-            }
-        }
-        
-        public var multiImageSize: CGFloat {
-            switch self {
-                case .navigation, .message, .modal: return 18  // Shouldn't be used
-                case .list: return 32
-                case .hero: return 80
-                case .expanded: return 140
-            }
-        }
-        
-        var iconSize: CGFloat {
-            switch self {
-                case .navigation, .message: return 10   // Intentionally not a multiple of 4
-                case .list: return 16
-                case .hero: return 24
-                case .modal: return 24 // Shouldn't be used
-                case .expanded: return 33
-            }
-        }
-    }
-    
-    public enum ProfileIcon: Equatable, Hashable {
-        case none
-        case crown
-        case rightPlus
-        case letter(Character, Bool)
-        case pencil
-        case qrCode
-        
-        func iconVerticalInset(for size: Size) -> CGFloat {
-            switch (self, size) {
-                case (.crown, .navigation), (.crown, .message): return 2
-                case (.crown, .list): return 3
-                case (.crown, .hero): return 5
-                    
-                case (.rightPlus, _): return 3
-                default: return 0
-            }
-        }
-        
-        var isLeadingAligned: Bool {
-            switch self {
-                case .none, .letter: return true
-                case .rightPlus, .pencil, .crown, .qrCode: return false
-            }
-        }
-    }
-    
->>>>>>> bf21b170
     private var dataManager: ImageDataManagerType?
     private var disposables: Set<AnyCancellable> = Set()
     public var size: Info.Size {
