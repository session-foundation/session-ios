// Copyright © 2022 Rangeproof Pty Ltd. All rights reserved.

import UIKit
import Combine
import Lucide

public protocol ProfilePictureAnimationManagerType: AnyObject {
    var shouldAnimateImageSubject: CurrentValueSubject<Bool, Never> { get }
    var shouldAnimateImagePublisher: AnyPublisher<Bool, Never> { get }
}

public final class ProfilePictureView: UIView {
    public struct Info {
        public enum Size {
            case navigation
            case message
            case list
            case hero
            case modal
            case expanded
            
            public var viewSize: CGFloat {
                switch self {
                    case .navigation, .message: return 26
                    case .list: return 46
                    case .hero: return 110
                    case .modal: return 90
                    case .expanded: return 190
                }
            }
            
            public var imageSize: CGFloat {
                switch self {
                    case .navigation, .message: return 26
                    case .list: return 46
                    case .hero: return 80
                    case .modal: return 90
                    case .expanded: return 190
                }
            }
            
            public var multiImageSize: CGFloat {
                switch self {
                    case .navigation, .message: return 18  // Shouldn't be used
                    case .list: return 32
                    case .hero: return 80
                    case .modal: return 90
                    case .expanded: return 140
                }
            }
            
            var iconSize: CGFloat {
                switch self {
                    case .navigation, .message: return 10   // Intentionally not a multiple of 4
                    case .list: return 16
                    case .hero: return 24
                    case .modal: return 24 // Shouldn't be used
                    case .expanded: return 33
                }
            }
        }
        
<<<<<<< HEAD
=======
        public enum Size {
            case navigation
            case message
            case list
            case hero
            case modal
            case expanded
            
            public var viewSize: CGFloat {
                switch self {
                    case .navigation, .message: return 26
                    case .list: return 46
                    case .hero: return 110
                    case .modal: return 90
                    case .expanded: return 190
                }
            }
            
            public var imageSize: CGFloat {
                switch self {
                    case .navigation, .message: return 26
                    case .list: return 46
                    case .hero: return 90
                    case .modal: return 90
                    case .expanded: return 190
                }
            }
            
            public var multiImageSize: CGFloat {
                switch self {
                    case .navigation, .message, .modal: return 18  // Shouldn't be used
                    case .list: return 32
                    case .hero: return 80
                    case .expanded: return 140
                }
            }
            
            var iconSize: CGFloat {
                switch self {
                    case .navigation, .message: return 10   // Intentionally not a multiple of 4
                    case .list: return 16
                    case .hero: return 24
                    case .modal: return 24 // Shouldn't be used
                    case .expanded: return 33
                }
            }
        }
        
>>>>>>> 7dd3678f
        public enum ProfileIcon: Equatable, Hashable {
            case none
            case crown
            case rightPlus
            case letter(Character, Bool)
            case pencil
            case qrCode
            
            func iconVerticalInset(for size: Size) -> CGFloat {
                switch (self, size) {
                    case (.crown, .navigation), (.crown, .message): return 2
                    case (.crown, .list): return 3
                    case (.crown, .hero): return 5
                        
                    case (.rightPlus, _): return 3
                    default: return 0
                }
            }
            
            var isLeadingAligned: Bool {
                switch self {
                    case .none, .letter: return true
                    case .rightPlus, .pencil, .crown, .qrCode: return false
                }
            }
        }
        
        // TODO: [PRO] Should be able to remove the "public" once `MessageInfoScreen.getProFeaturesInfo()` has been updated
        public let source: ImageDataManager.DataSource?
<<<<<<< HEAD
        let canAnimate: Bool
=======
        let animationBehaviour: AnimationBehaviour
>>>>>>> 7dd3678f
        let renderingMode: UIImage.RenderingMode?
        let themeTintColor: ThemeValue?
        let inset: UIEdgeInsets
        let icon: ProfileIcon
        let cropRect: CGRect?
        let backgroundColor: ThemeValue?
        let forcedBackgroundColor: ForcedThemeValue?
        
        public init(
            source: ImageDataManager.DataSource?,
            canAnimate: Bool,
            renderingMode: UIImage.RenderingMode? = nil,
            themeTintColor: ThemeValue? = nil,
            inset: UIEdgeInsets = .zero,
            icon: ProfileIcon = .none,
            cropRect: CGRect? = nil,
            backgroundColor: ThemeValue? = nil,
            forcedBackgroundColor: ForcedThemeValue? = nil
        ) {
            self.source = source
            self.canAnimate = canAnimate
            self.renderingMode = renderingMode
            self.themeTintColor = themeTintColor
            self.inset = inset
            self.icon = icon
            self.cropRect = cropRect
            self.backgroundColor = backgroundColor
            self.forcedBackgroundColor = forcedBackgroundColor
        }
    }
    
    private var dataManager: ImageDataManagerType?
<<<<<<< HEAD
=======
    private var disposables: Set<AnyCancellable> = Set()
>>>>>>> 7dd3678f
    public var size: Info.Size {
        didSet {
            widthConstraint.constant = (customWidth ?? size.viewSize)
            heightConstraint.constant = size.viewSize
            profileIconBackgroundWidthConstraint.constant = size.iconSize
            profileIconBackgroundHeightConstraint.constant = size.iconSize
            additionalProfileIconBackgroundWidthConstraint.constant = size.iconSize
            additionalProfileIconBackgroundHeightConstraint.constant = size.iconSize
            
            profileIconBackgroundView.layer.cornerRadius = (size.iconSize / 2)
            additionalProfileIconBackgroundView.layer.cornerRadius = (size.iconSize / 2)
            profileIconLabel.font = .boldSystemFont(ofSize: floor(size.iconSize * 0.75))
            additionalProfileIconLabel.font = .boldSystemFont(ofSize: floor(size.iconSize * 0.75))
        }
    }
    public var customWidth: CGFloat? {
        didSet {
            self.widthConstraint.constant = (customWidth ?? self.size.viewSize)
        }
    }
    
    public override var isHidden: Bool {
        didSet {
            widthConstraint.constant = (isHidden ? 0 : size.viewSize)
            heightConstraint.constant = (isHidden ? 0 : size.viewSize)
        }
    }
    
    // MARK: - Constraints
    
    private var widthConstraint: NSLayoutConstraint!
    private var heightConstraint: NSLayoutConstraint!
    private var imageViewTopConstraint: NSLayoutConstraint!
    private var imageViewLeadingConstraint: NSLayoutConstraint!
    private var imageViewCenterXConstraint: NSLayoutConstraint!
    private var imageViewCenterYConstraint: NSLayoutConstraint!
    private var imageViewWidthConstraint: NSLayoutConstraint!
    private var imageViewHeightConstraint: NSLayoutConstraint!
    private var additionalImageViewWidthConstraint: NSLayoutConstraint!
    private var additionalImageViewHeightConstraint: NSLayoutConstraint!
    private var profileIconTopConstraint: NSLayoutConstraint!
    private var profileIconLeadingConstraint: NSLayoutConstraint!
    private var profileIconBottomConstraint: NSLayoutConstraint!
    private var profileIconBackgroundLeadingAlignConstraint: NSLayoutConstraint!
    private var profileIconBackgroundTrailingAlignConstraint: NSLayoutConstraint!
    private var profileIconBackgroundTopAlignConstraint: NSLayoutConstraint!
    private var profileIconBackgroundBottomAlignConstraint: NSLayoutConstraint!
    private var profileIconBackgroundWidthConstraint: NSLayoutConstraint!
    private var profileIconBackgroundHeightConstraint: NSLayoutConstraint!
    private var additionalProfileIconTopConstraint: NSLayoutConstraint!
    private var additionalProfileIconBottomConstraint: NSLayoutConstraint!
    private var additionalProfileIconBackgroundLeadingAlignConstraint: NSLayoutConstraint!
    private var additionalProfileIconBackgroundTrailingAlignConstraint: NSLayoutConstraint!
    private var additionalProfileIconBackgroundWidthConstraint: NSLayoutConstraint!
    private var additionalProfileIconBackgroundHeightConstraint: NSLayoutConstraint!
    private lazy var imageEdgeConstraints: [NSLayoutConstraint] = [ // MUST be in 'top, left, bottom, right' order
        imageView.pin(.top, to: .top, of: imageContainerView, withInset: 0),
        imageView.pin(.left, to: .left, of: imageContainerView, withInset: 0),
        imageView.pin(.bottom, to: .bottom, of: imageContainerView, withInset: 0),
        imageView.pin(.right, to: .right, of: imageContainerView, withInset: 0)
    ]
    private lazy var additionalImageEdgeConstraints: [NSLayoutConstraint] = [ // MUST be in 'top, left, bottom, right' order
        additionalImageView.pin(.top, to: .top, of: additionalImageContainerView, withInset: 0),
        additionalImageView.pin(.left, to: .left, of: additionalImageContainerView, withInset: 0),
        additionalImageView.pin(.bottom, to: .bottom, of: additionalImageContainerView, withInset: 0),
        additionalImageView.pin(.right, to: .right, of: additionalImageContainerView, withInset: 0)
    ]
    
    // MARK: - Components
    
    private lazy var imageContainerView: UIView = {
        let result: UIView = UIView()
        result.translatesAutoresizingMaskIntoConstraints = false
        result.clipsToBounds = true
        result.themeBackgroundColor = .backgroundSecondary
        
        return result
    }()
    
    private lazy var imageView: SessionImageView = {
        let result: SessionImageView = SessionImageView()
        result.translatesAutoresizingMaskIntoConstraints = false
        result.contentMode = .scaleAspectFill
        
        if let dataManager = self.dataManager {
            result.setDataManager(dataManager)
        }
        
        return result
    }()
    
    private lazy var additionalImageContainerView: UIView = {
        let result: UIView = UIView()
        result.translatesAutoresizingMaskIntoConstraints = false
        result.clipsToBounds = true
        result.themeBackgroundColor = .primary
        result.themeBorderColor = .backgroundPrimary
        result.layer.borderWidth = 1
        result.isHidden = true
        
        return result
    }()
    
    private lazy var additionalImageView: SessionImageView = {
        let result: SessionImageView = SessionImageView()
        result.translatesAutoresizingMaskIntoConstraints = false
        result.contentMode = .scaleAspectFill
        result.themeTintColor = .textPrimary
        
        if let dataManager = self.dataManager {
            result.setDataManager(dataManager)
        }
        
        return result
    }()
    
    private lazy var profileIconBackgroundView: UIView = {
        let result: UIView = UIView()
        result.isHidden = true
        
        return result
    }()
    
    private lazy var profileIconImageView: UIImageView = {
        let result: UIImageView = UIImageView()
        result.contentMode = .scaleAspectFit
        result.isHidden = true
        
        return result
    }()
    
    private lazy var profileIconLabel: UILabel = {
        let result: UILabel = UILabel()
        result.font = .boldSystemFont(ofSize: 6)
        result.textAlignment = .center
        result.themeTextColor = .backgroundPrimary
        result.isHidden = true
        
        return result
    }()
    
    private lazy var additionalProfileIconBackgroundView: UIView = {
        let result: UIView = UIView()
        result.isHidden = true
        
        return result
    }()
    
    private lazy var additionalProfileIconImageView: UIImageView = {
        let result: UIImageView = UIImageView()
        result.contentMode = .scaleAspectFit
        
        return result
    }()
    
    private lazy var additionalProfileIconLabel: UILabel = {
        let result: UILabel = UILabel()
        result.font = .boldSystemFont(ofSize: 6)
        result.textAlignment = .center
        result.themeTextColor = .backgroundPrimary
        result.isHidden = true
        
        return result
    }()
    
    // MARK: - Lifecycle
    
    public init(size: Info.Size, dataManager: ImageDataManagerType?) {
        self.dataManager = dataManager
        self.size = size
        
        super.init(frame: CGRect(x: 0, y: 0, width: size.viewSize, height: size.viewSize))
        
        clipsToBounds = true
        setUpViewHierarchy()
    }
    
    public required init?(coder: NSCoder) {
        preconditionFailure("Use init(size:) instead.")
    }
    
    private func setUpViewHierarchy() {
        addSubview(imageContainerView)
        addSubview(profileIconBackgroundView)
        addSubview(additionalImageContainerView)
        addSubview(additionalProfileIconBackgroundView)
        
        imageContainerView.addSubview(imageView)
        additionalImageContainerView.addSubview(additionalImageView)
        
        profileIconBackgroundView.addSubview(profileIconImageView)
        profileIconBackgroundView.addSubview(profileIconLabel)
        additionalProfileIconBackgroundView.addSubview(additionalProfileIconImageView)
        additionalProfileIconBackgroundView.addSubview(additionalProfileIconLabel)
        
        widthConstraint = self.set(.width, to: self.size.viewSize)
        heightConstraint = self.set(.height, to: self.size.viewSize)
            .setting(priority: .defaultHigh)
        
        imageViewTopConstraint = imageContainerView.pin(.top, to: .top, of: self)
        imageViewLeadingConstraint = imageContainerView.pin(.leading, to: .leading, of: self)
        imageViewCenterXConstraint = imageContainerView.center(.horizontal, in: self)
        imageViewCenterXConstraint.isActive = false
        imageViewCenterYConstraint = imageContainerView.center(.vertical, in: self)
        imageViewCenterYConstraint.isActive = false
        imageViewWidthConstraint = imageContainerView.set(.width, to: size.imageSize)
        imageViewHeightConstraint = imageContainerView.set(.height, to: size.imageSize)
        additionalImageContainerView.pin(.trailing, to: .trailing, of: self)
        additionalImageContainerView.pin(.bottom, to: .bottom, of: self)
        additionalImageViewWidthConstraint = additionalImageContainerView.set(.width, to: size.multiImageSize)
        additionalImageViewHeightConstraint = additionalImageContainerView.set(.height, to: size.multiImageSize)
        
        // Activate the image edge constraints
        imageEdgeConstraints.forEach { $0.isActive = true }
        additionalImageEdgeConstraints.forEach { $0.isActive = true }
        
        profileIconTopConstraint = profileIconImageView.pin(
            .top,
            to: .top,
            of: profileIconBackgroundView,
            withInset: 0
        )
        profileIconImageView.pin(.left, to: .left, of: profileIconBackgroundView)
        profileIconImageView.pin(.right, to: .right, of: profileIconBackgroundView)
        profileIconBottomConstraint = profileIconImageView.pin(
            .bottom,
            to: .bottom,
            of: profileIconBackgroundView,
            withInset: 0
        )
        profileIconLabel.pin(to: profileIconBackgroundView)
        profileIconBackgroundLeadingAlignConstraint = profileIconBackgroundView.pin(.leading, to: .leading, of: imageContainerView)
        profileIconBackgroundTrailingAlignConstraint = profileIconBackgroundView.pin(.trailing, to: .trailing, of: imageContainerView)
        profileIconBackgroundTopAlignConstraint = profileIconBackgroundView.pin(.top, to: .top, of: imageContainerView)
        profileIconBackgroundBottomAlignConstraint = profileIconBackgroundView.pin(.bottom, to: .bottom, of: imageContainerView)
        profileIconBackgroundWidthConstraint = profileIconBackgroundView.set(.width, to: size.iconSize)
        profileIconBackgroundHeightConstraint = profileIconBackgroundView.set(.height, to: size.iconSize)
        profileIconBackgroundLeadingAlignConstraint.isActive = false
        profileIconBackgroundTrailingAlignConstraint.isActive = false
        profileIconBackgroundTopAlignConstraint.isActive = false
        profileIconBackgroundBottomAlignConstraint.isActive = false
        
        additionalProfileIconTopConstraint = additionalProfileIconImageView.pin(
            .top,
            to: .top,
            of: additionalProfileIconBackgroundView,
            withInset: 0
        )
        additionalProfileIconImageView.pin(.left, to: .left, of: additionalProfileIconBackgroundView)
        additionalProfileIconImageView.pin(.right, to: .right, of: additionalProfileIconBackgroundView)
        additionalProfileIconBottomConstraint = additionalProfileIconImageView.pin(
            .bottom,
            to: .bottom,
            of: additionalProfileIconBackgroundView,
            withInset: 0
        )
        additionalProfileIconLabel.pin(to: additionalProfileIconBackgroundView)
        additionalProfileIconBackgroundLeadingAlignConstraint = additionalProfileIconBackgroundView.pin(.leading, to: .leading, of: additionalImageContainerView)
        additionalProfileIconBackgroundTrailingAlignConstraint = additionalProfileIconBackgroundView.pin(.trailing, to: .trailing, of: additionalImageContainerView)
        additionalProfileIconBackgroundView.pin(.bottom, to: .bottom, of: additionalImageContainerView)
        additionalProfileIconBackgroundWidthConstraint = additionalProfileIconBackgroundView.set(.width, to: size.iconSize)
        additionalProfileIconBackgroundHeightConstraint = additionalProfileIconBackgroundView.set(.height, to: size.iconSize)
        additionalProfileIconBackgroundLeadingAlignConstraint.isActive = false
        additionalProfileIconBackgroundTrailingAlignConstraint.isActive = false
    }
    
    // MARK: - Functions
    
    public func setDataManager(_ dataManager: ImageDataManagerType) {
        self.dataManager = dataManager
        self.imageView.setDataManager(dataManager)
        self.additionalImageView.setDataManager(dataManager)
    }
    
    // MARK: - Content
    
    private func updateIconView(
        icon: Info.ProfileIcon,
        imageView: UIImageView,
        label: UILabel,
        backgroundView: UIView,
        topConstraint: NSLayoutConstraint,
        leadingAlignConstraint: NSLayoutConstraint,
        trailingAlignConstraint: NSLayoutConstraint,
        bottomConstraint: NSLayoutConstraint
    ) {
        backgroundView.isHidden = (icon == .none)
        leadingAlignConstraint.isActive = icon.isLeadingAligned
        trailingAlignConstraint.isActive = !icon.isLeadingAligned
        topConstraint.constant = icon.iconVerticalInset(for: size)
        bottomConstraint.constant = -icon.iconVerticalInset(for: size)
        
        switch icon {
            case .none:
                imageView.image = nil
                imageView.isHidden = true
                label.isHidden = true
            
            case .crown:
                imageView.image = UIImage(named: "ic_crown")?.withRenderingMode(.alwaysTemplate)
                imageView.contentMode = .scaleAspectFit
                imageView.themeTintColor = .dynamicForPrimary(
                    .green,
                    use: .profileIcon_greenPrimaryColor,
                    otherwise: .profileIcon
                )
                backgroundView.themeBackgroundColor = .profileIcon_background
                imageView.isHidden = false
                label.isHidden = true
                profileIconBackgroundTopAlignConstraint.isActive = false
                profileIconBackgroundBottomAlignConstraint.isActive = true
                
            case .rightPlus:
                imageView.image = UIImage(systemName: "plus", withConfiguration: UIImage.SymbolConfiguration(weight: .semibold))
                imageView.contentMode = .scaleAspectFit
                imageView.themeTintColor = .black
                backgroundView.themeBackgroundColor = .primary
                imageView.isHidden = false
                label.isHidden = true
                profileIconBackgroundTopAlignConstraint.isActive = false
                profileIconBackgroundBottomAlignConstraint.isActive = true
                
            case .letter(let character, let dangerMode):
                label.themeTextColor = (dangerMode ? .textPrimary : .backgroundPrimary)
                backgroundView.themeBackgroundColor = (dangerMode ? .danger : .textPrimary)
                label.isHidden = false
                label.text = "\(character)"
                profileIconBackgroundTopAlignConstraint.isActive = true
                profileIconBackgroundBottomAlignConstraint.isActive = false
            
            case .pencil:
                imageView.image = Lucide.image(icon: .pencil, size: 14)?.withRenderingMode(.alwaysTemplate)
                imageView.contentMode = .center
                imageView.themeTintColor = .black
                backgroundView.themeBackgroundColor = .primary
                imageView.isHidden = false
                label.isHidden = true
                profileIconBackgroundTopAlignConstraint.isActive = false
                profileIconBackgroundBottomAlignConstraint.isActive = true
            
            case .qrCode:
                imageView.image = Lucide.image(icon: .qrCode, size: (size == .expanded ? 20 : 14))?.withRenderingMode(.alwaysTemplate)
                imageView.contentMode = .center
                imageView.themeTintColor = .black
                backgroundView.themeBackgroundColor = .primary
                imageView.isHidden = false
                label.isHidden = true
                profileIconBackgroundTopAlignConstraint.isActive = true
                profileIconBackgroundBottomAlignConstraint.isActive = false
                trailingAlignConstraint.constant = (size == .expanded ? -8 : 0)
        }
    }
    
    // MARK: - Content
    
    private func prepareForReuse() {
        imageView.image = nil
        imageView.shouldAnimateImage = false
        imageContainerView.themeBackgroundColor = .backgroundSecondary
        additionalImageContainerView.isHidden = true
        additionalImageView.image = nil
        additionalImageView.shouldAnimateImage = false
        
        imageViewTopConstraint.isActive = false
        imageViewLeadingConstraint.isActive = false
        imageViewCenterXConstraint.isActive = true
        imageViewCenterYConstraint.isActive = true
        profileIconBackgroundView.isHidden = true
        profileIconBackgroundLeadingAlignConstraint.isActive = false
        profileIconBackgroundTrailingAlignConstraint.isActive = false
        profileIconImageView.isHidden = true
        profileIconLabel.isHidden = true
        additionalProfileIconBackgroundView.isHidden = true
        additionalProfileIconBackgroundLeadingAlignConstraint.isActive = false
        additionalProfileIconBackgroundTrailingAlignConstraint.isActive = false
        additionalProfileIconImageView.isHidden = true
        additionalProfileIconLabel.isHidden = true
        imageEdgeConstraints.forEach { $0.constant = 0 }
        additionalImageEdgeConstraints.forEach { $0.constant = 0 }
    }
    
    public func update(
        _ info: Info,
        additionalInfo: Info? = nil
    ) {
        prepareForReuse()
        
        // Sort out the icon first
        updateIconView(
            icon: info.icon,
            imageView: profileIconImageView,
            label: profileIconLabel,
            backgroundView: profileIconBackgroundView,
            topConstraint: profileIconTopConstraint,
            leadingAlignConstraint: profileIconBackgroundLeadingAlignConstraint,
            trailingAlignConstraint: profileIconBackgroundTrailingAlignConstraint,
            bottomConstraint: profileIconBottomConstraint
        )
        
        // Populate the main imageView
        switch (info.source, info.renderingMode) {
            case (.image(_, let image), .some(let renderingMode)):
                imageView.image = image?.withRenderingMode(renderingMode)
                
            case (.some(let source), _): imageView.loadImage(source)
            default: imageView.image = nil
        }
        
        imageView.shouldAnimateImage = info.canAnimate
        imageView.themeTintColor = info.themeTintColor
        imageView.layer.contentsRect = contentsRect(for: info.source, cropRect: info.cropRect)
        imageContainerView.themeBackgroundColor = info.backgroundColor
        imageContainerView.themeBackgroundColorForced = info.forcedBackgroundColor
        profileIconBackgroundView.layer.cornerRadius = (size.iconSize / 2)
        imageEdgeConstraints.enumerated().forEach { index, constraint in
            switch index % 4 {
                case 0: constraint.constant = info.inset.top
                case 1: constraint.constant = info.inset.left
                case 2: constraint.constant = -info.inset.bottom
                case 3: constraint.constant = -info.inset.right
                default: break
            }
        }
        
        // Check if there is a second image (if not then set the size and finish)
        guard let additionalInfo: Info = additionalInfo else {
            imageViewWidthConstraint.constant = size.imageSize
            imageViewHeightConstraint.constant = size.imageSize
            imageContainerView.layer.cornerRadius = (size.imageSize / 2)
            return
        }
        
        // Sort out the additional icon first
        updateIconView(
            icon: additionalInfo.icon,
            imageView: additionalProfileIconImageView,
            label: additionalProfileIconLabel,
            backgroundView: additionalProfileIconBackgroundView,
            topConstraint: additionalProfileIconTopConstraint,
            leadingAlignConstraint: additionalProfileIconBackgroundLeadingAlignConstraint,
            trailingAlignConstraint: additionalProfileIconBackgroundTrailingAlignConstraint,
            bottomConstraint: additionalProfileIconBottomConstraint
        )
        
        // Set the additional image content and reposition the image views correctly
        switch (additionalInfo.source, additionalInfo.renderingMode) {
            case (.image(_, let image), .some(let renderingMode)):
                additionalImageView.image = image?.withRenderingMode(renderingMode)
                additionalImageContainerView.isHidden = false
                
            case (.some(let source), _):
                additionalImageView.loadImage(source)
                additionalImageContainerView.isHidden = false
                
            default:
                additionalImageView.image = nil
                additionalImageContainerView.isHidden = true
        }
        
        additionalImageView.shouldAnimateImage = additionalInfo.canAnimate
        additionalImageView.themeTintColor = additionalInfo.themeTintColor
        additionalImageView.layer.contentsRect = contentsRect(for: additionalInfo.source, cropRect: additionalInfo.cropRect)
        
        switch (info.backgroundColor, info.forcedBackgroundColor) {
            case (_, .some(let color)): additionalImageContainerView.themeBackgroundColorForced = color
            case (.some(let color), _): additionalImageContainerView.themeBackgroundColor = color
            default: additionalImageContainerView.themeBackgroundColor = .primary
        }
        
        additionalImageEdgeConstraints.enumerated().forEach { index, constraint in
            switch index % 4 {
                case 0: constraint.constant = additionalInfo.inset.top
                case 1: constraint.constant = additionalInfo.inset.left
                case 2: constraint.constant = -additionalInfo.inset.bottom
                case 3: constraint.constant = -additionalInfo.inset.right
                default: break
            }
        }
        
        imageViewTopConstraint.isActive = true
        imageViewLeadingConstraint.isActive = true
        imageViewCenterXConstraint.isActive = false
        imageViewCenterYConstraint.isActive = false
        
        imageViewWidthConstraint.constant = size.multiImageSize
        imageViewHeightConstraint.constant = size.multiImageSize
        imageContainerView.layer.cornerRadius = (size.multiImageSize / 2)
        additionalImageViewWidthConstraint.constant = size.multiImageSize
        additionalImageViewHeightConstraint.constant = size.multiImageSize
        additionalImageContainerView.layer.cornerRadius = (size.multiImageSize / 2)
        additionalProfileIconBackgroundView.layer.cornerRadius = (size.iconSize / 2)
    }
    
    private func contentsRect(for source: ImageDataManager.DataSource?, cropRect: CGRect?) -> CGRect {
        guard
            let source: ImageDataManager.DataSource = source,
            let cropRect: CGRect = cropRect
        else { return CGRect(x: 0, y: 0, width: 1, height: 1) }
        
        switch source.orientationFromMetadata {
            case .up: return cropRect
                
            case .upMirrored:
                return CGRect(
                    x: (1 - cropRect.maxX),
                    y: cropRect.minY,
                    width: cropRect.width,
                    height: cropRect.height
                )
                
            case .down:
                return CGRect(
                    x: (1 - cropRect.maxX),
                    y: (1 - cropRect.maxY),
                    width: cropRect.width,
                    height: cropRect.height
                )

            case .downMirrored:
                return CGRect(
                    x: cropRect.minX,
                    y: (1 - cropRect.maxY),
                    width: cropRect.width,
                    height: cropRect.height
                )

            case .left:
                return CGRect(
                    x: (1 - cropRect.maxY),
                    y: cropRect.minX,
                    width: cropRect.height,
                    height: cropRect.width
                )
                
            case .leftMirrored:
                return CGRect(
                    x: cropRect.minY,
                    y: cropRect.minX,
                    width: cropRect.height,
                    height: cropRect.width
                )
                    
            case .right:
                return CGRect(
                    x: cropRect.minY,
                    y: (1 - cropRect.maxX),
                    width: cropRect.height,
                    height: cropRect.width
                )
                
            case .rightMirrored:
                return CGRect(
                    x: (1 - cropRect.maxY),
                    y: (1 - cropRect.maxX),
                    width: cropRect.height,
                    height: cropRect.width
                )
            
            @unknown default: return cropRect
        }
    }
    
    public func getTouchedView(from localPoint: CGPoint) -> UIView {
        if profileIconBackgroundView.frame.contains(localPoint) {
            return profileIconBackgroundView
        }
        return self
    }
    
    public func getTouchedView(from localPoint: CGPoint) -> UIView {
        if profileIconBackgroundView.frame.contains(localPoint) {
            return profileIconBackgroundView
        }
        return self
    }
}

import SwiftUI

public struct ProfilePictureSwiftUI: UIViewRepresentable {
    public typealias UIViewType = ProfilePictureView

    var size: ProfilePictureView.Info.Size
    var info: ProfilePictureView.Info
    var additionalInfo: ProfilePictureView.Info?
    let dataManager: ImageDataManagerType
    
    public init(
        size: ProfilePictureView.Info.Size,
        info: ProfilePictureView.Info,
        additionalInfo: ProfilePictureView.Info? = nil,
        dataManager: ImageDataManagerType
    ) {
        self.size = size
        self.info = info
        self.additionalInfo = additionalInfo
        self.dataManager = dataManager
    }
    
    public func makeUIView(context: Context) -> ProfilePictureView {
        ProfilePictureView(
            size: size,
            dataManager: dataManager
        )
    }
    
    public func updateUIView(_ profilePictureView: ProfilePictureView, context: Context) {
        profilePictureView.update(
            info,
            additionalInfo: additionalInfo
        )
    }
}<|MERGE_RESOLUTION|>--- conflicted
+++ resolved
@@ -33,7 +33,7 @@
                 switch self {
                     case .navigation, .message: return 26
                     case .list: return 46
-                    case .hero: return 80
+                    case .hero: return 90
                     case .modal: return 90
                     case .expanded: return 190
                 }
@@ -60,57 +60,6 @@
             }
         }
         
-<<<<<<< HEAD
-=======
-        public enum Size {
-            case navigation
-            case message
-            case list
-            case hero
-            case modal
-            case expanded
-            
-            public var viewSize: CGFloat {
-                switch self {
-                    case .navigation, .message: return 26
-                    case .list: return 46
-                    case .hero: return 110
-                    case .modal: return 90
-                    case .expanded: return 190
-                }
-            }
-            
-            public var imageSize: CGFloat {
-                switch self {
-                    case .navigation, .message: return 26
-                    case .list: return 46
-                    case .hero: return 90
-                    case .modal: return 90
-                    case .expanded: return 190
-                }
-            }
-            
-            public var multiImageSize: CGFloat {
-                switch self {
-                    case .navigation, .message, .modal: return 18  // Shouldn't be used
-                    case .list: return 32
-                    case .hero: return 80
-                    case .expanded: return 140
-                }
-            }
-            
-            var iconSize: CGFloat {
-                switch self {
-                    case .navigation, .message: return 10   // Intentionally not a multiple of 4
-                    case .list: return 16
-                    case .hero: return 24
-                    case .modal: return 24 // Shouldn't be used
-                    case .expanded: return 33
-                }
-            }
-        }
-        
->>>>>>> 7dd3678f
         public enum ProfileIcon: Equatable, Hashable {
             case none
             case crown
@@ -140,11 +89,7 @@
         
         // TODO: [PRO] Should be able to remove the "public" once `MessageInfoScreen.getProFeaturesInfo()` has been updated
         public let source: ImageDataManager.DataSource?
-<<<<<<< HEAD
         let canAnimate: Bool
-=======
-        let animationBehaviour: AnimationBehaviour
->>>>>>> 7dd3678f
         let renderingMode: UIImage.RenderingMode?
         let themeTintColor: ThemeValue?
         let inset: UIEdgeInsets
@@ -177,10 +122,6 @@
     }
     
     private var dataManager: ImageDataManagerType?
-<<<<<<< HEAD
-=======
-    private var disposables: Set<AnyCancellable> = Set()
->>>>>>> 7dd3678f
     public var size: Info.Size {
         didSet {
             widthConstraint.constant = (customWidth ?? size.viewSize)
@@ -749,13 +690,6 @@
         }
         return self
     }
-    
-    public func getTouchedView(from localPoint: CGPoint) -> UIView {
-        if profileIconBackgroundView.frame.contains(localPoint) {
-            return profileIconBackgroundView
-        }
-        return self
-    }
 }
 
 import SwiftUI
