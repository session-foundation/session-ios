--- conflicted
+++ resolved
@@ -44,22 +44,14 @@
         case message
         case list
         case hero
-<<<<<<< HEAD
-        case userProfileModal
-=======
         case modal
->>>>>>> 69d5544a
         
         public var viewSize: CGFloat {
             switch self {
                 case .navigation, .message: return 26
                 case .list: return 46
                 case .hero: return 110
-<<<<<<< HEAD
-                case .userProfileModal: return 90
-=======
                 case .modal: return 90
->>>>>>> 69d5544a
             }
         }
         
@@ -67,12 +59,8 @@
             switch self {
                 case .navigation, .message: return 26
                 case .list: return 46
-<<<<<<< HEAD
-                case .hero, .userProfileModal: return 90
-=======
                 case .hero: return 80
                 case .modal: return 90
->>>>>>> 69d5544a
             }
         }
         
@@ -80,12 +68,8 @@
             switch self {
                 case .navigation, .message: return 18  // Shouldn't be used
                 case .list: return 32
-<<<<<<< HEAD
-                case .hero, .userProfileModal: return 90
-=======
                 case .hero: return 80
                 case .modal: return 90
->>>>>>> 69d5544a
             }
         }
         
@@ -94,11 +78,7 @@
                 case .navigation, .message: return 10   // Intentionally not a multiple of 4
                 case .list: return 16
                 case .hero: return 24
-<<<<<<< HEAD
-                case .userProfileModal: return 24  // Shouldn't be used
-=======
                 case .modal: return 24 // Shouldn't be used
->>>>>>> 69d5544a
             }
         }
     }
