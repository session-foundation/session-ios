--- conflicted
+++ resolved
@@ -11,16 +11,6 @@
 
 public final class ProfilePictureView: UIView {
     public struct Info {
-<<<<<<< HEAD
-        public enum AnimationBehaviour {
-            case generic(Bool) // For communities and when Pro is not enabled
-            case contact(Bool)
-            case currentUser(SessionProUIManagerType)
-        }
-        
-        public let source: ImageDataManager.DataSource?
-        let animationBehaviour: AnimationBehaviour
-=======
         public enum Size {
             case navigation
             case message
@@ -97,10 +87,8 @@
             }
         }
         
-        // TODO: [PRO] Should be able to remove the "public" once `MessageInfoScreen.getProFeaturesInfo()` has been updated
-        public let source: ImageDataManager.DataSource?
+        let source: ImageDataManager.DataSource?
         let canAnimate: Bool
->>>>>>> d452f4b4
         let renderingMode: UIImage.RenderingMode?
         let themeTintColor: ThemeValue?
         let inset: UIEdgeInsets
@@ -132,89 +120,8 @@
         }
     }
     
-<<<<<<< HEAD
-    public enum Size {
-        case navigation
-        case message
-        case list
-        case hero
-        case modal
-        case expanded
-        
-        public var viewSize: CGFloat {
-            switch self {
-                case .navigation, .message: return 26
-                case .list: return 46
-                case .hero: return 110
-                case .modal: return 90
-                case .expanded: return 190
-            }
-        }
-        
-        public var imageSize: CGFloat {
-            switch self {
-                case .navigation, .message: return 26
-                case .list: return 46
-                case .hero: return 90
-                case .modal: return 90
-                case .expanded: return 190
-            }
-        }
-        
-        public var multiImageSize: CGFloat {
-            switch self {
-                case .navigation, .message, .modal: return 18  // Shouldn't be used
-                case .list: return 32
-                case .hero: return 80
-                case .expanded: return 140
-            }
-        }
-        
-        var iconSize: CGFloat {
-            switch self {
-                case .navigation, .message: return 10   // Intentionally not a multiple of 4
-                case .list: return 16
-                case .hero: return 24
-                case .modal: return 24 // Shouldn't be used
-                case .expanded: return 33
-            }
-        }
-    }
-    
-    public enum ProfileIcon: Equatable, Hashable {
-        case none
-        case crown
-        case rightPlus
-        case letter(Character, Bool)
-        case pencil
-        case qrCode
-        
-        func iconVerticalInset(for size: Size) -> CGFloat {
-            switch (self, size) {
-                case (.crown, .navigation), (.crown, .message): return 2
-                case (.crown, .list): return 3
-                case (.crown, .hero): return 5
-                    
-                case (.rightPlus, _): return 3
-                default: return 0
-            }
-        }
-        
-        var isLeadingAligned: Bool {
-            switch self {
-                case .none, .letter: return true
-                case .rightPlus, .pencil, .crown, .qrCode: return false
-            }
-        }
-    }
-    
-    private var dataManager: ImageDataManagerType?
-    private var proObservationTask: Task<Void, Never>?
-    public var size: Size {
-=======
     private var dataManager: ImageDataManagerType?
     public var size: Info.Size {
->>>>>>> d452f4b4
         didSet {
             widthConstraint.constant = (customWidth ?? size.viewSize)
             heightConstraint.constant = size.viewSize
@@ -570,13 +477,6 @@
     // MARK: - Content
     
     private func prepareForReuse() {
-<<<<<<< HEAD
-        /// Reset the disposables in case this was called with different data/
-        proObservationTask?.cancel()
-        proObservationTask = nil
-        
-=======
->>>>>>> d452f4b4
         imageView.image = nil
         imageView.shouldAnimateImage = false
         imageContainerView.themeBackgroundColor = .backgroundSecondary
@@ -783,26 +683,6 @@
         }
     }
     
-<<<<<<< HEAD
-    private func startAnimationIfNeeded(for info: Info, with targetImageView: SessionImageView) {
-        switch info.animationBehaviour {
-            case .generic(let enableAnimation), .contact(let enableAnimation):
-                targetImageView.shouldAnimateImage = enableAnimation
-
-            case .currentUser(let sessionProUIManager):
-                proObservationTask?.cancel()
-                proObservationTask = Task(priority: .userInitiated) { [weak targetImageView] in
-                    for await isPro in sessionProUIManager.currentUserIsPro {
-                        await MainActor.run {
-                            targetImageView?.shouldAnimateImage = isPro
-                        }
-                    }
-                }
-        }
-    }
-    
-=======
->>>>>>> d452f4b4
     public func getTouchedView(from localPoint: CGPoint) -> UIView {
         if profileIconBackgroundView.frame.contains(localPoint) {
             return profileIconBackgroundView
