// Copyright © 2022 Rangeproof Pty Ltd. All rights reserved.

import UIKit
import Combine
import Lucide

public final class ProfilePictureView: UIView {
    public struct Info {
        public enum AnimationBehaviour {
            case generic(Bool) // For communities and when Pro is not enabled
            case contact(Bool)
            case currentUser(SessionProManagerType)
        }
        
        let source: ImageDataManager.DataSource?
        let animationBehaviour: AnimationBehaviour
        let renderingMode: UIImage.RenderingMode?
        let themeTintColor: ThemeValue?
        let inset: UIEdgeInsets
        let icon: ProfileIcon
        let cropRect: CGRect?
        let backgroundColor: ThemeValue?
        let forcedBackgroundColor: ForcedThemeValue?
        
        public init(
            source: ImageDataManager.DataSource?,
            animationBehaviour: AnimationBehaviour,
            renderingMode: UIImage.RenderingMode? = nil,
            themeTintColor: ThemeValue? = nil,
            inset: UIEdgeInsets = .zero,
            icon: ProfileIcon = .none,
            cropRect: CGRect? = nil,
            backgroundColor: ThemeValue? = nil,
            forcedBackgroundColor: ForcedThemeValue? = nil
        ) {
            self.source = source
            self.animationBehaviour = animationBehaviour
            self.renderingMode = renderingMode
            self.themeTintColor = themeTintColor
            self.inset = inset
            self.icon = icon
            self.cropRect = cropRect
            self.backgroundColor = backgroundColor
            self.forcedBackgroundColor = forcedBackgroundColor
        }
    }
    
    public enum Size {
        case navigation
        case message
        case list
        case hero
        case modal
        
        public var viewSize: CGFloat {
            switch self {
                case .navigation, .message: return 26
                case .list: return 46
                case .hero: return 110
                case .modal: return 90
            }
        }
        
        public var imageSize: CGFloat {
            switch self {
                case .navigation, .message: return 26
                case .list: return 46
                case .hero: return 80
                case .modal: return 90
            }
        }
        
        public var multiImageSize: CGFloat {
            switch self {
                case .navigation, .message: return 18  // Shouldn't be used
                case .list: return 32
                case .hero: return 80
                case .modal: return 90
            }
        }
        
        var iconSize: CGFloat {
            switch self {
                case .navigation, .message: return 10   // Intentionally not a multiple of 4
                case .list: return 16
                case .hero: return 24
                case .modal: return 24 // Shouldn't be used
            }
        }
    }
    
    public enum ProfileIcon: Equatable, Hashable {
        case none
        case crown
        case rightPlus
        case letter(Character, Bool)
        case pencil
        
        func iconVerticalInset(for size: Size) -> CGFloat {
            switch (self, size) {
                case (.crown, .navigation), (.crown, .message): return 1
                case (.crown, .list): return 3
                case (.crown, .hero): return 5
                    
                case (.rightPlus, _): return 3
                default: return 0
            }
        }
        
        var isLeadingAligned: Bool {
            switch self {
                case .none, .crown, .letter: return true
                case .rightPlus, .pencil: return false
            }
        }
    }
    
    private var dataManager: ImageDataManagerType?
    private var disposables: Set<AnyCancellable> = Set()
    public var size: Size {
        didSet {
            widthConstraint.constant = (customWidth ?? size.viewSize)
            heightConstraint.constant = size.viewSize
            profileIconBackgroundWidthConstraint.constant = size.iconSize
            profileIconBackgroundHeightConstraint.constant = size.iconSize
            additionalProfileIconBackgroundWidthConstraint.constant = size.iconSize
            additionalProfileIconBackgroundHeightConstraint.constant = size.iconSize
            
            profileIconBackgroundView.layer.cornerRadius = (size.iconSize / 2)
            additionalProfileIconBackgroundView.layer.cornerRadius = (size.iconSize / 2)
            profileIconLabel.font = .boldSystemFont(ofSize: floor(size.iconSize * 0.75))
            additionalProfileIconLabel.font = .boldSystemFont(ofSize: floor(size.iconSize * 0.75))
        }
    }
    public var customWidth: CGFloat? {
        didSet {
            self.widthConstraint.constant = (customWidth ?? self.size.viewSize)
        }
    }
    
    public override var isHidden: Bool {
        didSet {
            widthConstraint.constant = (isHidden ? 0 : size.viewSize)
            heightConstraint.constant = (isHidden ? 0 : size.viewSize)
        }
    }
    
    // MARK: - Constraints
    
    private var widthConstraint: NSLayoutConstraint!
    private var heightConstraint: NSLayoutConstraint!
    private var imageViewTopConstraint: NSLayoutConstraint!
    private var imageViewLeadingConstraint: NSLayoutConstraint!
    private var imageViewCenterXConstraint: NSLayoutConstraint!
    private var imageViewCenterYConstraint: NSLayoutConstraint!
    private var imageViewWidthConstraint: NSLayoutConstraint!
    private var imageViewHeightConstraint: NSLayoutConstraint!
    private var additionalImageViewWidthConstraint: NSLayoutConstraint!
    private var additionalImageViewHeightConstraint: NSLayoutConstraint!
    private var profileIconTopConstraint: NSLayoutConstraint!
    private var profileIconLeadingConstraint: NSLayoutConstraint!
    private var profileIconBottomConstraint: NSLayoutConstraint!
    private var profileIconBackgroundLeadingAlignConstraint: NSLayoutConstraint!
    private var profileIconBackgroundTrailingAlignConstraint: NSLayoutConstraint!
    private var profileIconBackgroundWidthConstraint: NSLayoutConstraint!
    private var profileIconBackgroundHeightConstraint: NSLayoutConstraint!
    private var additionalProfileIconTopConstraint: NSLayoutConstraint!
    private var additionalProfileIconBottomConstraint: NSLayoutConstraint!
    private var additionalProfileIconBackgroundLeadingAlignConstraint: NSLayoutConstraint!
    private var additionalProfileIconBackgroundTrailingAlignConstraint: NSLayoutConstraint!
    private var additionalProfileIconBackgroundWidthConstraint: NSLayoutConstraint!
    private var additionalProfileIconBackgroundHeightConstraint: NSLayoutConstraint!
    private lazy var imageEdgeConstraints: [NSLayoutConstraint] = [ // MUST be in 'top, left, bottom, right' order
        imageView.pin(.top, to: .top, of: imageContainerView, withInset: 0),
        imageView.pin(.left, to: .left, of: imageContainerView, withInset: 0),
        imageView.pin(.bottom, to: .bottom, of: imageContainerView, withInset: 0),
        imageView.pin(.right, to: .right, of: imageContainerView, withInset: 0)
    ]
    private lazy var additionalImageEdgeConstraints: [NSLayoutConstraint] = [ // MUST be in 'top, left, bottom, right' order
        additionalImageView.pin(.top, to: .top, of: additionalImageContainerView, withInset: 0),
        additionalImageView.pin(.left, to: .left, of: additionalImageContainerView, withInset: 0),
        additionalImageView.pin(.bottom, to: .bottom, of: additionalImageContainerView, withInset: 0),
        additionalImageView.pin(.right, to: .right, of: additionalImageContainerView, withInset: 0)
    ]
    
    // MARK: - Components
    
    private lazy var imageContainerView: UIView = {
        let result: UIView = UIView()
        result.translatesAutoresizingMaskIntoConstraints = false
        result.clipsToBounds = true
        result.themeBackgroundColor = .backgroundSecondary
        
        return result
    }()
    
    private lazy var imageView: SessionImageView = {
        let result: SessionImageView = SessionImageView()
        result.translatesAutoresizingMaskIntoConstraints = false
        result.contentMode = .scaleAspectFill
        
        if let dataManager = self.dataManager {
            result.setDataManager(dataManager)
        }
        
        return result
    }()
    
    private lazy var additionalImageContainerView: UIView = {
        let result: UIView = UIView()
        result.translatesAutoresizingMaskIntoConstraints = false
        result.clipsToBounds = true
        result.themeBackgroundColor = .primary
        result.themeBorderColor = .backgroundPrimary
        result.layer.borderWidth = 1
        result.isHidden = true
        
        return result
    }()
    
    private lazy var additionalImageView: SessionImageView = {
        let result: SessionImageView = SessionImageView()
        result.translatesAutoresizingMaskIntoConstraints = false
        result.contentMode = .scaleAspectFill
        result.themeTintColor = .textPrimary
        
        if let dataManager = self.dataManager {
            result.setDataManager(dataManager)
        }
        
        return result
    }()
    
    private lazy var profileIconBackgroundView: UIView = {
        let result: UIView = UIView()
        result.isHidden = true
        
        return result
    }()
    
    private lazy var profileIconImageView: UIImageView = {
        let result: UIImageView = UIImageView()
        result.contentMode = .scaleAspectFit
        result.isHidden = true
        
        return result
    }()
    
    private lazy var profileIconLabel: UILabel = {
        let result: UILabel = UILabel()
        result.font = .boldSystemFont(ofSize: 6)
        result.textAlignment = .center
        result.themeTextColor = .backgroundPrimary
        result.isHidden = true
        
        return result
    }()
    
    private lazy var additionalProfileIconBackgroundView: UIView = {
        let result: UIView = UIView()
        result.isHidden = true
        
        return result
    }()
    
    private lazy var additionalProfileIconImageView: UIImageView = {
        let result: UIImageView = UIImageView()
        result.contentMode = .scaleAspectFit
        
        return result
    }()
    
    private lazy var additionalProfileIconLabel: UILabel = {
        let result: UILabel = UILabel()
        result.font = .boldSystemFont(ofSize: 6)
        result.textAlignment = .center
        result.themeTextColor = .backgroundPrimary
        result.isHidden = true
        
        return result
    }()
    
    // MARK: - Lifecycle
    
    public init(size: Size, dataManager: ImageDataManagerType?) {
        self.dataManager = dataManager
        self.size = size
        
        super.init(frame: CGRect(x: 0, y: 0, width: size.viewSize, height: size.viewSize))
        
        clipsToBounds = true
        setUpViewHierarchy()
    }
    
    public required init?(coder: NSCoder) {
        preconditionFailure("Use init(size:) instead.")
    }
    
    private func setUpViewHierarchy() {
        addSubview(imageContainerView)
        addSubview(profileIconBackgroundView)
        addSubview(additionalImageContainerView)
        addSubview(additionalProfileIconBackgroundView)
        
        imageContainerView.addSubview(imageView)
        additionalImageContainerView.addSubview(additionalImageView)
        
        profileIconBackgroundView.addSubview(profileIconImageView)
        profileIconBackgroundView.addSubview(profileIconLabel)
        additionalProfileIconBackgroundView.addSubview(additionalProfileIconImageView)
        additionalProfileIconBackgroundView.addSubview(additionalProfileIconLabel)
        
        widthConstraint = self.set(.width, to: self.size.viewSize)
        heightConstraint = self.set(.height, to: self.size.viewSize)
            .setting(priority: .defaultHigh)
        
        imageViewTopConstraint = imageContainerView.pin(.top, to: .top, of: self)
        imageViewLeadingConstraint = imageContainerView.pin(.leading, to: .leading, of: self)
        imageViewCenterXConstraint = imageContainerView.center(.horizontal, in: self)
        imageViewCenterXConstraint.isActive = false
        imageViewCenterYConstraint = imageContainerView.center(.vertical, in: self)
        imageViewCenterYConstraint.isActive = false
        imageViewWidthConstraint = imageContainerView.set(.width, to: size.imageSize)
        imageViewHeightConstraint = imageContainerView.set(.height, to: size.imageSize)
        additionalImageContainerView.pin(.trailing, to: .trailing, of: self)
        additionalImageContainerView.pin(.bottom, to: .bottom, of: self)
        additionalImageViewWidthConstraint = additionalImageContainerView.set(.width, to: size.multiImageSize)
        additionalImageViewHeightConstraint = additionalImageContainerView.set(.height, to: size.multiImageSize)
        
        // Activate the image edge constraints
        imageEdgeConstraints.forEach { $0.isActive = true }
        additionalImageEdgeConstraints.forEach { $0.isActive = true }
        
        profileIconTopConstraint = profileIconImageView.pin(
            .top,
            to: .top,
            of: profileIconBackgroundView,
            withInset: 0
        )
        profileIconImageView.pin(.left, to: .left, of: profileIconBackgroundView)
        profileIconImageView.pin(.right, to: .right, of: profileIconBackgroundView)
        profileIconBottomConstraint = profileIconImageView.pin(
            .bottom,
            to: .bottom,
            of: profileIconBackgroundView,
            withInset: 0
        )
        profileIconLabel.pin(to: profileIconBackgroundView)
        profileIconBackgroundLeadingAlignConstraint = profileIconBackgroundView.pin(.leading, to: .leading, of: imageContainerView)
        profileIconBackgroundTrailingAlignConstraint = profileIconBackgroundView.pin(.trailing, to: .trailing, of: imageContainerView)
        profileIconBackgroundView.pin(.bottom, to: .bottom, of: imageContainerView)
        profileIconBackgroundWidthConstraint = profileIconBackgroundView.set(.width, to: size.iconSize)
        profileIconBackgroundHeightConstraint = profileIconBackgroundView.set(.height, to: size.iconSize)
        profileIconBackgroundLeadingAlignConstraint.isActive = false
        profileIconBackgroundTrailingAlignConstraint.isActive = false
        
        additionalProfileIconTopConstraint = additionalProfileIconImageView.pin(
            .top,
            to: .top,
            of: additionalProfileIconBackgroundView,
            withInset: 0
        )
        additionalProfileIconImageView.pin(.left, to: .left, of: additionalProfileIconBackgroundView)
        additionalProfileIconImageView.pin(.right, to: .right, of: additionalProfileIconBackgroundView)
        additionalProfileIconBottomConstraint = additionalProfileIconImageView.pin(
            .bottom,
            to: .bottom,
            of: additionalProfileIconBackgroundView,
            withInset: 0
        )
        additionalProfileIconLabel.pin(to: additionalProfileIconBackgroundView)
        additionalProfileIconBackgroundLeadingAlignConstraint = additionalProfileIconBackgroundView.pin(.leading, to: .leading, of: additionalImageContainerView)
        additionalProfileIconBackgroundTrailingAlignConstraint = additionalProfileIconBackgroundView.pin(.trailing, to: .trailing, of: additionalImageContainerView)
        additionalProfileIconBackgroundView.pin(.bottom, to: .bottom, of: additionalImageContainerView)
        additionalProfileIconBackgroundWidthConstraint = additionalProfileIconBackgroundView.set(.width, to: size.iconSize)
        additionalProfileIconBackgroundHeightConstraint = additionalProfileIconBackgroundView.set(.height, to: size.iconSize)
        additionalProfileIconBackgroundLeadingAlignConstraint.isActive = false
        additionalProfileIconBackgroundTrailingAlignConstraint.isActive = false
    }
    
    // MARK: - Functions
    
    public func setDataManager(_ dataManager: ImageDataManagerType) {
        self.dataManager = dataManager
        self.imageView.setDataManager(dataManager)
        self.additionalImageView.setDataManager(dataManager)
    }
    
    // MARK: - Content
    
    private func updateIconView(
        icon: ProfileIcon,
        imageView: UIImageView,
        label: UILabel,
        backgroundView: UIView,
        topConstraint: NSLayoutConstraint,
        leadingAlignConstraint: NSLayoutConstraint,
        trailingAlignConstraint: NSLayoutConstraint,
        bottomConstraint: NSLayoutConstraint
    ) {
        backgroundView.isHidden = (icon == .none)
        leadingAlignConstraint.isActive = icon.isLeadingAligned
        trailingAlignConstraint.isActive = !icon.isLeadingAligned
        topConstraint.constant = icon.iconVerticalInset(for: size)
        bottomConstraint.constant = -icon.iconVerticalInset(for: size)
        
        switch icon {
            case .none:
                imageView.image = nil
                imageView.isHidden = true
                label.isHidden = true
            
            case .crown:
                imageView.image = UIImage(systemName: "crown.fill")
                imageView.contentMode = .scaleAspectFit
                imageView.themeTintColor = .dynamicForPrimary(
                    .green,
                    use: .profileIcon_greenPrimaryColor,
                    otherwise: .profileIcon
                )
                backgroundView.themeBackgroundColor = .profileIcon_background
                imageView.isHidden = false
                label.isHidden = true
                
            case .rightPlus:
                imageView.image = UIImage(systemName: "plus", withConfiguration: UIImage.SymbolConfiguration(weight: .semibold))
                imageView.contentMode = .scaleAspectFit
                imageView.themeTintColor = .black
                backgroundView.themeBackgroundColor = .primary
                imageView.isHidden = false
                label.isHidden = true
                
            case .letter(let character, let dangerMode):
                label.themeTextColor = (dangerMode ? .textPrimary : .backgroundPrimary)
                backgroundView.themeBackgroundColor = (dangerMode ? .danger : .textPrimary)
                label.isHidden = false
                label.text = "\(character)"
            
            case .pencil:
                imageView.image = Lucide.image(icon: .pencil, size: 14)?.withRenderingMode(.alwaysTemplate)
                imageView.contentMode = .center
                imageView.themeTintColor = .black
                backgroundView.themeBackgroundColor = .primary
                imageView.isHidden = false
                label.isHidden = true
            
        }
    }
    
    // MARK: - Content
    
    private func prepareForReuse() {
        /// Reset the disposables in case this was called with different data/
        disposables = Set()
        
        imageView.image = nil
        imageView.shouldAnimateImage = false
        imageView.contentMode = .scaleAspectFill
        imageContainerView.themeBackgroundColor = .backgroundSecondary
        additionalImageContainerView.isHidden = true
        additionalImageView.image = nil
<<<<<<< HEAD
=======
        additionalImageView.shouldAnimateImage = false
        additionalImageContainerView.clipsToBounds = clipsToBounds
>>>>>>> 36e8d5a9
        
        imageViewTopConstraint.isActive = false
        imageViewLeadingConstraint.isActive = false
        imageViewCenterXConstraint.isActive = true
        imageViewCenterYConstraint.isActive = true
        profileIconBackgroundView.isHidden = true
        profileIconBackgroundLeadingAlignConstraint.isActive = false
        profileIconBackgroundTrailingAlignConstraint.isActive = false
        profileIconImageView.isHidden = true
        profileIconLabel.isHidden = true
        additionalProfileIconBackgroundView.isHidden = true
        additionalProfileIconBackgroundLeadingAlignConstraint.isActive = false
        additionalProfileIconBackgroundTrailingAlignConstraint.isActive = false
        additionalProfileIconImageView.isHidden = true
        additionalProfileIconLabel.isHidden = true
        imageEdgeConstraints.forEach { $0.constant = 0 }
        additionalImageEdgeConstraints.forEach { $0.constant = 0 }
    }
    
    public func update(
        _ info: Info,
        additionalInfo: Info? = nil
    ) {
        prepareForReuse()
        
        // Sort out the icon first
        updateIconView(
            icon: info.icon,
            imageView: profileIconImageView,
            label: profileIconLabel,
            backgroundView: profileIconBackgroundView,
            topConstraint: profileIconTopConstraint,
            leadingAlignConstraint: profileIconBackgroundLeadingAlignConstraint,
            trailingAlignConstraint: profileIconBackgroundTrailingAlignConstraint,
            bottomConstraint: profileIconBottomConstraint
        )
        
        // Populate the main imageView
        switch (info.source, info.renderingMode) {
            case (.image(_, let image), .some(let renderingMode)):
                imageView.image = image?.withRenderingMode(renderingMode)
                
            case (.some(let source), _):
<<<<<<< HEAD
                imageView.loadImage(source) { [weak self, weak imageView = self.imageView] _ in
                    self?.applyCropTransform(
                        to: imageView,
                        source: source,
                        cropRect: info.cropRect
                    )
                }
=======
                imageView.loadImage(source)
>>>>>>> 36e8d5a9
                
            default: imageView.image = nil
        }
        
        imageView.themeTintColor = info.themeTintColor
        imageContainerView.themeBackgroundColor = info.backgroundColor
        imageContainerView.themeBackgroundColorForced = info.forcedBackgroundColor
        profileIconBackgroundView.layer.cornerRadius = (size.iconSize / 2)
        imageEdgeConstraints.enumerated().forEach { index, constraint in
            switch index % 4 {
                case 0: constraint.constant = info.inset.top
                case 1: constraint.constant = info.inset.left
                case 2: constraint.constant = -info.inset.bottom
                case 3: constraint.constant = -info.inset.right
                default: break
            }
        }
        
<<<<<<< HEAD
        // Apply crop transform if needed
        applyCropTransform(
            to: imageView,
            source: info.source,
            cropRect: info.cropRect
        )
=======
        startAnimationIfNeeded(for: info, with: imageView)
>>>>>>> 36e8d5a9
        
        // Check if there is a second image (if not then set the size and finish)
        guard let additionalInfo: Info = additionalInfo else {
            imageViewWidthConstraint.constant = size.imageSize
            imageViewHeightConstraint.constant = size.imageSize
            imageContainerView.layer.cornerRadius = (size.imageSize / 2)
            return
        }
        
        // Sort out the additional icon first
        updateIconView(
            icon: additionalInfo.icon,
            imageView: additionalProfileIconImageView,
            label: additionalProfileIconLabel,
            backgroundView: additionalProfileIconBackgroundView,
            topConstraint: additionalProfileIconTopConstraint,
            leadingAlignConstraint: additionalProfileIconBackgroundLeadingAlignConstraint,
            trailingAlignConstraint: additionalProfileIconBackgroundTrailingAlignConstraint,
            bottomConstraint: additionalProfileIconBottomConstraint
        )
        
        // Set the additional image content and reposition the image views correctly
        switch (additionalInfo.source, additionalInfo.renderingMode) {
            case (.image(_, let image), .some(let renderingMode)):
                additionalImageView.image = image?.withRenderingMode(renderingMode)
                additionalImageContainerView.isHidden = false
                
            case (.some(let source), _):
                additionalImageView.loadImage(source) { [weak self, weak imageView = self.additionalImageView] _ in
                    self?.applyCropTransform(
                        to: imageView,
                        source: additionalInfo.source,
                        cropRect: additionalInfo.cropRect
                    )
                }
                additionalImageContainerView.isHidden = false
                
            default:
                additionalImageView.image = nil
                additionalImageContainerView.isHidden = true
        }
        
        additionalImageView.themeTintColor = additionalInfo.themeTintColor
        
        switch (info.backgroundColor, info.forcedBackgroundColor) {
            case (_, .some(let color)): additionalImageContainerView.themeBackgroundColorForced = color
            case (.some(let color), _): additionalImageContainerView.themeBackgroundColor = color
            default: additionalImageContainerView.themeBackgroundColor = .primary
        }
        
        additionalImageEdgeConstraints.enumerated().forEach { index, constraint in
            switch index % 4 {
                case 0: constraint.constant = additionalInfo.inset.top
                case 1: constraint.constant = additionalInfo.inset.left
                case 2: constraint.constant = -additionalInfo.inset.bottom
                case 3: constraint.constant = -additionalInfo.inset.right
                default: break
            }
        }
        applyCropTransform(
            to: additionalImageView,
            source: additionalInfo.source,
            cropRect: additionalInfo.cropRect
        )
        
        startAnimationIfNeeded(for: additionalInfo, with: additionalImageView)
        
        imageViewTopConstraint.isActive = true
        imageViewLeadingConstraint.isActive = true
        imageViewCenterXConstraint.isActive = false
        imageViewCenterYConstraint.isActive = false
        
        imageViewWidthConstraint.constant = size.multiImageSize
        imageViewHeightConstraint.constant = size.multiImageSize
        imageContainerView.layer.cornerRadius = (size.multiImageSize / 2)
        additionalImageViewWidthConstraint.constant = size.multiImageSize
        additionalImageViewHeightConstraint.constant = size.multiImageSize
        additionalImageContainerView.layer.cornerRadius = (size.multiImageSize / 2)
        additionalProfileIconBackgroundView.layer.cornerRadius = (size.iconSize / 2)
    }
    
<<<<<<< HEAD
    private func applyCropTransform(
        to imageView: SessionImageView?,
        source: ImageDataManager.DataSource?,
        cropRect: CGRect?
    ) {
        guard
            let imageView: UIImageView = imageView,
            let cropRect: CGRect = cropRect,
            cropRect != CGRect(x: 0, y: 0, width: 1, height: 1)
        else {
            imageView?.transform = .identity
            return
        }
        
        // Calculate scale to fill container with cropped portion
        let scaleX = 1.0 / cropRect.width
        let scaleY = 1.0 / cropRect.height
        let scale = max(scaleX, scaleY)
        
        // Center of crop rect in normalized coordinates (0-1)
        let cropCenterNormalizedX = cropRect.origin.x + cropRect.width / 2
        let cropCenterNormalizedY = cropRect.origin.y + cropRect.height / 2
        
        // The imageView's frame determines how the image is initially displayed
        // We need to work in the imageView's coordinate space
        let imageViewSize = imageView.bounds.size
        
        // Calculate where the crop center is in the imageView's coordinate space
        let cropCenterInViewX = cropCenterNormalizedX * imageViewSize.width
        let cropCenterInViewY = cropCenterNormalizedY * imageViewSize.height
        
        // We want the crop center to be at the imageView's center after transform
        let targetCenterX = imageViewSize.width / 2
        let targetCenterY = imageViewSize.height / 2
        
        // Translation needed (in pre-scaled coordinate space)
        let translateX = (targetCenterX - cropCenterInViewX) / scale
        let translateY = (targetCenterY - cropCenterInViewY) / scale
        
        // Apply transform
        imageView.transform = CGAffineTransform(scaleX: scale, y: scale)
            .translatedBy(x: translateX, y: translateY)
=======
    private func startAnimationIfNeeded(for info: Info, with targetImageView: SessionImageView) {
        switch info.animationBehaviour {
            case .generic(let enableAnimation), .contact(let enableAnimation):
                targetImageView.shouldAnimateImage = enableAnimation

            case .currentUser(let currentUserSessionProState):
                targetImageView.shouldAnimateImage = currentUserSessionProState.isSessionProSubject.value
                currentUserSessionProState.isSessionProPublisher
                    .subscribe(on: DispatchQueue.main)
                    .receive(on: DispatchQueue.main)
                    .sink(
                        receiveValue: { [weak targetImageView] isPro in
                            targetImageView?.shouldAnimateImage = isPro
                        }
                    )
                    .store(in: &disposables)
        }
>>>>>>> 36e8d5a9
    }
}

import SwiftUI

public struct ProfilePictureSwiftUI: UIViewRepresentable {
    public typealias UIViewType = ProfilePictureView

    var size: ProfilePictureView.Size
    var info: ProfilePictureView.Info
    var additionalInfo: ProfilePictureView.Info?
    let dataManager: ImageDataManagerType
    
    public init(
        size: ProfilePictureView.Size,
        info: ProfilePictureView.Info,
        additionalInfo: ProfilePictureView.Info? = nil,
        dataManager: ImageDataManagerType
    ) {
        self.size = size
        self.info = info
        self.additionalInfo = additionalInfo
        self.dataManager = dataManager
    }
    
    public func makeUIView(context: Context) -> ProfilePictureView {
        ProfilePictureView(
            size: size,
            dataManager: dataManager
        )
    }
    
    public func updateUIView(_ profilePictureView: ProfilePictureView, context: Context) {
        profilePictureView.update(
            info,
            additionalInfo: additionalInfo
        )
    }
}<|MERGE_RESOLUTION|>--- conflicted
+++ resolved
@@ -459,11 +459,7 @@
         imageContainerView.themeBackgroundColor = .backgroundSecondary
         additionalImageContainerView.isHidden = true
         additionalImageView.image = nil
-<<<<<<< HEAD
-=======
         additionalImageView.shouldAnimateImage = false
-        additionalImageContainerView.clipsToBounds = clipsToBounds
->>>>>>> 36e8d5a9
         
         imageViewTopConstraint.isActive = false
         imageViewLeadingConstraint.isActive = false
@@ -507,7 +503,6 @@
                 imageView.image = image?.withRenderingMode(renderingMode)
                 
             case (.some(let source), _):
-<<<<<<< HEAD
                 imageView.loadImage(source) { [weak self, weak imageView = self.imageView] _ in
                     self?.applyCropTransform(
                         to: imageView,
@@ -515,9 +510,6 @@
                         cropRect: info.cropRect
                     )
                 }
-=======
-                imageView.loadImage(source)
->>>>>>> 36e8d5a9
                 
             default: imageView.image = nil
         }
@@ -536,16 +528,13 @@
             }
         }
         
-<<<<<<< HEAD
         // Apply crop transform if needed
         applyCropTransform(
             to: imageView,
             source: info.source,
             cropRect: info.cropRect
         )
-=======
         startAnimationIfNeeded(for: info, with: imageView)
->>>>>>> 36e8d5a9
         
         // Check if there is a second image (if not then set the size and finish)
         guard let additionalInfo: Info = additionalInfo else {
@@ -627,7 +616,6 @@
         additionalProfileIconBackgroundView.layer.cornerRadius = (size.iconSize / 2)
     }
     
-<<<<<<< HEAD
     private func applyCropTransform(
         to imageView: SessionImageView?,
         source: ImageDataManager.DataSource?,
@@ -670,7 +658,8 @@
         // Apply transform
         imageView.transform = CGAffineTransform(scaleX: scale, y: scale)
             .translatedBy(x: translateX, y: translateY)
-=======
+    }
+    
     private func startAnimationIfNeeded(for info: Info, with targetImageView: SessionImageView) {
         switch info.animationBehaviour {
             case .generic(let enableAnimation), .contact(let enableAnimation):
@@ -688,7 +677,6 @@
                     )
                     .store(in: &disposables)
         }
->>>>>>> 36e8d5a9
     }
 }
 
