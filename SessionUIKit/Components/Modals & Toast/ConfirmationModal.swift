--- conflicted
+++ resolved
@@ -550,7 +550,6 @@
                 profileView.setDataManager(dataManager)
                 profileView.update(
                     ProfilePictureView.Info(
-<<<<<<< HEAD
                         source: {
                             guard
                                 let source: ImageDataManager.DataSource = source,
@@ -559,13 +558,9 @@
                             
                             return source
                         }(),
+                        animationBehaviour: .generic(true), // Force the animate the avatar in modals
                         icon: icon,
                         cropRect: style.cropRect
-=======
-                        source: (source ?? placeholder),
-                        animationBehaviour: .generic(true), // Force the animate the avatar in modals
-                        icon: icon
->>>>>>> 36e8d5a9
                     )
                 )
                 internalOnBodyTap = onClick
@@ -686,29 +681,20 @@
     @objc private func imageViewTapped() {
         internalOnBodyTap?({ [weak self, info = self.info] valueUpdate in
             switch (valueUpdate, info.body) {
-<<<<<<< HEAD
-                case (.image(let source, let cropRect), .image(_, let placeholder, let icon, let style, let accessibility, let dataManager, let onClick)):
-=======
-            case (.image(let updatedIdentifier, let updatedData), .image(_, let placeholder, _, let style, let description, let accessibility, let dataManager, let onProBadgeTapped, let onClick)):
->>>>>>> 36e8d5a9
+                case (.image(let source, let cropRect), .image(_, let placeholder, let icon, let style, let description, let accessibility, let dataManager, let onProBadgeTapped, let onClick)):
                     self?.updateContent(
                         with: info.with(
                             body: .image(
                                 source: source,
                                 placeholder: placeholder,
-<<<<<<< HEAD
-                                icon: icon,
+                                icon: .pencil,
                                 style: {
                                     switch style {
                                         case .inherit: return .inherit
                                         case .circular: return .circular(cropRect: cropRect)
                                     }
                                 }(),
-=======
-                                icon: (updatedData == nil ? .rightPlus : .pencil),
-                                style: style,
                                 description: description,
->>>>>>> 36e8d5a9
                                 accessibility: accessibility,
                                 dataManager: dataManager,
                                 onProBageTapped: onProBadgeTapped,
