--- conflicted
+++ resolved
@@ -185,23 +185,10 @@
         return result
     }()
     
-<<<<<<< HEAD
-    private lazy var proImageStackView: UIStackView = {
-        let proBadge: SessionProBadge = SessionProBadge(size: .medium)
-        let label: UILabel = UILabel()
-        label.font = .systemFont(ofSize: Values.smallFontSize)
-        label.themeTextColor = .textSecondary
-        label.text = "proAnimatedDisplayPictureModalDescription".localized()
-        
-        let result: UIStackView = UIStackView(arrangedSubviews: [ proBadge, label ])
-        result.axis = .horizontal
-        result.spacing = Values.verySmallSpacing
-=======
     private lazy var proDescriptionLabel: UILabel = {
         let result: UILabel = UILabel()
         result.font = .systemFont(ofSize: Values.smallFontSize)
         result.themeTextColor = .textSecondary
->>>>>>> b6689055
         
         return result
     }()
