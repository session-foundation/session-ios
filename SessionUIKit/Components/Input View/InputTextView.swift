--- conflicted
+++ resolved
@@ -122,13 +122,7 @@
 // MARK: - InputTextViewDelegate
 
 public protocol InputTextViewDelegate: AnyObject {
-<<<<<<< HEAD
-    func inputTextViewDidChangeSize(_ inputTextView: InputTextView)
-    func inputTextViewDidChangeContent(_ inputTextView: InputTextView)
-    func didPasteImageDataFromPasteboard(_ inputTextView: InputTextView, imageData: Data)
-=======
     @MainActor func inputTextViewDidChangeSize(_ inputTextView: InputTextView)
     @MainActor func inputTextViewDidChangeContent(_ inputTextView: InputTextView)
-    @MainActor func didPasteImageFromPasteboard(_ inputTextView: InputTextView, image: UIImage)
->>>>>>> 36e8d5a9
+    @MainActor func didPasteImageDataFromPasteboard(_ inputTextView: InputTextView, imageData: Data)
 }