// Copyright © 2025 Rangeproof Pty Ltd. All rights reserved.

import UIKit

public class SessionProBadge: UIView {
    public static let identifier: String = "ProBadge"   // stringlint:ignore
    
    public enum Size {
        case mini, small, medium, large
        
        public var width: CGFloat {
            switch self {
                case .mini: return 24
                case .small: return 32
                case .medium: return 40
                case .large: return 52
            }
        }
        public var height: CGFloat {
            switch self {
                case .mini: return 11
                case .small: return 14.5
                case .medium: return 18
                case .large: return 26
            }
        }
        public var cornerRadius: CGFloat {
            switch self {
                case .mini: return 2.5
                case .small: return 3.5
                case .medium: return 4
                case .large: return 6
            }
        }
        public var proFontHeight: CGFloat {
            switch self {
                case .mini: return 5
                case .small: return 6
                case .medium: return 7
                case .large: return 11
            }
        }
        public var proFontWidth: CGFloat {
            switch self {
                case .mini: return 17
                case .small: return 24
                case .medium: return 28
                case .large: return 40
            }
        }
    }
    
    public var size: Size {
        didSet {
            widthConstraint.constant = size.width
            heightConstraint.constant = size.height
            proImageWidthConstraint.constant = size.proFontWidth
            proImageHeightConstraint.constant = size.proFontHeight
            self.layer.cornerRadius = size.cornerRadius
        }
    }
    
    // MARK: -  Initialization
    
    public init(size: Size, themeBackgroundColor: ThemeValue = .primary) {
        self.size = size
        super.init(frame: CGRect(x: 0, y: 0, width: size.width, height: size.height))
        setUpViewHierarchy()
<<<<<<< HEAD
=======
        self.themeBackgroundColor = themeBackgroundColor
>>>>>>> d452f4b4
    }
    
    public override init(frame: CGRect) {
        preconditionFailure("Use init(size:) instead.")
    }
    
    public required init?(coder: NSCoder) {
        preconditionFailure("Use init(size:) instead.")
    }
    
    // MARK: - UI
    
    private lazy var proImageView: UIImageView = {
        let result: UIImageView = UIImageView(image: UIImage(named: "session_pro"))
        result.contentMode = .scaleAspectFit
        
        return result
    }()
    
    private var widthConstraint: NSLayoutConstraint!
    private var heightConstraint: NSLayoutConstraint!
    private var proImageWidthConstraint: NSLayoutConstraint!
    private var proImageHeightConstraint: NSLayoutConstraint!
    
    private func setUpViewHierarchy() {
        self.addSubview(proImageView)
        proImageHeightConstraint = proImageView.set(.height, to: self.size.proFontHeight)
        proImageWidthConstraint = proImageView.set(.width, to: self.size.proFontWidth)
        proImageView.center(in: self)
        
        self.clipsToBounds = true
        self.layer.cornerRadius = self.size.cornerRadius
        widthConstraint = self.set(.width, to: self.size.width)
        heightConstraint = self.set(.height, to: self.size.height)
        
        self.proImageView.frame = CGRect(
            x: (size.width - size.proFontWidth) / 2,
            y: (size.height - size.proFontHeight) / 2,
            width: size.proFontWidth,
            height: size.proFontHeight
        )
    }
}<|MERGE_RESOLUTION|>--- conflicted
+++ resolved
@@ -66,10 +66,7 @@
         self.size = size
         super.init(frame: CGRect(x: 0, y: 0, width: size.width, height: size.height))
         setUpViewHierarchy()
-<<<<<<< HEAD
-=======
         self.themeBackgroundColor = themeBackgroundColor
->>>>>>> d452f4b4
     }
     
     public override init(frame: CGRect) {
