--- conflicted
+++ resolved
@@ -195,7 +195,6 @@
     }()
     
     private lazy var contentStackView: UIStackView = {
-<<<<<<< HEAD
         let result = UIStackView(
             arrangedSubviews: [
                 titleLabel,
@@ -203,14 +202,12 @@
                 warningLabel,
                 textFieldContainer,
                 textFieldErrorLabel,
+                textToConfirmContainer,
                 textViewContainer,
                 textViewErrorLabel,
                 imageViewContainer
             ]
         )
-=======
-        let result = UIStackView(arrangedSubviews: [ titleLabel, explanationLabel, warningLabel, textFieldContainer, textToConfirmContainer, textViewContainer, imageViewContainer ])
->>>>>>> 8d76e0bc
         result.axis = .vertical
         result.spacing = Values.smallSpacing
         result.isLayoutMarginsRelativeArrangement = true
