--- conflicted
+++ resolved
@@ -170,11 +170,8 @@
             
             /// If the next frame hasn't been decoded yet, pause on the current frame, we'll re-evaluate on the next display tick.
             guard nextFrameIndex < frames.count, frames[nextFrameIndex] != nil else { break }
-<<<<<<< HEAD
-=======
-
-
->>>>>>> f68708c8
+
+
             
             /// Prevent an infinite loop for all zero durations
             guard durations[nextFrameIndex] > 0.001 else { break }
