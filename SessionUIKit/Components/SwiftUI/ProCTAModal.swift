// Copyright © 2025 Rangeproof Pty Ltd. All rights reserved.

import SwiftUI
import Lucide
import Combine
import SessionUtilitiesKit

public struct ProCTAModal: View {
    @EnvironmentObject var host: HostWrapper
    @State var proCTAImageHeight: CGFloat = 0
    
    private let variant: ProCTAModal.Variant
    private var dataManager: ImageDataManagerType
    
    let dismissType: Modal.DismissType
    let afterClosed: (() -> Void)?
    let onConfirm: (() -> Void)?
    
    public init(
        variant: ProCTAModal.Variant,
        dataManager: ImageDataManagerType,
        dismissType: Modal.DismissType = .recursive,
        afterClosed: (() -> Void)? = nil,
        onConfirm: (() -> Void)? = nil
    
    ) {
        self.variant = variant
        self.dataManager = dataManager
        self.dismissType = dismissType
        self.afterClosed = afterClosed
        self.onConfirm = onConfirm
    }
    
    public var body: some View {
        Modal_SwiftUI(
            host: host,
            dismissType: dismissType,
            afterClosed: afterClosed
        ) { close in
            VStack(spacing: 0) {
                // Background images
                ZStack {
                    if let animatedAvatarImageURL = variant.animatedAvatarImageURL {
                        GeometryReader { geometry in
                            let size: CGFloat = geometry.size.width / 1522.0 * 187.0
                            let scale: CGFloat = geometry.size.width / 1522.0
                            SessionAsyncImage(
                                source: .url(animatedAvatarImageURL),
                                dataManager: dataManager,
                                content: { image in
                                    image
                                        .resizable()
                                        .aspectRatio(1, contentMode: .fit)
                                        .frame(width: size, height: size)
                                },
                                placeholder: {
                                    if let data = try? Data(contentsOf: animatedAvatarImageURL) {
                                        Image(uiImage: UIImage(data: data) ?? UIImage())
                                            .resizable()
                                            .aspectRatio(1, contentMode: .fit)
                                            .frame(width: size, height: size)
                                    } else {
                                        EmptyView()
                                    }
                                }
                            )
                            .padding(.leading, variant.animatedAvatarImagePadding.leading * scale)
                            .padding(.top, variant.animatedAvatarImagePadding.top * scale)
                            .onAppear {
                                proCTAImageHeight = geometry.size.width / 1522.0 * 1258.0
                            }
                        }
                        .frame(height: proCTAImageHeight)
                    }
                    
                    Image(uiImage: UIImage(named: variant.backgroundImageName) ?? UIImage())
                        .resizable()
                        .aspectRatio((1522.0/1258.0), contentMode: .fit)
                        .frame(maxWidth: .infinity)
                }
                .backgroundColor(themeColor: variant.themeColor)
                .overlay(alignment: .bottom, content: {
                    ThemeLinearGradient(
                        themeColors: [
                            .clear,
                            .alert_background
                        ],
                        startPoint: .top,
                        endPoint: .bottom
                    )
                    .framing(
                        maxWidth: .infinity,
                        height: 90
                    )
                })
                .frame(
                    maxWidth: .infinity,
                    alignment: .bottom
                )
                // Content
                VStack(spacing: Values.largeSpacing) {
                    // Title
                    if case .animatedProfileImage(let isSessionProActivated) = variant, isSessionProActivated {
                        HStack(spacing: Values.smallSpacing) {
                            SessionProBadge_SwiftUI(size: .large)
                            
                            Text("proActivated".localized())
                                .font(.Headings.H4)
                                .foregroundColor(themeColor: .textPrimary)
                        }
                    } else if case .groupLimit(_, let isSessionProActivated) = variant, isSessionProActivated {
                        HStack(spacing: Values.smallSpacing) {
                            SessionProBadge_SwiftUI(size: .large)
                            
                            Text("proGroupActivated".localized())
                                .font(.Headings.H4)
                                .foregroundColor(themeColor: .textPrimary)
                        }
                    } else if case .expiring(let timeLeft) = variant {
                        let isExpired: Bool = (timeLeft <= 0)
                        HStack(spacing: Values.smallSpacing) {
                            SessionProBadge_SwiftUI(
                                size: .large,
                                themeBackgroundColor: variant.themeColor
                            )
                            
                            Text(isExpired ? "proExpired".localized() : "proExpiringSoon".localized())
                                .font(.Headings.H4)
                                .foregroundColor(themeColor: isExpired ? .disabled : .textPrimary)
                        }
                    } else {
                        HStack(spacing: Values.smallSpacing) {
                            Text("upgradeTo".localized())
                                .font(.Headings.H4)
                                .foregroundColor(themeColor: .textPrimary)
                            
                            SessionProBadge_SwiftUI(size: .large)
                        }
                    }
                    
                    // Description, Subtitle
                    VStack(spacing: 0) {
                        if case .animatedProfileImage(let isSessionProActivated) = variant, isSessionProActivated {
                            HStack(spacing: Values.verySmallSpacing) {
                                Text("proAlreadyPurchased".localized())
                                    .font(.Body.largeRegular)
                                    .foregroundColor(themeColor: .textSecondary)
                                
                                SessionProBadge_SwiftUI(size: .medium)
                            }
                        }
                        
                        if
                            case .groupLimit(_, let isSessionProActivated) = variant,
                            isSessionProActivated
                        {
                            let proBadgeImage: UIImage = SessionProBadge(size: .small).toImage()
                            
                            (Text(variant.subtitle) + Text(" \(Image(uiImage: proBadgeImage))").baselineOffset(-2))
                                .font(.Body.largeRegular)
                                .foregroundColor(themeColor: .textSecondary)
                                .multilineTextAlignment(.center)
                                .fixedSize(horizontal: false, vertical: true)
                        } else {
                            Text(variant.subtitle)
                                .font(.Body.largeRegular)
                                .foregroundColor(themeColor: .textSecondary)
                                .multilineTextAlignment(.center)
                                .fixedSize(horizontal: false, vertical: true)
                        }
                    }
                    
                    // Benefits
                    if !variant.benefits.isEmpty {
                        VStack(alignment: .leading, spacing: Values.mediumSmallSpacing) {
                            ForEach(
                                0..<variant.benefits.count,
                                id: \.self
                            ) { index in
                                HStack(spacing: Values.smallSpacing) {
                                    if index < variant.benefits.count - 1 {
                                        AttributedText(Lucide.Icon.circleCheck.attributedString(size: 17))
                                            .font(.system(size: 17))
                                            .foregroundColor(themeColor: .primary)
                                    } else {
                                        CyclicGradientView {
                                            AttributedText(Lucide.Icon.sparkles.attributedString(size: 17))
                                                .font(.system(size: 17))
                                        }
                                    }
                                    
                                    Text(variant.benefits[index])
                                        .font(.Body.largeRegular)
                                        .foregroundColor(themeColor: .textPrimary)
                                }
                            }
                        }
                    }
                    
                    // Buttons
                    if variant.onlyShowCloseButton {
                        GeometryReader { geometry in
                            HStack {
                                Button {
                                    close(nil)
                                } label: {
                                    Text(variant.confirmButtonTitle)
                                        .font(.Body.baseRegular)
                                        .foregroundColor(themeColor: .textPrimary)
                                }
                                .frame(
                                    width: (geometry.size.width - Values.smallSpacing) / 2,
                                    height: Values.largeButtonHeight
                                )
                                .backgroundColor(themeColor: .inputButton_background)
                                .cornerRadius(6)
                                .clipped()
                                .buttonStyle(PlainButtonStyle())
                            }
                            .frame(
                                width: geometry.size.width,
                                height: geometry.size.height,
                                alignment: .center
                            )
                        }
                        .frame(height: Values.largeButtonHeight)
                    } else {
                        HStack(spacing: Values.smallSpacing) {
                            // Upgrade Button
                            ShineButton {
                                onConfirm?()
                                close(nil)
                            } label: {
                                Text(variant.confirmButtonTitle)
                                    .font(.Body.baseRegular)
                                    .foregroundColor(themeColor: .sessionButton_primaryFilledText)
                                    .framing(
                                        maxWidth: .infinity,
                                        height: Values.largeButtonHeight
                                    )
                            }
                            .frame(height: Values.largeButtonHeight)
                            .backgroundColor(themeColor: .sessionButton_primaryFilledBackground)
                            .cornerRadius(6)
                            .clipped()
                            .buttonStyle(PlainButtonStyle()) // prevents default blue highlight

                            // Cancel Button
                            Button {
                                close(nil)
                            } label: {
                                Text(variant.cancelButtonTitle)
                                    .font(.Body.baseRegular)
                                    .foregroundColor(themeColor: .textPrimary)
                                    .framing(
                                        maxWidth: .infinity,
                                        height: Values.largeButtonHeight
                                    )
                            }
                            .backgroundColor(themeColor: .inputButton_background)
                            .cornerRadius(6)
                            .clipped()
                            .buttonStyle(PlainButtonStyle())
                        }
                    }
                }
                .padding(Values.mediumSpacing)
            }
        }
    }
}

// MARK: - Variant

public extension ProCTAModal {
    enum Variant {
        case generic
        case longerMessages
        case animatedProfileImage(isSessionProActivated: Bool)
        case morePinnedConvos(isGrandfathered: Bool)
        case groupLimit(isAdmin: Bool, isSessionProActivated: Bool)
        case expiring(timeLeft: TimeInterval)

        // stringlint:ignore_contents
        public var backgroundImageName: String {
            switch self {
                case .generic, .expiring:
                    return "GenericCTA.webp"
                case .longerMessages:
                    return "HigherCharLimitCTA.webp"
                case .animatedProfileImage:
                    return "AnimatedProfileCTA.webp"
                case .morePinnedConvos:
                    return "PinnedConversationsCTA.webp"
                case .groupLimit(let isAdmin, let isSessionProActivated):
                    switch (isAdmin, isSessionProActivated) {
                        case (false, false):
                            return "GroupNonAdminCTA.webp"
                        default:
                            return "GroupAdminCTA.webp"
                    }
            }
        }
        
        public var themeColor: ThemeValue {
            switch self {
                case .expiring(let timeLeft): return timeLeft > 0 ? .primary : .disabled
                default: return .primary
            }
        }
        
        // stringlint:ignore_contents
        public var animatedAvatarImageURL: URL? {
            switch self {
                case .generic, .animatedProfileImage:
                    return Bundle.main.url(forResource: "AnimatedProfileCTAAnimationCropped", withExtension: "webp")
                default: return nil
            }
        }
        /// Note: This is a hack to manually position the animated avatar in the CTA background image to prevent heavy loading for the
        /// animated webp. These coordinates are based on the full size image and get scaled during rendering based on the actual size
        /// of the modal.
        public var animatedAvatarImagePadding: (leading: CGFloat, top: CGFloat) {
            switch self {
                case .generic:
                return (1313.5, 753)
                case .animatedProfileImage:
                return (690, 363)
                default: return (0, 0)
            }
        }

<<<<<<< HEAD
        public var subtitle: String {
            switch self {
                case .generic:
                    return "proUserProfileModalCallToAction"
                        .put(key: "app_pro", value: Constants.app_pro)
                        .put(key: "app_name", value: Constants.app_name)
                        .localized()
                case .longerMessages:
                    return "proCallToActionLongerMessages"
                        .put(key: "app_pro", value: Constants.app_pro)
                        .localized()
                case .animatedProfileImage(let isSessionProActivated):
                    return isSessionProActivated ?
                        "proAnimatedDisplayPicture".localized() :
                        "proAnimatedDisplayPictureCallToActionDescription"
                            .put(key: "app_pro", value: Constants.app_pro)
                            .localized()
                case .morePinnedConvos(let isGrandfathered):
                    return isGrandfathered ?
                        "proCallToActionPinnedConversations"
                            .put(key: "app_pro", value: Constants.app_pro)
                            .localized() :
                        "proCallToActionPinnedConversationsMoreThan"
                            .put(key: "app_pro", value: Constants.app_pro)
                            .localized()
                case .groupLimit(let isAdmin, let isSessionProActivated):
                    switch (isAdmin, isSessionProActivated) {
                        case (_, true):
                            return "proGroupActivatedDescription".localized()
                        case (true, false):
                            return "proUserProfileModalCallToAction"
                                .put(key: "app_pro", value: Constants.app_pro)
                                .put(key: "app_name", value: Constants.app_name)
                                .localized()
                        case (false, false):
                            return "Want to upgrade this group to Pro? Tell one of the group admins to upgrade to Pro" // TODO: Localised
                    }
                case .expiring(let timeLeft):
                    return timeLeft > 0 ?
                        "proExpiringSoonDescription"
                            .put(key: "pro", value: Constants.pro)
                            .put(key: "time", value: timeLeft.formatted(format: .long))
                            .put(key: "app_pro", value: Constants.app_pro)
                            .localized() :
                        "proExpiredDescription"
                            .put(key: "pro", value: Constants.pro)
                            .put(key: "app_pro", value: Constants.app_pro)
                            .localized()
            }
        }
        
        public var benefits: [String] {
            switch self {
                case .generic:
                    return  [
                        "proFeatureListLargerGroups".localized(),
                        "proFeatureListLongerMessages".localized(),
                        "proFeatureListLoadsMore".localized()
                    ]
                case .longerMessages:
                    return [
                        "proFeatureListLongerMessages".localized(),
                        "proFeatureListLargerGroups".localized(),
                        "proFeatureListLoadsMore".localized()
                    ]
                case .animatedProfileImage:
                    return [
                        "proFeatureListAnimatedDisplayPicture".localized(),
                        "proFeatureListLargerGroups".localized(),
                        "proFeatureListLoadsMore".localized()
                    ]
                case .morePinnedConvos:
                    return [
                        "proFeatureListPinnedConversations".localized(),
                        "proFeatureListLargerGroups".localized(),
                        "proFeatureListLoadsMore".localized()
                    ]
                case .groupLimit(let isAdmin, let isSessionProActivated):
                    switch (isAdmin, isSessionProActivated) {
                        case (true, false):
                            return [
                                "proFeatureListLargerGroups".localized(),
                                "proFeatureListLongerMessages".localized(),
                                "proFeatureListLoadsMore".localized()
                            ]
                        default: return []
                    }
                case .expiring:
                    return [
                        "proFeatureListLargerGroups".localized(),
                        "proFeatureListLongerMessages".localized(),
                        "proFeatureListPinnedConversations".localized()
                    ]
            }
        }
        
        public var confirmButtonTitle: String {
            switch self {
                case .expiring(let timeLeft):
                    return timeLeft > 0 ? "updatePlan".localized() : "renew".localized()
                default: return "theContinue".localized()
            }
        }
        
        public var cancelButtonTitle: String {
            guard !self.onlyShowCloseButton else {
                return "close".localized()
            }
            
            switch self {
                case .expiring(let timeLeft):
                    return timeLeft > 0 ? "close".localized() : "cancel".localized()
                default: return "cancel".localized()
            }
        }
        
        public var onlyShowCloseButton: Bool {
            switch self {
                case .animatedProfileImage(let isSessionProActivated):
                    return isSessionProActivated
                case .groupLimit(let isAdmin, let isSessionProActivated):
                    return (!isAdmin || isSessionProActivated)
                default:
                    return false
            }
        }
=======
public protocol SessionProManagerType: AnyObject {
    var isSessionProSubject: CurrentValueSubject<Bool, Never> { get }
    var isSessionProPublisher: AnyPublisher<Bool, Never> { get }
    func upgradeToPro(completion: ((_ result: Bool) -> Void)?)
    @discardableResult func showSessionProCTAIfNeeded(
        _ variant: ProCTAModal.Variant,
        dismissType: Modal.DismissType,
        beforePresented: (() -> Void)?,
        afterClosed: (() -> Void)?,
        presenting: ((UIViewController) -> Void)?
    ) -> Bool
}

// MARK: - Convenience
public extension SessionProManagerType {
    @discardableResult func showSessionProCTAIfNeeded(
        _ variant: ProCTAModal.Variant,
        beforePresented: (() -> Void)?,
        afterClosed: (() -> Void)?,
        presenting: ((UIViewController) -> Void)?
    ) -> Bool {
        showSessionProCTAIfNeeded(
            variant,
            dismissType: .recursive,
            beforePresented: beforePresented,
            afterClosed: afterClosed,
            presenting: presenting
        )
    }
    
    @discardableResult func showSessionProCTAIfNeeded(
        _ variant: ProCTAModal.Variant,
        presenting: ((UIViewController) -> Void)?
    ) -> Bool {
        showSessionProCTAIfNeeded(
            variant,
            dismissType: .recursive,
            beforePresented: nil,
            afterClosed: nil,
            presenting: presenting
        )
>>>>>>> 2955d9a9
    }
}

// MARK: - Previews

struct ProCTAModal_Previews: PreviewProvider {
    static var previews: some View {
        Group {
            PreviewThemeWrapper(theme: .classicDark) {
                ProCTAModal(
                    variant: .generic,
                    dataManager: ImageDataManager(),
                    dismissType: .single,
                    afterClosed: nil
                )
                .environmentObject(HostWrapper())
                .previewDisplayName("Classic Dark")
            }
            
            PreviewThemeWrapper(theme: .classicLight) {
                ProCTAModal(
                    variant: .generic,
                    dataManager: ImageDataManager(),
                    dismissType: .single,
                    afterClosed: nil
                )
                .environmentObject(HostWrapper())
                .previewDisplayName("Classic Light")
            }
            
            PreviewThemeWrapper(theme: .oceanDark) {
                ProCTAModal(
                    variant: .generic,
                    dataManager: ImageDataManager(),
                    dismissType: .single,
                    afterClosed: nil
                )
                .environmentObject(HostWrapper())
                .previewDisplayName("Ocean Dark")
            }
            
            PreviewThemeWrapper(theme: .oceanLight) {
                ProCTAModal(
                    variant: .generic,
                    dataManager: ImageDataManager(),
                    dismissType: .single,
                    afterClosed: nil
                )
                .environmentObject(HostWrapper())
                .previewDisplayName("Ocean Light")
            }
        }
    }
}<|MERGE_RESOLUTION|>--- conflicted
+++ resolved
@@ -322,15 +322,12 @@
         /// of the modal.
         public var animatedAvatarImagePadding: (leading: CGFloat, top: CGFloat) {
             switch self {
-                case .generic:
-                return (1313.5, 753)
-                case .animatedProfileImage:
-                return (690, 363)
+                case .generic: return (1313.5, 753)
+                case .animatedProfileImage: return (690, 363)
                 default: return (0, 0)
             }
         }
 
-<<<<<<< HEAD
         public var subtitle: String {
             switch self {
                 case .generic:
@@ -344,18 +341,18 @@
                         .localized()
                 case .animatedProfileImage(let isSessionProActivated):
                     return isSessionProActivated ?
-                        "proAnimatedDisplayPicture".localized() :
-                        "proAnimatedDisplayPictureCallToActionDescription"
-                            .put(key: "app_pro", value: Constants.app_pro)
-                            .localized()
+                    "proAnimatedDisplayPicture".localized() :
+                    "proAnimatedDisplayPictureCallToActionDescription"
+                        .put(key: "app_pro", value: Constants.app_pro)
+                        .localized()
                 case .morePinnedConvos(let isGrandfathered):
                     return isGrandfathered ?
-                        "proCallToActionPinnedConversations"
-                            .put(key: "app_pro", value: Constants.app_pro)
-                            .localized() :
-                        "proCallToActionPinnedConversationsMoreThan"
-                            .put(key: "app_pro", value: Constants.app_pro)
-                            .localized()
+                    "proCallToActionPinnedConversations"
+                        .put(key: "app_pro", value: Constants.app_pro)
+                        .localized() :
+                    "proCallToActionPinnedConversationsMoreThan"
+                        .put(key: "app_pro", value: Constants.app_pro)
+                        .localized()
                 case .groupLimit(let isAdmin, let isSessionProActivated):
                     switch (isAdmin, isSessionProActivated) {
                         case (_, true):
@@ -457,11 +454,12 @@
                     return false
             }
         }
-=======
-public protocol SessionProManagerType: AnyObject {
-    var isSessionProSubject: CurrentValueSubject<Bool, Never> { get }
-    var isSessionProPublisher: AnyPublisher<Bool, Never> { get }
-    func upgradeToPro(completion: ((_ result: Bool) -> Void)?)
+    }
+}
+
+// MARK: - SessionProCTAManagerType
+
+public protocol SessionProCTAManagerType: AnyObject {
     @discardableResult func showSessionProCTAIfNeeded(
         _ variant: ProCTAModal.Variant,
         dismissType: Modal.DismissType,
@@ -472,7 +470,8 @@
 }
 
 // MARK: - Convenience
-public extension SessionProManagerType {
+
+public extension SessionProCTAManagerType {
     @discardableResult func showSessionProCTAIfNeeded(
         _ variant: ProCTAModal.Variant,
         beforePresented: (() -> Void)?,
@@ -499,7 +498,6 @@
             afterClosed: nil,
             presenting: presenting
         )
->>>>>>> 2955d9a9
     }
 }
 
