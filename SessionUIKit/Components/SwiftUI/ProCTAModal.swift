--- conflicted
+++ resolved
@@ -5,17 +5,15 @@
 import Combine
 
 public struct ProCTAModal: View {
-<<<<<<< HEAD
     public enum Variant {
         case generic
         case longerMessages
         case animatedProfileImage(isSessionProActivated: Bool)
         case morePinnedConvos(isGrandfathered: Bool)
         case groupLimit(isAdmin: Bool, isSessionProActivated: Bool, proBadgeImage: UIImage)
-    }
-    
-=======
->>>>>>> d452f4b4
+        case expiring(timeLeft: String?)
+    }
+    
     @EnvironmentObject var host: HostWrapper
     @State var proCTAImageHeight: CGFloat = 0
     
@@ -113,32 +111,6 @@
                 // Content
                 VStack(spacing: Values.largeSpacing) {
                     // Title
-<<<<<<< HEAD
-                    if case .animatedProfileImage(let isSessionProActivated) = variant, isSessionProActivated {
-                        HStack(spacing: Values.smallSpacing) {
-                            SessionProBadge_SwiftUI(size: .large)
-                            
-                            Text("proActivated".localized())
-                                .font(.Headings.H4)
-                                .foregroundColor(themeColor: .textPrimary)
-                        }
-                    } else if case .groupLimit(_, let isSessionProActivated, _) = variant, isSessionProActivated {
-                        HStack(spacing: Values.smallSpacing) {
-                            SessionProBadge_SwiftUI(size: .large)
-                            
-                            Text("proGroupActivated".localized())
-                                .font(.Headings.H4)
-                                .foregroundColor(themeColor: .textPrimary)
-                        }
-                    } else {
-                        HStack(spacing: Values.smallSpacing) {
-                            Text("upgradeTo".localized())
-                                .font(.Headings.H4)
-                                .foregroundColor(themeColor: .textPrimary)
-                            
-                            SessionProBadge_SwiftUI(size: .large)
-                        }
-=======
                     switch variant {
                         case .animatedProfileImage(let isSessionProActivated) where isSessionProActivated:
                             HStack(spacing: Values.smallSpacing) {
@@ -179,7 +151,6 @@
                                 
                                 SessionProBadge_SwiftUI(size: .large)
                             }
->>>>>>> d452f4b4
                     }
                     
                     // Description, Subtitle
@@ -198,21 +169,13 @@
                             case .groupLimit(_, let isSessionProActivated, let proBadgeImage) = variant,
                             isSessionProActivated
                         {
-<<<<<<< HEAD
-                            (Text(variant.subtitle) + Text(" \(Image(uiImage: proBadgeImage))"))
-=======
-                            (Text(variant.subtitle.string) + Text(" \(Image(uiImage: proBadgeImage))"))
->>>>>>> d452f4b4
+                            (Text(variant.subtitle(sessionProUIManager: sessionProUIManager).string) + Text(" \(Image(uiImage: proBadgeImage))"))
                                 .font(.Body.largeRegular)
                                 .foregroundColor(themeColor: .textSecondary)
                                 .multilineTextAlignment(.center)
                                 .fixedSize(horizontal: false, vertical: true)
                         } else {
-<<<<<<< HEAD
-                            Text(variant.subtitle)
-=======
-                            AttributedText(variant.subtitle)
->>>>>>> d452f4b4
+                            AttributedText(variant.subtitle(sessionProUIManager: sessionProUIManager))
                                 .font(.Body.largeRegular)
                                 .foregroundColor(themeColor: .textSecondary)
                                 .multilineTextAlignment(.center)
@@ -249,17 +212,7 @@
                     }
                     
                     // Buttons
-<<<<<<< HEAD
-                    let onlyShowCloseButton: Bool = {
-                        if case .groupLimit(let isAdmin, let isSessionProActivated, _) = variant, (!isAdmin || isSessionProActivated) { return true }
-                        if case .animatedProfileImage(let isSessionProActivated) = variant, isSessionProActivated { return true }
-                        return false
-                    }()
-                    
-                    if onlyShowCloseButton {
-=======
                     if variant.onlyShowCloseButton {
->>>>>>> d452f4b4
                         GeometryReader { geometry in
                             HStack {
                                 Button {
@@ -289,20 +242,8 @@
                         HStack(spacing: Values.smallSpacing) {
                             // Upgrade Button
                             ShineButton {
-<<<<<<< HEAD
-                                Task {
-                                    await sessionProUIManager.upgradeToPro { result in
-                                        if result {
-                                            afterUpgrade?()
-                                        }
-                                        
-                                        Task { @MainActor in close(nil) }
-                                    }
-                                }
-=======
                                 onConfirm?()
                                 close(nil)
->>>>>>> d452f4b4
                             } label: {
                                 Text(variant.confirmButtonTitle)
                                     .font(.Body.baseRegular)
@@ -343,26 +284,47 @@
     }
 }
 
-<<<<<<< HEAD
+// MARK: - ProCTAModal.Benefits
+
+public extension ProCTAModal {
+    enum Benefits: Equatable {
+        case largerGroups
+        case longerMessages
+        case animatedProfileImage
+        case morePinnedConvos
+        case loadsMore
+        
+        var description: String {
+            return switch self {
+                case .largerGroups: "proFeatureListLargerGroups".localized()
+                case .longerMessages: "proFeatureListLongerMessages".localized()
+                case .animatedProfileImage: "proFeatureListAnimatedDisplayPicture".localized()
+                case .morePinnedConvos: "proFeatureListPinnedConversations".localized()
+                case .loadsMore: "proFeatureListLoadsMore".localized()
+            }
+        }
+    }
+}
+
 // MARK: - Variant Content
 
 public extension ProCTAModal.Variant {
     // stringlint:ignore_contents
     var backgroundImageName: String {
         switch self {
-            case .generic:
-                return "GenericCTA.webp"
-            case .longerMessages:
-                return "HigherCharLimitCTA.webp"
-            case .animatedProfileImage:
-                return "AnimatedProfileCTA.webp"
-            case .morePinnedConvos:
-                return "PinnedConversationsCTA.webp"
-            case .groupLimit(let isAdmin, let isSessionProActivated, _):
-                switch (isAdmin, isSessionProActivated) {
-                    case (false, false): return "GroupNonAdminCTA.webp"
-                    default: return "GroupAdminCTA.webp"
-                }
+            case .generic, .expiring: return "GenericCTA.webp"
+            case .longerMessages: return "HigherCharLimitCTA.webp"
+            case .animatedProfileImage: return "AnimatedProfileCTA.webp"
+            case .morePinnedConvos: return "PinnedConversationsCTA.webp"
+            case .groupLimit(false, false, _): return "GroupNonAdminCTA.webp"
+            case .groupLimit: return "GroupAdminCTA.webp"
+        }
+    }
+    
+    var themeColor: ThemeValue {
+        switch self {
+            case .expiring(let timeLeft): return (timeLeft?.isEmpty == false ? .primary : .disabled)
+            default: return .primary
         }
     }
     
@@ -380,283 +342,115 @@
     /// of the modal.
     var animatedAvatarImagePadding: (leading: CGFloat, top: CGFloat) {
         switch self {
-            case .generic: return (1313.5, 753)
+            case .generic: return (1293, 743)
             case .animatedProfileImage: return (690, 363)
             default: return (0, 0)
         }
     }
 
-    var subtitle: String {
+    func subtitle(sessionProUIManager: SessionProUIManagerType) -> ThemedAttributedString {
         switch self {
             case .generic:
                 return "proUserProfileModalCallToAction"
                     .put(key: "app_pro", value: Constants.app_pro)
                     .put(key: "app_name", value: Constants.app_name)
-                    .localized()
+                    .localizedFormatted()
             
             case .longerMessages:
                 return "proCallToActionLongerMessages"
                     .put(key: "app_pro", value: Constants.app_pro)
-                    .localized()
-            
-            case .animatedProfileImage(let isSessionProActivated):
-                return isSessionProActivated ?
-                    "proAnimatedDisplayPicture".localized() :
-                    "proAnimatedDisplayPictureCallToActionDescription"
-                        .put(key: "app_pro", value: Constants.app_pro)
-                        .localized()
-            
-            case .morePinnedConvos(let isGrandfathered):
-                if isGrandfathered {
-                    return "proCallToActionPinnedConversations"
-                        .put(key: "app_pro", value: Constants.app_pro)
-                        .localized()
-                }
+                    .localizedFormatted()
+            
+            case .animatedProfileImage(isSessionProActivated: true):
+                return "proAnimatedDisplayPicture"
+                    .localizedFormatted(baseFont: .systemFont(ofSize: 14))
                 
+            case .animatedProfileImage(isSessionProActivated: false):
+                return "proAnimatedDisplayPictureCallToActionDescription"
+                    .put(key: "app_pro", value: Constants.app_pro)
+                    .localizedFormatted()
+            
+            case .morePinnedConvos(isGrandfathered: true):
+                return "proCallToActionPinnedConversations"
+                    .put(key: "app_pro", value: Constants.app_pro)
+                    .localizedFormatted()
+                
+            case .morePinnedConvos(isGrandfathered: false):
                 return "proCallToActionPinnedConversationsMoreThan"
                     .put(key: "app_pro", value: Constants.app_pro)
-                    .put(key: "limit", value: 5)    // TODO: [PRO] Get from SessionProUIManager
-                    .localized()
-            
-            case .groupLimit(let isAdmin, let isSessionProActivated, _):
-                switch (isAdmin, isSessionProActivated) {
-                    case (_, true): return "proGroupActivatedDescription".localized()
-                    case (true, false):
-                        return "proUserProfileModalCallToAction"
-                            .put(key: "app_pro", value: Constants.app_pro)
-                            .put(key: "app_name", value: Constants.app_name)
-                            .localized()
-                    
-                    case (false, false):
-                        return "Want to upgrade this group to Pro? Tell one of the group admins to upgrade to Pro" // TODO: Localised
-                }
-        }
-    }
-    
-    var benefits: [String] {
-        switch self {
-            case .generic:
-                return  [
-                    "proFeatureListLargerGroups".localized(),
-                    "proFeatureListLongerMessages".localized(),
-                    "proFeatureListLoadsMore".localized()
-                ]
-            
-            case .longerMessages:
-                return [
-                    "proFeatureListLongerMessages".localized(),
-                    "proFeatureListLargerGroups".localized(),
-                    "proFeatureListLoadsMore".localized()
-                ]
-            
-            case .animatedProfileImage:
-                return [
-                    "proFeatureListAnimatedDisplayPicture".localized(),
-                    "proFeatureListLargerGroups".localized(),
-                    "proFeatureListLoadsMore".localized()
-                ]
-            
-            case .morePinnedConvos:
-                return [
-                    "proFeatureListPinnedConversations".localized(),
-                    "proFeatureListLargerGroups".localized(),
-                    "proFeatureListLoadsMore".localized()
-                ]
-            
-            case .groupLimit(let isAdmin, let isSessionProActivated, _):
-                switch (isAdmin, isSessionProActivated) {
-                    case (true, false):
-                        return [
-                            "proFeatureListLargerGroups".localized(),
-                            "proFeatureListLongerMessages".localized(),
-                            "proFeatureListLoadsMore".localized()
-                        ]
-                        
-                    default: return []
-                }
-        }
-=======
-// MARK: - Variant
-
-public extension ProCTAModal {
-    enum Variant {
-        case generic
-        case longerMessages
-        case animatedProfileImage(isSessionProActivated: Bool)
-        case morePinnedConvos(isGrandfathered: Bool)
-        case groupLimit(isAdmin: Bool, isSessionProActivated: Bool, proBadgeImage: UIImage)
-        case expiring(timeLeft: String?)
-
-        // stringlint:ignore_contents
-        public var backgroundImageName: String {
-            switch self {
-                case .generic, .expiring:
-                    return "GenericCTA.webp"
-                case .longerMessages:
-                    return "HigherCharLimitCTA.webp"
-                case .animatedProfileImage:
-                    return "AnimatedProfileCTA.webp"
-                case .morePinnedConvos:
-                    return "PinnedConversationsCTA.webp"
-                case .groupLimit(let isAdmin, let isSessionProActivated, _):
-                    switch (isAdmin, isSessionProActivated) {
-                        case (false, false):
-                            return "GroupNonAdminCTA.webp"
-                        default:
-                            return "GroupAdminCTA.webp"
-                    }
-            }
+                    .put(key: "limit", value: sessionProUIManager.pinnedConversationLimit)
+                    .localizedFormatted()
+            
+            case .groupLimit(_, isSessionProActivated: true, _):
+                return "proGroupActivatedDescription"
+                    .localizedFormatted(baseFont: .systemFont(ofSize: 14))
+            
+            case .groupLimit(isAdmin: true, isSessionProActivated: false, _):
+                return "proUserProfileModalCallToAction"
+                    .put(key: "app_pro", value: Constants.app_pro)
+                    .put(key: "app_name", value: Constants.app_name)
+                    .localizedFormatted()
+                
+            case .groupLimit(isAdmin: false, isSessionProActivated: false, _):
+                // TODO: [PRO] Localised
+                return ThemedAttributedString(
+                    string: "Want to upgrade this group to Pro? Tell one of the group admins to upgrade to Pro"
+                )
+            
+            case .expiring(let timeLeft) where timeLeft?.isEmpty == false:
+                return "proExpiringSoonDescription"
+                    .put(key: "pro", value: Constants.pro)
+                    .put(key: "time", value: timeLeft ?? "")
+                    .put(key: "app_pro", value: Constants.app_pro)
+                    .localizedFormatted()
+                
+            case .expiring:
+                return "proExpiredDescription"
+                    .put(key: "pro", value: Constants.pro)
+                    .put(key: "app_pro", value: Constants.app_pro)
+                    .localizedFormatted()
+        }
+    }
+    
+    var benefits: [ProCTAModal.Benefits] {
+        switch self {
+            case .generic: return [ .largerGroups, .longerMessages, .loadsMore ]
+            case .longerMessages: return [ .longerMessages, .morePinnedConvos, .loadsMore ]
+            case .animatedProfileImage: return [ .animatedProfileImage, .largerGroups, .loadsMore ]
+            case .morePinnedConvos: return [ .morePinnedConvos, .largerGroups, .loadsMore ]
+            case .groupLimit(isAdmin: true, isSessionProActivated: false, _):
+                return [ .largerGroups, .longerMessages, .loadsMore ]
+                
+            case .groupLimit: return []
+            case .expiring: return [ .longerMessages, .morePinnedConvos, .animatedProfileImage ]
+        }
+    }
+    
+    var confirmButtonTitle: String {
+        switch self {
+            case .expiring(let timeLeft) where timeLeft?.isEmpty == false: return "update".localized()
+            case .expiring: return "renew".localized()
+            default: return "theContinue".localized()
+        }
+    }
+    
+    var cancelButtonTitle: String {
+        guard !self.onlyShowCloseButton else {
+            return "close".localized()
         }
         
-        public var themeColor: ThemeValue {
-            switch self {
-                case .expiring(let timeLeft): return (timeLeft?.isEmpty == false) ? .primary : .disabled
-                default: return .primary
-            }
-        }
-        
-        // stringlint:ignore_contents
-        public var animatedAvatarImageURL: URL? {
-            switch self {
-                case .generic, .animatedProfileImage:
-                    return Bundle.main.url(forResource: "AnimatedProfileCTAAnimationCropped", withExtension: "webp")
-                default: return nil
-            }
-        }
-        /// Note: This is a hack to manually position the animated avatar in the CTA background image to prevent heavy loading for the
-        /// animated webp. These coordinates are based on the full size image and get scaled during rendering based on the actual size
-        /// of the modal.
-        public var animatedAvatarImagePadding: (leading: CGFloat, top: CGFloat) {
-            switch self {
-                case .generic: return (1293, 743)
-                case .animatedProfileImage: return (690, 363)
-                default: return (0, 0)
-            }
-        }
-
-        public var subtitle: ThemedAttributedString {
-            switch self {
-                case .generic:
-                    return "proUserProfileModalCallToAction"
-                        .put(key: "app_pro", value: Constants.app_pro)
-                        .put(key: "app_name", value: Constants.app_name)
-                        .localizedFormatted()
-                case .longerMessages:
-                    return "proCallToActionLongerMessages"
-                        .put(key: "app_pro", value: Constants.app_pro)
-                        .localizedFormatted()
-                case .animatedProfileImage(let isSessionProActivated):
-                    return isSessionProActivated ?
-                        "proAnimatedDisplayPicture"
-                            .localizedFormatted(baseFont: .systemFont(ofSize: 14)) :
-                        "proAnimatedDisplayPictureCallToActionDescription"
-                            .put(key: "app_pro", value: Constants.app_pro)
-                            .localizedFormatted()
-                case .morePinnedConvos(let isGrandfathered):
-                    if isGrandfathered {
-                        return "proCallToActionPinnedConversations"
-                            .put(key: "app_pro", value: Constants.app_pro)
-                            .localizedFormatted()
-                    }
-                    return "proCallToActionPinnedConversationsMoreThan"
-                        .put(key: "app_pro", value: Constants.app_pro)
-                        .put(key: "limit", value: 5)    // TODO: [PRO] Get from SessionProUIManager
-                        .localizedFormatted()
-                
-                case .groupLimit(let isAdmin, let isSessionProActivated, _):
-                    switch (isAdmin, isSessionProActivated) {
-                        case (_, true):
-                            return "proGroupActivatedDescription"
-                                .localizedFormatted(baseFont: .systemFont(ofSize: 14))
-                        case (true, false):
-                            return "proUserProfileModalCallToAction"
-                                .put(key: "app_pro", value: Constants.app_pro)
-                                .put(key: "app_name", value: Constants.app_name)
-                                .localizedFormatted()
-                        case (false, false):
-                            // TODO: Localised
-                            return ThemedAttributedString(
-                                string: "Want to upgrade this group to Pro? Tell one of the group admins to upgrade to Pro"
-                            )
-                    }
-                case .expiring(let timeLeft):
-                    if let timeLeft, !timeLeft.isEmpty {
-                        return "proExpiringSoonDescription"
-                            .put(key: "pro", value: Constants.pro)
-                            .put(key: "time", value: timeLeft)
-                            .put(key: "app_pro", value: Constants.app_pro)
-                            .localizedFormatted()
-                    } else {
-                        return "proExpiredDescription"
-                            .put(key: "pro", value: Constants.pro)
-                            .put(key: "app_pro", value: Constants.app_pro)
-                            .localizedFormatted()
-                    }
-            }
-        }
-        
-        public enum Benefits: Equatable {
-            case largerGroups
-            case longerMessages
-            case animatedProfileImage
-            case morePinnedConvos
-            case loadsMore
-            
-            var description: String {
-                return switch self {
-                    case .largerGroups: "proFeatureListLargerGroups".localized()
-                    case .longerMessages: "proFeatureListLongerMessages".localized()
-                    case .animatedProfileImage: "proFeatureListAnimatedDisplayPicture".localized()
-                    case .morePinnedConvos: "proFeatureListPinnedConversations".localized()
-                    case .loadsMore: "proFeatureListLoadsMore".localized()
-                }
-            }
-        }
-        
-        public var benefits: [Benefits] {
-            return switch self {
-                case .generic: [ .largerGroups, .longerMessages, .loadsMore ]
-                case .longerMessages: [ .longerMessages, .morePinnedConvos, .loadsMore ]
-                case .animatedProfileImage: [ .animatedProfileImage, .largerGroups, .loadsMore ]
-                case .morePinnedConvos: [ .morePinnedConvos, .largerGroups, .loadsMore ]
-                case .groupLimit(let isAdmin, let isSessionProActivated, _):
-                    switch (isAdmin, isSessionProActivated) {
-                        case (true, false): [ .largerGroups, .longerMessages, .loadsMore ]
-                        default: []
-                    }
-                case .expiring: [ .longerMessages, .morePinnedConvos, .animatedProfileImage ]
-            }
-        }
-        
-        public var confirmButtonTitle: String {
-            switch self {
-                case .expiring(let timeLeft):
-                return (timeLeft?.isEmpty == false) ? "update".localized() : "renew".localized()
-                default: return "theContinue".localized()
-            }
-        }
-        
-        public var cancelButtonTitle: String {
-            guard !self.onlyShowCloseButton else {
-                return "close".localized()
-            }
-            
-            switch self {
-                case .expiring(let timeLeft):
-                    return (timeLeft?.isEmpty == false) ? "close".localized() : "cancel".localized()
-                default: return "cancel".localized()
-            }
-        }
-        
-        public var onlyShowCloseButton: Bool {
-            switch self {
-                case .animatedProfileImage(let isSessionProActivated):
-                    return isSessionProActivated
-                case .groupLimit(let isAdmin, let isSessionProActivated, _):
-                    return (!isAdmin || isSessionProActivated)
-                default:
-                    return false
-            }
+        switch self {
+            case .expiring(let timeLeft) where timeLeft?.isEmpty == false: return "close".localized()
+            case .expiring: return "cancel".localized()
+            default: return "cancel".localized()
+        }
+    }
+    
+    var onlyShowCloseButton: Bool {
+        switch self {
+            case .animatedProfileImage(let isSessionProActivated): return isSessionProActivated
+            case .groupLimit(let isAdmin, let isSessionProActivated, _): return (!isAdmin || isSessionProActivated)
+            default: return false
         }
     }
 }
@@ -679,28 +473,16 @@
 public extension SessionProCTAManagerType {
     @discardableResult @MainActor func showSessionProCTAIfNeeded(
         _ variant: ProCTAModal.Variant,
-        afterClosed: (() -> Void)?,
-        presenting: ((UIViewController) -> Void)?
+        dismissType: Modal.DismissType = .recursive,
+        afterClosed: (() -> Void)? = nil,
+        presenting: ((UIViewController) -> Void)? = nil
     ) -> Bool {
         showSessionProCTAIfNeeded(
             variant,
-            dismissType: .recursive,
+            dismissType: dismissType,
             afterClosed: afterClosed,
             presenting: presenting
         )
-    }
-    
-    @discardableResult @MainActor func showSessionProCTAIfNeeded(
-        _ variant: ProCTAModal.Variant,
-        presenting: ((UIViewController) -> Void)?
-    ) -> Bool {
-        showSessionProCTAIfNeeded(
-            variant,
-            dismissType: .recursive,
-            afterClosed: nil,
-            presenting: presenting
-        )
->>>>>>> d452f4b4
     }
 }
 
