// Copyright © 2025 Rangeproof Pty Ltd. All rights reserved.

import SwiftUI
import Lucide
import Combine

public struct ProCTAModal: View {
    public enum Variant {
        case generic
        case longerMessages
        case animatedProfileImage(isSessionProActivated: Bool)
        case morePinnedConvos(isGrandfathered: Bool)
        case groupLimit(isAdmin: Bool)
<<<<<<< HEAD
=======

        // stringlint:ignore_contents
        public var backgroundImageName: String {
            switch self {
                case .generic:
                    return "GenericCTA.webp"
                case .longerMessages:
                    return "HigherCharLimitCTA.webp"
                case .animatedProfileImage:
                    return "AnimatedProfileCTA.webp"
                case .morePinnedConvos:
                    return "PinnedConversationsCTA.webp"
                case .groupLimit(let isAdmin):
                    return isAdmin ? "" : ""
            }
        }
        // stringlint:ignore_contents
        public var animatedAvatarImageURL: URL? {
            switch self {
                case .generic, .animatedProfileImage:
                    return Bundle.main.url(forResource: "AnimatedProfileCTAAnimationCropped", withExtension: "webp")
                default: return nil
            }
        }
        /// Note: This is a hack to manually position the animated avatar in the CTA background image to prevent heavy loading for the
        /// animated webp. These coordinates are based on the full size image and get scaled during rendering based on the actual size
        /// of the modal.
        public var animatedAvatarImagePadding: (leading: CGFloat, top: CGFloat) {
            switch self {
                case .generic:
                return (1313.5, 753)
                case .animatedProfileImage:
                return (690, 363)
                default: return (0, 0)
            }
        }

        public var subtitle: String {
            switch self {
                case .generic:
                    return "proUserProfileModalCallToAction"
                        .put(key: "app_pro", value: Constants.app_pro)
                        .put(key: "app_name", value: Constants.app_name)
                        .localized()
                case .longerMessages:
                    return "proCallToActionLongerMessages"
                        .put(key: "app_pro", value: Constants.app_pro)
                        .localized()
                case .animatedProfileImage(let isSessionProActivated):
                    return isSessionProActivated ?
                        "proAnimatedDisplayPicture".localized() :
                        "proAnimatedDisplayPictureCallToActionDescription"
                            .put(key: "app_pro", value: Constants.app_pro)
                            .localized()
                case .morePinnedConvos(let isGrandfathered):
                    if isGrandfathered {
                        return "proCallToActionPinnedConversations"
                            .put(key: "app_pro", value: Constants.app_pro)
                            .localized()
                    }
                    
                    return "proCallToActionPinnedConversationsMoreThan"
                        .put(key: "app_pro", value: Constants.app_pro)
                        .put(key: "limit", value: 5)    // TODO: [PRO] Get from SessionProUIManager
                        .localized()
                
                case .groupLimit:
                    return "proUserProfileModalCallToAction"
                        .put(key: "app_pro", value: Constants.app_pro)
                        .put(key: "app_name", value: Constants.app_name)
                        .localized()
            }
        }
        
        public var benefits: [String] {
            switch self {
                case .generic:
                    return  [
                        "proFeatureListLargerGroups".localized(),
                        "proFeatureListLongerMessages".localized(),
                        "proFeatureListLoadsMore".localized()
                    ]
                case .longerMessages:
                    return [
                        "proFeatureListLongerMessages".localized(),
                        "proFeatureListLargerGroups".localized(),
                        "proFeatureListLoadsMore".localized()
                    ]
                case .animatedProfileImage:
                    return [
                        "proFeatureListAnimatedDisplayPicture".localized(),
                        "proFeatureListLargerGroups".localized(),
                        "proFeatureListLoadsMore".localized()
                    ]
                case .morePinnedConvos:
                    return [
                        "proFeatureListPinnedConversations".localized(),
                        "proFeatureListLargerGroups".localized(),
                        "proFeatureListLoadsMore".localized()
                    ]
                case .groupLimit(let isAdmin):
                    return !isAdmin ? [] :
                        [
                            "proFeatureListLargerGroups".localized(),
                            "proFeatureListLongerMessages".localized(),
                            "proFeatureListLoadsMore".localized()
                        ]
            }
        }
>>>>>>> d827e1d7
    }
    
    @EnvironmentObject var host: HostWrapper
    @State var proCTAImageHeight: CGFloat = 0
    
    private let variant: ProCTAModal.Variant
    private let dataManager: ImageDataManagerType
    private let sessionProUIManager: SessionProUIManagerType
    
    let dismissType: Modal.DismissType
    let afterClosed: (() -> Void)?
    let afterUpgrade: (() -> Void)?
    
    public init(
        variant: ProCTAModal.Variant,
        dataManager: ImageDataManagerType,
        sessionProUIManager: SessionProUIManagerType,
        dismissType: Modal.DismissType = .recursive,
        afterClosed: (() -> Void)? = nil,
        afterUpgrade: (() -> Void)? = nil
    ) {
        self.variant = variant
        self.dataManager = dataManager
        self.sessionProUIManager = sessionProUIManager
        self.dismissType = dismissType
        self.afterClosed = afterClosed
        self.afterUpgrade = afterUpgrade
    }
    
    public var body: some View {
        Modal_SwiftUI(
            host: host,
            dismissType: dismissType,
            afterClosed: afterClosed
        ) { close in
            VStack(spacing: 0) {
                // Background images
                ZStack {
                    if let animatedAvatarImageURL = variant.animatedAvatarImageURL {
                        GeometryReader { geometry in
                            let size: CGFloat = geometry.size.width / 1522.0 * 187.0
                            let scale: CGFloat = geometry.size.width / 1522.0
                            SessionAsyncImage(
                                source: .url(animatedAvatarImageURL),
                                dataManager: dataManager,
                                content: { image in
                                    image
                                        .resizable()
                                        .aspectRatio(1, contentMode: .fit)
                                        .frame(width: size, height: size)
                                },
                                placeholder: {
                                    if let data = try? Data(contentsOf: animatedAvatarImageURL) {
                                        Image(uiImage: UIImage(data: data) ?? UIImage())
                                            .resizable()
                                            .aspectRatio(1, contentMode: .fit)
                                            .frame(width: size, height: size)
                                    } else {
                                        EmptyView()
                                    }
                                }
                            )
                            .padding(.leading, variant.animatedAvatarImagePadding.leading * scale)
                            .padding(.top, variant.animatedAvatarImagePadding.top * scale)
                            .onAppear {
                                proCTAImageHeight = geometry.size.width / 1522.0 * 1258.0
                            }
                        }
                        .frame(height: proCTAImageHeight)
                    }
                    
                    Image(uiImage: UIImage(named: variant.backgroundImageName) ?? UIImage())
                        .resizable()
                        .aspectRatio((1522.0/1258.0), contentMode: .fit)
                        .frame(maxWidth: .infinity)
                }
                .backgroundColor(themeColor: .primary)
                .overlay(alignment: .bottom, content: {
                    ThemeLinearGradient(
                        themeColors: [
                            .clear,
                            .alert_background
                        ],
                        startPoint: .top,
                        endPoint: .bottom
                    )
                    .framing(
                        maxWidth: .infinity,
                        height: 90
                    )
                })
                .frame(
                    maxWidth: .infinity,
                    alignment: .bottom
                )
                // Content
                VStack(spacing: Values.largeSpacing) {
                    // Title
                    if case .animatedProfileImage(let isSessionProActivated) = variant, isSessionProActivated {
                        HStack(spacing: Values.smallSpacing) {
                            SessionProBadge_SwiftUI(size: .large)
                            
                            Text("proActivated".localized())
                                .font(.Headings.H4)
                                .foregroundColor(themeColor: .textPrimary)
                        }
                    } else {
                        HStack(spacing: Values.smallSpacing) {
                            Text("upgradeTo".localized())
                                .font(.Headings.H4)
                                .foregroundColor(themeColor: .textPrimary)
                            
                            SessionProBadge_SwiftUI(size: .large)
                        }
                    }
                    
                    // Description, Subtitle
                    VStack(spacing: 0) {
                        if case .animatedProfileImage(let isSessionProActivated) = variant, isSessionProActivated {
                            HStack(spacing: Values.verySmallSpacing) {
                                Text("proAlreadyPurchased".localized())
                                    .font(.Body.largeRegular)
                                    .foregroundColor(themeColor: .textSecondary)
                                
                                SessionProBadge_SwiftUI(size: .small)
                            }
                        }
                        
                        Text(variant.subtitle)
                            .font(.Body.largeRegular)
                            .foregroundColor(themeColor: .textSecondary)
                            .multilineTextAlignment(.center)
                            .fixedSize(horizontal: false, vertical: true)
                    }
                    
                    // Benefits
                    if !variant.benefits.isEmpty {
                        VStack(alignment: .leading, spacing: Values.mediumSmallSpacing) {
                            ForEach(
                                0..<variant.benefits.count,
                                id: \.self
                            ) { index in
                                HStack(spacing: Values.smallSpacing) {
                                    if index < variant.benefits.count - 1 {
                                        AttributedText(Lucide.Icon.circleCheck.attributedString(size: 17))
                                            .font(.system(size: 17))
                                            .foregroundColor(themeColor: .primary)
                                    } else {
                                        CyclicGradientView {
                                            AttributedText(Lucide.Icon.sparkles.attributedString(size: 17))
                                                .font(.system(size: 17))
                                        }
                                    }
                                    
                                    Text(variant.benefits[index])
                                        .font(.Body.largeRegular)
                                        .foregroundColor(themeColor: .textPrimary)
                                        .fixedSize(horizontal: false, vertical: true)
                                }
                            }
                        }
                    }
                    
                    // Buttons
                    let onlyShowCloseButton: Bool = {
                        if case .groupLimit(let isAdmin) = variant, !isAdmin { return true }
                        if case .animatedProfileImage(let isSessionProActivated) = variant, isSessionProActivated { return true }
                        return false
                    }()
                    
                    if onlyShowCloseButton {
                        GeometryReader { geometry in
                            HStack {
                                Button {
                                    close(nil)
                                } label: {
                                    Text("close".localized())
                                        .font(.Body.baseRegular)
                                        .foregroundColor(themeColor: .textPrimary)
                                }
                                .frame(
                                    width: (geometry.size.width - Values.smallSpacing) / 2,
                                    height: Values.largeButtonHeight
                                )
                                .backgroundColor(themeColor: .inputButton_background)
                                .cornerRadius(6)
                                .clipped()
                                .buttonStyle(PlainButtonStyle())
                            }
                            .frame(
                                width: geometry.size.width,
                                height: geometry.size.height,
                                alignment: .center
                            )
                        }
                        .frame(height: Values.largeButtonHeight)
                    } else {
                        HStack(spacing: Values.smallSpacing) {
                            // Upgrade Button
                            ShineButton {
                                Task {
                                    await sessionProUIManager.upgradeToPro { result in
                                        if result {
                                            afterUpgrade?()
                                        }
                                        
                                        Task { @MainActor in close(nil) }
                                    }
                                }
                            } label: {
                                Text("theContinue".localized())
                                    .font(.Body.baseRegular)
                                    .foregroundColor(themeColor: .sessionButton_primaryFilledText)
                                    .framing(
                                        maxWidth: .infinity,
                                        height: Values.largeButtonHeight
                                    )
                            }
                            .frame(height: Values.largeButtonHeight)
                            .backgroundColor(themeColor: .sessionButton_primaryFilledBackground)
                            .cornerRadius(6)
                            .clipped()
                            .buttonStyle(PlainButtonStyle()) // prevents default blue highlight

                            // Cancel Button
                            Button {
                                close(nil)
                            } label: {
                                Text("cancel".localized())
                                    .font(.Body.baseRegular)
                                    .foregroundColor(themeColor: .textPrimary)
                                    .framing(
                                        maxWidth: .infinity,
                                        height: Values.largeButtonHeight
                                    )
                            }
                            .backgroundColor(themeColor: .inputButton_background)
                            .cornerRadius(6)
                            .clipped()
                            .buttonStyle(PlainButtonStyle())
                        }
                    }
                }
                .padding(Values.mediumSpacing)
            }
        }
    }
}

// MARK: - Variant Content

public extension ProCTAModal.Variant {
    // stringlint:ignore_contents
    var backgroundImageName: String {
        switch self {
            case .generic:
                return "GenericCTA.webp"
            case .longerMessages:
                return "HigherCharLimitCTA.webp"
            case .animatedProfileImage:
                return "AnimatedProfileCTA.webp"
            case .morePinnedConvos:
                return "PinnedConversationsCTA.webp"
            case .groupLimit(let isAdmin):
                return isAdmin ? "" : ""
        }
    }
    
    // stringlint:ignore_contents
    var animatedAvatarImageURL: URL? {
        switch self {
            case .generic, .animatedProfileImage:
                return Bundle.main.url(forResource: "AnimatedProfileCTAAnimationCropped", withExtension: "webp")
            default: return nil
        }
    }
    
    /// Note: This is a hack to manually position the animated avatar in the CTA background image to prevent heavy loading for the
    /// animated webp. These coordinates are based on the full size image and get scaled during rendering based on the actual size
    /// of the modal.
    var animatedAvatarImagePadding: (leading: CGFloat, top: CGFloat) {
        switch self {
            case .generic:
            return (1313.5, 753)
            case .animatedProfileImage:
            return (690, 363)
            default: return (0, 0)
        }
    }

    var subtitle: String {
        switch self {
            case .generic:
                return "proUserProfileModalCallToAction"
                    .put(key: "app_pro", value: Constants.app_pro)
                    .put(key: "app_name", value: Constants.app_name)
                    .localized()
            
            case .longerMessages:
                return "proCallToActionLongerMessages"
                    .put(key: "app_pro", value: Constants.app_pro)
                    .localized()
            
            case .animatedProfileImage(let isSessionProActivated):
                return isSessionProActivated ?
                    "proAnimatedDisplayPicture".localized() :
                    "proAnimatedDisplayPictureCallToActionDescription"
                        .put(key: "app_pro", value: Constants.app_pro)
                        .localized()
            
            case .morePinnedConvos(let isGrandfathered):
                return isGrandfathered ?
                    "proCallToActionPinnedConversations"
                        .put(key: "app_pro", value: Constants.app_pro)
                        .localized() :
                    "proCallToActionPinnedConversationsMoreThan"
                        .put(key: "app_pro", value: Constants.app_pro)
                        .localized()
            
            case .groupLimit:
                return "proUserProfileModalCallToAction"
                    .put(key: "app_pro", value: Constants.app_pro)
                    .put(key: "app_name", value: Constants.app_name)
                    .localized()
        }
    }
    
    var benefits: [String] {
        switch self {
            case .generic:
                return  [
                    "proFeatureListLargerGroups".localized(),
                    "proFeatureListLongerMessages".localized(),
                    "proFeatureListLoadsMore".localized()
                ]
            
            case .longerMessages:
                return [
                    "proFeatureListLongerMessages".localized(),
                    "proFeatureListLargerGroups".localized(),
                    "proFeatureListLoadsMore".localized()
                ]
            
            case .animatedProfileImage:
                return [
                    "proFeatureListAnimatedDisplayPicture".localized(),
                    "proFeatureListLargerGroups".localized(),
                    "proFeatureListLoadsMore".localized()
                ]
            
            case .morePinnedConvos:
                return [
                    "proFeatureListPinnedConversations".localized(),
                    "proFeatureListLargerGroups".localized(),
                    "proFeatureListLoadsMore".localized()
                ]
            
            case .groupLimit(let isAdmin):
                guard isAdmin else { return [] }
                
                return [
                    "proFeatureListLargerGroups".localized(),
                    "proFeatureListLongerMessages".localized(),
                    "proFeatureListLoadsMore".localized()
                ]
        }
    }
}

// MARK: - Previews

struct ProCTAModal_Previews: PreviewProvider {
    static var previews: some View {
        Group {
            PreviewThemeWrapper(theme: .classicDark) {
                ProCTAModal(
                    variant: .generic,
                    dataManager: ImageDataManager(),
                    sessionProUIManager: NoopSessionProUIManager(isPro: false),
                    dismissType: .single,
                    afterClosed: nil
                )
                .environmentObject(HostWrapper())
                .previewDisplayName("Classic Dark")
            }
            
            PreviewThemeWrapper(theme: .classicLight) {
                ProCTAModal(
                    variant: .generic,
                    dataManager: ImageDataManager(),
                    sessionProUIManager: NoopSessionProUIManager(isPro: false),
                    dismissType: .single,
                    afterClosed: nil
                )
                .environmentObject(HostWrapper())
                .previewDisplayName("Classic Light")
            }
            
            PreviewThemeWrapper(theme: .oceanDark) {
                ProCTAModal(
                    variant: .generic,
                    dataManager: ImageDataManager(),
                    sessionProUIManager: NoopSessionProUIManager(isPro: false),
                    dismissType: .single,
                    afterClosed: nil
                )
                .environmentObject(HostWrapper())
                .previewDisplayName("Ocean Dark")
            }
            
            PreviewThemeWrapper(theme: .oceanLight) {
                ProCTAModal(
                    variant: .generic,
                    dataManager: ImageDataManager(),
                    sessionProUIManager: NoopSessionProUIManager(isPro: false),
                    dismissType: .single,
                    afterClosed: nil
                )
                .environmentObject(HostWrapper())
                .previewDisplayName("Ocean Light")
            }
        }
    }
}<|MERGE_RESOLUTION|>--- conflicted
+++ resolved
@@ -11,118 +11,6 @@
         case animatedProfileImage(isSessionProActivated: Bool)
         case morePinnedConvos(isGrandfathered: Bool)
         case groupLimit(isAdmin: Bool)
-<<<<<<< HEAD
-=======
-
-        // stringlint:ignore_contents
-        public var backgroundImageName: String {
-            switch self {
-                case .generic:
-                    return "GenericCTA.webp"
-                case .longerMessages:
-                    return "HigherCharLimitCTA.webp"
-                case .animatedProfileImage:
-                    return "AnimatedProfileCTA.webp"
-                case .morePinnedConvos:
-                    return "PinnedConversationsCTA.webp"
-                case .groupLimit(let isAdmin):
-                    return isAdmin ? "" : ""
-            }
-        }
-        // stringlint:ignore_contents
-        public var animatedAvatarImageURL: URL? {
-            switch self {
-                case .generic, .animatedProfileImage:
-                    return Bundle.main.url(forResource: "AnimatedProfileCTAAnimationCropped", withExtension: "webp")
-                default: return nil
-            }
-        }
-        /// Note: This is a hack to manually position the animated avatar in the CTA background image to prevent heavy loading for the
-        /// animated webp. These coordinates are based on the full size image and get scaled during rendering based on the actual size
-        /// of the modal.
-        public var animatedAvatarImagePadding: (leading: CGFloat, top: CGFloat) {
-            switch self {
-                case .generic:
-                return (1313.5, 753)
-                case .animatedProfileImage:
-                return (690, 363)
-                default: return (0, 0)
-            }
-        }
-
-        public var subtitle: String {
-            switch self {
-                case .generic:
-                    return "proUserProfileModalCallToAction"
-                        .put(key: "app_pro", value: Constants.app_pro)
-                        .put(key: "app_name", value: Constants.app_name)
-                        .localized()
-                case .longerMessages:
-                    return "proCallToActionLongerMessages"
-                        .put(key: "app_pro", value: Constants.app_pro)
-                        .localized()
-                case .animatedProfileImage(let isSessionProActivated):
-                    return isSessionProActivated ?
-                        "proAnimatedDisplayPicture".localized() :
-                        "proAnimatedDisplayPictureCallToActionDescription"
-                            .put(key: "app_pro", value: Constants.app_pro)
-                            .localized()
-                case .morePinnedConvos(let isGrandfathered):
-                    if isGrandfathered {
-                        return "proCallToActionPinnedConversations"
-                            .put(key: "app_pro", value: Constants.app_pro)
-                            .localized()
-                    }
-                    
-                    return "proCallToActionPinnedConversationsMoreThan"
-                        .put(key: "app_pro", value: Constants.app_pro)
-                        .put(key: "limit", value: 5)    // TODO: [PRO] Get from SessionProUIManager
-                        .localized()
-                
-                case .groupLimit:
-                    return "proUserProfileModalCallToAction"
-                        .put(key: "app_pro", value: Constants.app_pro)
-                        .put(key: "app_name", value: Constants.app_name)
-                        .localized()
-            }
-        }
-        
-        public var benefits: [String] {
-            switch self {
-                case .generic:
-                    return  [
-                        "proFeatureListLargerGroups".localized(),
-                        "proFeatureListLongerMessages".localized(),
-                        "proFeatureListLoadsMore".localized()
-                    ]
-                case .longerMessages:
-                    return [
-                        "proFeatureListLongerMessages".localized(),
-                        "proFeatureListLargerGroups".localized(),
-                        "proFeatureListLoadsMore".localized()
-                    ]
-                case .animatedProfileImage:
-                    return [
-                        "proFeatureListAnimatedDisplayPicture".localized(),
-                        "proFeatureListLargerGroups".localized(),
-                        "proFeatureListLoadsMore".localized()
-                    ]
-                case .morePinnedConvos:
-                    return [
-                        "proFeatureListPinnedConversations".localized(),
-                        "proFeatureListLargerGroups".localized(),
-                        "proFeatureListLoadsMore".localized()
-                    ]
-                case .groupLimit(let isAdmin):
-                    return !isAdmin ? [] :
-                        [
-                            "proFeatureListLargerGroups".localized(),
-                            "proFeatureListLongerMessages".localized(),
-                            "proFeatureListLoadsMore".localized()
-                        ]
-            }
-        }
->>>>>>> d827e1d7
     }
     
     @EnvironmentObject var host: HostWrapper
@@ -434,13 +322,16 @@
                         .localized()
             
             case .morePinnedConvos(let isGrandfathered):
-                return isGrandfathered ?
-                    "proCallToActionPinnedConversations"
-                        .put(key: "app_pro", value: Constants.app_pro)
-                        .localized() :
-                    "proCallToActionPinnedConversationsMoreThan"
+                if isGrandfathered {
+                    return "proCallToActionPinnedConversations"
                         .put(key: "app_pro", value: Constants.app_pro)
                         .localized()
+                }
+                
+                return "proCallToActionPinnedConversationsMoreThan"
+                    .put(key: "app_pro", value: Constants.app_pro)
+                    .put(key: "limit", value: 5)    // TODO: [PRO] Get from SessionProUIManager
+                    .localized()
             
             case .groupLimit:
                 return "proUserProfileModalCallToAction"
