--- conflicted
+++ resolved
@@ -5,138 +5,6 @@
 import Combine
 
 public struct ProCTAModal: View {
-<<<<<<< HEAD
-=======
-    public enum Variant {
-        case generic
-        case longerMessages
-        case animatedProfileImage(isSessionProActivated: Bool)
-        case morePinnedConvos(isGrandfathered: Bool)
-        case groupLimit(isAdmin: Bool, isSessionProActivated: Bool, proBadgeImage: UIImage)
-
-        // stringlint:ignore_contents
-        public var backgroundImageName: String {
-            switch self {
-                case .generic:
-                    return "GenericCTA.webp"
-                case .longerMessages:
-                    return "HigherCharLimitCTA.webp"
-                case .animatedProfileImage:
-                    return "AnimatedProfileCTA.webp"
-                case .morePinnedConvos:
-                    return "PinnedConversationsCTA.webp"
-                case .groupLimit(let isAdmin, let isSessionProActivated, _):
-                    switch (isAdmin, isSessionProActivated) {
-                        case (false, false):
-                            return "GroupNonAdminCTA.webp"
-                        default:
-                            return "GroupAdminCTA.webp"
-                    }
-            }
-        }
-        // stringlint:ignore_contents
-        public var animatedAvatarImageURL: URL? {
-            switch self {
-                case .generic, .animatedProfileImage:
-                    return Bundle.main.url(forResource: "AnimatedProfileCTAAnimationCropped", withExtension: "webp")
-                default: return nil
-            }
-        }
-        /// Note: This is a hack to manually position the animated avatar in the CTA background image to prevent heavy loading for the
-        /// animated webp. These coordinates are based on the full size image and get scaled during rendering based on the actual size
-        /// of the modal.
-        public var animatedAvatarImagePadding: (leading: CGFloat, top: CGFloat) {
-            switch self {
-                case .generic: return (1293, 743)
-                case .animatedProfileImage: return (690, 363)
-                default: return (0, 0)
-            }
-        }
-
-        public var subtitle: String {
-            switch self {
-                case .generic:
-                    return "proUserProfileModalCallToAction"
-                        .put(key: "app_pro", value: Constants.app_pro)
-                        .put(key: "app_name", value: Constants.app_name)
-                        .localized()
-                case .longerMessages:
-                    return "proCallToActionLongerMessages"
-                        .put(key: "app_pro", value: Constants.app_pro)
-                        .localized()
-                case .animatedProfileImage(let isSessionProActivated):
-                    return isSessionProActivated ?
-                        "proAnimatedDisplayPicture".localized() :
-                        "proAnimatedDisplayPictureCallToActionDescription"
-                            .put(key: "app_pro", value: Constants.app_pro)
-                            .localized()
-                case .morePinnedConvos(let isGrandfathered):
-                    if isGrandfathered {
-                        return "proCallToActionPinnedConversations"
-                            .put(key: "app_pro", value: Constants.app_pro)
-                            .localized()
-                    }
-                    return "proCallToActionPinnedConversationsMoreThan"
-                        .put(key: "app_pro", value: Constants.app_pro)
-                        .put(key: "limit", value: 5)    // TODO: [PRO] Get from SessionProUIManager
-                        .localized()
-                
-                case .groupLimit(let isAdmin, let isSessionProActivated, _):
-                    switch (isAdmin, isSessionProActivated) {
-                        case (_, true):
-                            return "proGroupActivatedDescription".localized()
-                        case (true, false):
-                            return "proUserProfileModalCallToAction"
-                                .put(key: "app_pro", value: Constants.app_pro)
-                                .put(key: "app_name", value: Constants.app_name)
-                                .localized()
-                        case (false, false):
-                            return "Want to upgrade this group to Pro? Tell one of the group admins to upgrade to Pro" // TODO: Localised
-                    }
-                }
-        }
-        
-        public var benefits: [String] {
-            switch self {
-                case .generic:
-                    return  [
-                        "proFeatureListLargerGroups".localized(),
-                        "proFeatureListLongerMessages".localized(),
-                        "proFeatureListLoadsMore".localized()
-                    ]
-                case .longerMessages:
-                    return [
-                        "proFeatureListLongerMessages".localized(),
-                        "proFeatureListLargerGroups".localized(),
-                        "proFeatureListLoadsMore".localized()
-                    ]
-                case .animatedProfileImage:
-                    return [
-                        "proFeatureListAnimatedDisplayPicture".localized(),
-                        "proFeatureListLargerGroups".localized(),
-                        "proFeatureListLoadsMore".localized()
-                    ]
-                case .morePinnedConvos:
-                    return [
-                        "proFeatureListPinnedConversations".localized(),
-                        "proFeatureListLargerGroups".localized(),
-                        "proFeatureListLoadsMore".localized()
-                    ]
-                case .groupLimit(let isAdmin, let isSessionProActivated, _):
-                    switch (isAdmin, isSessionProActivated) {
-                        case (true, false):
-                            return [
-                                "proFeatureListLargerGroups".localized(),
-                                "proFeatureListLongerMessages".localized(),
-                                "proFeatureListLoadsMore".localized()
-                            ]
-                        default: return []
-                    }
-            }
-        }
-    }
-    
->>>>>>> f1fc05a4
     @EnvironmentObject var host: HostWrapper
     @State var proCTAImageHeight: CGFloat = 0
     
@@ -475,13 +343,16 @@
                             .put(key: "app_pro", value: Constants.app_pro)
                             .localized()
                 case .morePinnedConvos(let isGrandfathered):
-                    return isGrandfathered ?
-                        "proCallToActionPinnedConversations"
-                            .put(key: "app_pro", value: Constants.app_pro)
-                            .localized() :
-                        "proCallToActionPinnedConversationsMoreThan"
+                    if isGrandfathered {
+                        return "proCallToActionPinnedConversations"
                             .put(key: "app_pro", value: Constants.app_pro)
                             .localized()
+                    }
+                    return "proCallToActionPinnedConversationsMoreThan"
+                        .put(key: "app_pro", value: Constants.app_pro)
+                        .put(key: "limit", value: 5)    // TODO: [PRO] Get from SessionProUIManager
+                        .localized()
+                
                 case .groupLimit(let isAdmin, let isSessionProActivated, _):
                     switch (isAdmin, isSessionProActivated) {
                         case (_, true):
