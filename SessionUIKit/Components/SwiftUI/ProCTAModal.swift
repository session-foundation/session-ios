--- conflicted
+++ resolved
@@ -476,86 +476,21 @@
 public extension SessionProCTAManagerType {
     @discardableResult @MainActor func showSessionProCTAIfNeeded(
         _ variant: ProCTAModal.Variant,
-<<<<<<< HEAD
         dismissType: Modal.DismissType = .recursive,
+        onConfirm: (() -> Void)? = nil,
+        onCancel: (() -> Void)? = nil,
         afterClosed: (() -> Void)? = nil,
         presenting: ((UIViewController) -> Void)? = nil
     ) -> Bool {
         showSessionProCTAIfNeeded(
             variant,
             dismissType: dismissType,
-=======
-        beforePresented: (() -> Void)?,
-        onConfirm: (() -> Void)?,
-        onCancel: (() -> Void)?,
-        afterClosed: (() -> Void)?,
-        presenting: ((UIViewController) -> Void)?
-    ) -> Bool {
-        showSessionProCTAIfNeeded(
-            variant,
-            dismissType: .recursive,
-            beforePresented: beforePresented,
             onConfirm: onConfirm,
             onCancel: onCancel,
->>>>>>> 21681a64
             afterClosed: afterClosed,
             presenting: presenting
         )
     }
-<<<<<<< HEAD
-=======
-
-    @discardableResult @MainActor func showSessionProCTAIfNeeded(
-        _ variant: ProCTAModal.Variant,
-        beforePresented: (() -> Void)?,
-        onConfirm: (() -> Void)?,
-        onCancel: (() -> Void)?,
-        presenting: ((UIViewController) -> Void)?
-    ) -> Bool {
-        showSessionProCTAIfNeeded(
-            variant,
-            dismissType: .recursive,
-            beforePresented: beforePresented,
-            onConfirm: onConfirm,
-            onCancel: onCancel,
-            afterClosed: nil,
-            presenting: presenting
-        )
-    }
-
-    @discardableResult @MainActor func showSessionProCTAIfNeeded(
-        _ variant: ProCTAModal.Variant,
-        onConfirm: (() -> Void)?,
-        presenting: ((UIViewController) -> Void)?
-    ) -> Bool {
-        showSessionProCTAIfNeeded(
-            variant,
-            dismissType: .recursive,
-            beforePresented: nil,
-            onConfirm: onConfirm,
-            onCancel: nil,
-            afterClosed: nil,
-            presenting: presenting
-        )
-    }
-
-    @discardableResult @MainActor func showSessionProCTAIfNeeded(
-        _ variant: ProCTAModal.Variant,
-        onConfirm: (() -> Void)?,
-        onCancel: (() -> Void)?,
-        presenting: ((UIViewController) -> Void)?
-    ) -> Bool {
-        showSessionProCTAIfNeeded(
-            variant,
-            dismissType: .recursive,
-            beforePresented: nil,
-            onConfirm: onConfirm,
-            onCancel: onCancel,
-            afterClosed: nil,
-            presenting: presenting
-        )
-    }
->>>>>>> 21681a64
 }
 
 // MARK: - Previews
