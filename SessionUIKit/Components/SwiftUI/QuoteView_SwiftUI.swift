--- conflicted
+++ resolved
@@ -75,20 +75,7 @@
 
     // MARK: - Computed Properties
     
-<<<<<<< HEAD
     var hasAttachment: Bool { quotedInfo?.attachmentInfo != nil }
-=======
-    var hasAttachment: Bool { quotedAttachmentInfo != nil }
-    var author: String? {
-        guard authorId.isEmpty || !currentUserSessionIds.contains(authorId) else { return "you".localized() }
-        guard quotedText != nil else {
-            // When we can't find the quoted message we want to hide the author label
-            return displayNameRetriever(authorId, false)
-        }
-        
-        return (displayNameRetriever(authorId, false) ?? authorId.truncated())
-    }
->>>>>>> 21681a64
     
     var fallbackImage: UIImage? {
         guard let utType: UTType = quotedInfo?.attachmentInfo?.utType else { return nil }
@@ -179,64 +166,20 @@
         )
     }
     
-<<<<<<< HEAD
-    public init(previewBody: String) {
+    public init(showYouAsAuthor: Bool, previewBody: String) {
         self.quotedInfo = QuotedInfo(
             interactionId: 0,
             authorId: "",
-            authorName: "",
+            authorName: (showYouAsAuthor ? "you".localized() : ""),
             timestampMs: 0,
             body: previewBody,
             attachmentInfo: nil
         )
-=======
-    // MARK: - Initialization
-    
-    public init(
-        mode: Mode,
-        direction: Direction,
-        currentUserSessionIds: Set<String>,
-        rowId: Int64,
-        interactionId: Int64?,
-        authorId: String,
-        showProBadge: Bool,
-        timestampMs: Int64,
-        quotedInteractionId: Int64,
-        quotedInteractionIsDeleted: Bool,
-        quotedText: String?,
-        quotedAttachmentInfo: AttachmentInfo?,
-        displayNameRetriever: @escaping (String, Bool) -> String?
-    ) {
-        self.mode = mode
-        self.direction = direction
-        self.currentUserSessionIds = currentUserSessionIds
-        self.rowId = rowId
-        self.interactionId = interactionId
-        self.authorId = authorId
-        self.showProBadge = showProBadge
-        self.timestampMs = timestampMs
-        self.quotedInteractionId = quotedInteractionId
-        self.quotedInteractionIsDeleted = quotedInteractionIsDeleted
-        self.quotedText = quotedText
-        self.quotedAttachmentInfo = quotedAttachmentInfo
-        self.displayNameRetriever = displayNameRetriever
-    }
-    
-    public init(showYouAsAuthor: Bool, previewBody: String) {
-        self.quotedText = previewBody
-        self.authorId = (showYouAsAuthor ? "you".localized() : "")
->>>>>>> 21681a64
         
         /// This is an preview version so none of these values matter
         self.mode = .regular
         self.direction = .incoming
-<<<<<<< HEAD
         self.targetThemeColor = .messageBubble_incomingText
-=======
-        self.currentUserSessionIds = []
-        self.rowId = -1
-        self.interactionId = nil
->>>>>>> 21681a64
         self.showProBadge = false
         self.attributedText = ThemedAttributedString(string: previewBody)
     }
