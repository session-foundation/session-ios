--- conflicted
+++ resolved
@@ -85,23 +85,7 @@
                             )
                             
                             if info.sessionId != nil {
-<<<<<<< HEAD
                                 let (buttonSize, iconSize): (CGFloat, CGFloat) = isProfileImageExpanding ? (33, 20) : (24, 14)
-                                AttributedText(Lucide.Icon.qrCode.attributedString(size: iconSize, baselineOffset: 0))
-                                    .font(.system(size: iconSize))
-                                    .foregroundColor(themeColor: .black)
-                                    .background(
-                                        Circle()
-                                            .foregroundColor(themeColor: .primary)
-                                            .frame(width: buttonSize, height: buttonSize)
-                                    )
-                                    .padding(.trailing, isProfileImageExpanding ? 28 : 4)
-                                    .onTapGesture {
-                                        withAnimation {
-                                            self.isProfileImageToggled.toggle()
-                                        }
-=======
-                                let (buttonSize, iconSize): (CGFloat, CGFloat) = isProfileImageExpanding ? (33, 20) : (20, 12)
                                 ZStack {
                                     Circle()
                                         .foregroundColor(themeColor: .primary)
@@ -114,7 +98,6 @@
                                             .scaledToFit()
                                             .foregroundColor(themeColor: .black)
                                             .frame(width: iconSize, height: iconSize)
->>>>>>> b6689055
                                     }
                                 }
                                 .padding(.trailing, isProfileImageExpanding ? 28 : 4)
