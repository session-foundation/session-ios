// Copyright © 2022 Rangeproof Pty Ltd. All rights reserved.

import UIKit

public extension UIView {
    enum CachedImageKey: Equatable, Hashable {
        case key(String)
        case themedKey(String, themeBackgroundColor: ThemeValue)
        
        fileprivate var value: String {
            switch self {
                case .key(let value): return value
                case .themedKey(let value, let color):
                    let cacheKeyColour: String = (color == .primary ? "\(ThemeManager.primaryColor)" : "\(color)" )
                    
                    return "\(value).\(cacheKeyColour)" // stringlint:ignore
            }
        }
    }
    
    static func image(
        for key: CachedImageKey,
        generator: () -> UIView
    ) -> UIImage {
        let cacheKey: NSString = key.value as NSString // stringlint:ignore
        
        if let cachedImage = SNUIKit.imageCache.object(forKey: cacheKey) {
            return cachedImage
        }
        
        let generatedView: UIView = generator()
        let renderedImage: UIImage = generatedView.toImage(isOpaque: generatedView.isOpaque, scale: UIScreen.main.scale)
        SNUIKit.imageCache.setObject(renderedImage, forKey: cacheKey)
        return renderedImage
    }
<<<<<<< HEAD

=======
    
>>>>>>> 7dd3678f
    func toImage(isOpaque: Bool, scale: CGFloat) -> UIImage {
        let format = UIGraphicsImageRendererFormat()
        format.scale = scale
        format.opaque = isOpaque
        
        let renderer = UIGraphicsImageRenderer(bounds: self.bounds, format: format)
        
        return renderer.image { context in
            self.layer.render(in: context.cgContext)
        }
    }
    
    class func spacer(withWidth width: CGFloat) -> UIView {
        let view = UIView()
        view.set(.width, to: width)
        return view
    }

    class func spacer(withHeight height: CGFloat) -> UIView {
        let view = UIView()
        view.set(.height, to: height)
        return view
    }

    class func hStretchingSpacer() -> UIView {
        let view = UIView()
        view.setContentHuggingPriority(.defaultLow, for: .horizontal)
        view.setContentCompressionResistancePriority(UILayoutPriority(0), for: .horizontal)
        
        return view
    }

    class func vStretchingSpacer() -> UIView {
        let view = UIView()
        view.setContentHuggingPriority(.defaultLow, for: .vertical)
        view.setContentCompressionResistancePriority(UILayoutPriority(0), for: .vertical)
        
        return view
    }
    
    static func hSpacer(_ width: CGFloat) -> UIView {
        let result: UIView = UIView()
        result.set(.width, to: width)
        
        return result
    }

    static func vSpacer(_ height: CGFloat) -> UIView {
        let result: UIView = UIView()
        result.set(.height, to: height)
        
        return result
    }
    
    static func vhSpacer(_ width: CGFloat, _ height: CGFloat) -> UIView {
        let result: UIView = UIView()
        result.set(.width, to: width)
        result.set(.height, to: height)
        
        return result
    }

    static func separator() -> UIView {
        let result: UIView = UIView()
        result.set(.height, to: Values.separatorThickness)
        result.themeBackgroundColor = .borderSeparator
        
        return result
    }
    
    static func line() -> UIView {
        let result: UIView = UIView()
        result.set(.height, to: 1)
        result.themeBackgroundColor = .borderSeparator
        
        return result
    }
}<|MERGE_RESOLUTION|>--- conflicted
+++ resolved
@@ -33,11 +33,7 @@
         SNUIKit.imageCache.setObject(renderedImage, forKey: cacheKey)
         return renderedImage
     }
-<<<<<<< HEAD
-
-=======
     
->>>>>>> 7dd3678f
     func toImage(isOpaque: Bool, scale: CGFloat) -> UIImage {
         let format = UIGraphicsImageRendererFormat()
         format.scale = scale
