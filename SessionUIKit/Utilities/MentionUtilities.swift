// Copyright © 2022 Rangeproof Pty Ltd. All rights reserved.

import Foundation
import UIKit

public typealias DisplayNameRetriever = (_ sessionId: String, _ inMessageBody: Bool) -> String?

public enum MentionUtilities {
    private static let currentUserCacheKey: String = "Mention.CurrentUser" // stringlint:ignore
    private static let pubkeyRegex: NSRegularExpression = try! NSRegularExpression(pattern: "@[0-9a-fA-F]{66}", options: [])
    
    public enum MentionLocation {
        case incomingMessage
        case outgoingMessage
        case incomingQuote
        case outgoingQuote
        case quoteDraft
        case styleFree
    }
    
    public static func allPubkeys(in string: String) -> Set<String> {
        guard !string.isEmpty else { return [] }
        
        return Set(pubkeyRegex
            .matches(in: string, range: NSRange(string.startIndex..., in: string))
            .compactMap { match in Range(match.range, in: string).map { String(string[$0]) } })
    }
    
    public static func getMentions(
        in string: String,
        currentUserSessionIds: Set<String>,
        displayNameRetriever: DisplayNameRetriever
    ) -> (String, [(range: NSRange, profileId: String, isCurrentUser: Bool)]) {
<<<<<<< HEAD
        var string = string
=======
        /// In `Localization` we manually insert RTL isolate markers to ensure mixked RTL/LTR strings
        var workingString: String = string
        let hasRLIPrefix: Bool = workingString.hasPrefix("\u{2067}")
        let hasPDISuffix: Bool = workingString.hasSuffix("\u{2069}")
            
        if hasRLIPrefix {
            workingString = String(workingString.dropFirst())
        }
        
        if hasPDISuffix {
            workingString = String(workingString.dropLast())
        }

        var string: String = workingString
>>>>>>> 21681a64
        var lastMatchEnd: Int = 0
        var mentions: [(range: NSRange, profileId: String, isCurrentUser: Bool)] = []
        
        while let match: NSTextCheckingResult = pubkeyRegex.firstMatch(
            in: string,
            options: .withoutAnchoringBounds,
            range: NSRange(location: lastMatchEnd, length: string.utf16.count - lastMatchEnd)
        ) {
            guard let range: Range = Range(match.range, in: string) else { break }
            
            let sessionId: String = String(string[range].dropFirst()) // Drop the @
            let isCurrentUser: Bool = currentUserSessionIds.contains(sessionId)
            let maybeTargetString: String? = {
                guard !isCurrentUser else { return "you".localized() }
                guard let displayName: String = displayNameRetriever(sessionId, true) else {
                    lastMatchEnd = (match.range.location + match.range.length)
                    return nil
                }
                
                return displayName
            }()
            
            guard let targetString: String = maybeTargetString else { continue }
            
            string = string.replacingCharacters(in: range, with: "@\(targetString)")    // stringlint:ignore
            lastMatchEnd = (match.range.location + targetString.utf16.count)
            
            mentions.append((
                // + 1 to include the @
                range: NSRange(location: match.range.location, length: targetString.utf16.count + 1),
                profileId: sessionId,
                isCurrentUser: isCurrentUser
            ))
        }
        
        /// Need to add the RTL isolate markers back if we had them
        let finalString: String = (string.containsRTL ?
            "\(LocalizationHelper.forceRTLLeading)\(string)\(LocalizationHelper.forceRTLTrailing)" :
            string
        )
        
        return (finalString, mentions)
    }
    
    public static func highlightMentionsNoAttributes(
        in string: String,
        currentUserSessionIds: Set<String>,
        displayNameRetriever: DisplayNameRetriever
    ) -> String {
        let (string, _) = getMentions(
            in: string,
            currentUserSessionIds: currentUserSessionIds,
            displayNameRetriever: displayNameRetriever
        )
        
        return string
    }
    
    public static func highlightMentions(
        in string: String,
        currentUserSessionIds: Set<String>,
        location: MentionLocation,
        textColor: ThemeValue,
        attributes: [NSAttributedString.Key: Any],
        displayNameRetriever: DisplayNameRetriever
    ) -> ThemedAttributedString {
        let (string, mentions) = getMentions(
            in: string,
            currentUserSessionIds: currentUserSessionIds,
            displayNameRetriever: displayNameRetriever
        )
        
        let sizeDiff: CGFloat = (Values.smallFontSize / Values.mediumFontSize)
        let result = ThemedAttributedString(string: string, attributes: attributes)
        let mentionFont = UIFont.boldSystemFont(ofSize: Values.smallFontSize)
        // Iterate in reverse so index ranges remain valid while replacing
        for mention in mentions.sorted(by: { $0.range.location > $1.range.location }) {
            if mention.isCurrentUser && location == .incomingMessage {
                // Build the rendered chip image
                let image: UIImage = UIView.image(
                    for: .themedKey(
                        MentionUtilities.currentUserCacheKey,
                        themeBackgroundColor: .primary
                    ),
                    generator: {
                        HighlightMentionView(
                            mentionText: (result.string as NSString).substring(with: mention.range),
                            font: mentionFont,
                            themeTextColor: .dynamicForInterfaceStyle(light: textColor, dark: .black),
                            themeBackgroundColor: .primary,
                            backgroundCornerRadius: (8 * sizeDiff),
                            backgroundPadding: (3 * sizeDiff)
                        )
                    }
                )
                
                /// Set the `accessibilityLabel` to ensure it's still visible to accessibility inspectors
                let attachment: NSTextAttachment = NSTextAttachment()
                attachment.accessibilityLabel = (result.string as NSString).substring(with: mention.range)
                
                let offsetY: CGFloat = (mentionFont.capHeight - image.size.height) / 2
                attachment.image = image
                attachment.bounds = CGRect(
                    x: 0,
                    y: offsetY,
                    width: image.size.width,
                    height: image.size.height
                )

                let attachmentString = NSMutableAttributedString(attachment: attachment)

                // Replace the mention text with the image attachment
                result.replaceCharacters(in: mention.range, with: attachmentString)

                let insertIndex = mention.range.location + attachmentString.length
                if insertIndex < result.length {
                    result.addAttribute(.kern, value: (3 * sizeDiff), range: NSRange(location: insertIndex, length: 1))
                }
                continue
            }
            
            result.addAttribute(.font, value: mentionFont, range: mention.range)

            var targetColor: ThemeValue = textColor
            switch location {
                case .incomingMessage:
                    targetColor = .dynamicForInterfaceStyle(light: textColor, dark: .primary)
                case .outgoingMessage:
                    targetColor = .dynamicForInterfaceStyle(light: textColor, dark: .black)
                case .outgoingQuote:
                    targetColor = .dynamicForInterfaceStyle(light: textColor, dark: .black)
                case .incomingQuote:
                    targetColor = .dynamicForInterfaceStyle(light: textColor, dark: .primary)
                case .quoteDraft, .styleFree:
                    targetColor = .dynamicForInterfaceStyle(light: textColor, dark: textColor)
            }
            
            result.addAttribute(.themeForegroundColor, value: targetColor, range: mention.range)
        }
        
        return result
    }
}

public extension String {
    func replacingMentions(
        currentUserSessionIds: Set<String>,
        displayNameRetriever: DisplayNameRetriever
    ) -> String {
        return MentionUtilities.highlightMentionsNoAttributes(
            in: self,
            currentUserSessionIds: currentUserSessionIds,
            displayNameRetriever: displayNameRetriever
        )
    }
}<|MERGE_RESOLUTION|>--- conflicted
+++ resolved
@@ -31,9 +31,6 @@
         currentUserSessionIds: Set<String>,
         displayNameRetriever: DisplayNameRetriever
     ) -> (String, [(range: NSRange, profileId: String, isCurrentUser: Bool)]) {
-<<<<<<< HEAD
-        var string = string
-=======
         /// In `Localization` we manually insert RTL isolate markers to ensure mixked RTL/LTR strings
         var workingString: String = string
         let hasRLIPrefix: Bool = workingString.hasPrefix("\u{2067}")
@@ -48,7 +45,6 @@
         }
 
         var string: String = workingString
->>>>>>> 21681a64
         var lastMatchEnd: Int = 0
         var mentions: [(range: NSRange, profileId: String, isCurrentUser: Bool)] = []
         
