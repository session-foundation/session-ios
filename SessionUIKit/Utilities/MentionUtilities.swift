--- conflicted
+++ resolved
@@ -4,11 +4,8 @@
 import UIKit
 
 public enum MentionUtilities {
-<<<<<<< HEAD
-    static let pubkeyRegex: NSRegularExpression = try! NSRegularExpression(pattern: "@[0-9a-fA-F]{66}", options: [])
-=======
     private static let currentUserCacheKey: String = "Mention.CurrentUser" // stringlint:ignore
->>>>>>> d452f4b4
+    private static let pubkeyRegex: NSRegularExpression = try! NSRegularExpression(pattern: "@[0-9a-fA-F]{66}", options: [])
     
     public enum MentionLocation {
         case incomingMessage
@@ -77,8 +74,6 @@
         displayNameRetriever: (String, Bool) -> String?
     ) -> String {
         let (string, _) = getMentions(
-<<<<<<< HEAD
-=======
             in: string,
             currentUserSessionIds: currentUserSessionIds,
             displayNameRetriever: displayNameRetriever
@@ -96,15 +91,11 @@
         displayNameRetriever: (String, Bool) -> String?
     ) -> ThemedAttributedString {
         let (string, mentions) = getMentions(
->>>>>>> d452f4b4
             in: string,
             currentUserSessionIds: currentUserSessionIds,
             displayNameRetriever: displayNameRetriever
         )
         
-<<<<<<< HEAD
-        return string
-=======
         let sizeDiff: CGFloat = (Values.smallFontSize / Values.mediumFontSize)
         let result = ThemedAttributedString(string: string, attributes: attributes)
         let mentionFont = UIFont.boldSystemFont(ofSize: Values.smallFontSize)
@@ -171,7 +162,6 @@
         }
         
         return result
->>>>>>> d452f4b4
     }
 }
 
