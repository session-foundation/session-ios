--- conflicted
+++ resolved
@@ -25,18 +25,11 @@
     
     @State var profilePictureContent: ListItemProfilePicture.Content = .profilePicture
     @State var isProfileImageExpanding: Bool = false
-    private var dataManager: ImageDataManagerType
     
     // MARK:
     
     private let coordinateSpaceName: String = "SessionListScreen" // stringlint:ignore
     
-<<<<<<< HEAD
-    public init(viewModel: ViewModel, dataManager: ImageDataManagerType) {
-        _viewModel = StateObject(wrappedValue: viewModel)
-        _state = ObservedObject(wrappedValue: viewModel.state)
-        self.dataManager = dataManager
-=======
     // MARK: - init
     
     public init(viewModel: ViewModel) {
@@ -58,7 +51,6 @@
     private let navigatableState: NavigatableState_SwiftUI?
     private var navigationPublisher: AnyPublisher<(NavigationDestination, TransitionType), Never> {
         navigatableState?.transitionToScreen ?? Empty().eraseToAnyPublisher()
->>>>>>> 2af06919
     }
     
     @ViewBuilder
@@ -230,7 +222,7 @@
                                         content: $profilePictureContent,
                                         isProfileImageExpanding: $isProfileImageExpanding,
                                         info: info,
-                                        dataManager: dataManager,
+                                        dataManager: viewModel.imageDataManager,
                                         host: host
                                     )
                                     .padding(.vertical, Values.smallSpacing)
@@ -246,12 +238,8 @@
                         }
                     }
                     .cornerRadius(11)
-<<<<<<< HEAD
                     .padding(.vertical, Values.smallSpacing)
                     .listRowInsets(.init(top: 0, leading: Values.largeSpacing, bottom: 0, trailing: Values.largeSpacing))
-=======
-                    .listRowInsets(.init(top: 0, leading: Values.mediumSpacing, bottom: 0, trailing: Values.mediumSpacing))
->>>>>>> 2af06919
                     .listRowBackground(Color.clear)
                 }
                 .listRowSeparator(.hidden)
