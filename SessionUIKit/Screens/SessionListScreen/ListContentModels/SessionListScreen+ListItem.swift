--- conflicted
+++ resolved
@@ -27,13 +27,9 @@
             case cell(info: ListItemCell.Info)
             case logoWithPro(info: ListItemLogoWithPro.Info)
             case dataMatrix(info: [[ListItemDataMatrix.Info]])
-<<<<<<< HEAD
-            case button(title: String)
+            case button(title: String, enabled: Bool)
             case profilePicture(info: ListItemProfilePicture.Info)
             case tappableText(info: ListItemTappableText.Info)
-=======
-            case button(title: String, enabled: Bool)
->>>>>>> 2af06919
         }
         
         let id: ID
