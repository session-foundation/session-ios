// Copyright © 2025 Rangeproof Pty Ltd. All rights reserved.

import SwiftUI
import Lucide

public struct SessionProPaymentScreen: View {
    @EnvironmentObject var host: HostWrapper
    @State private var isNavigationActive: Bool = false
    @State var currentSelection: Int
    @State private var isShowingTooltip: Bool = false
    
    /// There is an issue on `.onAnyInteraction` of the List and `.onTapGuesture` of the TooltipsIcon. The `.onAnyInteraction` will be called first when tapping the TooltipsIcon to dismiss a tooltip.
    /// This will result in the tooltip will show again right after it dismissed when tapping the TooltipsIcon. This `suppressUntil` is a workaround to fix this issue.
    @State var suppressUntil: Date = .distantPast

    let tooltipViewId: String = "SessionProPaymentScreenToolTip" // stringlint:ignore
    private let coordinateSpaceName: String = "SessionProPaymentScreen" // stringlint:ignore
    
    private let viewModel: SessionProPaymentScreenContent.ViewModelType
    
    public init(viewModel: SessionProPaymentScreenContent.ViewModelType) {
        self.viewModel = viewModel
        if
            case .update(let currentPlan, _, _, _, _) = viewModel.dataModel.flow,
            let indexOfCurrentPlan = viewModel.dataModel.plans.firstIndex(of: currentPlan)
        {
            self.currentSelection = indexOfCurrentPlan
        } else {
            self.currentSelection = 0
        }
    }
    
    public var body: some View {
        GeometryReader { geometry in
            ScrollView(.vertical, showsIndicators: false) {
                ZStack(alignment: .topLeading) {
                    content
                        .padding(.horizontal, Values.largeSpacing)
                        .frame(
                            maxWidth: .infinity,
                            minHeight: geometry.size.height
                        )
<<<<<<< HEAD
                        .onAnyInteraction(scrollCoordinateSpaceName: coordinateSpaceName) {
                            guard self.isShowingTooltip else { return }
                            suppressUntil = Date().addingTimeInterval(0.2)
                            withAnimation(.spring()) {
                                self.isShowingTooltip = false
                            }
                        }
=======
                    )
                    
                    // Content
                    switch viewModel.dataModel.flow {
                        case .purchase:
                            SessionProPlanPurchaseContent(
                                currentSelection: $currentSelection,
                                isShowingTooltip: $isShowingTooltip,
                                suppressUntil: $suppressUntil,
                                currentPlan: nil,
                                sessionProPlans: viewModel.dataModel.plans,
                                actionButtonTitle: "Upgrade",
                                purchaseAction: { updatePlan() },
                                openTosPrivacyAction: { openTosPrivacy() }
                            )
                        
                        case .renew(let originatingPlatform):
                            if viewModel.dataModel.plans.isEmpty {
                                RenewPlanNoBillingAccessContent(
                                    originatingPlatform: originatingPlatform,
                                    openPlatformStoreWebsiteAction: { openPlatformStoreWebsite() }
                                )
                            } else {
                                SessionProPlanPurchaseContent(
                                    currentSelection: $currentSelection,
                                    isShowingTooltip: $isShowingTooltip,
                                    suppressUntil: $suppressUntil,
                                    currentPlan: nil,
                                    sessionProPlans: viewModel.dataModel.plans,
                                    actionButtonTitle: "renew".localized(),
                                    purchaseAction: { updatePlan() },
                                    openTosPrivacyAction: { openTosPrivacy() }
                                )
                            }
                        
                        case .update(let currentPlan, let expiredOn, let isAutoRenewing, let originatingPlatform):
                            if originatingPlatform == .iOS {
                                SessionProPlanPurchaseContent(
                                    currentSelection: $currentSelection,
                                    isShowingTooltip: $isShowingTooltip,
                                    suppressUntil: $suppressUntil,
                                    currentPlan: currentPlan,
                                    sessionProPlans: viewModel.dataModel.plans,
                                    actionButtonTitle: "updateAccess".put(key: "pro", value: Constants.pro).localized(),
                                    purchaseAction: { updatePlan() },
                                    openTosPrivacyAction: { openTosPrivacy() }
                                )
                            } else {
                                UpdatePlanNonOriginatingPlatformContent(
                                    currentPlan: currentPlan,
                                    currentPlanExpiredOn: expiredOn,
                                    isAutoRenewing: isAutoRenewing,
                                    originatingPlatform: originatingPlatform,
                                    openPlatformStoreWebsiteAction: { openPlatformStoreWebsite() }
                                )
                            }
                        
                        case .refund(let originatingPlatform, let requestedAt):
                            if originatingPlatform == .iOS {
                                RequestRefundOriginatingPlatformContent(
                                    requestRefundAction: {
                                        // TODO: Request Refund action
                                    }
                                )
                            } else {
                                RequestRefundNonOriginatingPlatformContent(
                                    originatingPlatform: originatingPlatform,
                                    requestedAt: requestedAt,
                                    openPlatformStoreWebsiteAction: { openPlatformStoreWebsite() }
                                )
                            }
                        
                        case .cancel(let originatingPlatform):
                            if originatingPlatform == .iOS {
                                CancelPlanOriginatingPlatformContent(
                                    cancelPlanAction: {
                                        viewModel.cancelPro(
                                            success: {
                                                host.controller?.navigationController?.popViewController(animated: true)
                                            },
                                            failure: {
                                                // TODO: Payment failure behaviour
                                            }
                                        )
                                    }
                                )
                            } else {
                                CancelPlanNonOriginatingPlatformContent(
                                    originatingPlatform: originatingPlatform,
                                    openPlatformStoreWebsiteAction: { openPlatformStoreWebsite() }
                                )
                            }
                    }

                    Spacer()
                }
                .padding(.horizontal, Values.largeSpacing)
                .frame(
                    maxWidth: .infinity,
                    minHeight: geometry.size.height
                )
                .onAnyInteraction(scrollCoordinateSpaceName: coordinateSpaceName) {
                    guard self.isShowingTooltip else { return }
                    suppressUntil = Date().addingTimeInterval(0.2)
                    withAnimation(.spring()) {
                        self.isShowingTooltip = false
                    }
>>>>>>> be30c0ed
                }
            }
            .coordinateSpace(name: coordinateSpaceName)
            .popoverView(
                content: {
                    ZStack {
                        if case .update(let currentPlan, _, _, _, _) = viewModel.dataModel.flow, let discountPercent = currentPlan.discountPercent {
                            Text(
                                "proDiscountTooltip"
                                    .put(key: "percent", value: discountPercent)
                                    .put(key: "app_pro", value: Constants.app_pro)
                                    .put(key: "pro", value: Constants.pro)
                                    .localized()
                            )
                            .font(.Body.smallRegular)
                            .multilineTextAlignment(.center)
                            .foregroundColor(themeColor: .textPrimary)
                            .padding(.horizontal, Values.smallSpacing)
                            .padding(.vertical, Values.smallSpacing)
                            .frame(maxWidth: 250)
                        }
                    }
                },
                backgroundThemeColor: .toast_background,
                isPresented: $isShowingTooltip,
                position: .topRight,
                offset: 50,
                viewId: tooltipViewId
            )
        }
    }
    
    private var content: some View {
        VStack(spacing: Values.mediumSmallSpacing) {
            ListItemLogoWithPro(
                info: .init(
<<<<<<< HEAD
                    themeStyle: {
                        switch viewModel.dataModel.flow {
                            case .refund, .cancel: return .disabled
                            default: return .normal
                        }
                    }(),
                    glowingBackgroundStyle: .base,
                    state: .success,
                    description: viewModel.dataModel.flow.description
=======
                    title: "updateAccess"
                        .put(key: "pro", value: Constants.pro)
                        .localized(),
                    body: .attributedText(
                        isAutoRenewing ?
                            "proUpdateAccessDescription"
                                .put(key: "current_plan_length", value: currentPlan.durationString)
                                .put(key: "selected_plan_length", value: updatedPlan.durationString)
                                .put(key: "selected_plan_length_singular", value: updatedPlan.durationStringSingular)
                                .put(key: "date", value: expiredOn.formatted("MMM dd, yyyy"))
                                .put(key: "pro", value: Constants.pro)
                                .localizedFormatted(Fonts.Body.largeRegular) :
                            "proUpdateAccessExpireDescription"
                                .put(key: "date", value: expiredOn.formatted("MMM dd, yyyy"))
                                .put(key: "selected_plan_length", value: updatedPlan.durationString)
                                .put(key: "pro", value: Constants.pro)
                                .localizedFormatted(Fonts.Body.largeRegular),
                        scrollMode: .never
                    ),
                    confirmTitle: "update".localized(),
                    onConfirm: { _ in
                        self.viewModel.purchase(
                            planInfo: updatedPlan,
                            success: { onPaymentSuccess(expiredOn: updatedPlanExpiredOn) },
                            failure: {
                                // TODO: Payment failure behaviour
                            }
                        )
                    }
>>>>>>> be30c0ed
                )
            )
            if case .purchase(let billingAccess) = viewModel.dataModel.flow {
                if billingAccess {
                    SessionProPlanPurchaseContent(
                        currentSelection: $currentSelection,
                        isShowingTooltip: $isShowingTooltip,
                        suppressUntil: $suppressUntil,
                        currentPlan: nil,
                        sessionProPlans: viewModel.dataModel.plans,
                        actionButtonTitle: "upgrade".localized(),
                        purchaseAction: { updatePlan() },
                        openTosPrivacyAction: { openTosPrivacy() }
                    )
                } else {
                    NoBillingAccessContent(
                        isRenewingPro: false,
                        originatingPlatform: .iOS,
                        openPlatformStoreWebsiteAction: {}
                    )
                }
            } else if case .renew(let originatingPlatform, let billingAccess) = viewModel.dataModel.flow {
                if billingAccess {
                    SessionProPlanPurchaseContent(
                        currentSelection: $currentSelection,
                        isShowingTooltip: $isShowingTooltip,
                        suppressUntil: $suppressUntil,
                        currentPlan: nil,
                        sessionProPlans: viewModel.dataModel.plans,
                        actionButtonTitle: "renew".localized(),
                        purchaseAction: { updatePlan() },
                        openTosPrivacyAction: { openTosPrivacy() }
                    )
                } else {
                    NoBillingAccessContent(
                        isRenewingPro: true,
                        originatingPlatform: originatingPlatform,
                        openPlatformStoreWebsiteAction: { openPlatformStoreWebsite() }
                    )
                }
            } else if case .update(let currentPlan, let expiredOn, let isAutoRenewing, let originatingPlatform, _) = viewModel.dataModel.flow {
                if originatingPlatform == .iOS {
                    SessionProPlanPurchaseContent(
                        currentSelection: $currentSelection,
                        isShowingTooltip: $isShowingTooltip,
                        suppressUntil: $suppressUntil,
                        currentPlan: currentPlan,
                        sessionProPlans: viewModel.dataModel.plans,
                        actionButtonTitle: "updateAccess".put(key: "pro", value: Constants.pro).localized(),
                        purchaseAction: { updatePlan() },
                        openTosPrivacyAction: { openTosPrivacy() }
                    )
                } else {
                    UpdatePlanNonOriginatingPlatformContent(
                        currentPlan: currentPlan,
                        currentPlanExpiredOn: expiredOn,
                        isAutoRenewing: isAutoRenewing,
                        originatingPlatform: originatingPlatform,
                        openPlatformStoreWebsiteAction: { openPlatformStoreWebsite() }
                    )
                }
            } else if case .refund(let originatingPlatform, let requestedAt) = viewModel.dataModel.flow {
                if originatingPlatform == .iOS {
                    RequestRefundOriginatingPlatformContent(
                        requestRefundAction: {}
                    )
                } else {
                    RequestRefundNonOriginatingPlatformContent(
                        originatingPlatform: originatingPlatform,
                        requestedAt: requestedAt,
                        openPlatformStoreWebsiteAction: { openPlatformStoreWebsite() }
                    )
                }
            } else if case .cancel(let originatingPlatform) = viewModel.dataModel.flow {
                if originatingPlatform == .iOS {
                    CancelPlanOriginatingPlatformContent(
                        cancelPlanAction: {
                            viewModel.cancelPro(
                                success: {
                                    host.controller?.navigationController?.popViewController(animated: true)
                                },
                                failure: {
                                    
                                }
                            )
                        }
                    )
                } else {
                    CancelPlanNonOriginatingPlatformContent(
                        originatingPlatform: originatingPlatform,
                        openPlatformStoreWebsiteAction: { openPlatformStoreWebsite() }
                    )
                }
            }
        }
    }
    
    private func updatePlan() {
        let updatedPlan = viewModel.dataModel.plans[currentSelection]
        switch viewModel.dataModel.flow {
<<<<<<< HEAD
            case .update(let currentPlan, let expiredOn, let isAutoRenewing, _, _):
                if let updatedPlanExpiredOn = Calendar.current.date(byAdding: .month, value: updatedPlan.duration, to: expiredOn) {
                    let confirmationModal = ConfirmationModal(
                        info: .init(
                            title: "updateAccess"
                                .put(key: "pro", value: Constants.pro)
                                .localized(),
                            body: .attributedText(
                                isAutoRenewing ?
                                    "proUpdateAccessDescription"
                                        .put(key: "current_plan_length", value: currentPlan.durationString)
                                        .put(key: "selected_plan_length", value: updatedPlan.durationString)
                                        .put(key: "selected_plan_length_singular", value: updatedPlan.durationStringSingular)
                                        .put(key: "date", value: expiredOn.formatted("MMM dd, yyyy"))
                                        .put(key: "pro", value: Constants.pro)
                                        .localizedFormatted(Fonts.Body.largeRegular) :
                                    "proUpdateAccessExpireDescription"
                                        .put(key: "date", value: expiredOn.formatted("MMM dd, yyyy"))
                                        .put(key: "selected_plan_length", value: updatedPlan.durationString)
                                        .put(key: "pro", value: Constants.pro)
                                        .localizedFormatted(Fonts.Body.largeRegular),
                                scrollMode: .never
                            ),
                            confirmTitle: "update".localized(),
                            onConfirm: { _ in
                                self.viewModel.purchase(
                                    planInfo: updatedPlan,
                                    success: { onPaymentSuccess(expiredOn: updatedPlanExpiredOn) },
                                    failure: {
                                        
                                    }
                                )
                            }
                        )
=======
            case .purchase, .renew:
                if let updatedPlanExpiredOn = Calendar.current.date(byAdding: .month, value: updatedPlan.duration, to: Date()) {
                    self.viewModel.purchase(
                        planInfo: updatedPlan,
                        success: { onPaymentSuccess(expiredOn: updatedPlanExpiredOn) },
                        failure: {
                            // TODO: Payment failure behaviour
                        }
>>>>>>> be30c0ed
                    )
                    self.host.controller?.present(confirmationModal, animated: true)
                }
            case .purchase, .renew:
                self.viewModel.purchase(
                    planInfo: updatedPlan,
                    success: { onPaymentSuccess(expiredOn: nil) },
                    failure: {
                        
                    }
                )
            default: break
        }
    }
    
    private func onPaymentSuccess(expiredOn: Date?) {
        guard !self.viewModel.isFromBottomSheet else {
            let sessionProBottomSheet: BottomSheetHostingViewController = BottomSheetHostingViewController(
                bottomSheet: BottomSheet(hasCloseButton: true) {
                    SessionProPlanUpdatedScreen(
                        flow: self.viewModel.dataModel.flow,
                        expiredOn: expiredOn,
                        isFromBottomSheet: true
                    )
                }
            )
            self.host.controller?.dismiss(animated: false)
            self.host.controller?.presentingViewController?.present(sessionProBottomSheet, animated: true)
            return
        }
        
        let viewController: SessionHostingViewController = SessionHostingViewController(
            rootView: SessionProPlanUpdatedScreen(
                flow: self.viewModel.dataModel.flow,
                expiredOn: expiredOn,
                isFromBottomSheet: false
            )
        )
        viewController.modalTransitionStyle = .crossDissolve
        viewController.modalPresentationStyle = .overFullScreen
        self.host.controller?.present(viewController, animated: true)
        DispatchQueue.main.asyncAfter(deadline: .now() + .milliseconds(250)) {
            self.host.controller?.navigationController?.popViewController(animated: false)
        }
    }
    
    private func openTosPrivacy() {
        let modal: ModalHostingViewController = ModalHostingViewController(
            modal: MutipleLinksModal(
                links: [
                    Constants.session_pro_terms_url,
                    Constants.session_pro_privacy_url
                ],
                openURL: { url in
                    if let extensionContext = self.host.controller?.extensionContext {
                        extensionContext.open(url, completionHandler: nil)
                    }
                }
            )
        )
        self.host.controller?.present(modal, animated: true)
    }
    
    private func openPlatformStoreWebsite() {
        guard let url: URL = URL(string: Constants.google_play_store_subscriptions_url) else { return }
        
        let modal: ConfirmationModal = ConfirmationModal(
            info: ConfirmationModal.Info(
                title: "urlOpen".localized(),
                body: .attributedText(
                    "urlOpenDescription"
                        .put(key: "url", value: url.absoluteString)
                        .localizedFormatted(baseFont: .systemFont(ofSize: Values.smallFontSize)),
                    scrollMode: .automatic
                ),
                confirmTitle: "open".localized(),
                confirmStyle: .danger,
                cancelTitle: "urlCopy".localized(),
                cancelStyle: .alert_text,
                onConfirm:  { _ in
                    if let extensionContext = self.host.controller?.extensionContext {
                        extensionContext.open(url, completionHandler: nil)
                    }
                },
                onCancel: { modal in
                    UIPasteboard.general.string = url.absoluteString
                    modal.close()
                }
            )
        )
        
        self.host.controller?.present(modal, animated: true)
    }
}<|MERGE_RESOLUTION|>--- conflicted
+++ resolved
@@ -40,7 +40,6 @@
                             maxWidth: .infinity,
                             minHeight: geometry.size.height
                         )
-<<<<<<< HEAD
                         .onAnyInteraction(scrollCoordinateSpaceName: coordinateSpaceName) {
                             guard self.isShowingTooltip else { return }
                             suppressUntil = Date().addingTimeInterval(0.2)
@@ -48,115 +47,6 @@
                                 self.isShowingTooltip = false
                             }
                         }
-=======
-                    )
-                    
-                    // Content
-                    switch viewModel.dataModel.flow {
-                        case .purchase:
-                            SessionProPlanPurchaseContent(
-                                currentSelection: $currentSelection,
-                                isShowingTooltip: $isShowingTooltip,
-                                suppressUntil: $suppressUntil,
-                                currentPlan: nil,
-                                sessionProPlans: viewModel.dataModel.plans,
-                                actionButtonTitle: "Upgrade",
-                                purchaseAction: { updatePlan() },
-                                openTosPrivacyAction: { openTosPrivacy() }
-                            )
-                        
-                        case .renew(let originatingPlatform):
-                            if viewModel.dataModel.plans.isEmpty {
-                                RenewPlanNoBillingAccessContent(
-                                    originatingPlatform: originatingPlatform,
-                                    openPlatformStoreWebsiteAction: { openPlatformStoreWebsite() }
-                                )
-                            } else {
-                                SessionProPlanPurchaseContent(
-                                    currentSelection: $currentSelection,
-                                    isShowingTooltip: $isShowingTooltip,
-                                    suppressUntil: $suppressUntil,
-                                    currentPlan: nil,
-                                    sessionProPlans: viewModel.dataModel.plans,
-                                    actionButtonTitle: "renew".localized(),
-                                    purchaseAction: { updatePlan() },
-                                    openTosPrivacyAction: { openTosPrivacy() }
-                                )
-                            }
-                        
-                        case .update(let currentPlan, let expiredOn, let isAutoRenewing, let originatingPlatform):
-                            if originatingPlatform == .iOS {
-                                SessionProPlanPurchaseContent(
-                                    currentSelection: $currentSelection,
-                                    isShowingTooltip: $isShowingTooltip,
-                                    suppressUntil: $suppressUntil,
-                                    currentPlan: currentPlan,
-                                    sessionProPlans: viewModel.dataModel.plans,
-                                    actionButtonTitle: "updateAccess".put(key: "pro", value: Constants.pro).localized(),
-                                    purchaseAction: { updatePlan() },
-                                    openTosPrivacyAction: { openTosPrivacy() }
-                                )
-                            } else {
-                                UpdatePlanNonOriginatingPlatformContent(
-                                    currentPlan: currentPlan,
-                                    currentPlanExpiredOn: expiredOn,
-                                    isAutoRenewing: isAutoRenewing,
-                                    originatingPlatform: originatingPlatform,
-                                    openPlatformStoreWebsiteAction: { openPlatformStoreWebsite() }
-                                )
-                            }
-                        
-                        case .refund(let originatingPlatform, let requestedAt):
-                            if originatingPlatform == .iOS {
-                                RequestRefundOriginatingPlatformContent(
-                                    requestRefundAction: {
-                                        // TODO: Request Refund action
-                                    }
-                                )
-                            } else {
-                                RequestRefundNonOriginatingPlatformContent(
-                                    originatingPlatform: originatingPlatform,
-                                    requestedAt: requestedAt,
-                                    openPlatformStoreWebsiteAction: { openPlatformStoreWebsite() }
-                                )
-                            }
-                        
-                        case .cancel(let originatingPlatform):
-                            if originatingPlatform == .iOS {
-                                CancelPlanOriginatingPlatformContent(
-                                    cancelPlanAction: {
-                                        viewModel.cancelPro(
-                                            success: {
-                                                host.controller?.navigationController?.popViewController(animated: true)
-                                            },
-                                            failure: {
-                                                // TODO: Payment failure behaviour
-                                            }
-                                        )
-                                    }
-                                )
-                            } else {
-                                CancelPlanNonOriginatingPlatformContent(
-                                    originatingPlatform: originatingPlatform,
-                                    openPlatformStoreWebsiteAction: { openPlatformStoreWebsite() }
-                                )
-                            }
-                    }
-
-                    Spacer()
-                }
-                .padding(.horizontal, Values.largeSpacing)
-                .frame(
-                    maxWidth: .infinity,
-                    minHeight: geometry.size.height
-                )
-                .onAnyInteraction(scrollCoordinateSpaceName: coordinateSpaceName) {
-                    guard self.isShowingTooltip else { return }
-                    suppressUntil = Date().addingTimeInterval(0.2)
-                    withAnimation(.spring()) {
-                        self.isShowingTooltip = false
-                    }
->>>>>>> be30c0ed
                 }
             }
             .coordinateSpace(name: coordinateSpaceName)
@@ -193,7 +83,6 @@
         VStack(spacing: Values.mediumSmallSpacing) {
             ListItemLogoWithPro(
                 info: .init(
-<<<<<<< HEAD
                     themeStyle: {
                         switch viewModel.dataModel.flow {
                             case .refund, .cancel: return .disabled
@@ -203,130 +92,105 @@
                     glowingBackgroundStyle: .base,
                     state: .success,
                     description: viewModel.dataModel.flow.description
-=======
-                    title: "updateAccess"
-                        .put(key: "pro", value: Constants.pro)
-                        .localized(),
-                    body: .attributedText(
-                        isAutoRenewing ?
-                            "proUpdateAccessDescription"
-                                .put(key: "current_plan_length", value: currentPlan.durationString)
-                                .put(key: "selected_plan_length", value: updatedPlan.durationString)
-                                .put(key: "selected_plan_length_singular", value: updatedPlan.durationStringSingular)
-                                .put(key: "date", value: expiredOn.formatted("MMM dd, yyyy"))
-                                .put(key: "pro", value: Constants.pro)
-                                .localizedFormatted(Fonts.Body.largeRegular) :
-                            "proUpdateAccessExpireDescription"
-                                .put(key: "date", value: expiredOn.formatted("MMM dd, yyyy"))
-                                .put(key: "selected_plan_length", value: updatedPlan.durationString)
-                                .put(key: "pro", value: Constants.pro)
-                                .localizedFormatted(Fonts.Body.largeRegular),
-                        scrollMode: .never
-                    ),
-                    confirmTitle: "update".localized(),
-                    onConfirm: { _ in
-                        self.viewModel.purchase(
-                            planInfo: updatedPlan,
-                            success: { onPaymentSuccess(expiredOn: updatedPlanExpiredOn) },
-                            failure: {
-                                // TODO: Payment failure behaviour
+                )
+            )
+            
+            switch viewModel.dataModel.flow {
+                case .purchase(let billingAccess):
+                    if billingAccess {
+                        SessionProPlanPurchaseContent(
+                            currentSelection: $currentSelection,
+                            isShowingTooltip: $isShowingTooltip,
+                            suppressUntil: $suppressUntil,
+                            currentPlan: nil,
+                            sessionProPlans: viewModel.dataModel.plans,
+                            actionButtonTitle: "upgrade".localized(),
+                            purchaseAction: { updatePlan() },
+                            openTosPrivacyAction: { openTosPrivacy() }
+                        )
+                    } else {
+                        NoBillingAccessContent(
+                            isRenewingPro: false,
+                            originatingPlatform: .iOS,
+                            openPlatformStoreWebsiteAction: {}
+                        )
+                    }
+                    
+                case .renew(let originatingPlatform, let billingAccess):
+                    if billingAccess {
+                        SessionProPlanPurchaseContent(
+                            currentSelection: $currentSelection,
+                            isShowingTooltip: $isShowingTooltip,
+                            suppressUntil: $suppressUntil,
+                            currentPlan: nil,
+                            sessionProPlans: viewModel.dataModel.plans,
+                            actionButtonTitle: "renew".localized(),
+                            purchaseAction: { updatePlan() },
+                            openTosPrivacyAction: { openTosPrivacy() }
+                        )
+                    } else {
+                        NoBillingAccessContent(
+                            isRenewingPro: true,
+                            originatingPlatform: originatingPlatform,
+                            openPlatformStoreWebsiteAction: { openPlatformStoreWebsite() }
+                        )
+                    }
+                    
+                case .update(let currentPlan, let expiredOn, let isAutoRenewing, let originatingPlatform, _):
+                    if originatingPlatform == .iOS {
+                        SessionProPlanPurchaseContent(
+                            currentSelection: $currentSelection,
+                            isShowingTooltip: $isShowingTooltip,
+                            suppressUntil: $suppressUntil,
+                            currentPlan: currentPlan,
+                            sessionProPlans: viewModel.dataModel.plans,
+                            actionButtonTitle: "updateAccess".put(key: "pro", value: Constants.pro).localized(),
+                            purchaseAction: { updatePlan() },
+                            openTosPrivacyAction: { openTosPrivacy() }
+                        )
+                    } else {
+                        UpdatePlanNonOriginatingPlatformContent(
+                            currentPlan: currentPlan,
+                            currentPlanExpiredOn: expiredOn,
+                            isAutoRenewing: isAutoRenewing,
+                            originatingPlatform: originatingPlatform,
+                            openPlatformStoreWebsiteAction: { openPlatformStoreWebsite() }
+                        )
+                    }
+                    
+                case .refund(let originatingPlatform, let requestedAt):
+                    if originatingPlatform == .iOS {
+                        RequestRefundOriginatingPlatformContent(
+                            requestRefundAction: {}
+                        )
+                    } else {
+                        RequestRefundNonOriginatingPlatformContent(
+                            originatingPlatform: originatingPlatform,
+                            requestedAt: requestedAt,
+                            openPlatformStoreWebsiteAction: { openPlatformStoreWebsite() }
+                        )
+                    }
+                    
+                case .cancel(let originatingPlatform):
+                    if originatingPlatform == .iOS {
+                        CancelPlanOriginatingPlatformContent(
+                            cancelPlanAction: {
+                                viewModel.cancelPro(
+                                    success: {
+                                        host.controller?.navigationController?.popViewController(animated: true)
+                                    },
+                                    failure: {
+                                        
+                                    }
+                                )
                             }
                         )
-                    }
->>>>>>> be30c0ed
-                )
-            )
-            if case .purchase(let billingAccess) = viewModel.dataModel.flow {
-                if billingAccess {
-                    SessionProPlanPurchaseContent(
-                        currentSelection: $currentSelection,
-                        isShowingTooltip: $isShowingTooltip,
-                        suppressUntil: $suppressUntil,
-                        currentPlan: nil,
-                        sessionProPlans: viewModel.dataModel.plans,
-                        actionButtonTitle: "upgrade".localized(),
-                        purchaseAction: { updatePlan() },
-                        openTosPrivacyAction: { openTosPrivacy() }
-                    )
-                } else {
-                    NoBillingAccessContent(
-                        isRenewingPro: false,
-                        originatingPlatform: .iOS,
-                        openPlatformStoreWebsiteAction: {}
-                    )
-                }
-            } else if case .renew(let originatingPlatform, let billingAccess) = viewModel.dataModel.flow {
-                if billingAccess {
-                    SessionProPlanPurchaseContent(
-                        currentSelection: $currentSelection,
-                        isShowingTooltip: $isShowingTooltip,
-                        suppressUntil: $suppressUntil,
-                        currentPlan: nil,
-                        sessionProPlans: viewModel.dataModel.plans,
-                        actionButtonTitle: "renew".localized(),
-                        purchaseAction: { updatePlan() },
-                        openTosPrivacyAction: { openTosPrivacy() }
-                    )
-                } else {
-                    NoBillingAccessContent(
-                        isRenewingPro: true,
-                        originatingPlatform: originatingPlatform,
-                        openPlatformStoreWebsiteAction: { openPlatformStoreWebsite() }
-                    )
-                }
-            } else if case .update(let currentPlan, let expiredOn, let isAutoRenewing, let originatingPlatform, _) = viewModel.dataModel.flow {
-                if originatingPlatform == .iOS {
-                    SessionProPlanPurchaseContent(
-                        currentSelection: $currentSelection,
-                        isShowingTooltip: $isShowingTooltip,
-                        suppressUntil: $suppressUntil,
-                        currentPlan: currentPlan,
-                        sessionProPlans: viewModel.dataModel.plans,
-                        actionButtonTitle: "updateAccess".put(key: "pro", value: Constants.pro).localized(),
-                        purchaseAction: { updatePlan() },
-                        openTosPrivacyAction: { openTosPrivacy() }
-                    )
-                } else {
-                    UpdatePlanNonOriginatingPlatformContent(
-                        currentPlan: currentPlan,
-                        currentPlanExpiredOn: expiredOn,
-                        isAutoRenewing: isAutoRenewing,
-                        originatingPlatform: originatingPlatform,
-                        openPlatformStoreWebsiteAction: { openPlatformStoreWebsite() }
-                    )
-                }
-            } else if case .refund(let originatingPlatform, let requestedAt) = viewModel.dataModel.flow {
-                if originatingPlatform == .iOS {
-                    RequestRefundOriginatingPlatformContent(
-                        requestRefundAction: {}
-                    )
-                } else {
-                    RequestRefundNonOriginatingPlatformContent(
-                        originatingPlatform: originatingPlatform,
-                        requestedAt: requestedAt,
-                        openPlatformStoreWebsiteAction: { openPlatformStoreWebsite() }
-                    )
-                }
-            } else if case .cancel(let originatingPlatform) = viewModel.dataModel.flow {
-                if originatingPlatform == .iOS {
-                    CancelPlanOriginatingPlatformContent(
-                        cancelPlanAction: {
-                            viewModel.cancelPro(
-                                success: {
-                                    host.controller?.navigationController?.popViewController(animated: true)
-                                },
-                                failure: {
-                                    
-                                }
-                            )
-                        }
-                    )
-                } else {
-                    CancelPlanNonOriginatingPlatformContent(
-                        originatingPlatform: originatingPlatform,
-                        openPlatformStoreWebsiteAction: { openPlatformStoreWebsite() }
-                    )
-                }
+                    } else {
+                        CancelPlanNonOriginatingPlatformContent(
+                            originatingPlatform: originatingPlatform,
+                            openPlatformStoreWebsiteAction: { openPlatformStoreWebsite() }
+                        )
+                    }
             }
         }
     }
@@ -334,7 +198,6 @@
     private func updatePlan() {
         let updatedPlan = viewModel.dataModel.plans[currentSelection]
         switch viewModel.dataModel.flow {
-<<<<<<< HEAD
             case .update(let currentPlan, let expiredOn, let isAutoRenewing, _, _):
                 if let updatedPlanExpiredOn = Calendar.current.date(byAdding: .month, value: updatedPlan.duration, to: expiredOn) {
                     let confirmationModal = ConfirmationModal(
@@ -369,16 +232,6 @@
                                 )
                             }
                         )
-=======
-            case .purchase, .renew:
-                if let updatedPlanExpiredOn = Calendar.current.date(byAdding: .month, value: updatedPlan.duration, to: Date()) {
-                    self.viewModel.purchase(
-                        planInfo: updatedPlan,
-                        success: { onPaymentSuccess(expiredOn: updatedPlanExpiredOn) },
-                        failure: {
-                            // TODO: Payment failure behaviour
-                        }
->>>>>>> be30c0ed
                     )
                     self.host.controller?.present(confirmationModal, animated: true)
                 }
