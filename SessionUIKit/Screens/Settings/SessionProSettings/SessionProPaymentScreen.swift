--- conflicted
+++ resolved
@@ -41,75 +41,11 @@
                             maxWidth: .infinity,
                             minHeight: geometry.size.height
                         )
-<<<<<<< HEAD
                         .onAnyInteraction(scrollCoordinateSpaceName: coordinateSpaceName) {
                             guard self.isShowingTooltip else { return }
                             suppressUntil = Date().addingTimeInterval(0.2)
                             withAnimation(.spring()) {
                                 self.isShowingTooltip = false
-=======
-                    )
-                    
-                    // Content
-                    switch viewModel.dataModel.flow {
-                        case .purchase:
-                            SessionProPlanPurchaseContent(
-                                currentSelection: $currentSelection,
-                                isShowingTooltip: $isShowingTooltip,
-                                suppressUntil: $suppressUntil,
-                                currentPlan: nil,
-                                sessionProPlans: viewModel.dataModel.plans,
-                                actionButtonTitle: "upgrade".localized(),
-                                actionType: "proUpgradingAction".localized(),
-                                activationType: "proActivatingActivation".localized(),
-                                purchaseAction: { updatePlan() },
-                                openTosPrivacyAction: { openTosPrivacy() }
-                            )
-                        
-                        case .renew(let originatingPlatform):
-                            if viewModel.dataModel.plans.isEmpty {
-                                RenewPlanNoBillingAccessContent(
-                                    originatingPlatform: originatingPlatform,
-                                    openPlatformStoreWebsiteAction: { openPlatformStoreWebsite() }
-                                )
-                            } else {
-                                SessionProPlanPurchaseContent(
-                                    currentSelection: $currentSelection,
-                                    isShowingTooltip: $isShowingTooltip,
-                                    suppressUntil: $suppressUntil,
-                                    currentPlan: nil,
-                                    sessionProPlans: viewModel.dataModel.plans,
-                                    actionButtonTitle: "renew".localized(),
-                                    actionType: "proRenewingAction".localized(),
-                                    activationType: "proReactivatingActivation".localized(),
-                                    purchaseAction: { updatePlan() },
-                                    openTosPrivacyAction: { openTosPrivacy() }
-                                )
-                            }
-                        
-                        case .update(let currentPlan, let expiredOn, let isAutoRenewing, let originatingPlatform):
-                            if originatingPlatform == .iOS {
-                                SessionProPlanPurchaseContent(
-                                    currentSelection: $currentSelection,
-                                    isShowingTooltip: $isShowingTooltip,
-                                    suppressUntil: $suppressUntil,
-                                    currentPlan: currentPlan,
-                                    sessionProPlans: viewModel.dataModel.plans,
-                                    actionButtonTitle: "updateAccess".put(key: "pro", value: Constants.pro).localized(),
-                                    actionType: "proUpdatingAction".localized(),
-                                    activationType: "",
-                                    purchaseAction: { updatePlan() },
-                                    openTosPrivacyAction: { openTosPrivacy() }
-                                )
-                            } else {
-                                UpdatePlanNonOriginatingPlatformContent(
-                                    currentPlan: currentPlan,
-                                    currentPlanExpiredOn: expiredOn,
-                                    isAutoRenewing: isAutoRenewing,
-                                    originatingPlatform: originatingPlatform,
-                                    openPlatformStoreWebsiteAction: { openPlatformStoreWebsite() }
-                                )
->>>>>>> f7ed10ff
                             }
                         }
                 }
@@ -171,6 +107,7 @@
                             currentPlan: nil,
                             sessionProPlans: viewModel.dataModel.plans,
                             actionButtonTitle: "upgrade".localized(),
+                            actionType: "proUpdatingAction".localized(),
                             activationType: "proUpdatingAction".localized(),
                             purchaseAction: { updatePlan() },
                             openTosPrivacyAction: { openTosPrivacy() }
@@ -193,7 +130,8 @@
                             currentPlan: nil,
                             sessionProPlans: viewModel.dataModel.plans,
                             actionButtonTitle: "renew".localized(),
-                            activationType: "proRenewingAction".localized(),
+                            actionType: "proRenewingAction".localized(),
+                            activationType: "proReactivatingActivation".localized(),
                             purchaseAction: { updatePlan() },
                             openTosPrivacyAction: { openTosPrivacy() }
                         )
@@ -215,7 +153,8 @@
                             currentPlan: currentPlan,
                             sessionProPlans: viewModel.dataModel.plans,
                             actionButtonTitle: "updateAccess".put(key: "pro", value: Constants.pro).localized(),
-                            activationType: "proUpdatingAction".localized(),
+                            actionType: "proUpdatingAction".localized(),
+                            activationType: "",
                             purchaseAction: { updatePlan() },
                             openTosPrivacyAction: { openTosPrivacy() }
                         )
