--- conflicted
+++ resolved
@@ -12,22 +12,14 @@
         case update(
             currentPlan: SessionProPlanInfo,
             expiredOn: Date,
-<<<<<<< HEAD
             originatingPlatform: SessionProUI.ClientPlatform,
-            isAutoRenewing: Bool
-        )
-        case renew(
-            originatingPlatform: SessionProUI.ClientPlatform
-=======
             isAutoRenewing: Bool,
-            originatingPlatform: ClientPlatform,
             isNonOriginatingAccount: Bool?,
             billingAccess: Bool
         )
         case renew(
-            originatingPlatform: ClientPlatform,
+            originatingPlatform: SessionProUI.ClientPlatform,
             billingAccess: Bool
->>>>>>> c6efa606
         )
         case refund(
             originatingPlatform: SessionProUI.ClientPlatform,
@@ -40,88 +32,53 @@
         
         var description: ThemedAttributedString {
             switch self {
-<<<<<<< HEAD
-                case .purchase:
+                case .purchase(billingAccess: true):
                     return "proChooseAccess"
                         .put(key: "pro", value: Constants.pro)
                         .localizedFormatted(Fonts.Body.baseRegular)
+                    
+                case .purchase(billingAccess: false):
+                    return "proUpgradeAccess"
+                        .put(key: "app_pro", value: Constants.app_pro)
+                        .localizedFormatted(Fonts.Body.baseRegular)
                 
-                case .update(let currentPlan, let expiredOn, .android, true):
+                case .update(let currentPlan, let expiredOn, .android, true, _, _):
                     return "proAccessActivatedAutoShort"
                         .put(key: "current_plan_length", value: currentPlan.durationString)
                         .put(key: "date", value: expiredOn.formatted("MMM dd, yyyy"))
                         .put(key: "pro", value: Constants.pro)
                         .localizedFormatted(Fonts.Body.baseRegular)
                     
-                case .update(_, let expiredOn, .android, false):
+                case .update(_, let expiredOn, .android, false, _, _):
                     return "proAccessExpireDate"
                         .put(key: "date", value: expiredOn.formatted("MMM dd, yyyy"))
                         .put(key: "pro", value: Constants.pro)
                         .localizedFormatted(Fonts.Body.baseRegular)
                 
-                case .update(let currentPlan, let expiredOn, .iOS, true):
+                case .update(let currentPlan, let expiredOn, .iOS, true, _, _):
                     return "proAccessActivatesAuto"
                         .put(key: "current_plan_length", value: currentPlan.durationString)
                         .put(key: "date", value: expiredOn.formatted("MMM dd, yyyy"))
                         .put(key: "pro", value: Constants.pro)
                         .localizedFormatted(Fonts.Body.baseRegular)
                     
-                case .update(_, let expiredOn, .iOS, false):
+                case .update(_, let expiredOn, .iOS, false, _, _):
                     return "proAccessActivatedNotAuto"
                         .put(key: "date", value: expiredOn.formatted("MMM dd, yyyy"))
                         .put(key: "pro", value: Constants.pro)
                         .localizedFormatted(Fonts.Body.baseRegular)
                 
-                case .renew:
+                case .renew(_, billingAccess: true):
+                    return "proChooseAccess"
+                        .put(key: "pro", value: Constants.pro)
+                        .localizedFormatted(Fonts.Body.baseRegular)
+                    
+                case .renew(_, billingAccess: false):
                     return "proAccessRenewStart"
                         .put(key: "app_pro", value: Constants.app_pro)
                         .put(key: "pro", value: Constants.pro)
                         .localizedFormatted(baseFont: Fonts.Body.baseRegular)
                 
-=======
-                case .purchase(let billingAccess):
-                    billingAccess ?
-                        "proChooseAccess"
-                            .put(key: "pro", value: Constants.pro)
-                            .localizedFormatted(Fonts.Body.baseRegular) :
-                        "proUpgradeAccess"
-                            .put(key: "app_pro", value: Constants.app_pro)
-                            .localizedFormatted(Fonts.Body.baseRegular)
-                case .update(let currentPlan, let expiredOn, let isAutoRenewing, let originatingPlatform, _, _):
-                    switch (originatingPlatform, isAutoRenewing) {
-                        case (.Android, true):
-                            "proAccessActivatedAutoShort"
-                                .put(key: "current_plan_length", value: currentPlan.durationString)
-                                .put(key: "date", value: expiredOn.formatted("MMM dd, yyyy"))
-                                .put(key: "pro", value: Constants.pro)
-                                .localizedFormatted(Fonts.Body.baseRegular)
-                        case (.Android, false):
-                            "proAccessExpireDate"
-                                .put(key: "date", value: expiredOn.formatted("MMM dd, yyyy"))
-                                .put(key: "pro", value: Constants.pro)
-                                .localizedFormatted(Fonts.Body.baseRegular)
-                        case (.iOS, true):
-                            "proAccessActivatesAuto"
-                                .put(key: "current_plan_length", value: currentPlan.durationString)
-                                .put(key: "date", value: expiredOn.formatted("MMM dd, yyyy"))
-                                .put(key: "pro", value: Constants.pro)
-                                .localizedFormatted(Fonts.Body.baseRegular)
-                        case (.iOS, false):
-                            "proAccessActivatedNotAuto"
-                                .put(key: "date", value: expiredOn.formatted("MMM dd, yyyy"))
-                                .put(key: "pro", value: Constants.pro)
-                                .localizedFormatted(Fonts.Body.baseRegular)
-                    }
-                case .renew(_, let billingAccess):
-                    billingAccess ?
-                        "proChooseAccess"
-                            .put(key: "pro", value: Constants.pro)
-                            .localizedFormatted(Fonts.Body.baseRegular) :
-                        "proAccessRenewStart"
-                            .put(key: "app_pro", value: Constants.app_pro)
-                            .put(key: "pro", value: Constants.pro)
-                            .localizedFormatted(baseFont: Fonts.Body.baseRegular)
->>>>>>> c6efa606
                 case .refund:
                     return "proRefundDescription"
                         .localizedFormatted(baseFont: Fonts.Body.baseRegular)
@@ -205,15 +162,9 @@
         var errorString: String? { get set }
         var isFromBottomSheet: Bool { get }
         
-<<<<<<< HEAD
         @MainActor func purchase(planInfo: SessionProPlanInfo, success: (@MainActor () -> Void)?, failure: (@MainActor () -> Void)?)
         @MainActor func cancelPro(success: (@MainActor () -> Void)?, failure: (@MainActor () -> Void)?)
         @MainActor func requestRefund(success: (@MainActor () -> Void)?, failure: (@MainActor () -> Void)?)
         func openURL(_ url: URL)
-=======
-        func purchase(planInfo: SessionProPlanInfo, success: (() -> Void)?, failure: (() -> Void)?) async
-        func cancelPro(success: (() -> Void)?, failure: (() -> Void)?) async
-        func requestRefund(success: (() -> Void)?, failure: (() -> Void)?) async
->>>>>>> c6efa606
     }
 }
