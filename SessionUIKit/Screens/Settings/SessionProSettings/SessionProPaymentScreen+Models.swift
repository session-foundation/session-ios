// Copyright © 2025 Rangeproof Pty Ltd. All rights reserved.

import Foundation

public enum SessionProPaymentScreenContent {}

public extension SessionProPaymentScreenContent {
    enum SessionProPlanPaymentFlow: Equatable {
        case purchase
        case update(
            currentPlan: SessionProPlanInfo,
            expiredOn: Date,
            isAutoRenewing: Bool,
            originatingPlatform: SessionProUI.ClientPlatform
        )
        case renew(
            originatingPlatform: SessionProUI.ClientPlatform
        )
        case refund(
<<<<<<< HEAD
            originatingPlatform: SessionProUI.ClientPlatform,
=======
            originatingPlatform: ClientPlatform,
            isNonOriginatingAccount: Bool?,
>>>>>>> 21681a64
            requestedAt: Date?
        )
        case cancel(
            originatingPlatform: SessionProUI.ClientPlatform
        )
        
        var description: ThemedAttributedString {
            switch self {
                case .purchase:
<<<<<<< HEAD
                    return "proChooseAccess"
                        .put(key: "pro", value: Constants.pro)
                        .localizedFormatted(Fonts.Body.baseRegular)
                
                case .update(let currentPlan, let expiredOn, let isAutoRenewing, _):
                    guard isAutoRenewing else {
                        return "proAccessActivatedNotAuto"
                            .put(key: "date", value: expiredOn.formatted("MMM dd, yyyy"))
                            .put(key: "pro", value: Constants.pro)
                            .localizedFormatted(Fonts.Body.baseRegular)
                    }
                    
                    return "proAccessActivatesAuto"
                        .put(key: "current_plan_length", value: currentPlan.durationString)
                        .put(key: "date", value: expiredOn.formatted("MMM dd, yyyy"))
                        .put(key: "pro", value: Constants.pro)
                        .localizedFormatted(Fonts.Body.baseRegular)
                
                case .renew:
                    return "proAccessRenewStart"
                        .put(key: "app_pro", value: Constants.app_pro)
                        .put(key: "pro", value: Constants.pro)
                        .localizedFormatted(baseFont: Fonts.Body.baseRegular)
                
                case .refund:
                    return "proRefundDescription"
                        .localizedFormatted(baseFont: Fonts.Body.baseRegular)
                
                case .cancel:
                    return "proCancelSorry"
                        .put(key: "pro", value: Constants.pro)
                        .localizedFormatted(baseFont: Fonts.Body.baseRegular)
=======
                    "proChooseAccess"
                        .put(key: "pro", value: Constants.pro)
                        .localizedFormatted(Fonts.Body.baseRegular)
                case .update(let currentPlan, let expiredOn, let isAutoRenewing, let originatingPlatform):
                    switch (originatingPlatform, isAutoRenewing) {
                        case (.Android, true):
                            "proAccessActivatedAutoShort"
                                .put(key: "current_plan_length", value: currentPlan.durationString)
                                .put(key: "date", value: expiredOn.formatted("MMM dd, yyyy"))
                                .put(key: "pro", value: Constants.pro)
                                .localizedFormatted(Fonts.Body.baseRegular)
                        case (.Android, false):
                            "proAccessExpireDate"
                                .put(key: "date", value: expiredOn.formatted("MMM dd, yyyy"))
                                .put(key: "pro", value: Constants.pro)
                                .localizedFormatted(Fonts.Body.baseRegular)
                        case (.iOS, true):
                            "proAccessActivatesAuto"
                                .put(key: "current_plan_length", value: currentPlan.durationString)
                                .put(key: "date", value: expiredOn.formatted("MMM dd, yyyy"))
                                .put(key: "pro", value: Constants.pro)
                                .localizedFormatted(Fonts.Body.baseRegular)
                        case (.iOS, false):
                            "proAccessActivatedNotAuto"
                                .put(key: "date", value: expiredOn.formatted("MMM dd, yyyy"))
                                .put(key: "pro", value: Constants.pro)
                                .localizedFormatted(Fonts.Body.baseRegular)
                    }
                case .renew:
                    "proAccessRenewStart"
                        .put(key: "app_pro", value: Constants.app_pro)
                        .put(key: "pro", value: Constants.pro)
                        .localizedFormatted(baseFont: Fonts.Body.baseRegular)
                case .refund:
                    "proRefundDescription"
                        .localizedFormatted(baseFont: Fonts.Body.baseRegular)
                case .cancel:
                    "proCancelSorry"
                        .put(key: "pro", value: Constants.pro)
                        .localizedFormatted(baseFont: Fonts.Body.baseRegular)
                }
        }
    }
    
    enum ClientPlatform: Equatable {
        case iOS
        case Android
        
        public var store: String {
            switch self {
                case .iOS: return Constants.platform_store
                case .Android: return Constants.android_platform_store
            }
        }
        
        public var account: String {
            switch self {
                case .iOS: return Constants.platform_account
                case .Android: return Constants.android_platform_account
            }
        }
        
        public var deviceType: String {
            switch self {
                case .iOS: return Constants.platform_name
                case .Android: return Constants.android_platform
            }
        }
        
        public var name: String {
            switch self {
                case .iOS: return Constants.platform
                case .Android: return Constants.android_platform_name
>>>>>>> 21681a64
            }
        }
    }
    
    struct SessionProPlanInfo: Equatable {
        public let duration: Int
        let totalPrice: Double
        let pricePerMonth: Double
        let discountPercent: Int?
        let titleWithPrice: String
        let subtitleWithPrice: String
        
        var durationString: String {
            let components = DateComponents(month: self.duration)
            let formatter = DateComponentsFormatter()
            formatter.unitsStyle = .full
            formatter.allowedUnits = [.month]
            
            return (formatter.string(from: components) ?? "\(self.duration) Months")
        }
        
        var durationStringSingular: String {
            let components = DateComponents(month: self.duration)
            let formatter = DateComponentsFormatter()
            formatter.unitsStyle = .full
            formatter.allowedUnits = [.month]
            formatter.maximumUnitCount = 1
            
            return (formatter.string(from: components) ?? "\(self.duration) Month")
        }
        
        public init(
            duration: Int,
            totalPrice: Double,
            pricePerMonth: Double,
            discountPercent: Int?,
            titleWithPrice: String,
            subtitleWithPrice: String
        ) {
            self.duration = duration
            self.totalPrice = totalPrice
            self.pricePerMonth = pricePerMonth
            self.discountPercent = discountPercent
            self.titleWithPrice = titleWithPrice
            self.subtitleWithPrice = subtitleWithPrice
        }
    }

    final class DataModel: Equatable {
        let flow: SessionProPlanPaymentFlow
        let plans: [SessionProPlanInfo]
        
        public init(
            flow: SessionProPlanPaymentFlow,
            plans: [SessionProPlanInfo]
        ) {
            self.flow = flow
            self.plans = plans
        }
        
        public static func == (lhs: DataModel, rhs: DataModel) -> Bool {
            return lhs.flow == rhs.flow
        }
    }
    
    protocol ViewModelType: AnyObject {
        var dataModel: DataModel { get set }
        var isRefreshing: Bool { get set }
        var errorString: String? { get set }
        
        func purchase(planInfo: SessionProPlanInfo, success: (() -> Void)?, failure: (() -> Void)?)
        func cancelPro(success: (() -> Void)?, failure: (() -> Void)?)
        func requestRefund(success: (() -> Void)?, failure: (() -> Void)?)
        func openURL(_ url: URL)
    }
}
<|MERGE_RESOLUTION|>--- conflicted
+++ resolved
@@ -10,19 +10,15 @@
         case update(
             currentPlan: SessionProPlanInfo,
             expiredOn: Date,
-            isAutoRenewing: Bool,
-            originatingPlatform: SessionProUI.ClientPlatform
+            originatingPlatform: SessionProUI.ClientPlatform,
+            isAutoRenewing: Bool
         )
         case renew(
             originatingPlatform: SessionProUI.ClientPlatform
         )
         case refund(
-<<<<<<< HEAD
             originatingPlatform: SessionProUI.ClientPlatform,
-=======
-            originatingPlatform: ClientPlatform,
             isNonOriginatingAccount: Bool?,
->>>>>>> 21681a64
             requestedAt: Date?
         )
         case cancel(
@@ -32,21 +28,32 @@
         var description: ThemedAttributedString {
             switch self {
                 case .purchase:
-<<<<<<< HEAD
                     return "proChooseAccess"
                         .put(key: "pro", value: Constants.pro)
                         .localizedFormatted(Fonts.Body.baseRegular)
                 
-                case .update(let currentPlan, let expiredOn, let isAutoRenewing, _):
-                    guard isAutoRenewing else {
-                        return "proAccessActivatedNotAuto"
-                            .put(key: "date", value: expiredOn.formatted("MMM dd, yyyy"))
-                            .put(key: "pro", value: Constants.pro)
-                            .localizedFormatted(Fonts.Body.baseRegular)
-                    }
+                case .update(let currentPlan, let expiredOn, .android, true):
+                    return "proAccessActivatedAutoShort"
+                        .put(key: "current_plan_length", value: currentPlan.durationString)
+                        .put(key: "date", value: expiredOn.formatted("MMM dd, yyyy"))
+                        .put(key: "pro", value: Constants.pro)
+                        .localizedFormatted(Fonts.Body.baseRegular)
                     
+                case .update(let currentPlan, let expiredOn, .android, false):
+                    return "proAccessExpireDate"
+                        .put(key: "date", value: expiredOn.formatted("MMM dd, yyyy"))
+                        .put(key: "pro", value: Constants.pro)
+                        .localizedFormatted(Fonts.Body.baseRegular)
+                
+                case .update(let currentPlan, let expiredOn, .iOS, true):
                     return "proAccessActivatesAuto"
                         .put(key: "current_plan_length", value: currentPlan.durationString)
+                        .put(key: "date", value: expiredOn.formatted("MMM dd, yyyy"))
+                        .put(key: "pro", value: Constants.pro)
+                        .localizedFormatted(Fonts.Body.baseRegular)
+                    
+                case .update(let currentPlan, let expiredOn, .iOS, false):
+                    return "proAccessActivatedNotAuto"
                         .put(key: "date", value: expiredOn.formatted("MMM dd, yyyy"))
                         .put(key: "pro", value: Constants.pro)
                         .localizedFormatted(Fonts.Body.baseRegular)
@@ -65,81 +72,6 @@
                     return "proCancelSorry"
                         .put(key: "pro", value: Constants.pro)
                         .localizedFormatted(baseFont: Fonts.Body.baseRegular)
-=======
-                    "proChooseAccess"
-                        .put(key: "pro", value: Constants.pro)
-                        .localizedFormatted(Fonts.Body.baseRegular)
-                case .update(let currentPlan, let expiredOn, let isAutoRenewing, let originatingPlatform):
-                    switch (originatingPlatform, isAutoRenewing) {
-                        case (.Android, true):
-                            "proAccessActivatedAutoShort"
-                                .put(key: "current_plan_length", value: currentPlan.durationString)
-                                .put(key: "date", value: expiredOn.formatted("MMM dd, yyyy"))
-                                .put(key: "pro", value: Constants.pro)
-                                .localizedFormatted(Fonts.Body.baseRegular)
-                        case (.Android, false):
-                            "proAccessExpireDate"
-                                .put(key: "date", value: expiredOn.formatted("MMM dd, yyyy"))
-                                .put(key: "pro", value: Constants.pro)
-                                .localizedFormatted(Fonts.Body.baseRegular)
-                        case (.iOS, true):
-                            "proAccessActivatesAuto"
-                                .put(key: "current_plan_length", value: currentPlan.durationString)
-                                .put(key: "date", value: expiredOn.formatted("MMM dd, yyyy"))
-                                .put(key: "pro", value: Constants.pro)
-                                .localizedFormatted(Fonts.Body.baseRegular)
-                        case (.iOS, false):
-                            "proAccessActivatedNotAuto"
-                                .put(key: "date", value: expiredOn.formatted("MMM dd, yyyy"))
-                                .put(key: "pro", value: Constants.pro)
-                                .localizedFormatted(Fonts.Body.baseRegular)
-                    }
-                case .renew:
-                    "proAccessRenewStart"
-                        .put(key: "app_pro", value: Constants.app_pro)
-                        .put(key: "pro", value: Constants.pro)
-                        .localizedFormatted(baseFont: Fonts.Body.baseRegular)
-                case .refund:
-                    "proRefundDescription"
-                        .localizedFormatted(baseFont: Fonts.Body.baseRegular)
-                case .cancel:
-                    "proCancelSorry"
-                        .put(key: "pro", value: Constants.pro)
-                        .localizedFormatted(baseFont: Fonts.Body.baseRegular)
-                }
-        }
-    }
-    
-    enum ClientPlatform: Equatable {
-        case iOS
-        case Android
-        
-        public var store: String {
-            switch self {
-                case .iOS: return Constants.platform_store
-                case .Android: return Constants.android_platform_store
-            }
-        }
-        
-        public var account: String {
-            switch self {
-                case .iOS: return Constants.platform_account
-                case .Android: return Constants.android_platform_account
-            }
-        }
-        
-        public var deviceType: String {
-            switch self {
-                case .iOS: return Constants.platform_name
-                case .Android: return Constants.android_platform
-            }
-        }
-        
-        public var name: String {
-            switch self {
-                case .iOS: return Constants.platform
-                case .Android: return Constants.android_platform_name
->>>>>>> 21681a64
             }
         }
     }
