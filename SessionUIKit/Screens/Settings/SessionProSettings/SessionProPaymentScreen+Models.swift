// Copyright © 2025 Rangeproof Pty Ltd. All rights reserved.

import Foundation

public enum SessionProPaymentScreenContent {}

public extension SessionProPaymentScreenContent {
    enum SessionProPlanPaymentFlow: Equatable {
        case purchase(
            billingAccess: Bool
        )
        case update(
            currentPlan: SessionProPlanInfo,
            expiredOn: Date,
            isAutoRenewing: Bool,
            originatingPlatform: ClientPlatform,
            billingAccess: Bool
        )
        case renew(
            originatingPlatform: ClientPlatform,
            billingAccess: Bool
        )
        case refund(
            originatingPlatform: ClientPlatform,
            isNonOriginatingAccount: Bool?,
            requestedAt: Date?
        )
        case cancel(
            originatingPlatform: ClientPlatform
        )
        
        var description: ThemedAttributedString {
            switch self {
<<<<<<< HEAD
                case .purchase(let billingAccess):
                    billingAccess ?
                        "proChooseAccess"
                            .put(key: "pro", value: Constants.pro)
                            .localizedFormatted(Fonts.Body.baseRegular) :
                        "proUpgradeAccess"
                            .put(key: "app_pro", value: Constants.app_pro)
                            .localizedFormatted(Fonts.Body.baseRegular)
                case .update(let currentPlan, let expiredOn, let isAutoRenewing, _, _):
                    isAutoRenewing ?
                        "proAccessActivatesAuto"
                            .put(key: "current_plan_length", value: currentPlan.durationString)
                            .put(key: "date", value: expiredOn.formatted("MMM dd, yyyy"))
                            .put(key: "pro", value: Constants.pro)
                            .localizedFormatted(Fonts.Body.baseRegular) :
                        "proAccessActivatedNotAuto"
                            .put(key: "date", value: expiredOn.formatted("MMM dd, yyyy"))
                            .put(key: "pro", value: Constants.pro)
                            .localizedFormatted(Fonts.Body.baseRegular)
                case .renew(_, let billingAccess):
                    billingAccess ?
                        "proChooseAccess"
                            .put(key: "pro", value: Constants.pro)
                            .localizedFormatted(Fonts.Body.baseRegular) :
                        "proAccessRenewStart"
                            .put(key: "app_pro", value: Constants.app_pro)
                            .put(key: "pro", value: Constants.pro)
                            .localizedFormatted(baseFont: Fonts.Body.baseRegular)
                case .refund:
                    "proRefundDescription"
                        .localizedFormatted(baseFont: Fonts.Body.baseRegular)
                case .cancel:
                    "proCancelSorry"
                        .put(key: "pro", value: Constants.pro)
=======
                case .purchase:
                    "proChooseAccess"
                        .put(key: "pro", value: Constants.pro)
                        .localizedFormatted(Fonts.Body.baseRegular)
                case .update(let currentPlan, let expiredOn, let isAutoRenewing, let originatingPlatform):
                    switch (originatingPlatform, isAutoRenewing) {
                        case (.Android, true):
                            "proAccessActivatedAutoShort"
                                .put(key: "current_plan_length", value: currentPlan.durationString)
                                .put(key: "date", value: expiredOn.formatted("MMM dd, yyyy"))
                                .put(key: "pro", value: Constants.pro)
                                .localizedFormatted(Fonts.Body.baseRegular)
                        case (.Android, false):
                            "proAccessExpireDate"
                                .put(key: "date", value: expiredOn.formatted("MMM dd, yyyy"))
                                .put(key: "pro", value: Constants.pro)
                                .localizedFormatted(Fonts.Body.baseRegular)
                        case (.iOS, true):
                            "proAccessActivatesAuto"
                                .put(key: "current_plan_length", value: currentPlan.durationString)
                                .put(key: "date", value: expiredOn.formatted("MMM dd, yyyy"))
                                .put(key: "pro", value: Constants.pro)
                                .localizedFormatted(Fonts.Body.baseRegular)
                        case (.iOS, false):
                            "proAccessActivatedNotAuto"
                                .put(key: "date", value: expiredOn.formatted("MMM dd, yyyy"))
                                .put(key: "pro", value: Constants.pro)
                                .localizedFormatted(Fonts.Body.baseRegular)
                    }
                case .renew:
                    "proAccessRenewStart"
                        .put(key: "app_pro", value: Constants.app_pro)
                        .put(key: "pro", value: Constants.pro)
                        .localizedFormatted(baseFont: Fonts.Body.baseRegular)
                case .refund:
                    "proRefundDescription"
                        .localizedFormatted(baseFont: Fonts.Body.baseRegular)
                case .cancel:
                    "proCancelSorry"
                        .put(key: "pro", value: Constants.pro)
>>>>>>> 59a77353
                        .localizedFormatted(baseFont: Fonts.Body.baseRegular)
                }
        }
    }
    
    enum ClientPlatform: Equatable {
        case iOS
        case Android
        
        public var store: String {
            switch self {
                case .iOS: return Constants.platform_store
                case .Android: return Constants.android_platform_store
            }
        }
        
        public var account: String {
            switch self {
                case .iOS: return Constants.platform_account
                case .Android: return Constants.android_platform_account
            }
        }
        
        public var deviceType: String {
            switch self {
                case .iOS: return Constants.platform
                case .Android: return Constants.android_platform
            }
        }
        
        public var name: String {
            switch self {
                case .iOS: return Constants.platform
                case .Android: return Constants.android_platform_name
            }
        }
    }
    
    struct SessionProPlanInfo: Equatable {
        public let duration: Int
        var durationString: String {
            let formatter = DateComponentsFormatter()
            formatter.unitsStyle = .full
            formatter.allowedUnits = [.month]
            let components = DateComponents(month: self.duration)
            return (formatter.string(from: components) ?? "\(self.duration) Months")
        }
        var durationStringSingular: String {
            let formatter = DateComponentsFormatter()
            formatter.unitsStyle = .full
            formatter.allowedUnits = [.month]
            formatter.maximumUnitCount = 1
            let components = DateComponents(month: self.duration)
            return (formatter.string(from: components) ?? "\(self.duration) Month")
        }
        let totalPrice: Double
        let pricePerMonth: Double
        let discountPercent: Int?
        let titleWithPrice: String
        let subtitleWithPrice: String
        
        public init(duration: Int, totalPrice: Double, pricePerMonth: Double, discountPercent: Int?, titleWithPrice: String, subtitleWithPrice: String) {
            self.duration = duration
            self.totalPrice = totalPrice
            self.pricePerMonth = pricePerMonth
            self.discountPercent = discountPercent
            self.titleWithPrice = titleWithPrice
            self.subtitleWithPrice = subtitleWithPrice
        }
    }

    final class DataModel: Equatable {
        let flow: SessionProPlanPaymentFlow
        let plans: [SessionProPlanInfo]
        
        public init(
            flow: SessionProPlanPaymentFlow,
            plans: [SessionProPlanInfo]
        ) {
            self.flow = flow
            self.plans = plans
        }
        
        public static func == (lhs: DataModel, rhs: DataModel) -> Bool {
            return lhs.flow == rhs.flow
        }
    }
    
    protocol ViewModelType: AnyObject {
        var dataModel: DataModel { get set }
        var isRefreshing: Bool { get set }
        var errorString: String? { get set }
        var isFromBottomSheet: Bool { get }
        
<<<<<<< HEAD
        func purchase(planInfo: SessionProPlanInfo, success: (() -> Void)?, failure: (() -> Void)?) async
        func cancelPro(success: (() -> Void)?, failure: (() -> Void)?) async
=======
        func purchase(planInfo: SessionProPlanInfo, success: (() -> Void)?, failure: (() -> Void)?)
        func cancelPro(success: (() -> Void)?, failure: (() -> Void)?)
        func requestRefund(success: (() -> Void)?, failure: (() -> Void)?)
        func openURL(_ url: URL)
>>>>>>> 59a77353
    }
}
<|MERGE_RESOLUTION|>--- conflicted
+++ resolved
@@ -31,7 +31,6 @@
         
         var description: ThemedAttributedString {
             switch self {
-<<<<<<< HEAD
                 case .purchase(let billingAccess):
                     billingAccess ?
                         "proChooseAccess"
@@ -40,38 +39,7 @@
                         "proUpgradeAccess"
                             .put(key: "app_pro", value: Constants.app_pro)
                             .localizedFormatted(Fonts.Body.baseRegular)
-                case .update(let currentPlan, let expiredOn, let isAutoRenewing, _, _):
-                    isAutoRenewing ?
-                        "proAccessActivatesAuto"
-                            .put(key: "current_plan_length", value: currentPlan.durationString)
-                            .put(key: "date", value: expiredOn.formatted("MMM dd, yyyy"))
-                            .put(key: "pro", value: Constants.pro)
-                            .localizedFormatted(Fonts.Body.baseRegular) :
-                        "proAccessActivatedNotAuto"
-                            .put(key: "date", value: expiredOn.formatted("MMM dd, yyyy"))
-                            .put(key: "pro", value: Constants.pro)
-                            .localizedFormatted(Fonts.Body.baseRegular)
-                case .renew(_, let billingAccess):
-                    billingAccess ?
-                        "proChooseAccess"
-                            .put(key: "pro", value: Constants.pro)
-                            .localizedFormatted(Fonts.Body.baseRegular) :
-                        "proAccessRenewStart"
-                            .put(key: "app_pro", value: Constants.app_pro)
-                            .put(key: "pro", value: Constants.pro)
-                            .localizedFormatted(baseFont: Fonts.Body.baseRegular)
-                case .refund:
-                    "proRefundDescription"
-                        .localizedFormatted(baseFont: Fonts.Body.baseRegular)
-                case .cancel:
-                    "proCancelSorry"
-                        .put(key: "pro", value: Constants.pro)
-=======
-                case .purchase:
-                    "proChooseAccess"
-                        .put(key: "pro", value: Constants.pro)
-                        .localizedFormatted(Fonts.Body.baseRegular)
-                case .update(let currentPlan, let expiredOn, let isAutoRenewing, let originatingPlatform):
+                case .update(let currentPlan, let expiredOn, let isAutoRenewing, let originatingPlatform, _):
                     switch (originatingPlatform, isAutoRenewing) {
                         case (.Android, true):
                             "proAccessActivatedAutoShort"
@@ -96,18 +64,21 @@
                                 .put(key: "pro", value: Constants.pro)
                                 .localizedFormatted(Fonts.Body.baseRegular)
                     }
-                case .renew:
-                    "proAccessRenewStart"
-                        .put(key: "app_pro", value: Constants.app_pro)
-                        .put(key: "pro", value: Constants.pro)
-                        .localizedFormatted(baseFont: Fonts.Body.baseRegular)
+                case .renew(_, let billingAccess):
+                    billingAccess ?
+                        "proChooseAccess"
+                            .put(key: "pro", value: Constants.pro)
+                            .localizedFormatted(Fonts.Body.baseRegular) :
+                        "proAccessRenewStart"
+                            .put(key: "app_pro", value: Constants.app_pro)
+                            .put(key: "pro", value: Constants.pro)
+                            .localizedFormatted(baseFont: Fonts.Body.baseRegular)
                 case .refund:
                     "proRefundDescription"
                         .localizedFormatted(baseFont: Fonts.Body.baseRegular)
                 case .cancel:
                     "proCancelSorry"
                         .put(key: "pro", value: Constants.pro)
->>>>>>> 59a77353
                         .localizedFormatted(baseFont: Fonts.Body.baseRegular)
                 }
         }
@@ -202,14 +173,8 @@
         var errorString: String? { get set }
         var isFromBottomSheet: Bool { get }
         
-<<<<<<< HEAD
         func purchase(planInfo: SessionProPlanInfo, success: (() -> Void)?, failure: (() -> Void)?) async
         func cancelPro(success: (() -> Void)?, failure: (() -> Void)?) async
-=======
-        func purchase(planInfo: SessionProPlanInfo, success: (() -> Void)?, failure: (() -> Void)?)
-        func cancelPro(success: (() -> Void)?, failure: (() -> Void)?)
-        func requestRefund(success: (() -> Void)?, failure: (() -> Void)?)
-        func openURL(_ url: URL)
->>>>>>> 59a77353
+        func requestRefund(success: (() -> Void)?, failure: (() -> Void)?) async
     }
 }
