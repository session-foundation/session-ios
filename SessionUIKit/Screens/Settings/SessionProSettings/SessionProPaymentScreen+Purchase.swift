--- conflicted
+++ resolved
@@ -44,26 +44,6 @@
                     purchaseAction()
                 }
             } label: {
-<<<<<<< HEAD
-                Text(actionButtonTitle)
-                    .font(.Body.largeRegular)
-                    .foregroundColor(themeColor: .sessionButton_primaryFilledText)
-                    .framing(
-                        maxWidth: .infinity,
-                        height: 50,
-                        alignment: .center
-                    )
-                    .background(
-                        RoundedRectangle(cornerRadius: 7)
-                            .fill(
-                                themeColor: (isCurrentPlanSelected ?
-                                    .disabled :
-                                    .sessionButton_primaryFilledBackground
-                                )
-                            )
-                    )
-                    .padding(.vertical, Values.smallSpacing)
-=======
                 ZStack {
                     if isPendingPurchase {
                         ProgressView()
@@ -82,13 +62,13 @@
                 .background(
                     RoundedRectangle(cornerRadius: 7)
                         .fill(
-                            themeColor: (sessionProPlans[currentSelection] == currentPlan) ?
+                            themeColor: (isCurrentPlanSelected ?
                                 .disabled :
                                 .sessionButton_primaryFilledBackground
+                             )
                         )
                 )
                 .padding(.vertical, Values.smallSpacing)
->>>>>>> c6efa606
             }
             .disabled(isCurrentPlanSelected)
             
