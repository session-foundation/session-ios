// Copyright © 2025 Rangeproof Pty Ltd. All rights reserved.

import SwiftUI
import Lucide

// MARK: - Request Refund Originating Platform Content

struct RequestRefundOriginatingPlatformContent: View {
    let requestRefundAction: () -> Void
    
    var body: some View {
        VStack(spacing: Values.mediumSmallSpacing) {
            VStack(
                alignment: .leading,
                spacing: Values.verySmallSpacing
            ) {
                Text(
                    "proRefunding"
                        .put(key: "pro", value: Constants.pro)
                        .localized()
                )
                .font(.Headings.H7)
                .foregroundColor(themeColor: .textPrimary)
                
                AttributedText(
                    "proRefundingDescription"
                        .put(key: "app_pro", value: Constants.app_pro)
                        .put(key: "platform", value: SNUIKit.proClientPlatformStringProvider(for: .iOS).platform)
                        .put(key: "platform_store", value: SNUIKit.proClientPlatformStringProvider(for: .iOS).store)
                        .put(key: "app_name", value: Constants.app_name)
                        .localizedFormatted(Fonts.Body.baseRegular)
                )
                .font(.Body.baseRegular)
                .foregroundColor(themeColor: .textPrimary)
                .padding(.bottom, Values.mediumSmallSpacing)
                
                Text("important".localized())
                    .font(.Headings.H7)
                    .foregroundColor(themeColor: .textPrimary)
                
                AttributedText(
                    "proImportantDescription"
                        .put(key: "pro", value: Constants.pro)
                        .localizedFormatted(Fonts.Body.baseRegular)
                )
                .font(.Body.baseRegular)
                .foregroundColor(themeColor: .textPrimary)
                .padding(.bottom, Values.smallSpacing)
            }
            .padding(Values.mediumSpacing)
            .background(
                RoundedRectangle(cornerRadius: 11)
                    .fill(themeColor: .backgroundSecondary)
            )
            
            Button {
                requestRefundAction()
            } label: {
                Text("requestRefund".localized())
                    .font(.Body.largeRegular)
                    .foregroundColor(themeColor: .sessionButton_primaryFilledText)
                    .framing(
                        maxWidth: .infinity,
                        height: 50,
                        alignment: .center
                    )
                    .background(
                        RoundedRectangle(cornerRadius: 7)
                            .fill(themeColor: .danger)
                    )
                    .padding(.vertical, Values.smallSpacing)
            }
        }
    }
}

// MARK: - Native Refund Request Sheet Returns Success

struct RequestRefundSuccessContent: View {
    let returnAction: () -> Void
    let openRefundSupportAction: () -> Void
    
    var body: some View {
        VStack(spacing: Values.mediumSmallSpacing) {
            VStack(
                alignment: .leading,
                spacing: Values.mediumSpacing
            ) {
                Text("nextSteps".localized())
                    .font(.Headings.H7)
                    .foregroundColor(themeColor: .textPrimary)
                
                Text(
                    "proRefundNextSteps"
                        .put(key: "platform", value: SNUIKit.proClientPlatformStringProvider(for: .iOS).platform)
                        .put(key: "pro", value: Constants.pro)
                        .put(key: "app_name", value: Constants.app_name)
                        .localized()
                )
                .font(.Body.baseRegular)
                .foregroundColor(themeColor: .textPrimary)
                .multilineTextAlignment(.center)
                .padding(.vertical, Values.smallSpacing)
                
                Text("helpSupport".localized())
                    .font(.Headings.H7)
                    .foregroundColor(themeColor: .textPrimary)
                
                AttributedText(
                    "proRefundSupport"
                        .put(key: "platform", value: SNUIKit.proClientPlatformStringProvider(for: .iOS).platform)
                        .put(key: "app_name", value: Constants.app_name)
                        .localizedFormatted(Fonts.Body.baseRegular)
                )
                .font(.Body.baseRegular)
                .foregroundColor(themeColor: .textPrimary)
                .multilineTextAlignment(.center)
                .padding(.vertical, Values.smallSpacing)
                .onTapGesture {
                    openRefundSupportAction()
                }
            }
            .padding(Values.mediumSpacing)
            .background(
                RoundedRectangle(cornerRadius: 11)
                    .fill(themeColor: .backgroundSecondary)
            )
            
            Button {
                returnAction()
            } label: {
                Text("theReturn".localized())
                    .font(.Body.largeRegular)
                    .foregroundColor(themeColor: .sessionButton_primaryFilledText)
                    .framing(
                        maxWidth: .infinity,
                        height: 50,
                        alignment: .center
                    )
                    .background(
                        RoundedRectangle(cornerRadius: 7)
                            .fill(themeColor: .sessionButton_primaryFilledBackground)
                    )
                    .padding(.vertical, Values.smallSpacing)
            }
        }
    }
}

// MARK: - Request Refund Non Originating Platform Content

<<<<<<< HEAD
struct RequestRefundNonOriginatingPlatformContent: View {
    let originatingPlatform: SessionProUI.ClientPlatform
=======
struct RequestRefundNonOriginatorContent: View {
    let originatingPlatform: SessionProPaymentScreenContent.ClientPlatform
    let isNonOriginatingAccount: Bool?
>>>>>>> 21681a64
    let requestedAt: Date?
    var isLessThan48Hours: Bool { (requestedAt?.timeIntervalSinceNow ?? 0) <= 48 * 60 * 60 }
    let openPlatformStoreWebsiteAction: () -> Void
    var description: ThemedAttributedString {
        switch (isNonOriginatingAccount, isLessThan48Hours) {
            case (true, _):
                return "refundNonOriginatorApple"
                    .put(key: "app_pro", value: Constants.app_pro)
                    .put(key: "pro", value: Constants.pro)
                    .put(key: "platform_account", value: originatingPlatform.account)
                    .localizedFormatted(Fonts.Body.baseRegular)
            case (_, true):
                return "proPlanPlatformRefund"
                    .put(key: "app_pro", value: Constants.app_pro)
                    .put(key: "platform_store", value: originatingPlatform.store)
                    .put(key: "platform_account", value: originatingPlatform.account)
                    .localizedFormatted(Fonts.Body.baseRegular)
            case (_, false):
                return "proPlanPlatformRefundLong"
                    .put(key: "app_pro", value: Constants.app_pro)
                    .put(key: "platform_store", value: originatingPlatform.store)
                    .put(key: "app_name", value: Constants.app_name)
                    .localizedFormatted(Fonts.Body.baseRegular)
        }
    }
    
    var body: some View {
        VStack(spacing: Values.mediumSpacing) {
            VStack(
                alignment: .leading,
                spacing: Values.mediumSpacing
            ) {
                VStack(
                    alignment: .leading,
                    spacing: Values.verySmallSpacing
                ) {
                    Text(
                        "proRefunding"
                            .put(key: "pro", value: Constants.pro)
                            .localized()
                    )
                    .font(.Headings.H7)
                    .foregroundColor(themeColor: .textPrimary)
                    
<<<<<<< HEAD
                    AttributedText(
                        isLessThan48Hours ?
                            "proPlanPlatformRefund"
                                .put(key: "app_pro", value: Constants.app_pro)
                                .put(key: "platform_store", value: originatingPlatform.store)
                                .put(key: "platform_account", value: originatingPlatform.platformAccount)
                                .localizedFormatted(Fonts.Body.baseRegular) :
                            "proPlanPlatformRefundLong"
                                .put(key: "app_pro", value: Constants.app_pro)
                                .put(key: "platform_store", value: originatingPlatform.store)
                                .put(key: "app_name", value: Constants.app_name)
                                .localizedFormatted(Fonts.Body.baseRegular)
                    )
                    .font(.Body.baseRegular)
                    .foregroundColor(themeColor: .textPrimary)
                    .multilineTextAlignment(.leading)
=======
                    AttributedText(description)
                        .font(.Body.baseRegular)
                        .foregroundColor(themeColor: .textPrimary)
                        .multilineTextAlignment(.leading)
>>>>>>> 21681a64
                }
                
                if isLessThan48Hours || isNonOriginatingAccount == true {
                    Text("refundRequestOptions".localized())
                        .font(.Body.baseRegular)
                        .foregroundColor(themeColor: .textSecondary)
                    
                    ApproachCell(
                        title: "onDevice"
                            .put(key: "device_type", value: originatingPlatform.device)
                            .localized(),
                        description: "onDeviceDescription"
                            .put(key: "app_name", value: Constants.app_name)
                            .put(key: "device_type", value: originatingPlatform.device)
                            .put(key: "platform_account", value: originatingPlatform.platformAccount)
                            .put(key: "app_pro", value: Constants.app_pro)
                            .put(key: "pro", value: Constants.pro)
                            .localizedFormatted(),
                        variant: .device
                    )
                    
                    ApproachCell(
<<<<<<< HEAD
                        title: "viaStoreWebsite"
                            .put(key: "platform", value: originatingPlatform.platform)
=======
                        title: "onPlatformWebsite"
                            .put(key: "platform", value: originatingPlatform.name)
>>>>>>> 21681a64
                            .localized(),
                        description: "viaStoreWebsiteDescription"
                            .put(key: "platform_account", value: originatingPlatform.platformAccount)
                            .put(key: "platform_store", value: originatingPlatform.store)
                            .put(key: "pro", value: Constants.pro)
                            .localizedFormatted(Fonts.Body.baseRegular),
                        variant: .website
                    )
                } else {
                    VStack(
                        alignment: .leading,
                        spacing: Values.verySmallSpacing
                    ) {
                        Text("important".localized())
                            .font(.Headings.H7)
                            .foregroundColor(themeColor: .textPrimary)
                        
                        AttributedText(
                            "proImportantDescription"
                                .put(key: "pro", value: Constants.pro)
                                .localizedFormatted(Fonts.Body.baseRegular)
                        )
                        .font(.Body.baseRegular)
                        .foregroundColor(themeColor: .textPrimary)
                        .multilineTextAlignment(.leading)
                    }
                }
                    
            }
            .padding(Values.mediumSpacing)
            .background(
                RoundedRectangle(cornerRadius: 11)
                    .fill(themeColor: .backgroundSecondary)
            )
            
            Button {
                openPlatformStoreWebsiteAction()
            } label: {
                Text(
                    isLessThan48Hours ?
                        "openPlatformStoreWebsite"
                            .put(key: "platform_store", value: originatingPlatform.store)
                            .localized() :
                        "requestRefund"
                            .localized()
                )
                .font(.Body.largeRegular)
                .foregroundColor(themeColor: .sessionButton_primaryFilledText)
                .framing(
                    maxWidth: .infinity,
                    height: 50,
                    alignment: .center
                )
                .background(
                    RoundedRectangle(cornerRadius: 7)
                        .fill(themeColor: .danger)
                )
                .padding(.vertical, Values.smallSpacing)
            }
        }
    }
}
    <|MERGE_RESOLUTION|>--- conflicted
+++ resolved
@@ -149,14 +149,9 @@
 
 // MARK: - Request Refund Non Originating Platform Content
 
-<<<<<<< HEAD
-struct RequestRefundNonOriginatingPlatformContent: View {
+struct RequestRefundNonOriginatorContent: View {
     let originatingPlatform: SessionProUI.ClientPlatform
-=======
-struct RequestRefundNonOriginatorContent: View {
-    let originatingPlatform: SessionProPaymentScreenContent.ClientPlatform
     let isNonOriginatingAccount: Bool?
->>>>>>> 21681a64
     let requestedAt: Date?
     var isLessThan48Hours: Bool { (requestedAt?.timeIntervalSinceNow ?? 0) <= 48 * 60 * 60 }
     let openPlatformStoreWebsiteAction: () -> Void
@@ -201,29 +196,10 @@
                     .font(.Headings.H7)
                     .foregroundColor(themeColor: .textPrimary)
                     
-<<<<<<< HEAD
-                    AttributedText(
-                        isLessThan48Hours ?
-                            "proPlanPlatformRefund"
-                                .put(key: "app_pro", value: Constants.app_pro)
-                                .put(key: "platform_store", value: originatingPlatform.store)
-                                .put(key: "platform_account", value: originatingPlatform.platformAccount)
-                                .localizedFormatted(Fonts.Body.baseRegular) :
-                            "proPlanPlatformRefundLong"
-                                .put(key: "app_pro", value: Constants.app_pro)
-                                .put(key: "platform_store", value: originatingPlatform.store)
-                                .put(key: "app_name", value: Constants.app_name)
-                                .localizedFormatted(Fonts.Body.baseRegular)
-                    )
-                    .font(.Body.baseRegular)
-                    .foregroundColor(themeColor: .textPrimary)
-                    .multilineTextAlignment(.leading)
-=======
                     AttributedText(description)
                         .font(.Body.baseRegular)
                         .foregroundColor(themeColor: .textPrimary)
                         .multilineTextAlignment(.leading)
->>>>>>> 21681a64
                 }
                 
                 if isLessThan48Hours || isNonOriginatingAccount == true {
@@ -246,13 +222,8 @@
                     )
                     
                     ApproachCell(
-<<<<<<< HEAD
-                        title: "viaStoreWebsite"
+                        title: "onPlatformWebsite"
                             .put(key: "platform", value: originatingPlatform.platform)
-=======
-                        title: "onPlatformWebsite"
-                            .put(key: "platform", value: originatingPlatform.name)
->>>>>>> 21681a64
                             .localized(),
                         description: "viaStoreWebsiteDescription"
                             .put(key: "platform_account", value: originatingPlatform.platformAccount)
