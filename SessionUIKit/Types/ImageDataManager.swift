--- conflicted
+++ resolved
@@ -185,11 +185,7 @@
                 ]
 
                 guard
-<<<<<<< HEAD
-                    let source: CGImageSource = dataSource.createImageSource(),
-=======
                     let source: CGImageSource = dataSource.createImageSource(options: options),
->>>>>>> f68708c8
                     let cgImage: CGImage = CGImageSourceCreateThumbnailAtIndex(source, 0, options as CFDictionary),
                     let decodingContext: CGContext = createDecodingContext(
                         width: cgImage.width,
@@ -210,30 +206,6 @@
                     type: .staticImage(decodedImage)
                 )
                 
-<<<<<<< HEAD
-            case .closureThumbnail(_, _, let imageRetrier):
-                guard let image: UIImage = await imageRetrier() else { return nil }
-                guard
-                    let cgImage: CGImage = image.cgImage,
-                    let decodingContext: CGContext = createDecodingContext(
-                        width: cgImage.width,
-                        height: cgImage.height
-                    ),
-                    let decodedImage: UIImage = predecode(cgImage: cgImage, using: decodingContext)
-                else {
-                    return ProcessedImageData(
-                        type: .staticImage(image)
-                    )
-                }
-                
-                /// Since there is likely custom (external) logic used to retrieve this thumbnail we don't save it to disk as there
-                /// is no way to know if it _should_ change between generations/launches or not
-                return ProcessedImageData(
-                    type: .staticImage(decodedImage)
-                )
-                
-=======
->>>>>>> f68708c8
             /// Custom handle `placeholderIcon` generation
             case .placeholderIcon(let seed, let text, let size):
                 let image: UIImage = PlaceholderIcon.generate(seed: seed, text: text, size: size)
@@ -276,11 +248,7 @@
             sourceHeight < ImageDataManager.DataSource.maxValidSize
         else { return nil }
 
-<<<<<<< HEAD
-        /// Get the umber of frames in the image
-=======
         /// Get the number of frames in the image
->>>>>>> f68708c8
         let count: Int = CGImageSourceGetCount(source)
         
         switch count {
@@ -320,11 +288,7 @@
                 
             /// Animated Image
             default:
-<<<<<<< HEAD
-                /// Load the first frame (downscaled as needed)
-=======
                 /// Load the first frame
->>>>>>> f68708c8
                 guard
                     let firstFrameCgImage: CGImage = CGImageSourceCreateImageAtIndex(source, 0, nil),
                     let decodingContext: CGContext = createDecodingContext(
@@ -591,8 +555,8 @@
 
 public extension ImageDataManager {
     enum DataSource: Sendable, Equatable, Hashable {
-        case url(URL, targetSize: CGSize? = nil)
-        case data(String, Data, targetSize: CGSize? = nil)
+        case url(URL)
+        case data(String, Data)
         case image(String, UIImage?)
         case videoUrl(URL, String, String?, ThumbnailManager)
         case urlThumbnail(URL, ImageDataManager.ThumbnailSize, ThumbnailManager)
@@ -601,8 +565,8 @@
         
         public var identifier: String {
             switch self {
-                case .url(let url, _): return url.absoluteString
-                case .data(let identifier, _, _): return identifier
+                case .url(let url): return url.absoluteString
+                case .data(let identifier, _): return identifier
                 case .image(let identifier, _): return identifier
                 case .videoUrl(let url, _, _, _): return url.absoluteString
                 case .urlThumbnail(let url, let size, _):
@@ -621,19 +585,10 @@
             }
         }
         
-        fileprivate var targetSizeForAnimation: CGSize? {
-            switch self {
-                case .url(_, let size): return size
-                case .data(_, _, let size): return size
-                case .image(_, let image): return image?.size
-                default: return nil
-            }
-        }
-        
         public var imageData: Data? {
             switch self {
-                case .url(let url, _): return try? Data(contentsOf: url, options: [.dataReadingMapped])
-                case .data(_, let data, _): return data
+                case .url(let url): return try? Data(contentsOf: url, options: [.dataReadingMapped])
+                case .data(_, let data): return data
                 case .image(_, let image): return image?.pngData()
                 case .videoUrl: return nil
                 case .urlThumbnail: return nil
@@ -644,22 +599,8 @@
         
         public var directImage: UIImage? {
             switch self {
-<<<<<<< HEAD
-                case .url(let url, _), .urlThumbnail(let url, _, _):
-                    guard let fileHandle: FileHandle = try? FileHandle(forReadingFrom: url) else {
-                        return nil
-                    }
-                    
-                    defer { fileHandle.closeFile() }
-                    return fileHandle.readData(ofLength: 12)
-                    
-                case .data(_, let data, _): return data
-                case .image, .videoUrl, .closureThumbnail, .placeholderIcon: return nil
-                case .closure: return nil
-=======
                 case .image(_, let image): return image
                 default: return nil
->>>>>>> f68708c8
             }
         }
         
@@ -682,35 +623,13 @@
             }
         }
         
-        fileprivate func createImageSource() -> CGImageSource? {
-            let options = [kCGImageSourceShouldCache: false] as CFDictionary
-            
-            switch self {
-                case .url(let url, _): return CGImageSourceCreateWithURL(url as CFURL, options)
-                case .data(_, let data, _): return CGImageSourceCreateWithData(data as CFData, options)
-                case .closure(_, let dataRetriever):
-                    guard let data = dataRetriever() else { return nil }
-                    
-                    return CGImageSourceCreateWithData(data as CFData, options)
-                    
-                default: return nil
-            }
-        }
-
-        
         public static func == (lhs: DataSource, rhs: DataSource) -> Bool {
             switch (lhs, rhs) {
-                case (.url(let lhsUrl, let lhsSize), .url(let rhsUrl, let rhsSize)):
-                    return (
-                        lhsUrl == rhsUrl &&
-                        lhsSize == rhsSize
-                    )
-                    
-                case (.data(let lhsIdentifier, let lhsData, let lhsSize), .data(let rhsIdentifier, let rhsData, let rhsSize)):
+                case (.url(let lhsUrl), .url(let rhsUrl)): return (lhsUrl == rhsUrl)
+                case (.data(let lhsIdentifier, let lhsData), .data(let rhsIdentifier, let rhsData)):
                     return (
                         lhsIdentifier == rhsIdentifier &&
-                        lhsData == rhsData &&
-                        lhsSize == rhsSize
+                        lhsData == rhsData
                     )
                     
                 case (.image(let lhsIdentifier, _), .image(let rhsIdentifier, _)):
@@ -746,14 +665,10 @@
         
         public func hash(into hasher: inout Hasher) {
             switch self {
-                case .url(let url, let size):
-                    url.hash(into: &hasher)
-                    size?.hash(into: &hasher)
-                    
-                case .data(let identifier, let data, let size):
+                case .url(let url): url.hash(into: &hasher)
+                case .data(let identifier, let data):
                     identifier.hash(into: &hasher)
                     data.hash(into: &hasher)
-                    size?.hash(into: &hasher)
                     
                 case .image(let identifier, _):
                     /// `UIImage` is not actually hashable so we need to provide a separate identifier to use instead
