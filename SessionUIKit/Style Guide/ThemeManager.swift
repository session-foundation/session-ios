--- conflicted
+++ resolved
@@ -205,21 +205,7 @@
         navController.navigationBar.scrollEdgeAppearance = appearance
     }
     
-<<<<<<< HEAD
-    private static func retrieveNavigationController(from viewController: UIViewController) -> UINavigationController? {
-        switch viewController {
-            case let navController as UINavigationController: return navController
-            case let topBannerController as TopBannerController:
-                return (topBannerController.children.first as? UINavigationController)
-                
-            default: return viewController.navigationController
-        }
-    }
-    
     @MainActor public static func applyWindowStyling() {
-=======
-    public static func applyWindowStyling() {
->>>>>>> 2f1264fa
         guard Thread.isMainThread else {
             return DispatchQueue.main.async { applyWindowStyling() }
         }
@@ -246,9 +232,26 @@
         )
     }
     
-<<<<<<< HEAD
+    // MARK: -  Internal Functions
+    
     @MainActor private static func updateAllUI() {
-=======
+        guard Thread.isMainThread else {
+            return DispatchQueue.main.async { updateAllUI() }
+        }
+        
+        ThemeManager.uiRegistry.objectEnumerator()?.forEach { applier in
+            (applier as? ThemeApplier)?.apply(theme: currentTheme)
+        }
+        
+        applyNavigationStyling()
+        applyWindowStyling()
+        
+        if !hasSetInitialSystemTrait {
+            traitCollectionDidChange(nil)
+            hasSetInitialSystemTrait = true
+        }
+    }
+
     internal static func color<T: ColorType>(for value: ThemeValue, in theme: Theme) -> T? {
         switch value {
             case .value(let value, let alpha): return T.resolve(value, for: theme)?.alpha(alpha)
@@ -276,27 +279,6 @@
                 )
             
             default: return T.resolve(value, for: theme)
-        }
-    }
-    
-    // MARK: -  Internal Functions
-    
-    private static func updateAllUI() {
->>>>>>> 2f1264fa
-        guard Thread.isMainThread else {
-            return DispatchQueue.main.async { updateAllUI() }
-        }
-        
-        ThemeManager.uiRegistry.objectEnumerator()?.forEach { applier in
-            (applier as? ThemeApplier)?.apply(theme: currentTheme)
-        }
-        
-        applyNavigationStyling()
-        applyWindowStyling()
-        
-        if !hasSetInitialSystemTrait {
-            traitCollectionDidChange(nil)
-            hasSetInitialSystemTrait = true
         }
     }
     
