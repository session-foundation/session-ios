// Copyright © 2022 Rangeproof Pty Ltd. All rights reserved.
//
// stringlint:disable

import UIKit
import SwiftUI

// MARK: - ThemeManager

public enum ThemeManager {
    private static var hasSetInitialSystemTrait: Bool = false
    
    /// **Note:** Using `weakToStrongObjects` means that the value types will continue to be maintained until the map table resizes
    /// itself (ie. until a new UI element is registered to the table)
    ///
    /// Unfortunately if we don't do this the `ThemeApplier` is immediately deallocated and we can't use it to update the theme
    private static var uiRegistry: NSMapTable<AnyObject, ThemeApplier> = NSMapTable.weakToStrongObjects()
    
    private static var _hasLoadedTheme: Bool = false
    private static var _theme: Theme = Theme.defaultTheme
    private static var _primaryColor: Theme.PrimaryColor = Theme.PrimaryColor.defaultPrimaryColor
    private static var _matchSystemNightModeSetting: Bool = false   // Default to `false`
    
    public static var hasLoadedTheme: Bool { _hasLoadedTheme }
    public static var currentTheme: Theme { _theme }
    public static var primaryColor: Theme.PrimaryColor { _primaryColor }
    public static var matchSystemNightModeSetting: Bool { _matchSystemNightModeSetting }
    
    // MARK: - Styling
    
    @MainActor public static func updateThemeState(
        theme: Theme? = nil,
        primaryColor: Theme.PrimaryColor? = nil,
        matchSystemNightModeSetting: Bool? = nil
    ) {
        let targetTheme: Theme = (theme ?? _theme)
        let targetPrimaryColor: Theme.PrimaryColor = {
            switch (primaryColor, Theme.PrimaryColor(color: color(for: .defaultPrimary, in: targetTheme, with: _primaryColor))) {
                case (.some(let primaryColor), _): return primaryColor
                case (.none, .some(let defaultPrimaryColor)): return defaultPrimaryColor
                default: return _primaryColor
            }
        }()
        let targetMatchSystemNightModeSetting: Bool = {
            switch matchSystemNightModeSetting {
                case .some(let value): return value
                case .none: return _matchSystemNightModeSetting
            }
        }()
        let themeChanged: Bool = (_theme != targetTheme || _primaryColor != targetPrimaryColor)
        let matchSystemChanged: Bool = (_matchSystemNightModeSetting != targetMatchSystemNightModeSetting)
        _theme = targetTheme
        _primaryColor = targetPrimaryColor
        _hasLoadedTheme = true
        
        if !hasSetInitialSystemTrait || themeChanged {
            updateAllUI()
        }
        
        if matchSystemChanged {
            _matchSystemNightModeSetting = targetMatchSystemNightModeSetting
            
            // Note: We need to set this to 'unspecified' to force the UI to properly update as the
            // 'TraitObservingWindow' won't actually trigger the trait change otherwise
            SNUIKit.mainWindow?.overrideUserInterfaceStyle = .unspecified
        }
        
        // If the theme was changed then trigger the callback for the theme settings change (so it gets persisted)
        guard themeChanged || matchSystemChanged else { return }
        
        SNUIKit.themeSettingsChanged(targetTheme, targetPrimaryColor, targetMatchSystemNightModeSetting)
    }
    
    @MainActor public static func traitCollectionDidChange(_ previousTraitCollection: UITraitCollection?) {
        let currentUserInterfaceStyle: UIUserInterfaceStyle = UITraitCollection.current.userInterfaceStyle
        
        // Only trigger updates if the style changed and the device is set to match the system style
        guard
            currentUserInterfaceStyle != ThemeManager.currentTheme.interfaceStyle,
            _matchSystemNightModeSetting
        else { return }
        
        // Swap to the appropriate light/dark mode
        switch (currentUserInterfaceStyle, ThemeManager.currentTheme) {
            case (.light, .classicDark): updateThemeState(theme: .classicLight)
            case (.light, .oceanDark): updateThemeState(theme: .oceanLight)
            case (.dark, .classicLight): updateThemeState(theme: .classicDark)
            case (.dark, .oceanLight): updateThemeState(theme: .oceanDark)
            default: break
        }
    }
    
    @MainActor public static func applyNavigationStyling() {
<<<<<<< HEAD
        let textPrimary: UIColor = (color(for: .textPrimary, in: currentTheme, with: primaryColor) ?? .white)
        let backgroundColor: UIColor? = color(for: .backgroundPrimary, in: currentTheme, with: primaryColor)
=======
        let textPrimary: UIColor = (color(for: .textPrimary, in: currentTheme) ?? .white)
        let backgroundColor: UIColor? = color(for: .backgroundPrimary, in: currentTheme)
>>>>>>> 2ab1cbf7
        
        // Set the `mainWindow.tintColor` for system screens to use the right color for text
        SNUIKit.mainWindow?.tintColor = textPrimary
        SNUIKit.mainWindow?.rootViewController?.setNeedsStatusBarAppearanceUpdate()
        
        // Update toolbars to use the right colours
        UIToolbar.appearance().barTintColor = color(for: .backgroundPrimary, in: currentTheme, with: primaryColor)
        UIToolbar.appearance().isTranslucent = false
        UIToolbar.appearance().tintColor = textPrimary
        
        // Update the nav bars to use the right colours
        let appearance = UINavigationBarAppearance()
        appearance.configureWithOpaqueBackground()
        appearance.backgroundColor = backgroundColor
        appearance.shadowImage = backgroundColor?.toImage()
        appearance.titleTextAttributes = [
            NSAttributedString.Key.foregroundColor: textPrimary
        ]
        appearance.largeTitleTextAttributes = [
            NSAttributedString.Key.foregroundColor: textPrimary
        ]
        
        // Apply the button item appearance as well
        let barButtonItemAppearance = UIBarButtonItemAppearance(style: .plain)
        barButtonItemAppearance.normal.titleTextAttributes = [ .foregroundColor: textPrimary ]
        barButtonItemAppearance.disabled.titleTextAttributes = [ .foregroundColor: textPrimary ]
        barButtonItemAppearance.highlighted.titleTextAttributes = [ .foregroundColor: textPrimary ]
        barButtonItemAppearance.focused.titleTextAttributes = [ .foregroundColor: textPrimary ]
        appearance.buttonAppearance = barButtonItemAppearance
        appearance.backButtonAppearance = barButtonItemAppearance
        appearance.doneButtonAppearance = barButtonItemAppearance
        
        UINavigationBar.appearance().isTranslucent = false
        UINavigationBar.appearance().standardAppearance = appearance
        UINavigationBar.appearance().scrollEdgeAppearance = appearance
        
        // Note: 'UINavigationBar.appearance' only affects newly created nav bars so we need
        // to force-update any current navigation bar (unfortunately the only way to do this
        // is to remove the nav controller from the view hierarchy and then re-add it)
        func updateIfNeeded(viewController: UIViewController?) {
            guard let viewController: UIViewController = viewController else { return }
            guard
                let navController: UINavigationController = retrieveNavigationController(from: viewController),
                let superview: UIView = navController.view.superview,
                !navController.isNavigationBarHidden
            else {
                updateIfNeeded(viewController:
                    viewController.presentedViewController ??
                    viewController.navigationController?.presentedViewController
                )
                return
            }
            
            // Apply non-primary styling if needed
            applyNavigationStylingIfNeeded(to: viewController)
            
            // Re-attach to the UI
            let wasFirstResponder: Bool = (navController.topViewController?.isFirstResponder == true)
            
            switch navController.parent {
                case let topBannerController as TopBannerController:
                    navController.view.removeFromSuperview()
                    topBannerController.attachChild()
                    
                default:
                    navController.view.removeFromSuperview()
                    superview.addSubview(navController.view)
            }
            navController.topViewController?.setNeedsStatusBarAppearanceUpdate()
            if wasFirstResponder { navController.topViewController?.becomeFirstResponder() }
            
            // Recurse through the rest of the UI
            updateIfNeeded(viewController:
                viewController.presentedViewController ??
                viewController.navigationController?.presentedViewController
            )
        }
        
        updateIfNeeded(viewController: SNUIKit.mainWindow?.rootViewController)
    }
    
    @MainActor public static func applyNavigationStylingIfNeeded(to viewController: UIViewController) {
        // Will use the 'primary' style for all other cases
        guard
            let navController: UINavigationController = ((viewController as? UINavigationController) ?? viewController.navigationController),
            let navigationBackground: ThemeValue = (navController.viewControllers.first as? ThemedNavigation)?.navigationBackground
        else { return }
        
        let navigationBackgroundColor: UIColor? = color(for: navigationBackground, in: currentTheme, with: primaryColor)
        navController.navigationBar.barTintColor = navigationBackgroundColor
        navController.navigationBar.shadowImage = navigationBackgroundColor?.toImage()
        
        let textPrimary: UIColor = (color(for: .textPrimary, in: currentTheme, with: primaryColor) ?? .white)
        let appearance = UINavigationBarAppearance()
        appearance.configureWithOpaqueBackground()
        appearance.backgroundColor = navigationBackgroundColor
        appearance.shadowImage = navigationBackgroundColor?.toImage()
        appearance.titleTextAttributes = [
            NSAttributedString.Key.foregroundColor: textPrimary
        ]
        appearance.largeTitleTextAttributes = [
            NSAttributedString.Key.foregroundColor: textPrimary
        ]
        
        navController.navigationBar.standardAppearance = appearance
        navController.navigationBar.scrollEdgeAppearance = appearance
    }
    
    @MainActor public static func applyWindowStyling() {
        SNUIKit.mainWindow?.overrideUserInterfaceStyle = {
            guard !ThemeManager.matchSystemNightModeSetting else { return .unspecified }
            
            switch ThemeManager.currentTheme.interfaceStyle {
                case .light: return .light
                case .dark, .unspecified: return .dark
                @unknown default: return .dark
            }
        }()
        SNUIKit.mainWindow?.backgroundColor = color(for: .backgroundPrimary, in: currentTheme, with: primaryColor)
    }
    
    public static func onThemeChange(observer: AnyObject, callback: @escaping (Theme, Theme.PrimaryColor, (ThemeValue) -> UIColor?) -> ()) {
        ThemeManager.uiRegistry.setObject(
            ThemeApplier(
                existingApplier: ThemeManager.get(for: observer),
                info: []
            ) { theme in
                callback(theme, ThemeManager.primaryColor, { value -> UIColor? in
                    ThemeManager.color(for: value, in: theme, with: ThemeManager.primaryColor)
                })
            },
            forKey: observer
        )
    }
    
<<<<<<< HEAD
    internal static func color<T: ColorType>(
        for value: ThemeValue,
        in theme: Theme,
        with primaryColor: Theme.PrimaryColor
    ) -> T? {
=======
    // MARK: -  Internal Functions
    
    @MainActor private static func updateAllUI() {
        ThemeManager.uiRegistry.objectEnumerator()?.forEach { applier in
            (applier as? ThemeApplier)?.apply(theme: currentTheme)
        }
        
        applyNavigationStyling()
        applyWindowStyling()
        
        if !hasSetInitialSystemTrait {
            traitCollectionDidChange(nil)
            hasSetInitialSystemTrait = true
        }
    }

    internal static func color<T: ColorType>(for value: ThemeValue, in theme: Theme) -> T? {
>>>>>>> 2ab1cbf7
        switch value {
            case .value(let value, let alpha): return T.resolve(value, for: theme)?.alpha(alpha)
            case .primary: return T.resolve(primaryColor)
            case .explicitPrimary(let explicitPrimary): return T.resolve(explicitPrimary)
            
            case .highlighted(let value, let alwaysDarken):
                switch (currentTheme.interfaceStyle, alwaysDarken) {
                    case (.light, _), (_, true): return T.resolve(value, for: theme)?.brighten(-0.06)
                    default: return T.resolve(value, for: theme)?.brighten(0.08)
                }
                
            case .dynamicForInterfaceStyle(let light, let dark):
                switch currentTheme.interfaceStyle {
                    case .light: return color(for: light, in: theme, with: primaryColor)
                    default: return color(for: dark, in: theme, with: primaryColor)
                }
                
            case .dynamicForPrimary(let targetPrimaryColor, let colorIfPrimaryMatches, let fallbackColor):
                return color(
                    for: (primaryColor == targetPrimaryColor ?
                        colorIfPrimaryMatches :
                        fallbackColor
                    ),
                    in: theme,
                    with: primaryColor
                )
            
            default:
                let result: T? = T.resolve(value, for: theme)
                
                /// Since our `primary` colour is no longer based on a `dynamicProvider` we now need to custom handle
                /// when a `ThemeValue` tries to resolve to it
                if result?.isPrimary == true {
                    return T.resolve(primaryColor)
                }
                
                return result
        }
    }
    
<<<<<<< HEAD
    // MARK: -  Internal Functions
    
    @MainActor private static func updateAllUI() {
        ThemeManager.uiRegistry.objectEnumerator()?.forEach { applier in
            (applier as? ThemeApplier)?.apply(theme: currentTheme)
        }
        
        applyNavigationStyling()
        applyWindowStyling()
        
        if !hasSetInitialSystemTrait {
            traitCollectionDidChange(nil)
            hasSetInitialSystemTrait = true
        }
    }
    
=======
>>>>>>> 2ab1cbf7
    private static func retrieveNavigationController(from viewController: UIViewController) -> UINavigationController? {
        switch viewController {
            case let navController as UINavigationController: return navController
            case let topBannerController as TopBannerController:
                return (topBannerController.children.first as? UINavigationController)
                
            default: return viewController.navigationController
        }
    }
    
    internal static func set<T: AnyObject>(
        _ view: T,
        keyPath: ReferenceWritableKeyPath<T, UIColor?>,
        to value: ThemeValue?
    ) {
        ThemeManager.uiRegistry.setObject(
            ThemeApplier(
                existingApplier: ThemeManager.get(for: view),
                info: [ keyPath ]
            ) { [weak view] theme in
                guard let value: ThemeValue = value else {
                    view?[keyPath: keyPath] = nil
                    return
                }

                view?[keyPath: keyPath] = ThemeManager.resolvedColor(
                    ThemeManager.color(for: value, in: currentTheme, with: primaryColor)
                )
            },
            forKey: view
        )
    }
    
    internal static func remove<T: AnyObject>(
        _ view: T,
        keyPath: ReferenceWritableKeyPath<T, UIColor?>
    ) {
        // Note: Need to explicitly remove (setting to 'nil' won't actually remove it)
        guard let updatedApplier: ThemeApplier = ThemeManager.get(for: view)?.removing(allWith: keyPath) else {
            ThemeManager.uiRegistry.removeObject(forKey: view)
            return
        }
        
        ThemeManager.uiRegistry.setObject(updatedApplier, forKey: view)
    }
    
    internal static func set<T: AnyObject>(
        _ view: T,
        keyPath: ReferenceWritableKeyPath<T, CGColor?>,
        to value: ThemeValue?
    ) {
        ThemeManager.uiRegistry.setObject(
            ThemeApplier(
                existingApplier: ThemeManager.get(for: view),
                info: [ keyPath ]
            ) { [weak view] theme in
                guard let value: ThemeValue = value else {
                    view?[keyPath: keyPath] = nil
                    return
                }
                
                view?[keyPath: keyPath] = ThemeManager.resolvedColor(
                    ThemeManager.color(for: value, in: currentTheme, with: primaryColor)
                )?.cgColor
            },
            forKey: view
        )
    }
    
    internal static func remove<T: AnyObject>(
        _ view: T,
        keyPath: ReferenceWritableKeyPath<T, CGColor?>
    ) {
        ThemeManager.uiRegistry.setObject(
            ThemeManager.get(for: view)?
                .removing(allWith: keyPath),
            forKey: view
        )
    }
    
    internal static func set<T: AttributedTextAssignable>(
        _ view: T,
        keyPath: ReferenceWritableKeyPath<T, ThemedAttributedString?>,
        to value: ThemedAttributedString?
    ) {
        ThemeManager.uiRegistry.setObject(
            ThemeApplier(
                existingApplier: ThemeManager.get(for: view),
                info: [ keyPath ]
            ) { [weak view] theme in
                guard let originalThemedString: ThemedAttributedString = value else {
                    view?[keyPath: keyPath] = nil
                    return
                }
                
                let newAttrString: NSMutableAttributedString = NSMutableAttributedString()
                let fullRange: NSRange = NSRange(location: 0, length: originalThemedString.value.length)
                
                originalThemedString.value.enumerateAttributes(in: fullRange, options: []) { attributes, range, _ in
                    var newAttributes: [NSAttributedString.Key: Any] = attributes
                    
                    /// Convert any of our custom attributes to their normal ones
                    NSAttributedString.Key.themedKeys.forEach { key in
                        guard let themeValue: ThemeValue = newAttributes[key] as? ThemeValue else {
                            return
                        }
                        
                        newAttributes.removeValue(forKey: key)
                        
                        guard
                            let originalKey = key.originalKey,
                            let color = ThemeManager.color(for: themeValue, in: currentTheme, with: primaryColor) as UIColor?
                        else { return }
                        
                        newAttributes[originalKey] = ThemeManager.resolvedColor(color)
                    }
                    
                    /// Add the themed substring to `newAttrString`
                    let substring: String = originalThemedString.value.attributedSubstring(from: range).string
                    newAttrString.append(NSAttributedString(string: substring, attributes: newAttributes))
                }
                
                view?[keyPath: keyPath] = ThemedAttributedString(attributedString: newAttrString)
            },
            forKey: view
        )
    }
    
    internal static func set<T: AnyObject>(
        _ view: T,
        to applier: ThemeApplier?
    ) {
        ThemeManager.uiRegistry.setObject(applier, forKey: view)
    }
    
    /// Using a `UIColor(dynamicProvider:)` unfortunately doesn't seem to work properly for some controls (eg. UISwitch) so
    /// since we are already explicitly updating all UI when changing colors & states we just force-resolve the primary color to avoid
    /// running into these glitches
    internal static func resolvedColor(_ color: UIColor?) -> UIColor? {
        return color?.resolvedColor(with: UITraitCollection())
    }
    
    internal static func get(for view: AnyObject) -> ThemeApplier? {
        return ThemeManager.uiRegistry.object(forKey: view)
    }
}

// MARK: - ThemeApplier

internal class ThemeApplier {
    enum InfoKey: String {
        case keyPath
        case controlState
    }
    
    private let applyTheme: (Theme) -> ()
    private let info: [AnyHashable]
    private var otherAppliers: [ThemeApplier]?
    
    init(
        existingApplier: ThemeApplier?,
        info: [AnyHashable],
        applyTheme: @escaping (Theme) -> ()
    ) {
        self.applyTheme = applyTheme
        self.info = info
        
        // Store any existing "appliers" (removing their 'otherApplier' references to prevent
        // loops and excluding any which match the current "info" as they should be replaced
        // by this applier)
        self.otherAppliers = [existingApplier]
            .appending(contentsOf: existingApplier?.otherAppliers)
            .compactMap { $0?.clearingOtherAppliers() }
            .filter { $0.info != info }
        
        // Automatically apply the theme immediately (if the database has been setup)
        if SNUIKit.config?.isStorageValid == true || ThemeManager.hasLoadedTheme {
            self.apply(theme: ThemeManager.currentTheme, isInitialApplication: true)
        }
    }
    
    // MARK: - Functions
    
    public func removing(allWith info: AnyHashable) -> ThemeApplier? {
        let remainingAppliers: [ThemeApplier] = [self]
            .appending(contentsOf: self.otherAppliers)
            .filter { applier in !applier.info.contains(info) }
        
        guard !remainingAppliers.isEmpty else { return nil }
        guard remainingAppliers.count != ((self.otherAppliers ?? []).count + 1) else { return self }
        
        // Remove the 'otherAppliers' references on self
        self.otherAppliers = nil
        
        // Attach the 'otherAppliers' to the new first remaining applier (just in case self
        // was removed)
        let firstApplier: ThemeApplier? = remainingAppliers.first
        firstApplier?.otherAppliers = Array(remainingAppliers.suffix(from: 1))
        
        return firstApplier
    }
    
    private func clearingOtherAppliers() -> ThemeApplier {
        self.otherAppliers = nil
        
        return self
    }
    
    fileprivate func apply(theme: Theme, isInitialApplication: Bool = false) {
        self.applyTheme(theme)
        
        // For the initial application of a ThemeApplier we don't want to apply the other
        // appliers (they should have already been applied so doing so is redundant
        guard !isInitialApplication else { return }
        
        // If there are otherAppliers stored against this one then trigger those as well
        self.otherAppliers?.forEach { applier in
            applier.applyTheme(theme)
        }
    }
}

// MARK: - Convenience Extensions

extension Array {
    fileprivate func appending(contentsOf other: [Element]?) -> [Element] {
        guard let other: [Element] = other else { return self }
        
        var updatedArray: [Element] = self
        updatedArray.append(contentsOf: other)
        return updatedArray
    }
}

// MARK: - ColorType

internal protocol ColorType {
    var isPrimary: Bool { get }
    
    func alpha(_ alpha: Double) -> Self?
    func brighten(_ amount: Double) -> Self?
}

extension UIColor: ColorType {
    internal var isPrimary: Bool { self == UIColor.primary() }
    
    internal func alpha(_ alpha: Double) -> Self? {
        return self.withAlphaComponent(CGFloat(alpha)) as? Self
    }
    
    internal func brighten(_ amount: Double) -> Self? {
        return self.brighten(by: amount) as? Self
    }
}

extension Color: ColorType {
    internal var isPrimary: Bool { self == Color.primary() }
    
    internal func alpha(_ alpha: Double) -> Color? {
        return self.opacity(alpha)
    }
    
    internal func brighten(_ amount: Double) -> Color? {
        guard amount > 0 else {
            return (self.grayscale(amount) as? Color)
        }
        
        return (self.brightness(amount) as? Color)
    }
}

// MARK: - Previews

private struct PreviewThemeKey: EnvironmentKey {
    static let defaultValue: (Theme, Theme.PrimaryColor)? = nil
}

extension EnvironmentValues {
    var previewTheme: (Theme, Theme.PrimaryColor)? {
        get { self[PreviewThemeKey.self] }
        set { self[PreviewThemeKey.self] = newValue }
    }
}

public struct PreviewThemeWrapper<Content: View>: View {
    let theme: Theme
    let primaryColor: Theme.PrimaryColor
    let content: Content
    
    public init(theme: Theme, primaryColor: Theme.PrimaryColor? = nil, @ViewBuilder content: () -> Content) {
        self.theme = theme
        self.primaryColor = (primaryColor ?? theme.defaultPrimary)
        self.content = content()
    }
    
    public var body: some View {
        content
            .environment(\.previewTheme, (theme, primaryColor))
    }
}<|MERGE_RESOLUTION|>--- conflicted
+++ resolved
@@ -91,13 +91,8 @@
     }
     
     @MainActor public static func applyNavigationStyling() {
-<<<<<<< HEAD
         let textPrimary: UIColor = (color(for: .textPrimary, in: currentTheme, with: primaryColor) ?? .white)
         let backgroundColor: UIColor? = color(for: .backgroundPrimary, in: currentTheme, with: primaryColor)
-=======
-        let textPrimary: UIColor = (color(for: .textPrimary, in: currentTheme) ?? .white)
-        let backgroundColor: UIColor? = color(for: .backgroundPrimary, in: currentTheme)
->>>>>>> 2ab1cbf7
         
         // Set the `mainWindow.tintColor` for system screens to use the right color for text
         SNUIKit.mainWindow?.tintColor = textPrimary
@@ -233,31 +228,11 @@
         )
     }
     
-<<<<<<< HEAD
     internal static func color<T: ColorType>(
         for value: ThemeValue,
         in theme: Theme,
         with primaryColor: Theme.PrimaryColor
     ) -> T? {
-=======
-    // MARK: -  Internal Functions
-    
-    @MainActor private static func updateAllUI() {
-        ThemeManager.uiRegistry.objectEnumerator()?.forEach { applier in
-            (applier as? ThemeApplier)?.apply(theme: currentTheme)
-        }
-        
-        applyNavigationStyling()
-        applyWindowStyling()
-        
-        if !hasSetInitialSystemTrait {
-            traitCollectionDidChange(nil)
-            hasSetInitialSystemTrait = true
-        }
-    }
-
-    internal static func color<T: ColorType>(for value: ThemeValue, in theme: Theme) -> T? {
->>>>>>> 2ab1cbf7
         switch value {
             case .value(let value, let alpha): return T.resolve(value, for: theme)?.alpha(alpha)
             case .primary: return T.resolve(primaryColor)
@@ -298,7 +273,6 @@
         }
     }
     
-<<<<<<< HEAD
     // MARK: -  Internal Functions
     
     @MainActor private static func updateAllUI() {
@@ -315,8 +289,6 @@
         }
     }
     
-=======
->>>>>>> 2ab1cbf7
     private static func retrieveNavigationController(from viewController: UIViewController) -> UINavigationController? {
         switch viewController {
             case let navController as UINavigationController: return navController
