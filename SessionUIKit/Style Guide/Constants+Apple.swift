// Copyright © 2025 Rangeproof Pty Ltd. All rights reserved.
//
// stringlint:disable
public extension Constants {
    // TODO: These strings will be going to be defined in libSession
    
    // MARK: - URL
    static let session_network_url = "https://docs.getsession.org/session-network"
    static let session_staking_url = "https://docs.getsession.org/session-network/staking"
    static let session_token_url = "https://token.getsession.org"
<<<<<<< HEAD
    static let session_donations_url = "https://session.foundation/donate#app"
    static let session_pro_roadmap = "https://getsession.org/pro-roadmap"
    static let session_pro_faq_url = "https://getsession.org/faq#pro"
    static let session_pro_support_url = "https://getsession.org/pro-form"
    static let session_pro_recovery_support_url = "https://sessionapp.zendesk.com/hc/sections/4416517450649-Support"
=======
    static let session_donations_url = "https://getsession.org/donate#app"
>>>>>>> 7dd3678f
    static let session_feedback_url = "https://getsession.org/feedback"
    static let app_store_refund_support = "https://support.apple.com/118224"
    static let google_play_store_subscriptions_url = "https://play.google.com/store/account/subscriptions?package=network.loki.messenger"
    static let session_pro_terms_url = "https://getsession.org/pro/terms"
    static let session_pro_privacy_url = "https://getsession.org/pro/privacy"
    
    // MARK: - Names
    static let platform_account = "Apple Account"
    static let platform_store = "Apple App Store"
    static let platform_name = "iOS"
    static let platform = "Apple"
    static let android_platform_account = "Google Account"
    static let android_platform_store = "Google Play Store"
    static let android_platform_name = "Android"
    static let android_platform = "Google"
    static let IPA = "IPA"
}<|MERGE_RESOLUTION|>--- conflicted
+++ resolved
@@ -8,15 +8,11 @@
     static let session_network_url = "https://docs.getsession.org/session-network"
     static let session_staking_url = "https://docs.getsession.org/session-network/staking"
     static let session_token_url = "https://token.getsession.org"
-<<<<<<< HEAD
-    static let session_donations_url = "https://session.foundation/donate#app"
+    static let session_donations_url = "https://getsession.org/donate#app"
     static let session_pro_roadmap = "https://getsession.org/pro-roadmap"
     static let session_pro_faq_url = "https://getsession.org/faq#pro"
     static let session_pro_support_url = "https://getsession.org/pro-form"
     static let session_pro_recovery_support_url = "https://sessionapp.zendesk.com/hc/sections/4416517450649-Support"
-=======
-    static let session_donations_url = "https://getsession.org/donate#app"
->>>>>>> 7dd3678f
     static let session_feedback_url = "https://getsession.org/feedback"
     static let app_store_refund_support = "https://support.apple.com/118224"
     static let google_play_store_subscriptions_url = "https://play.google.com/store/account/subscriptions?package=network.loki.messenger"
