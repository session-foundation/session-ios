// Copyright © 2025 Rangeproof Pty Ltd. All rights reserved.

import UIKit

// MARK: - Themed NSAttributedString.Key

public extension NSAttributedString.Key {
    internal static let themedKeys: Set<NSAttributedString.Key> = [
        .themeForegroundColor, .themeBackgroundColor, .themeStrokeColor, .themeUnderlineColor, .themeStrikethroughColor
    ]
    
    static let themeForegroundColor = NSAttributedString.Key("org.getsession.themeForegroundColor")
    static let themeBackgroundColor = NSAttributedString.Key("org.getsession.themeBackgroundColor")
    static let themeStrokeColor = NSAttributedString.Key("org.getsession.themeStrokeColor")
    static let themeUnderlineColor = NSAttributedString.Key("org.getsession.themeUnderlineColor")
    static let themeStrikethroughColor = NSAttributedString.Key("org.getsession.themeStrikethroughColor")
    
    internal var originalKey: NSAttributedString.Key? {
        switch self {
            case .themeForegroundColor: return .foregroundColor
            case .themeBackgroundColor: return .backgroundColor
            case .themeStrokeColor: return .strokeColor
            case .themeUnderlineColor: return .underlineColor
            case .themeStrikethroughColor: return .strikethroughColor
            default: return nil
        }
    }
}

// MARK: - ThemedAttributedString

<<<<<<< HEAD
public final class ThemedAttributedString: @unchecked Sendable, Equatable, Hashable {
    internal var value: NSAttributedString {
        if let image = imageAttachmentGenerator?() {
            let attachment = NSTextAttachment(image: image)
=======
public class ThemedAttributedString: Equatable, Hashable {
    internal var value: NSMutableAttributedString {
        if let (image, accessibilityLabel) = imageAttachmentGenerator?() {
            let attachment: NSTextAttachment = NSTextAttachment(image: image)
            attachment.accessibilityLabel = accessibilityLabel   /// Ensure it's still visible to accessibility inspectors
            
>>>>>>> 21681a64
            if let font = imageAttachmentReferenceFont {
                attachment.bounds = CGRect(
                    x: 0,
                    y: font.capHeight / 2 - image.size.height / 2,
                    width: image.size.width,
                    height: image.size.height
                )
            }
            
            return NSAttributedString(attachment: attachment)
        }
        return attributedString
    }
    public var string: String { value.string }
    public var length: Int { value.length }
    
<<<<<<< HEAD
    /// `NSMutableAttributedString` is not `Sendable` so we need to manually manage access via an `NSLock` to ensure
    /// thread safety
    private let lock: NSLock = NSLock()
    private let _attributedString: NSMutableAttributedString
    
    internal let imageAttachmentGenerator: (@Sendable () -> UIImage?)?
    internal let imageAttachmentReferenceFont: UIFont?
    internal var attributedString: NSAttributedString {
        lock.lock()
        defer { lock.unlock() }
        return _attributedString
    }
=======
    /// It seems that a number of UI elements don't properly check the `NSTextAttachment.accessibilityLabel` when
    /// constructing their accessibility label, as such we need to construct our own which includes that content
    public var constructedAccessibilityLabel: String {
        let result: NSMutableString = NSMutableString()
        let rawString: String = value.string
        let fullRange: NSRange = NSRange(location: 0, length: self.length)
        
        value.enumerateAttributes(
            in: fullRange,
            options: []
        ) { attributes, range, stop in
            /// If it's an `NSTextAttachment` then we should remove it
            if let attachment: NSTextAttachment = attributes[.attachment] as? NSTextAttachment {
                /// It has a custom `accessibilityLabel` so we should use that
                if let label: String = attachment.accessibilityLabel, !label.isEmpty {
                    result.append(label)
                }
                
                /// It has no label so don't add anything
            } else {
                /// It's standard text so just add it
                let textSegment: String = (rawString as NSString).substring(with: range)
                result.append(textSegment)
            }
        }
        
        return result as String
    }
    
    internal var imageAttachmentGenerator: (() -> (UIImage, String?)?)?
    internal var imageAttachmentReferenceFont: UIFont?
    internal var attributedString: NSMutableAttributedString
>>>>>>> 21681a64
    
    public init() {
        self._attributedString = NSMutableAttributedString()
        self.imageAttachmentGenerator = nil
        self.imageAttachmentReferenceFont = nil
    }
    
    public init(attributedString: ThemedAttributedString) {
        self._attributedString = attributedString._attributedString
        self.imageAttachmentGenerator = attributedString.imageAttachmentGenerator
        self.imageAttachmentReferenceFont = attributedString.imageAttachmentReferenceFont
    }
    
    public init(attributedString: NSAttributedString) {
        #if DEBUG
        ThemedAttributedString.validateAttributes(attributedString)
        #endif
        self._attributedString = NSMutableAttributedString(attributedString: attributedString)
        self.imageAttachmentGenerator = nil
        self.imageAttachmentReferenceFont = nil
    }
    
    public init(string: String, attributes: [NSAttributedString.Key: Any] = [:]) {
        #if DEBUG
        ThemedAttributedString.validateAttributes(attributes)
        #endif
        self._attributedString = NSMutableAttributedString(string: string, attributes: attributes)
        self.imageAttachmentGenerator = nil
        self.imageAttachmentReferenceFont = nil
    }
    
    public init(attachment: NSTextAttachment, attributes: [NSAttributedString.Key: Any] = [:]) {
        #if DEBUG
        ThemedAttributedString.validateAttributes(attributes)
        #endif
        self._attributedString = NSMutableAttributedString(attachment: attachment)
        self.imageAttachmentGenerator = nil
        self.imageAttachmentReferenceFont = nil
    }
    
<<<<<<< HEAD
    public init(imageAttachmentGenerator: @escaping (@Sendable () -> UIImage?), referenceFont: UIFont?) {
        self._attributedString = NSMutableAttributedString()
=======
    public init(imageAttachmentGenerator: @escaping (() -> (UIImage, String?)?), referenceFont: UIFont?) {
        self.attributedString = NSMutableAttributedString()
>>>>>>> 21681a64
        self.imageAttachmentGenerator = imageAttachmentGenerator
        self.imageAttachmentReferenceFont = referenceFont
    }
    
    required init?(coder: NSCoder) {
        fatalError("Use init(_:attributedString:) instead")
    }
    
    public static func == (lhs: ThemedAttributedString, rhs: ThemedAttributedString) -> Bool {
        return lhs.value == rhs.value
    }
    
    public func hash(into hasher: inout Hasher) {
        value.hash(into: &hasher)
    }
    
    // MARK: - Forwarded Functions
    
    public func attributedSubstring(from range: NSRange) -> ThemedAttributedString {
        return ThemedAttributedString(attributedString: value.attributedSubstring(from: range))
    }
    
    public func appending(string: String, attributes: [NSAttributedString.Key: Any]? = nil) -> ThemedAttributedString {
        #if DEBUG
        ThemedAttributedString.validateAttributes(attributes ?? [:])
        #endif
        lock.lock()
        defer { lock.unlock() }
        self._attributedString.append(NSAttributedString(string: string, attributes: attributes))
        return self
    }
    
    public func append(_ attributedString: NSAttributedString) {
        #if DEBUG
        ThemedAttributedString.validateAttributes(attributedString)
        #endif
        lock.lock()
        defer { lock.unlock() }
        self._attributedString.append(attributedString)
    }
    
    public func append(_ attributedString: ThemedAttributedString) {
        lock.lock()
        defer { lock.unlock() }
        self._attributedString.append(attributedString.value)
    }
    
    public func appending(_ attributedString: NSAttributedString) -> ThemedAttributedString {
        #if DEBUG
        ThemedAttributedString.validateAttributes(attributedString)
        #endif
        lock.lock()
        defer { lock.unlock() }
        self._attributedString.append(attributedString)
        return self
    }
    
    public func appending(_ attributedString: ThemedAttributedString) -> ThemedAttributedString {
        lock.lock()
        defer { lock.unlock() }
        self._attributedString.append(attributedString.value)
        return self
    }
    
    public func addAttribute(_ name: NSAttributedString.Key, value attrValue: Any, range: NSRange? = nil) {
        #if DEBUG
        ThemedAttributedString.validateAttributes([name: value])
        #endif
        let targetRange: NSRange = (range ?? NSRange(location: 0, length: self.length))
        lock.lock()
        defer { lock.unlock() }
        self._attributedString.addAttribute(name, value: attrValue, range: targetRange)
    }
    
    public func addingAttribute(_ name: NSAttributedString.Key, value attrValue: Any, range: NSRange? = nil) -> ThemedAttributedString {
        #if DEBUG
        ThemedAttributedString.validateAttributes([name: value])
        #endif
        let targetRange: NSRange = (range ?? NSRange(location: 0, length: self.length))
        lock.lock()
        defer { lock.unlock() }
        self._attributedString.addAttribute(name, value: attrValue, range: targetRange)
        return self
    }

    public func addAttributes(_ attrs: [NSAttributedString.Key: Any], range: NSRange? = nil) {
        #if DEBUG
        ThemedAttributedString.validateAttributes(attrs)
        #endif
        let targetRange: NSRange = (range ?? NSRange(location: 0, length: self.length))
        lock.lock()
        defer { lock.unlock() }
        self._attributedString.addAttributes(attrs, range: targetRange)
    }
    
    public func addingAttributes(_ attrs: [NSAttributedString.Key: Any], range: NSRange? = nil) -> ThemedAttributedString {
        #if DEBUG
        ThemedAttributedString.validateAttributes(attrs)
        #endif
        let targetRange: NSRange = (range ?? NSRange(location: 0, length: self.length))
        lock.lock()
        defer { lock.unlock() }
        self._attributedString.addAttributes(attrs, range: targetRange)
        return self
    }
    
    public func boundingRect(with size: CGSize, options: NSStringDrawingOptions = [], context: NSStringDrawingContext?) -> CGRect {
        return self.attributedString.boundingRect(with: size, options: options, context: context)
    }
    
    public func replaceCharacters(in range: NSRange, with attributedString: NSAttributedString) {
        lock.lock()
        defer { lock.unlock() }
        self._attributedString.replaceCharacters(in: range, with: attributedString)
    }
    
    // MARK: - Convenience
    
    #if DEBUG
    private static func validateAttributes(_ attributes: [NSAttributedString.Key: Any]) {
        for (key, value) in attributes {
            guard
                key.originalKey == nil &&
                NSAttributedString.Key.themedKeys.contains(key) == false
            else { continue }
            
            if value is ThemeValue {
                let errorMessage = """
                FATAL ERROR in ThemedAttributedString:
                You are assigning a custom ThemeValue to a standard system attribute key.
                
                - Problem Key: '\(key.rawValue)'
                - Problem Value: \(value)
                
                You should use the custom theme key '.theme\(key.rawValue.prefix(1))\(key.rawValue.dropFirst())' instead of '.\(key.rawValue)'.
                
                Example:
                - INCORRECT: [.foregroundColor: ThemeValue.textPrimary]
                - CORRECT:   [.themeForegroundColor: ThemeValue.textPrimary]
                """
                
                fatalError(errorMessage)
            }
        }
    }
    
    private static func validateAttributes(_ attributedString: NSAttributedString) {
        let fullRange = NSRange(location: 0, length: attributedString.length)
        attributedString.enumerateAttributes(in: fullRange, options: []) { attributes, range, _ in
            validateAttributes(attributes)
        }
    }
    #endif
}<|MERGE_RESOLUTION|>--- conflicted
+++ resolved
@@ -29,19 +29,25 @@
 
 // MARK: - ThemedAttributedString
 
-<<<<<<< HEAD
 public final class ThemedAttributedString: @unchecked Sendable, Equatable, Hashable {
+    /// `NSMutableAttributedString` is not `Sendable` so we need to manually manage access via an `NSLock` to ensure
+    /// thread safety
+    private let lock: NSLock = NSLock()
+    private let _attributedString: NSMutableAttributedString
+    
+    internal let imageAttachmentGenerator: (@Sendable () -> (UIImage, String?)?)?
+    internal let imageAttachmentReferenceFont: UIFont?
+    internal var attributedString: NSAttributedString {
+        lock.lock()
+        defer { lock.unlock() }
+        return _attributedString
+    }
+    
     internal var value: NSAttributedString {
-        if let image = imageAttachmentGenerator?() {
-            let attachment = NSTextAttachment(image: image)
-=======
-public class ThemedAttributedString: Equatable, Hashable {
-    internal var value: NSMutableAttributedString {
         if let (image, accessibilityLabel) = imageAttachmentGenerator?() {
             let attachment: NSTextAttachment = NSTextAttachment(image: image)
             attachment.accessibilityLabel = accessibilityLabel   /// Ensure it's still visible to accessibility inspectors
             
->>>>>>> 21681a64
             if let font = imageAttachmentReferenceFont {
                 attachment.bounds = CGRect(
                     x: 0,
@@ -53,28 +59,18 @@
             
             return NSAttributedString(attachment: attachment)
         }
+        
         return attributedString
     }
     public var string: String { value.string }
     public var length: Int { value.length }
     
-<<<<<<< HEAD
-    /// `NSMutableAttributedString` is not `Sendable` so we need to manually manage access via an `NSLock` to ensure
-    /// thread safety
-    private let lock: NSLock = NSLock()
-    private let _attributedString: NSMutableAttributedString
-    
-    internal let imageAttachmentGenerator: (@Sendable () -> UIImage?)?
-    internal let imageAttachmentReferenceFont: UIFont?
-    internal var attributedString: NSAttributedString {
-        lock.lock()
-        defer { lock.unlock() }
-        return _attributedString
-    }
-=======
     /// It seems that a number of UI elements don't properly check the `NSTextAttachment.accessibilityLabel` when
     /// constructing their accessibility label, as such we need to construct our own which includes that content
     public var constructedAccessibilityLabel: String {
+        lock.lock()
+        defer { lock.unlock() }
+        
         let result: NSMutableString = NSMutableString()
         let rawString: String = value.string
         let fullRange: NSRange = NSRange(location: 0, length: self.length)
@@ -101,11 +97,6 @@
         return result as String
     }
     
-    internal var imageAttachmentGenerator: (() -> (UIImage, String?)?)?
-    internal var imageAttachmentReferenceFont: UIFont?
-    internal var attributedString: NSMutableAttributedString
->>>>>>> 21681a64
-    
     public init() {
         self._attributedString = NSMutableAttributedString()
         self.imageAttachmentGenerator = nil
@@ -145,13 +136,8 @@
         self.imageAttachmentReferenceFont = nil
     }
     
-<<<<<<< HEAD
-    public init(imageAttachmentGenerator: @escaping (@Sendable () -> UIImage?), referenceFont: UIFont?) {
+    public init(imageAttachmentGenerator: @escaping (@Sendable () -> (UIImage, String?)?), referenceFont: UIFont?) {
         self._attributedString = NSMutableAttributedString()
-=======
-    public init(imageAttachmentGenerator: @escaping (() -> (UIImage, String?)?), referenceFont: UIFont?) {
-        self.attributedString = NSMutableAttributedString()
->>>>>>> 21681a64
         self.imageAttachmentGenerator = imageAttachmentGenerator
         self.imageAttachmentReferenceFont = referenceFont
     }
