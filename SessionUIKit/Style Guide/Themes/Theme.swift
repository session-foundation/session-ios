// Copyright © 2022 Rangeproof Pty Ltd. All rights reserved.

import UIKit.UIColor
import SwiftUI

// MARK: - Theme

public enum Theme: Int, Sendable, CaseIterable, Codable {
    public static var defaultTheme: Theme = .classicDark
    
    case classicDark
    case classicLight
    case oceanDark
    case oceanLight
    
    // MARK: - Properties
    
    public var title: String {
        switch self {
            case .classicDark: return "appearanceThemesClassicDark".localized()
            case .classicLight: return "appearanceThemesClassicLight".localized()
            case .oceanDark: return "appearanceThemesOceanDark".localized()
            case .oceanLight: return "appearanceThemesOceanLight".localized()
        }
    }
    
    public var interfaceStyle: UIUserInterfaceStyle {
        switch self {
            case .classicDark, .oceanDark: return .dark
            case .classicLight, .oceanLight: return .light
        }
    }
    
    public var statusBarStyle: UIStatusBarStyle {
        switch self {
            case .classicDark, .oceanDark: return .lightContent
            case .classicLight, .oceanLight: return .darkContent
        }
    }
    
    public var keyboardAppearance: UIKeyboardAppearance {
        switch self {
            case .classicDark, .oceanDark: return .dark
            case .classicLight, .oceanLight: return .default
        }
    }
    
    public var blurStyle: UIBlurEffect.Style {
        switch self {
            case .classicDark, .oceanDark: return .dark
            case .classicLight, .oceanLight: return .light
        }
    }
    
    fileprivate var colors: [ThemeValue: UIColor] {
        switch self {
            case .classicDark: return Theme_ClassicDark.theme
            case .classicLight: return Theme_ClassicLight.theme
            case .oceanDark: return Theme_OceanDark.theme
            case .oceanLight: return Theme_OceanLight.theme
        }
    }
    
    fileprivate var colorsSwiftUI: [ThemeValue: Color] {
        switch self {
            case .classicDark: return Theme_ClassicDark.themeSwiftUI
            case .classicLight: return Theme_ClassicLight.themeSwiftUI
            case .oceanDark: return Theme_OceanDark.themeSwiftUI
            case .oceanLight: return Theme_OceanLight.themeSwiftUI
        }
    }
    
<<<<<<< HEAD
    internal var defaultPrimary: Theme.PrimaryColor {
        let maybeTargetColor: Color? = {
            switch self {
                case .classicDark: return Theme_ClassicDark.themeSwiftUI[.defaultPrimary]
                case .classicLight: return Theme_ClassicLight.themeSwiftUI[.defaultPrimary]
                case .oceanDark: return Theme_OceanDark.themeSwiftUI[.defaultPrimary]
                case .oceanLight: return Theme_OceanLight.themeSwiftUI[.defaultPrimary]
            }
        }()
        
        guard let targetColor: Color = maybeTargetColor else { return .green }
        
        return (Theme.PrimaryColor.allCases.first(where: { $0.colorSwiftUI == targetColor }) ?? .green)
    }
=======
    public func color(for value: ThemeValue) -> UIColor? { return ThemeManager.color(for: value, in: self) }
    public func color(for value: ThemeValue) -> Color? { return ThemeManager.color(for: value, in: self) }
>>>>>>> 2ab1cbf7
}

// MARK: - ColorType Convenience

internal extension ColorType {
    static func resolve(_ value: ThemeValue, for theme: Theme) -> Self? {
        switch Self.self {
            case is UIColor.Type: return theme.colors[value] as? Self
            case is Color.Type: return theme.colorsSwiftUI[value] as? Self
            default: return nil
        }
    }
}

// MARK: - ThemeColors

public protocol ThemeColors {
    static var theme: [ThemeValue: UIColor] { get }
    static var themeSwiftUI: [ThemeValue: Color] { get }
}

// MARK: - ThemedNavigation

public protocol ThemedNavigation {
    var navigationBackground: ThemeValue? { get }
}

// MARK: - ThemeValue

public indirect enum ThemeValue: Hashable, Equatable {
    case value(ThemeValue, alpha: CGFloat)
    case explicitPrimary(Theme.PrimaryColor)
    case dynamicForInterfaceStyle(light: ThemeValue, dark: ThemeValue)
    case dynamicForPrimary(Theme.PrimaryColor, use: ThemeValue, otherwise: ThemeValue)
    
    // The 'highlighted' state of a color will automatically lighten/darken a ThemeValue
    // by a fixed amount depending on wither the theme is dark/light mode
    case highlighted(ThemeValue, alwaysDarken: Bool)
    
    public static func highlighted(_ value: ThemeValue) -> ThemeValue {
        return .highlighted(value, alwaysDarken: false)
    }
    
    // General
    case white
    case black
    case clear
    case primary
    case defaultPrimary
    case warning
    case danger
    case disabled
    case backgroundPrimary
    case backgroundSecondary
    case textPrimary
    case textSecondary
    case borderSeparator
    
    // Path
    case path_connected
    case path_connecting
    case path_error
    case path_unknown
    
    // TextBox
    case textBox_background
    case textBox_border
    
    // MessageBubble
    case messageBubble_outgoingBackground
    case messageBubble_incomingBackground
    case messageBubble_outgoingText
    case messageBubble_incomingText
    case messageBubble_overlay
    case messageBubble_deliveryStatus
    
    // MenuButton
    case menuButton_background
    case menuButton_icon
    case menuButton_outerShadow
    case menuButton_innerShadow
    
    // RadioButton
    case radioButton_selectedBackground
    case radioButton_unselectedBackground
    case radioButton_selectedBorder
    case radioButton_unselectedBorder
    case radioButton_disabledSelectedBackground
    case radioButton_disabledUnselectedBackground
    case radioButton_disabledBorder
    
    // SessionButton
    case sessionButton_text
    case sessionButton_background
    case sessionButton_highlight
    case sessionButton_border
    case sessionButton_filledText
    case sessionButton_filledBackground
    case sessionButton_filledHighlight
    case sessionButton_destructiveText
    case sessionButton_destructiveBackground
    case sessionButton_destructiveHighlight
    case sessionButton_destructiveBorder
    case sessionButton_primaryFilledText
    case sessionButton_primaryFilledBackground
    
    // SolidButton
    case solidButton_background
    
    // Settings
    case settings_tertiaryAction
    case settings_tabBackground
    case settings_glowingBackground
    
    // Appearance
    case appearance_sectionBackground
    case appearance_buttonBackground
    
    // Alert
    case alert_text
    case alert_background
    case alert_buttonBackground
    case toast_background
    
    // ConversationButton
    case conversationButton_background
    case conversationButton_unreadBackground
    case conversationButton_unreadStripBackground
    case conversationButton_unreadBubbleBackground
    case conversationButton_unreadBubbleText
    case conversationButton_swipeDestructive
    case conversationButton_swipeSecondary
    case conversationButton_swipeTertiary
    case conversationButton_swipeRead
    
    // InputButton
    case inputButton_background
    
    // ContextMenu
    case contextMenu_background
    case contextMenu_highlight
    case contextMenu_text
    case contextMenu_textHighlight
    
    // Call
    case callAccept_background
    case callDecline_background
    
    // Reactions
    case reactions_contextBackground
    case reactions_contextMoreBackground
    
    // NewConversation
    case newConversation_background
    
    // Profile
    case profileIcon
    case profileIcon_greenPrimaryColor
    case profileIcon_background
    
    // Unread Marker
    case unreadMarker
}

// MARK: - ForcedThemeValue

public enum ForcedThemeValue {
    case color(UIColor)
    case theme(Theme, color: ThemeValue, alpha: CGFloat?)
    
    public static func theme(_ theme: Theme, color: ThemeValue) -> ForcedThemeValue {
        return .theme(theme, color: color, alpha: nil)
    }
}<|MERGE_RESOLUTION|>--- conflicted
+++ resolved
@@ -70,7 +70,6 @@
         }
     }
     
-<<<<<<< HEAD
     internal var defaultPrimary: Theme.PrimaryColor {
         let maybeTargetColor: Color? = {
             switch self {
@@ -85,10 +84,6 @@
         
         return (Theme.PrimaryColor.allCases.first(where: { $0.colorSwiftUI == targetColor }) ?? .green)
     }
-=======
-    public func color(for value: ThemeValue) -> UIColor? { return ThemeManager.color(for: value, in: self) }
-    public func color(for value: ThemeValue) -> Color? { return ThemeManager.color(for: value, in: self) }
->>>>>>> 2ab1cbf7
 }
 
 // MARK: - ColorType Convenience
